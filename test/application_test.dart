--- conflicted
+++ resolved
@@ -53,13 +53,8 @@
   });
 
   test('Application can be created', () async {
-<<<<<<< HEAD
-    final tmp = await Directory.systemTemp.createTemp();
-    final configuration = ApplicationConfiguration(generateRandomString(10), baseFilePath: tmp);
-=======
 
     final configuration = ApplicationConfiguration(generateRandomString(10));
->>>>>>> ecfa0f9f
     final application = Application(configuration);
     expect(application.configuration, configuration);
   });
