--- conflicted
+++ resolved
@@ -16,7 +16,6 @@
 //
 ////////////////////////////////////////////////////////////////////////////////
 
-import 'dart:async';
 import 'dart:io';
 
 import 'package:test/expect.dart';
@@ -54,9 +53,8 @@
   });
 
   test('Application can be created', () async {
-<<<<<<< HEAD
-    final tmp = await Directory.systemTemp.createTemp();
-    final configuration = ApplicationConfiguration(generateRandomString(10), baseFilePath: tmp);
+
+    final configuration = ApplicationConfiguration(generateRandomString(10));
     final application = Application(configuration);
     expect(application.configuration, configuration);
   });
@@ -66,11 +64,4 @@
     final credentials = Credentials.anonymous();
     final user = await application.logIn(credentials);
   });
-=======
-
-    final configuration = ApplicationConfiguration(generateRandomString(10));
-    final application = Application(configuration);
-    expect(application.configuration, configuration);
-  });
->>>>>>> ecfa0f9f
 }