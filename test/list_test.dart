--- conflicted
+++ resolved
@@ -785,7 +785,28 @@
     expect(realm.all<Person>().length, 100);
   });
 
-<<<<<<< HEAD
+  test('List.query when other objects exists', () {
+    final config = Configuration.local([Team.schema, Person.schema]);
+    final realm = getRealm(config);
+
+    final alice = Person('Alice');
+    final bob = Person('Bob');
+    final carol = Person('Carol');
+    final dan = Person('Dan');
+    final players = [alice, bob, carol, dan];
+
+    final team = Team('Class of 92', players: [alice, bob]);
+
+    realm.write(() {
+      realm.addAll(players);
+      return realm.add(team);
+    });
+
+    expect(realm.all<Person>(), [alice, bob, carol, dan]);
+    expect(team.players.query('TRUEPREDICATE'), isNot(realm.all<Person>()));
+    expect(team.players.query('TRUEPREDICATE'), [alice, bob]);
+  });
+
   test('ManagedRealmList.indexOf', () {
     final config = Configuration.local([Team.schema, Person.schema]);
     final realm = getRealm(config);
@@ -823,27 +844,5 @@
         'Cannot call indexOf on a managed list with an element that is an unmanaged object',
       )),
     );
-=======
-  test('List.query when other objects exists', () {
-    final config = Configuration.local([Team.schema, Person.schema]);
-    final realm = getRealm(config);
-
-    final alice = Person('Alice');
-    final bob = Person('Bob');
-    final carol = Person('Carol');
-    final dan = Person('Dan');
-    final players = [alice, bob, carol, dan];
-
-    final team = Team('Class of 92', players: [alice, bob]);
-
-    realm.write(() {
-      realm.addAll(players);
-      return realm.add(team);
-    });
-
-    expect(realm.all<Person>(), [alice, bob, carol, dan]);
-    expect(team.players.query('TRUEPREDICATE'), isNot(realm.all<Person>()));
-    expect(team.players.query('TRUEPREDICATE'), [alice, bob]);
->>>>>>> 87a13110
   });
 }