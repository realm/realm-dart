--- conflicted
+++ resolved
@@ -264,11 +264,7 @@
     realm.close();
   });
 
-<<<<<<< HEAD
-  test('Read list property of a deleted object', () {
-=======
 test('Read list property of a deleted object', () {
->>>>>>> 95fead59
     var config = Configuration([Team.schema, Person.schema]);
     var realm = Realm(config);
 
@@ -280,11 +276,7 @@
     realm.close();
   });
 
-<<<<<<< HEAD
   test('Delete a list of objects through a deleted parent', () {
-=======
-test('Delete a list of objects through a deleted parent'
->>>>>>> 95fead59
     var config = Configuration([Team.schema, Person.schema]);
     var realm = Realm(config);
 
