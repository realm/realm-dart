////////////////////////////////////////////////////////////////////////////////
//
// Copyright 2021 Realm Inc.
//
// Licensed under the Apache License, Version 2.0 (the "License");
// you may not use this file except in compliance with the License.
// You may obtain a copy of the License at
//
// http://www.apache.org/licenses/LICENSE-2.0
//
// Unless required by applicable law or agreed to in writing, software
// distributed under the License is distributed on an "AS IS" BASIS,
// WITHOUT WARRANTIES OR CONDITIONS OF ANY KIND, either express or implied.
// See the License for the specific language governing permissions and
// limitations under the License.
//
////////////////////////////////////////////////////////////////////////////////

// ignore_for_file: unused_local_variable

import 'dart:math';

import 'package:test/test.dart' hide test, throws;
import '../lib/realm.dart';
import 'test.dart';

Future<void> main([List<String>? args]) async {
  await setupTests(args);

  test('Lists add object with a list property', () {
    var config = Configuration.local([Team.schema, Person.schema]);
    var realm = getRealm(config);

    final team = Team("Ferrari");
    realm.write(() => realm.add(team));

    final teams = realm.all<Team>();
    expect(teams.length, 1);
    expect(teams[0].name, "Ferrari");
    expect(teams[0].players, isNotNull);
    expect(teams[0].players.length, 0);
  });

  test('Lists get set', () {
    var config = Configuration.local([Team.schema, Person.schema]);
    var realm = getRealm(config);

    final team = Team("Ferrari");
    realm.write(() => realm.add(team));

    final teams = realm.all<Team>();
    expect(teams.length, 1);
    final players = teams[0].players;
    expect(players, isNotNull);
    expect(players.length, 0);

    realm.write(() => players.add(Person("Michael")));
    expect(players.length, 1);

    realm.write(() => players.addAll([
          Person("Sebastian"),
          Person("Kimi"),
        ]));

    expect(players.length, 3);

    expect(players[0].name, "Michael");
    expect(players[1].name, "Sebastian");
    expect(players[2].name, "Kimi");
  });

  test('Lists get invalid index throws exception', () {
    var config = Configuration.local([Team.schema, Person.schema]);
    var realm = getRealm(config);

    final team = Team("Ferrari");
    realm.write(() => realm.add(team));

    final teams = realm.all<Team>();
    final players = teams[0].players;

    expect(() => players[-1], throws<RealmException>("Index out of range"));
    expect(() => players[800], throws<RealmException>());
  });

  test('Lists set invalid index throws', () {
    var config = Configuration.local([Team.schema, Person.schema]);
    var realm = getRealm(config);

    final team = Team("Ferrari");
    realm.write(() => realm.add(team));

    final teams = realm.all<Team>();
    final players = teams[0].players;

    expect(() => realm.write(() => players[-1] = Person('')), throws<RealmException>("Index out of range"));
    expect(() => realm.write(() => players[800] = Person('')), throws<RealmException>());
  });

  test('List clear items from list', () {
    var config = Configuration.local([Team.schema, Person.schema]);
    var realm = getRealm(config);

    //Create a team
    final team = Team("Team");
    realm.write(() => realm.add(team));

    //Add players to the team
    final newPlayers = [
      Person("Michael Schumacher"),
      Person("Sebastian Vettel"),
      Person("Kimi Räikkönen"),
    ];

    realm.write(() {
      team.players.addAll(newPlayers);
    });

    //Ensure teams and players are in realm
    var teams = realm.all<Team>();
    expect(teams.length, 1);

    var players = teams[0].players;
    expect(players, isNotNull);
    expect(players.length, 3);

    //Clear list of team players
    realm.write(() => teams[0].players.clear());

    expect(teams[0].players.length, 0);

    //Ensure that players objects still exist in realm detached from the team
    final allPlayers = realm.all<Person>();
    expect(allPlayers.length, 3);
  });

  test('List clear - same list related to two objects', () {
    var config = Configuration.local([Team.schema, Person.schema]);
    var realm = getRealm(config);

    //Create two teams
    final teamOne = Team("TeamOne");
    final teamTwo = Team("TeamTwo");
    realm.write(() {
      realm.add(teamOne);
      realm.add(teamTwo);
    });

    //Create common players list for both teams
    final newPlayers = [
      Person("Michael Schumacher"),
      Person("Sebastian Vettel"),
      Person("Kimi Räikkönen"),
    ];
    realm.write(() {
      teamOne.players.addAll(newPlayers);
      teamTwo.players.addAll(newPlayers);
    });

    //Ensure that teams and players exist in realm
    var teams = realm.all<Team>();
    expect(teams.length, 2);
    expect(teams[0].players, isNotNull);
    expect(teams[0].players.length, 3);
    expect(teams[1].players, isNotNull);
    expect(teams[1].players.length, 3);

    //Clear first team's players only
    realm.write(() => teams[0].players.clear());

    //Ensure that second team is still related to players
    expect(teams[0].players.length, 0);
    expect(teams[1].players.length, 3);

    //Ensure players still exist in realm
    final players = realm.all<Person>();
    expect(players.length, 3);
  });

  test('List clear - same item added to two lists', () {
    var config = Configuration.local([Team.schema, Person.schema]);
    var realm = getRealm(config);

    //Create two Teams
    final teamOne = Team("TeamOne");
    final teamTwo = Team("TeamTwo");
    realm.write(() {
      realm.add(teamOne);
      realm.add(teamTwo);
    });

    //Add the same player to both teams
    Person player = Person("Michael Schumacher");
    realm.write(() {
      teamOne.players.add(player);
      teamTwo.players.add(player);
    });

    //Ensure teams and player are in realm
    var teams = realm.all<Team>();
    expect(teams.length, 2);
    expect(teams[0].players, isNotNull);
    expect(teams[0].players.length, 1);
    expect(teams[1].players, isNotNull);
    expect(teams[1].players.length, 1);

    //Clear player from the first team
    realm.write(() => teams[0].players.clear());

    //Ensure that the second team has no more players
    // but the first team is still related to the player
    expect(teams[0].players.length, 0);
    expect(teams[1].players.length, 1);

    //Ensure the player still exists in realm
    final allPlayers = realm.all<Person>();
    expect(allPlayers.length, 1);
  });

  test('List clear in closed realm - expected exception', () {
    var config = Configuration.local([Team.schema, Person.schema]);
    var realm = getRealm(config);

    //Create a team
    var team = Team("TeamOne");
    realm.write(() => realm.add(team));

    //Add the player to the team
    realm.write(() => team.players.add(Person("Michael Schumacher")));

    //Ensure teams and player are in realm
    var teams = realm.all<Team>();
    expect(teams.length, 1);
    expect(teams[0].players, isNotNull);
    expect(teams[0].players.length, 1);

    var players = teams[0].players;

    realm.close();
    expect(
        () => realm.write(() {
              players.clear();
            }),
        throws<RealmException>());

    config = Configuration.local([Team.schema, Person.schema]);
    realm = getRealm(config);

    //Teams must be reloaded since realm was reopened
    teams = realm.all<Team>();

    //Ensure that the team is still related to the player
    expect(teams.length, 1);
    expect(teams[0].players.length, 1);
  });

  test('Read list property of a deleted object', () {
    var config = Configuration.local([Team.schema, Person.schema]);
    var realm = getRealm(config);

    var team = Team("TeamOne");
    realm.write(() => realm.add(team));
    var teams = realm.all<Team>();
    realm.write(() => realm.delete(team));
    expect(() => team.players, throws<RealmException>("Accessing object of type Team which has been invalidated or deleted"));
  });

  test('Delete a list of objects through a deleted parent', () {
    var config = Configuration.local([Team.schema, Person.schema]);
    var realm = getRealm(config);

    var team = Team("TeamOne");
    realm.write(() => realm.add(team));
    var players = team.players;
    realm.write(() => realm.delete(team));
    expect(() => realm.write(() => realm.deleteMany(players)), throws<RealmException>("Access to invalidated Collection object"));
  });

  test('Get length of list property on a deleted object', () {
    var config = Configuration.local([Team.schema, Person.schema]);
    var realm = getRealm(config);

    var team = Team("TeamOne")..players.add(Person("Nikos"));
    realm.write(() {
      realm.add(team);
      realm.delete(team);
    });
    expect(() => team.players.length, throws<RealmException>("Accessing object of type Team which has been invalidated or deleted"));
  });

  test('List isValid', () {
    var config = Configuration.local([Team.schema, Person.schema]);
    var realm = getRealm(config);

    realm.write(() {
      realm.add(Team("Speed Team", players: [
        Person("Michael Schumacher"),
        Person("Sebastian Vettel"),
        Person("Kimi Räikkönen"),
      ]));
    });

    var teams = realm.all<Team>();

    expect(teams, isNotNull);
    expect(teams.length, 1);
    final players = teams[0].players;
    expect(players.isValid, true);
    realm.close();
    expect(players.isValid, false);
  });

  test('List notifications', () async {
    var config = Configuration.local([Team.schema, Person.schema]);
    var realm = getRealm(config);

    final team = Team('t1', players: [Person("p1")]);
    realm.write(() => realm.add(team));

    var firstCall = true;
    final subscription = team.players.changes.listen((changes) {
      if (firstCall) {
        firstCall = false;
        expect(changes.inserted.isEmpty, true);
        expect(changes.modified.isEmpty, true);
        expect(changes.deleted.isEmpty, true);
        expect(changes.newModified.isEmpty, true);
        expect(changes.moved.isEmpty, true);
      } else {
        expect(changes.inserted, [1]); //new object at index 1
        expect(changes.modified, [0]); //object at index 0 changed
        expect(changes.deleted.isEmpty, true);
        expect(changes.newModified, [0]);
        expect(changes.moved.isEmpty, true);
      }
    });

    await Future<void>.delayed(Duration(milliseconds: 20));
    realm.write(() {
      team.players.add(Person("p2"));
      team.players.first.name = "p3";
    });

    await Future<void>.delayed(Duration(milliseconds: 20));
    subscription.cancel();

    await Future<void>.delayed(Duration(milliseconds: 20));
  });

  test('List query', () {
    final config = Configuration.local([Team.schema, Person.schema]);
    final realm = getRealm(config);

    final person = Person('John');
    final team = Team('team1', players: [
      Person('Pavel'),
      person,
      Person('Alex'),
    ]);

    realm.write(() => realm.add(team));

    final result = team.players.query(r'name BEGINSWITH $0', ['J']);
    expect(result, [person]);
  });

<<<<<<< HEAD
  test('List.freeze freezes the list', () {
    final config = Configuration.local([Person.schema, Team.schema]);
    final realm = getRealm(config);

    final livePlayers = realm.write(() {
      return realm.add(Team('team', players: [Person('Peter')], scores: [123]));
    }).players;

    final frozenPlayers = freezeList(livePlayers);

    expect(frozenPlayers.length, 1);
    expect(frozenPlayers.isFrozen, true);
    expect(frozenPlayers.realm.isFrozen, true);
    expect(frozenPlayers.single.isFrozen, true);

    realm.write(() {
      livePlayers.single.name = 'Peter II';
      livePlayers.add(Person('George'));
    });

    expect(livePlayers.length, 2);
    expect(livePlayers.first.name, 'Peter II');
    expect(frozenPlayers.length, 1);
    expect(frozenPlayers.single.name, 'Peter');
  });

  test("FrozenList.changes throws", () {
    final config = Configuration.local([Team.schema, Person.schema]);
    final realm = getRealm(config);

    realm.write(() {
      realm.add(Team('team'));
    });

    final frozenPlayers = freezeList(realm.all<Team>().single.players);

    expect(() => frozenPlayers.changes, throws<RealmStateError>('List is frozen and cannot emit changes'));
  });

  test('UnmanagedList.freeze throws', () {
    final team = Team('team');

    expect(() => freezeList(team.players), throws<RealmStateError>("Unmanaged lists can't be frozen"));
  });

  test('List.freeze when frozen returns same object', () {
    final config = Configuration.local([Team.schema, Person.schema]);
    final realm = getRealm(config);

    final team = realm.write(() => realm.add(Team('Barcelona', players: [Person('Peter')])));

    final frozenPlayers = freezeList(team.players);
    final deepFrozenPlayers = freezeList(frozenPlayers);

    expect(identical(frozenPlayers, deepFrozenPlayers), true);

    final frozenPlayersAgain = freezeList(team.players);
    expect(identical(frozenPlayers, frozenPlayersAgain), false);
=======
  test('ManagedRealmList.removeAt', () {
    final config = Configuration.local([Team.schema, Person.schema]);
    final realm = getRealm(config);

    final alice = Person('Alice');
    final bob = Person('Bob');
    final carol = Person('Carol');
    final dan = Person('Dan');
    final players = [alice, bob, carol, dan];
    final team = Team('Class of 92', players: players);

    realm.write(() => realm.add(team));
    expect(team.players.length, 4);
    expect(team.players, [alice, bob, carol, dan]);

    expect(realm.write(() => team.players.removeAt(2)), carol);
    expect(team.players.length, 3);
    expect(team.players, [alice, bob, dan]);

    expect(realm.write(() => team.players.removeAt(0)), alice);
    expect(team.players.length, 2);
    expect(team.players, [bob, dan]);

    expect(realm.all<Person>(), players); // nothing disappeared from realm
  });

  test('ManagedRealmList.length set', () {
    final config = Configuration.local([Team.schema, Person.schema]);
    final realm = getRealm(config);

    final alice = Person('Alice');
    final bob = Person('Bob');
    final carol = Person('Carol');
    final dan = Person('Dan');
    final players = [alice, bob, carol, dan];
    final team = Team('Class of 92', players: players);

    realm.write(() => realm.add(team));
    expect(team.players.length, 4);
    expect(team.players, [alice, bob, carol, dan]);

    realm.write(() => team.players.length = 2);
    expect(team.players.length, 2);
    expect(team.players, [alice, bob]);

    expect(realm.all<Person>(), players); // nothing disappeared from realm
  });

  test('ManagedRealmList.contains', () {
    final config = Configuration.local([Team.schema, Person.schema]);
    final realm = getRealm(config);

    final alice = Person('Alice');
    final bob = Person('Bob');
    final carol = Person('Carol');
    final dan = Person('Dan');
    final players = [alice, bob, carol, dan];
    final team = Team('Class of 92', players: players);

    realm.write(() => realm.add(team));

    for (var p in players) {
      expect(team.players.contains(p), isTrue);
    }

    realm.write(() => team.players.clear());

    for (var p in players) {
      expect(team.players.contains(p), isFalse);
    }
  });

  test('ManagedRealmList.removeRange', () {
    final config = Configuration.local([Team.schema, Person.schema]);
    final realm = getRealm(config);

    final alice = Person('Alice');
    final bob = Person('Bob');
    final carol = Person('Carol');
    final dan = Person('Dan');
    final players = [alice, bob, carol, dan];
    final team = Team('Class of 92', players: players);

    realm.write(() => realm.add(team));
    expect(team.players.length, 4);
    expect(team.players, [alice, bob, carol, dan]);

    realm.write(() => team.players.removeRange(1, 3)); // removes [1; 3)
    expect(team.players.length, 2);
    expect(team.players, [alice, dan]);

    expect(realm.all<Person>(), players); // nothing disappeared from realm
  });

  test('ManagedRealmList.removeWhere', () {
    final config = Configuration.local([Team.schema, Person.schema]);
    final realm = getRealm(config);

    final alice = Person('Alice');
    final bob = Person('Bob');
    final carol = Person('Carol');
    final dan = Person('Dan');
    final players = [alice, bob, carol, dan];
    final team = Team('Class of 92', players: players);

    realm.write(() => realm.add(team));
    expect(team.players.length, 4);
    expect(team.players, [alice, bob, carol, dan]);

    realm.write(() => team.players.removeWhere((p) => p.name.contains('a')));
    expect(team.players.length, 2);
    expect(team.players, [alice, bob]); // Alice is capital 'a'

    expect(realm.all<Person>(), players); // nothing disappeared from realm
  });

  test('ManagedRealmList.retainWhere', () {
    final config = Configuration.local([Team.schema, Person.schema]);
    final realm = getRealm(config);

    final alice = Person('Alice');
    final bob = Person('Bob');
    final carol = Person('Carol');
    final dan = Person('Dan');
    final players = [alice, bob, carol, dan];
    final team = Team('Class of 92', players: players);

    realm.write(() => realm.add(team));
    expect(team.players.length, 4);
    expect(team.players, [alice, bob, carol, dan]);

    realm.write(() => team.players.retainWhere((p) => p.name.contains('a')));
    expect(team.players.length, 2);
    expect(team.players, [carol, dan]); // Alice is capital 'a', so not included

    expect(realm.all<Person>(), players); // nothing disappeared from realm
  });

  test('ManagedRealmList.removeLast', () {
    final config = Configuration.local([Team.schema, Person.schema]);
    final realm = getRealm(config);

    final alice = Person('Alice');
    final bob = Person('Bob');
    final carol = Person('Carol');
    final dan = Person('Dan');
    final players = [alice, bob, carol, dan];
    final team = Team('Class of 92', players: players);

    realm.write(() => realm.add(team));
    expect(team.players.length, 4);
    expect(team.players, [alice, bob, carol, dan]);

    realm.write(() => team.players.removeLast());
    expect(team.players.length, 3);
    expect(team.players, [alice, bob, carol]);

    expect(realm.all<Person>(), players); // nothing disappeared from realm
  });

  test('ManagedRealmList.replaceRange', () {
    final config = Configuration.local([Team.schema, Person.schema]);
    final realm = getRealm(config);

    final alice = Person('Alice');
    final bob = Person('Bob');
    final carol = Person('Carol');
    final dan = Person('Dan');
    final players = [alice, bob, carol, dan];
    final team = Team('Class of 92', players: players);

    realm.write(() => realm.add(team));
    expect(team.players.length, 4);
    expect(team.players, [alice, bob, carol, dan]);

    realm.write(() => team.players.replaceRange(1, 3, [dan, alice]));
    expect(team.players, [alice, dan, alice, dan]);

    realm.write(() => team.players.replaceRange(0, 3, [bob, carol]));
    expect(team.players, [bob, carol, dan]);

    expect(realm.all<Person>(), players); // nothing disappeared from realm
  });

  test('ManagedRealmList.setAll', () {
    final config = Configuration.local([Team.schema, Person.schema]);
    final realm = getRealm(config);

    final alice = Person('Alice');
    final bob = Person('Bob');
    final carol = Person('Carol');
    final dan = Person('Dan');
    final players = [alice, bob, carol, dan];
    final team = Team('Class of 92', players: players);

    realm.write(() => realm.add(team));
    expect(team.players.length, 4);
    expect(team.players, [alice, bob, carol, dan]);

    realm.write(() => team.players.setAll(1, [dan, alice]));
    expect(team.players, [alice, dan, alice, dan]);

    expect(realm.all<Person>(), players); // nothing disappeared from realm
  });

  test('ManagedRealmList.fillRange', () {
    final config = Configuration.local([Team.schema, Person.schema]);
    final realm = getRealm(config);

    final alice = Person('Alice');
    final bob = Person('Bob');
    final carol = Person('Carol');
    final dan = Person('Dan');
    final players = [alice, bob, carol, dan];
    final team = Team('Class of 92', players: players);

    realm.write(() => realm.add(team));
    expect(team.players.length, 4);
    expect(team.players, [alice, bob, carol, dan]);

    realm.write(() => team.players.fillRange(1, 3, dan));
    expect(team.players, [alice, dan, dan, dan]);

    expect(realm.all<Person>(), players); // nothing disappeared from realm
  });

  test('ManagedRealmList.insert', () {
    final config = Configuration.local([Team.schema, Person.schema]);
    final realm = getRealm(config);

    final alice = Person('Alice');
    final bob = Person('Bob');
    final carol = Person('Carol');
    final dan = Person('Dan');
    final players = [alice, bob, carol, dan];
    final team = Team('Class of 92', players: players);

    realm.write(() => realm.add(team));
    expect(team.players.length, 4);
    expect(team.players, [alice, bob, carol, dan]);

    realm.write(() => team.players.insert(1, dan));
    expect(team.players, [alice, dan, bob, carol, dan]);

    expect(realm.all<Person>(), players); // nothing disappeared from realm
  });

  test('ManagedRealmList.insertAll', () {
    final config = Configuration.local([Team.schema, Person.schema]);
    final realm = getRealm(config);

    final alice = Person('Alice');
    final bob = Person('Bob');
    final carol = Person('Carol');
    final dan = Person('Dan');
    final players = [alice, bob, carol, dan];
    final team = Team('Class of 92', players: players);

    realm.write(() => realm.add(team));
    expect(team.players.length, 4);
    expect(team.players, [alice, bob, carol, dan]);

    realm.write(() => team.players.insertAll(1, [dan, bob]));
    expect(team.players, [alice, dan, bob, bob, carol, dan]);

    expect(realm.all<Person>(), players); // nothing disappeared from realm
  });

  test('ManagedRealmList.remove', () {
    final config = Configuration.local([Team.schema, Person.schema]);
    final realm = getRealm(config);

    final alice = Person('Alice');
    final bob = Person('Bob');
    final carol = Person('Carol');
    final dan = Person('Dan');
    final players = [alice, dan, bob, carol, dan]; // extra dan after alice!
    final team = Team('Class of 92', players: players);

    realm.write(() => realm.add(team));
    expect(team.players.length, 5);
    expect(team.players, players);

    expect(realm.write(() => team.players.remove(dan)), isTrue); // only removes first instance
    expect(team.players, [alice, bob, carol, dan]);

    expect(realm.write(() => team.players.remove(dan)), isTrue);
    expect(team.players, [alice, bob, carol]);

    expect(realm.write(() => team.players.remove(dan)), isFalse);

    expect(team.players.every((p) => p.isValid && p.isManaged), isTrue);
  });

  test('ManagedRealmList.setRange', () {
    final config = Configuration.local([Team.schema, Person.schema]);
    final realm = getRealm(config);

    final alice = Person('Alice');
    final bob = Person('Bob');
    final carol = Person('Carol');
    final dan = Person('Dan');
    final players = [alice, bob, carol, dan];
    final team = Team('Class of 92', players: players);

    realm.write(() => realm.add(team));
    expect(team.players.length, 4);
    expect(team.players, [alice, bob, carol, dan]);

    realm.write(() => team.players.setRange(1, 3, [dan, dan, dan, bob, carol], 2));
    expect(team.players, [alice, dan, bob, dan]);

    expect(realm.all<Person>(), players); // nothing disappeared from realm
  });

  test('ManagedRealmList.insertAll', () {
    final config = Configuration.local([Team.schema, Person.schema]);
    final realm = getRealm(config);

    final alice = Person('Alice');
    final bob = Person('Bob');
    final carol = Person('Carol');
    final dan = Person('Dan');
    final players = [alice, bob, carol, dan];
    final team = Team('Class of 92', players: players);

    realm.write(() => realm.add(team));
    expect(team.players.length, 4);
    expect(team.players, [alice, bob, carol, dan]);

    final r = Random(42);
    realm.write(() => team.players.shuffle(r));
    expect(team.players, isNot(players));
    expect(team.players, unorderedMatches(players));
>>>>>>> 0dbd3ae7
  });
}<|MERGE_RESOLUTION|>--- conflicted
+++ resolved
@@ -364,7 +364,6 @@
     expect(result, [person]);
   });
 
-<<<<<<< HEAD
   test('List.freeze freezes the list', () {
     final config = Configuration.local([Person.schema, Team.schema]);
     final realm = getRealm(config);
@@ -423,7 +422,8 @@
 
     final frozenPlayersAgain = freezeList(team.players);
     expect(identical(frozenPlayers, frozenPlayersAgain), false);
-=======
+  });
+
   test('ManagedRealmList.removeAt', () {
     final config = Configuration.local([Team.schema, Person.schema]);
     final realm = getRealm(config);
@@ -758,6 +758,5 @@
     realm.write(() => team.players.shuffle(r));
     expect(team.players, isNot(players));
     expect(team.players, unorderedMatches(players));
->>>>>>> 0dbd3ae7
   });
 }