// GENERATED CODE - DO NOT MODIFY BY HAND

part of 'test.dart';

// **************************************************************************
// RealmObjectGenerator
// **************************************************************************

class Car extends _Car with RealmEntity, RealmObject {
  Car(
    String make,
  ) {
    RealmObject.set(this, 'make', make);
  }

  Car._();

  @override
  String get make => RealmObject.get<String>(this, 'make') as String;
  @override
  set make(String value) => throw RealmUnsupportedSetError();

  @override
  Stream<RealmObjectChanges<Car>> get changes =>
      RealmObject.getChanges<Car>(this);

  static SchemaObject get schema => _schema ??= _initSchema();
  static SchemaObject? _schema;
  static SchemaObject _initSchema() {
    RealmObject.registerFactory(Car._);
    return const SchemaObject(Car, 'Car', [
      SchemaProperty('make', RealmPropertyType.string, primaryKey: true),
    ]);
  }
}

class Person extends _Person with RealmEntity, RealmObject {
  Person(
    String name,
  ) {
    RealmObject.set(this, 'name', name);
  }

  Person._();

  @override
  String get name => RealmObject.get<String>(this, 'name') as String;
  @override
  set name(String value) => RealmObject.set(this, 'name', value);

  @override
  Stream<RealmObjectChanges<Person>> get changes =>
      RealmObject.getChanges<Person>(this);

  static SchemaObject get schema => _schema ??= _initSchema();
  static SchemaObject? _schema;
  static SchemaObject _initSchema() {
    RealmObject.registerFactory(Person._);
    return const SchemaObject(Person, 'Person', [
      SchemaProperty('name', RealmPropertyType.string),
    ]);
  }
}

class Dog extends _Dog with RealmEntity, RealmObject {
  Dog(
    String name, {
    int? age,
    Person? owner,
  }) {
    RealmObject.set(this, 'name', name);
    RealmObject.set(this, 'age', age);
    RealmObject.set(this, 'owner', owner);
  }

  Dog._();

  @override
  String get name => RealmObject.get<String>(this, 'name') as String;
  @override
  set name(String value) => throw RealmUnsupportedSetError();

  @override
  int? get age => RealmObject.get<int>(this, 'age') as int?;
  @override
  set age(int? value) => RealmObject.set(this, 'age', value);

  @override
  Person? get owner => RealmObject.get<Person>(this, 'owner') as Person?;
  @override
  set owner(covariant Person? value) => RealmObject.set(this, 'owner', value);

  @override
  Stream<RealmObjectChanges<Dog>> get changes =>
      RealmObject.getChanges<Dog>(this);

  static SchemaObject get schema => _schema ??= _initSchema();
  static SchemaObject? _schema;
  static SchemaObject _initSchema() {
    RealmObject.registerFactory(Dog._);
    return const SchemaObject(Dog, 'Dog', [
      SchemaProperty('name', RealmPropertyType.string, primaryKey: true),
      SchemaProperty('age', RealmPropertyType.int, optional: true),
      SchemaProperty('owner', RealmPropertyType.object,
          optional: true, linkTarget: 'Person'),
    ]);
  }
}

class Team extends _Team with RealmEntity, RealmObject {
  Team(
    String name, {
    Iterable<Person> players = const [],
    Iterable<int> scores = const [],
  }) {
    RealmObject.set(this, 'name', name);
    RealmObject.set<RealmList<Person>>(
        this, 'players', RealmList<Person>(players));
    RealmObject.set<RealmList<int>>(this, 'scores', RealmList<int>(scores));
  }

  Team._();

  @override
  String get name => RealmObject.get<String>(this, 'name') as String;
  @override
  set name(String value) => RealmObject.set(this, 'name', value);

  @override
  RealmList<Person> get players =>
      RealmObject.get<Person>(this, 'players') as RealmList<Person>;
  @override
  set players(covariant RealmList<Person> value) =>
      throw RealmUnsupportedSetError();

  @override
  RealmList<int> get scores =>
      RealmObject.get<int>(this, 'scores') as RealmList<int>;
  @override
  set scores(covariant RealmList<int> value) =>
      throw RealmUnsupportedSetError();

  @override
  Stream<RealmObjectChanges<Team>> get changes =>
      RealmObject.getChanges<Team>(this);

  static SchemaObject get schema => _schema ??= _initSchema();
  static SchemaObject? _schema;
  static SchemaObject _initSchema() {
    RealmObject.registerFactory(Team._);
    return const SchemaObject(Team, 'Team', [
      SchemaProperty('name', RealmPropertyType.string),
      SchemaProperty('players', RealmPropertyType.object,
          linkTarget: 'Person', collectionType: RealmCollectionType.list),
      SchemaProperty('scores', RealmPropertyType.int,
          collectionType: RealmCollectionType.list),
    ]);
  }
}

class Student extends _Student with RealmEntity, RealmObject {
  Student(
    int number, {
    String? name,
    int? yearOfBirth,
    School? school,
  }) {
    RealmObject.set(this, 'number', number);
    RealmObject.set(this, 'name', name);
    RealmObject.set(this, 'yearOfBirth', yearOfBirth);
    RealmObject.set(this, 'school', school);
  }

  Student._();

  @override
  int get number => RealmObject.get<int>(this, 'number') as int;
  @override
  set number(int value) => throw RealmUnsupportedSetError();

  @override
  String? get name => RealmObject.get<String>(this, 'name') as String?;
  @override
  set name(String? value) => RealmObject.set(this, 'name', value);

  @override
  int? get yearOfBirth => RealmObject.get<int>(this, 'yearOfBirth') as int?;
  @override
  set yearOfBirth(int? value) => RealmObject.set(this, 'yearOfBirth', value);

  @override
  School? get school => RealmObject.get<School>(this, 'school') as School?;
  @override
  set school(covariant School? value) => RealmObject.set(this, 'school', value);

  @override
  Stream<RealmObjectChanges<Student>> get changes =>
      RealmObject.getChanges<Student>(this);

  static SchemaObject get schema => _schema ??= _initSchema();
  static SchemaObject? _schema;
  static SchemaObject _initSchema() {
    RealmObject.registerFactory(Student._);
    return const SchemaObject(Student, 'Student', [
      SchemaProperty('number', RealmPropertyType.int, primaryKey: true),
      SchemaProperty('name', RealmPropertyType.string, optional: true),
      SchemaProperty('yearOfBirth', RealmPropertyType.int, optional: true),
      SchemaProperty('school', RealmPropertyType.object,
          optional: true, linkTarget: 'School'),
    ]);
  }
}

class School extends _School with RealmEntity, RealmObject {
  School(
    String name, {
    String? city,
    School? branchOfSchool,
    Iterable<Student> students = const [],
    Iterable<School> branches = const [],
  }) {
    RealmObject.set(this, 'name', name);
    RealmObject.set(this, 'city', city);
    RealmObject.set(this, 'branchOfSchool', branchOfSchool);
    RealmObject.set<RealmList<Student>>(
        this, 'students', RealmList<Student>(students));
    RealmObject.set<RealmList<School>>(
        this, 'branches', RealmList<School>(branches));
  }

  School._();

  @override
  String get name => RealmObject.get<String>(this, 'name') as String;
  @override
  set name(String value) => throw RealmUnsupportedSetError();

  @override
  String? get city => RealmObject.get<String>(this, 'city') as String?;
  @override
  set city(String? value) => RealmObject.set(this, 'city', value);

  @override
  RealmList<Student> get students =>
      RealmObject.get<Student>(this, 'students') as RealmList<Student>;
  @override
  set students(covariant RealmList<Student> value) =>
      throw RealmUnsupportedSetError();

  @override
  School? get branchOfSchool =>
      RealmObject.get<School>(this, 'branchOfSchool') as School?;
  @override
  set branchOfSchool(covariant School? value) =>
      RealmObject.set(this, 'branchOfSchool', value);

  @override
  RealmList<School> get branches =>
      RealmObject.get<School>(this, 'branches') as RealmList<School>;
  @override
  set branches(covariant RealmList<School> value) =>
      throw RealmUnsupportedSetError();

  @override
  Stream<RealmObjectChanges<School>> get changes =>
      RealmObject.getChanges<School>(this);

  static SchemaObject get schema => _schema ??= _initSchema();
  static SchemaObject? _schema;
  static SchemaObject _initSchema() {
    RealmObject.registerFactory(School._);
    return const SchemaObject(School, 'School', [
      SchemaProperty('name', RealmPropertyType.string, primaryKey: true),
      SchemaProperty('city', RealmPropertyType.string, optional: true),
      SchemaProperty('students', RealmPropertyType.object,
          linkTarget: 'Student', collectionType: RealmCollectionType.list),
      SchemaProperty('branchOfSchool', RealmPropertyType.object,
          optional: true, linkTarget: 'School'),
      SchemaProperty('branches', RealmPropertyType.object,
          linkTarget: 'School', collectionType: RealmCollectionType.list),
    ]);
  }
}

class RemappedClass extends $RemappedClass with RealmEntity, RealmObject {
  RemappedClass(
    String remappedProperty, {
    Iterable<RemappedClass> listProperty = const [],
  }) {
    RealmObject.set(this, 'primitive_property', remappedProperty);
    RealmObject.set<RealmList<RemappedClass>>(
        this, 'list-with-dashes', RealmList<RemappedClass>(listProperty));
  }

  RemappedClass._();

  @override
  String get remappedProperty =>
      RealmObject.get<String>(this, 'primitive_property') as String;
  @override
  set remappedProperty(String value) =>
      RealmObject.set(this, 'primitive_property', value);

  @override
  RealmList<RemappedClass> get listProperty =>
      RealmObject.get<RemappedClass>(this, 'list-with-dashes')
          as RealmList<RemappedClass>;
  @override
  set listProperty(covariant RealmList<RemappedClass> value) =>
      throw RealmUnsupportedSetError();

  @override
  Stream<RealmObjectChanges<RemappedClass>> get changes =>
      RealmObject.getChanges<RemappedClass>(this);

  static SchemaObject get schema => _schema ??= _initSchema();
  static SchemaObject? _schema;
  static SchemaObject _initSchema() {
    RealmObject.registerFactory(RemappedClass._);
    return const SchemaObject(RemappedClass, 'myRemappedClass', [
      SchemaProperty('primitive_property', RealmPropertyType.string,
          mapTo: 'primitive_property'),
      SchemaProperty('list-with-dashes', RealmPropertyType.object,
          mapTo: 'list-with-dashes',
          linkTarget: 'myRemappedClass',
          collectionType: RealmCollectionType.list),
    ]);
  }
}

class Task extends _Task with RealmEntity, RealmObject {
  Task(
    ObjectId id,
  ) {
    RealmObject.set(this, '_id', id);
  }

  Task._();

  @override
  ObjectId get id => RealmObject.get<ObjectId>(this, '_id') as ObjectId;
  @override
  set id(ObjectId value) => throw RealmUnsupportedSetError();

  @override
  Stream<RealmObjectChanges<Task>> get changes =>
      RealmObject.getChanges<Task>(this);

  static SchemaObject get schema => _schema ??= _initSchema();
  static SchemaObject? _schema;
  static SchemaObject _initSchema() {
    RealmObject.registerFactory(Task._);
    return const SchemaObject(Task, 'Task', [
      SchemaProperty('_id', RealmPropertyType.objectid,
          mapTo: '_id', primaryKey: true),
    ]);
  }
}

class Schedule extends _Schedule with RealmEntity, RealmObject {
  Schedule(
    ObjectId id, {
    Iterable<Task> tasks = const [],
  }) {
    RealmObject.set(this, '_id', id);
    RealmObject.set<RealmList<Task>>(this, 'tasks', RealmList<Task>(tasks));
  }

  Schedule._();

  @override
  ObjectId get id => RealmObject.get<ObjectId>(this, '_id') as ObjectId;
  @override
  set id(ObjectId value) => throw RealmUnsupportedSetError();

  @override
  RealmList<Task> get tasks =>
      RealmObject.get<Task>(this, 'tasks') as RealmList<Task>;
  @override
  set tasks(covariant RealmList<Task> value) =>
      throw RealmUnsupportedSetError();

  @override
  Stream<RealmObjectChanges<Schedule>> get changes =>
      RealmObject.getChanges<Schedule>(this);

  static SchemaObject get schema => _schema ??= _initSchema();
  static SchemaObject? _schema;
  static SchemaObject _initSchema() {
    RealmObject.registerFactory(Schedule._);
    return const SchemaObject(Schedule, 'Schedule', [
      SchemaProperty('_id', RealmPropertyType.objectid,
          mapTo: '_id', primaryKey: true),
      SchemaProperty('tasks', RealmPropertyType.object,
          linkTarget: 'Task', collectionType: RealmCollectionType.list),
    ]);
  }
}

<<<<<<< HEAD
class NullableTypes extends _NullableTypes with RealmEntity, RealmObject {
  NullableTypes(
    ObjectId id,
    ObjectId differentiator, {
    String? stringProp,
    bool? boolProp,
    DateTime? dateProp,
    double? doubleProp,
    ObjectId? objectIdProp,
    Uuid? uuidProp,
    int? intProp,
  }) {
    RealmObject.set(this, '_id', id);
    RealmObject.set(this, 'differentiator', differentiator);
=======
class AllTypes extends _AllTypes with RealmEntity, RealmObject {
  AllTypes(
    String stringProp,
    bool boolProp,
    DateTime dateProp,
    double doubleProp,
    ObjectId objectIdProp,
    Uuid uuidProp,
    int intProp,
  ) {
>>>>>>> 7bee5f75
    RealmObject.set(this, 'stringProp', stringProp);
    RealmObject.set(this, 'boolProp', boolProp);
    RealmObject.set(this, 'dateProp', dateProp);
    RealmObject.set(this, 'doubleProp', doubleProp);
    RealmObject.set(this, 'objectIdProp', objectIdProp);
    RealmObject.set(this, 'uuidProp', uuidProp);
    RealmObject.set(this, 'intProp', intProp);
  }

<<<<<<< HEAD
  NullableTypes._();

  @override
  ObjectId get id => RealmObject.get<ObjectId>(this, '_id') as ObjectId;
  @override
  set id(ObjectId value) => throw RealmUnsupportedSetError();

  @override
  ObjectId get differentiator =>
      RealmObject.get<ObjectId>(this, 'differentiator') as ObjectId;
  @override
  set differentiator(ObjectId value) =>
      RealmObject.set(this, 'differentiator', value);

  @override
  String? get stringProp =>
      RealmObject.get<String>(this, 'stringProp') as String?;
  @override
  set stringProp(String? value) => RealmObject.set(this, 'stringProp', value);

  @override
  bool? get boolProp => RealmObject.get<bool>(this, 'boolProp') as bool?;
  @override
  set boolProp(bool? value) => RealmObject.set(this, 'boolProp', value);

  @override
  DateTime? get dateProp =>
      RealmObject.get<DateTime>(this, 'dateProp') as DateTime?;
  @override
  set dateProp(DateTime? value) => RealmObject.set(this, 'dateProp', value);

  @override
  double? get doubleProp =>
      RealmObject.get<double>(this, 'doubleProp') as double?;
  @override
  set doubleProp(double? value) => RealmObject.set(this, 'doubleProp', value);

  @override
  ObjectId? get objectIdProp =>
      RealmObject.get<ObjectId>(this, 'objectIdProp') as ObjectId?;
  @override
  set objectIdProp(ObjectId? value) =>
      RealmObject.set(this, 'objectIdProp', value);

  @override
  Uuid? get uuidProp => RealmObject.get<Uuid>(this, 'uuidProp') as Uuid?;
  @override
  set uuidProp(Uuid? value) => RealmObject.set(this, 'uuidProp', value);

  @override
  int? get intProp => RealmObject.get<int>(this, 'intProp') as int?;
  @override
  set intProp(int? value) => RealmObject.set(this, 'intProp', value);

  @override
  Stream<RealmObjectChanges<NullableTypes>> get changes =>
      RealmObject.getChanges<NullableTypes>(this);
=======
  AllTypes._();

  @override
  String get stringProp =>
      RealmObject.get<String>(this, 'stringProp') as String;
  @override
  set stringProp(String value) => RealmObject.set(this, 'stringProp', value);

  @override
  bool get boolProp => RealmObject.get<bool>(this, 'boolProp') as bool;
  @override
  set boolProp(bool value) => RealmObject.set(this, 'boolProp', value);

  @override
  DateTime get dateProp =>
      RealmObject.get<DateTime>(this, 'dateProp') as DateTime;
  @override
  set dateProp(DateTime value) => RealmObject.set(this, 'dateProp', value);

  @override
  double get doubleProp =>
      RealmObject.get<double>(this, 'doubleProp') as double;
  @override
  set doubleProp(double value) => RealmObject.set(this, 'doubleProp', value);

  @override
  ObjectId get objectIdProp =>
      RealmObject.get<ObjectId>(this, 'objectIdProp') as ObjectId;
  @override
  set objectIdProp(ObjectId value) =>
      RealmObject.set(this, 'objectIdProp', value);

  @override
  Uuid get uuidProp => RealmObject.get<Uuid>(this, 'uuidProp') as Uuid;
  @override
  set uuidProp(Uuid value) => RealmObject.set(this, 'uuidProp', value);

  @override
  int get intProp => RealmObject.get<int>(this, 'intProp') as int;
  @override
  set intProp(int value) => RealmObject.set(this, 'intProp', value);

  @override
  Stream<RealmObjectChanges<AllTypes>> get changes =>
      RealmObject.getChanges<AllTypes>(this);

  static SchemaObject get schema => _schema ??= _initSchema();
  static SchemaObject? _schema;
  static SchemaObject _initSchema() {
    RealmObject.registerFactory(AllTypes._);
    return const SchemaObject(AllTypes, 'AllTypes', [
      SchemaProperty('stringProp', RealmPropertyType.string),
      SchemaProperty('boolProp', RealmPropertyType.bool),
      SchemaProperty('dateProp', RealmPropertyType.timestamp),
      SchemaProperty('doubleProp', RealmPropertyType.double),
      SchemaProperty('objectIdProp', RealmPropertyType.objectid),
      SchemaProperty('uuidProp', RealmPropertyType.uuid),
      SchemaProperty('intProp', RealmPropertyType.int),
    ]);
  }
}

class AllCollections extends _AllCollections with RealmEntity, RealmObject {
  AllCollections({
    Iterable<String> strings = const [],
    Iterable<bool> bools = const [],
    Iterable<DateTime> dates = const [],
    Iterable<double> doubles = const [],
    Iterable<ObjectId> objectIds = const [],
    Iterable<Uuid> uuids = const [],
    Iterable<int> ints = const [],
  }) {
    RealmObject.set<RealmList<String>>(
        this, 'strings', RealmList<String>(strings));
    RealmObject.set<RealmList<bool>>(this, 'bools', RealmList<bool>(bools));
    RealmObject.set<RealmList<DateTime>>(
        this, 'dates', RealmList<DateTime>(dates));
    RealmObject.set<RealmList<double>>(
        this, 'doubles', RealmList<double>(doubles));
    RealmObject.set<RealmList<ObjectId>>(
        this, 'objectIds', RealmList<ObjectId>(objectIds));
    RealmObject.set<RealmList<Uuid>>(this, 'uuids', RealmList<Uuid>(uuids));
    RealmObject.set<RealmList<int>>(this, 'ints', RealmList<int>(ints));
  }

  AllCollections._();

  @override
  RealmList<String> get strings =>
      RealmObject.get<String>(this, 'strings') as RealmList<String>;
  @override
  set strings(covariant RealmList<String> value) =>
      throw RealmUnsupportedSetError();

  @override
  RealmList<bool> get bools =>
      RealmObject.get<bool>(this, 'bools') as RealmList<bool>;
  @override
  set bools(covariant RealmList<bool> value) =>
      throw RealmUnsupportedSetError();

  @override
  RealmList<DateTime> get dates =>
      RealmObject.get<DateTime>(this, 'dates') as RealmList<DateTime>;
  @override
  set dates(covariant RealmList<DateTime> value) =>
      throw RealmUnsupportedSetError();

  @override
  RealmList<double> get doubles =>
      RealmObject.get<double>(this, 'doubles') as RealmList<double>;
  @override
  set doubles(covariant RealmList<double> value) =>
      throw RealmUnsupportedSetError();

  @override
  RealmList<ObjectId> get objectIds =>
      RealmObject.get<ObjectId>(this, 'objectIds') as RealmList<ObjectId>;
  @override
  set objectIds(covariant RealmList<ObjectId> value) =>
      throw RealmUnsupportedSetError();

  @override
  RealmList<Uuid> get uuids =>
      RealmObject.get<Uuid>(this, 'uuids') as RealmList<Uuid>;
  @override
  set uuids(covariant RealmList<Uuid> value) =>
      throw RealmUnsupportedSetError();

  @override
  RealmList<int> get ints =>
      RealmObject.get<int>(this, 'ints') as RealmList<int>;
  @override
  set ints(covariant RealmList<int> value) => throw RealmUnsupportedSetError();

  @override
  Stream<RealmObjectChanges<AllCollections>> get changes =>
      RealmObject.getChanges<AllCollections>(this);
>>>>>>> 7bee5f75

  static SchemaObject get schema => _schema ??= _initSchema();
  static SchemaObject? _schema;
  static SchemaObject _initSchema() {
<<<<<<< HEAD
    RealmObject.registerFactory(NullableTypes._);
    return const SchemaObject(NullableTypes, 'NullableTypes', [
      SchemaProperty('_id', RealmPropertyType.objectid,
          mapTo: '_id', primaryKey: true),
      SchemaProperty('differentiator', RealmPropertyType.objectid),
      SchemaProperty('stringProp', RealmPropertyType.string, optional: true),
      SchemaProperty('boolProp', RealmPropertyType.bool, optional: true),
      SchemaProperty('dateProp', RealmPropertyType.timestamp, optional: true),
      SchemaProperty('doubleProp', RealmPropertyType.double, optional: true),
      SchemaProperty('objectIdProp', RealmPropertyType.objectid,
          optional: true),
      SchemaProperty('uuidProp', RealmPropertyType.uuid, optional: true),
      SchemaProperty('intProp', RealmPropertyType.int, optional: true),
=======
    RealmObject.registerFactory(AllCollections._);
    return const SchemaObject(AllCollections, 'AllCollections', [
      SchemaProperty('strings', RealmPropertyType.string,
          collectionType: RealmCollectionType.list),
      SchemaProperty('bools', RealmPropertyType.bool,
          collectionType: RealmCollectionType.list),
      SchemaProperty('dates', RealmPropertyType.timestamp,
          collectionType: RealmCollectionType.list),
      SchemaProperty('doubles', RealmPropertyType.double,
          collectionType: RealmCollectionType.list),
      SchemaProperty('objectIds', RealmPropertyType.objectid,
          collectionType: RealmCollectionType.list),
      SchemaProperty('uuids', RealmPropertyType.uuid,
          collectionType: RealmCollectionType.list),
      SchemaProperty('ints', RealmPropertyType.int,
          collectionType: RealmCollectionType.list),
>>>>>>> 7bee5f75
    ]);
  }
}<|MERGE_RESOLUTION|>--- conflicted
+++ resolved
@@ -397,22 +397,6 @@
   }
 }
 
-<<<<<<< HEAD
-class NullableTypes extends _NullableTypes with RealmEntity, RealmObject {
-  NullableTypes(
-    ObjectId id,
-    ObjectId differentiator, {
-    String? stringProp,
-    bool? boolProp,
-    DateTime? dateProp,
-    double? doubleProp,
-    ObjectId? objectIdProp,
-    Uuid? uuidProp,
-    int? intProp,
-  }) {
-    RealmObject.set(this, '_id', id);
-    RealmObject.set(this, 'differentiator', differentiator);
-=======
 class AllTypes extends _AllTypes with RealmEntity, RealmObject {
   AllTypes(
     String stringProp,
@@ -423,7 +407,6 @@
     Uuid uuidProp,
     int intProp,
   ) {
->>>>>>> 7bee5f75
     RealmObject.set(this, 'stringProp', stringProp);
     RealmObject.set(this, 'boolProp', boolProp);
     RealmObject.set(this, 'dateProp', dateProp);
@@ -433,65 +416,6 @@
     RealmObject.set(this, 'intProp', intProp);
   }
 
-<<<<<<< HEAD
-  NullableTypes._();
-
-  @override
-  ObjectId get id => RealmObject.get<ObjectId>(this, '_id') as ObjectId;
-  @override
-  set id(ObjectId value) => throw RealmUnsupportedSetError();
-
-  @override
-  ObjectId get differentiator =>
-      RealmObject.get<ObjectId>(this, 'differentiator') as ObjectId;
-  @override
-  set differentiator(ObjectId value) =>
-      RealmObject.set(this, 'differentiator', value);
-
-  @override
-  String? get stringProp =>
-      RealmObject.get<String>(this, 'stringProp') as String?;
-  @override
-  set stringProp(String? value) => RealmObject.set(this, 'stringProp', value);
-
-  @override
-  bool? get boolProp => RealmObject.get<bool>(this, 'boolProp') as bool?;
-  @override
-  set boolProp(bool? value) => RealmObject.set(this, 'boolProp', value);
-
-  @override
-  DateTime? get dateProp =>
-      RealmObject.get<DateTime>(this, 'dateProp') as DateTime?;
-  @override
-  set dateProp(DateTime? value) => RealmObject.set(this, 'dateProp', value);
-
-  @override
-  double? get doubleProp =>
-      RealmObject.get<double>(this, 'doubleProp') as double?;
-  @override
-  set doubleProp(double? value) => RealmObject.set(this, 'doubleProp', value);
-
-  @override
-  ObjectId? get objectIdProp =>
-      RealmObject.get<ObjectId>(this, 'objectIdProp') as ObjectId?;
-  @override
-  set objectIdProp(ObjectId? value) =>
-      RealmObject.set(this, 'objectIdProp', value);
-
-  @override
-  Uuid? get uuidProp => RealmObject.get<Uuid>(this, 'uuidProp') as Uuid?;
-  @override
-  set uuidProp(Uuid? value) => RealmObject.set(this, 'uuidProp', value);
-
-  @override
-  int? get intProp => RealmObject.get<int>(this, 'intProp') as int?;
-  @override
-  set intProp(int? value) => RealmObject.set(this, 'intProp', value);
-
-  @override
-  Stream<RealmObjectChanges<NullableTypes>> get changes =>
-      RealmObject.getChanges<NullableTypes>(this);
-=======
   AllTypes._();
 
   @override
@@ -630,26 +554,10 @@
   @override
   Stream<RealmObjectChanges<AllCollections>> get changes =>
       RealmObject.getChanges<AllCollections>(this);
->>>>>>> 7bee5f75
-
-  static SchemaObject get schema => _schema ??= _initSchema();
-  static SchemaObject? _schema;
-  static SchemaObject _initSchema() {
-<<<<<<< HEAD
-    RealmObject.registerFactory(NullableTypes._);
-    return const SchemaObject(NullableTypes, 'NullableTypes', [
-      SchemaProperty('_id', RealmPropertyType.objectid,
-          mapTo: '_id', primaryKey: true),
-      SchemaProperty('differentiator', RealmPropertyType.objectid),
-      SchemaProperty('stringProp', RealmPropertyType.string, optional: true),
-      SchemaProperty('boolProp', RealmPropertyType.bool, optional: true),
-      SchemaProperty('dateProp', RealmPropertyType.timestamp, optional: true),
-      SchemaProperty('doubleProp', RealmPropertyType.double, optional: true),
-      SchemaProperty('objectIdProp', RealmPropertyType.objectid,
-          optional: true),
-      SchemaProperty('uuidProp', RealmPropertyType.uuid, optional: true),
-      SchemaProperty('intProp', RealmPropertyType.int, optional: true),
-=======
+
+  static SchemaObject get schema => _schema ??= _initSchema();
+  static SchemaObject? _schema;
+  static SchemaObject _initSchema() {
     RealmObject.registerFactory(AllCollections._);
     return const SchemaObject(AllCollections, 'AllCollections', [
       SchemaProperty('strings', RealmPropertyType.string,
@@ -666,7 +574,6 @@
           collectionType: RealmCollectionType.list),
       SchemaProperty('ints', RealmPropertyType.int,
           collectionType: RealmCollectionType.list),
->>>>>>> 7bee5f75
     ]);
   }
 }