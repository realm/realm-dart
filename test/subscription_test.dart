--- conflicted
+++ resolved
@@ -35,16 +35,13 @@
     final app = App(appConfiguration);
     final credentials = Credentials.anonymous();
     final user = await app.logIn(credentials);
-<<<<<<< HEAD
+
     final configuration = Configuration.flexibleSync(user, [
       Task.schema,
       Schedule.schema,
       Event.schema,
-    ])
-      ..sessionStopPolicy = SessionStopPolicy.immediately;
-=======
-    final configuration = Configuration.flexibleSync(user, [Task.schema, Schedule.schema]);
->>>>>>> 4acefe54
+    ])..sessionStopPolicy = SessionStopPolicy.immediately;
+
     final realm = getRealm(configuration);
     await tester(realm);
   });
