////////////////////////////////////////////////////////////////////////////////
//
// Copyright 2022 Realm Inc.
//
// Licensed under the Apache License, Version 2.0 (the "License");
// you may not use this file except in compliance with the License.
// You may obtain a copy of the License at
//
// http://www.apache.org/licenses/LICENSE-2.0
//
// Unless required by applicable law or agreed to in writing, software
// distributed under the License is distributed on an "AS IS" BASIS,
// WITHOUT WARRANTIES OR CONDITIONS OF ANY KIND, either express or implied.
// See the License for the specific language governing permissions and
// limitations under the License.
//
////////////////////////////////////////////////////////////////////////////////
import 'dart:async';
import 'dart:io';
import 'dart:math';
import 'dart:typed_data';

import 'package:meta/meta.dart';
import 'package:path/path.dart' as path;
import 'package:test/expect.dart';

import '../lib/realm.dart';
import '../lib/src/native/realm_core.dart';
import '../lib/src/subscription.dart';
import 'test.dart';

@isTest
void testSubscriptions(String name, FutureOr<void> Function(Realm) tester) async {
  baasTest(name, (appConfiguration) async {
    final app = App(appConfiguration);
    final credentials = Credentials.anonymous();
    final user = await app.logIn(credentials);
    final configuration = Configuration.flexibleSync(user, [Task.schema, Schedule.schema]);
    final realm = getRealm(configuration);
    await tester(realm);
  });
}

Future<void> main([List<String>? args]) async {
  print("Current PID $pid");

  await setupTests(args);

  test('Get subscriptions throws on wrong configuration', () {
    final config = Configuration.local([Task.schema]);
    final realm = getRealm(config);
    expect(() => realm.subscriptions, throws<RealmError>());
  });

  testSubscriptions('SubscriptionSet.state/waitForSynchronization', (realm) async {
    final subscriptions = realm.subscriptions;
    await subscriptions.waitForSynchronization();
    expect(subscriptions.state, SubscriptionSetState.complete);
  });

  testSubscriptions('SubscriptionSet.version', (realm) async {
    final subscriptions = realm.subscriptions;
    expect(subscriptions.version, 0);

    subscriptions.update((mutableSubscriptions) {
      mutableSubscriptions.add(realm.all<Task>());
    });

    expect(subscriptions.length, 1);
    expect(subscriptions.version, 1);

    subscriptions.update((mutableSubscriptions) {
      mutableSubscriptions.clear();
    });

    expect(subscriptions.length, 0);
    expect(subscriptions.version, 2);
  });

  testSubscriptions('MutableSubscriptionSet.add', (realm) {
    final subscriptions = realm.subscriptions;
    final query = realm.all<Task>();

    subscriptions.update((mutableSubscriptions) {
      mutableSubscriptions.add(query);
    });
    expect(subscriptions, isNotEmpty);
    expect(subscriptions.find(query), isNotNull);
  });

  testSubscriptions('MutableSubscriptionSet.add named', (realm) {
    final subscriptions = realm.subscriptions;

    const name = 'some name';
    late Subscription s;
    subscriptions.update((mutableSubscriptions) {
      s = mutableSubscriptions.add(realm.all<Task>(), name: name);
    });
    expect(subscriptions, isNotEmpty);
    expect(subscriptions.findByName(name), s);
  });

  testSubscriptions('SubscriptionSet.find', (realm) {
    final subscriptions = realm.subscriptions;
    final query = realm.all<Task>();

    expect(subscriptions.find(query), isNull);

    subscriptions.update((mutableSubscriptions) {
      mutableSubscriptions.add(query);
    });
    expect(subscriptions.find(query), isNotNull);
  });

  testSubscriptions('SubscriptionSet.find return match, even if named', (realm) {
    final subscriptions = realm.subscriptions;
    final query = realm.all<Task>();

    expect(subscriptions.find(query), isNull);

    late Subscription s;
    subscriptions.update((mutableSubscriptions) {
      s = mutableSubscriptions.add(query, name: 'foobar');
    });
    expect(subscriptions.find(query), s);
  });

  testSubscriptions('SubscriptionSet.findByName', (realm) {
    final subscriptions = realm.subscriptions;

    const name = 'some name';
    expect(subscriptions.findByName(name), isNull);

    subscriptions.update((mutableSubscriptions) {
      mutableSubscriptions.add(realm.all<Task>(), name: name);
    });
    expect(subscriptions.findByName(name), isNotNull);
  });

  testSubscriptions('MutableSubscriptionSet.remove', (realm) {
    final subscriptions = realm.subscriptions;
    final query = realm.all<Task>();

    subscriptions.update((mutableSubscriptions) {
      mutableSubscriptions.add(query);
    });
    expect(subscriptions, isNotEmpty);

    final s = subscriptions[0];

    subscriptions.update((mutableSubscriptions) {
      mutableSubscriptions.remove(s);
    });
    expect(subscriptions, isEmpty);
  });

  testSubscriptions('MutableSubscriptionSet.removeByQuery', (realm) {
    final subscriptions = realm.subscriptions;
    final query = realm.all<Task>();

    subscriptions.update((mutableSubscriptions) {
      mutableSubscriptions.add(query);
    });
    expect(subscriptions, isNotEmpty);

    subscriptions.update((mutableSubscriptions) {
      mutableSubscriptions.removeByQuery(query);
    });
    expect(subscriptions, isEmpty);
  });

  testSubscriptions('MutableSubscriptionSet.removeByName', (realm) {
    final subscriptions = realm.subscriptions;

    const name = 'some name';
    subscriptions.update((mutableSubscriptions) {
      mutableSubscriptions.add(realm.all<Task>(), name: name);
    });
    expect(subscriptions, isNotEmpty);

    subscriptions.update((mutableSubscriptions) {
      mutableSubscriptions.removeByName(name);
    });
    expect(subscriptions, isEmpty);
  });

  testSubscriptions('MutableSubscriptionSet.removeAll', (realm) {
    final subscriptions = realm.subscriptions;

    subscriptions.update((mutableSubscriptions) {
      mutableSubscriptions.add(realm.query<Task>(r'_id == $0', [ObjectId()]));
      mutableSubscriptions.add(realm.all<Task>());
    });
    expect(subscriptions.length, 2);

    subscriptions.update((mutableSubscriptions) {
      mutableSubscriptions.clear();
    });
    expect(subscriptions, isEmpty);
  });

  testSubscriptions('SubscriptionSet.elementAt', (realm) {
    final subscriptions = realm.subscriptions;

    subscriptions.update((mutableSubscriptions) {
      mutableSubscriptions.add(realm.query<Task>(r'_id == $0', [ObjectId()]));
      mutableSubscriptions.add(realm.all<Task>());
    });
    expect(subscriptions.length, 2);

    int index = 0;
    for (final s in subscriptions) {
      expect(s, s);
      expect(subscriptions[index], isNotNull);
      expect(subscriptions[index], subscriptions[index]);
      expect(s, subscriptions[index]);
      ++index;
    }

    expect(() => subscriptions[-1], throws<RangeError>());
    expect(() => subscriptions[1000], throws<RangeError>());
  });

  testSubscriptions('MutableSubscriptionSet.elementAt', (realm) {
    final subscriptions = realm.subscriptions;

    subscriptions.update((mutableSubscriptions) {
      final s = mutableSubscriptions.add(realm.all<Task>());
      expect(mutableSubscriptions[0], isNotNull);
      expect(s, isNotNull);
      expect(mutableSubscriptions.state, SubscriptionSetState.pending); // not _uncommitted!
      expect(mutableSubscriptions[0], s);
    });
  });

  testSubscriptions('MutableSubscriptionSet.add double-add throws', (realm) {
    final subscriptions = realm.subscriptions;

    // Adding same unnamed query twice without requesting an update will just de-duplicate
    subscriptions.update((mutableSubscriptions) {
      mutableSubscriptions.add(realm.all<Task>());
      mutableSubscriptions.add(realm.all<Task>());
    });
    expect(subscriptions.length, 1);

    // Okay to add same query under different names, not de-duplicated
    subscriptions.update((mutableSubscriptions) {
      mutableSubscriptions.add(realm.all<Task>(), name: 'foo');
      mutableSubscriptions.add(realm.all<Task>(), name: 'bar');
    });
    expect(subscriptions.length, 3);

    // Cannot add different queries under same name, unless the second
    // can update the first.
    expect(() {
      subscriptions.update((mutableSubscriptions) {
        mutableSubscriptions.add(realm.all<Task>(), name: 'same');
        mutableSubscriptions.add(realm.query<Task>(r'_id == $0', [ObjectId()]), name: 'same');
      });
    }, throws<RealmException>('Duplicate subscription'));
  });

  testSubscriptions('MutableSubscriptionSet.add with update flag', (realm) {
    final subscriptions = realm.subscriptions;

    subscriptions.update((mutableSubscriptions) {
      mutableSubscriptions.add(realm.all<Task>());
      mutableSubscriptions.add(realm.all<Task>(), update: true);
    });

    expect(subscriptions.length, 1);

    subscriptions.update((mutableSubscriptions) {
      mutableSubscriptions.add(realm.all<Task>(), name: 'same');
      mutableSubscriptions.add(realm.query<Task>(r'_id == $0', [ObjectId()]), name: 'same', update: true);
    });

    expect(subscriptions.length, 2);
  });

  testSubscriptions('MutableSubscriptionSet.add multiple queries for same class', (realm) {
    final subscriptions = realm.subscriptions;
    final random = Random.secure();

    Uint8List randomBytes(int n) {
      final Uint8List randomList = Uint8List(n);
      for (int i = 0; i < randomList.length; i++) {
        randomList[i] = random.nextInt(255);
      }
      return randomList;
    }

    ObjectId newOid() => ObjectId.fromBytes(randomBytes(12));

    final oids = <ObjectId>{};
    const max = 1000;
    subscriptions.update((mutableSubscriptions) {
      oids.addAll([
        for (int i = 0; i < max; ++i) mutableSubscriptions.add(realm.query<Task>(r'_id == $0', [newOid()])).id
      ]);
    });
    expect(oids.length, max); // no collisions
    expect(subscriptions.length, max);

    for (final sub in subscriptions) {
      expect(sub.id, isIn(oids));
    }
  });

  testSubscriptions('MutableSubscriptionSet.add same name, different classes', (realm) {
    final subscriptions = realm.subscriptions;

    expect(
        () => subscriptions.update((mutableSubscriptions) {
              mutableSubscriptions.add(realm.all<Task>(), name: 'same');
              mutableSubscriptions.add(realm.all<Schedule>(), name: 'same');
            }),
        throws<RealmException>());
  });

  testSubscriptions('MutableSubscriptionSet.add same name, different classes, with update flag', (realm) {
    final subscriptions = realm.subscriptions;

    late Subscription subscription;
    subscriptions.update((mutableSubscriptions) {
      mutableSubscriptions.add(realm.all<Task>(), name: 'same');
      subscription = mutableSubscriptions.add(realm.all<Schedule>(), name: 'same', update: true);
    });

    expect(subscriptions.length, 1);
    expect(subscriptions[0], subscription); // last added wins
  });

  testSubscriptions('MutableSubscriptionSet.add same query, different classes', (realm) {
    final subscriptions = realm.subscriptions;

    subscriptions.update((mutableSubscriptions) {
      mutableSubscriptions.add(realm.all<Task>());
      mutableSubscriptions.add(realm.all<Schedule>());
    });

    expect(subscriptions.length, 2);
    for (final s in subscriptions) {
      expect(s.queryString, contains('TRUEPREDICATE'));
    }
  });

  testSubscriptions('MutableSubscriptionSet.add illegal query', (realm) async {
    final subscriptions = realm.subscriptions;

    // Illegal query for subscription:
    final query = realm.query<Schedule>('tasks.@count > 10');

    subscriptions.update((mutableSubscriptions) {
      mutableSubscriptions.add(query);
    });

    expect(() async => await subscriptions.waitForSynchronization(), throws<RealmException>());
  });

  testSubscriptions('MutableSubscriptionSet.remove same query, different classes', (realm) {
    final subscriptions = realm.subscriptions;

    late Subscription s;
    subscriptions.update((mutableSubscriptions) {
      mutableSubscriptions.add(realm.all<Task>());
      s = mutableSubscriptions.add(realm.all<Schedule>());
    });

    expect(subscriptions.length, 2);

    subscriptions.update((mutableSubscriptions) {
      mutableSubscriptions.removeByQuery(realm.all<Task>());
    });

    expect(subscriptions, [s]);
  });

  testSubscriptions('Get subscriptions', (realm) async {
    final subscriptions = realm.subscriptions;

    expect(subscriptions, isEmpty);

    final query = realm.all<Task>();

    subscriptions.update((mutableSubscriptions) {
      mutableSubscriptions.add(query);
    });

    expect(subscriptions.length, 1);

    subscriptions.update((mutableSubscriptions) {
      mutableSubscriptions.removeByQuery(query);
    });

    expect(subscriptions, isEmpty);

    const name = 'a random name';
    subscriptions.update((mutableSubscriptions) {
      mutableSubscriptions.add(query, name: name);
    });

    expect(subscriptions.findByName(name), isNotNull);

    subscriptions.update((mutableSubscriptions) {
      mutableSubscriptions.removeByName(name);
    });

    expect(subscriptions, isEmpty);
    expect(realm.subscriptions.findByName(name), isNull);

    await subscriptions.waitForSynchronization();
  });

  testSubscriptions('Subscription properties roundtrip', (realm) async {
    final subscriptions = realm.subscriptions;

    final before = DateTime.now().toUtc();

    late ObjectId oid;
    subscriptions.update((mutableSubscriptions) {
      oid = mutableSubscriptions.add(realm.all<Task>(), name: 'foobar').id;
    });

    await subscriptions.waitForSynchronization();

    final after = DateTime.now().toUtc();
    var s = subscriptions[0];

    expect(s.id, oid);
    expect(s.name, 'foobar');
    expect(s.objectClassName, 'Task');
    expect(s.queryString, contains('TRUEPREDICATE'));
    expect(s.createdAt.isAfter(before), isTrue);
    expect(s.createdAt.isBefore(after), isTrue);
    expect(s.createdAt, s.updatedAt);

    subscriptions.update((mutableSubscriptions) {
      mutableSubscriptions.add(realm.query<Task>(r'_id == $0', [ObjectId()]), name: 'foobar', update: true);
    });

    s = subscriptions[0]; // Needed in order to refresh properties!
    expect(s.createdAt.isBefore(s.updatedAt), isTrue);
  });

  baasTest('flexible sync roundtrip', (appConfigurationX) async {
    final appX = App(appConfigurationX);

    realmCore.clearCachedApps();
    final temporaryDir = await Directory.systemTemp.createTemp('realm_test_flexible_sync_roundtrip_');
    final appConfigurationY = AppConfiguration(
      appConfigurationX.appId,
      baseUrl: appConfigurationX.baseUrl,
      baseFilePath: temporaryDir,
    );
    final appY = App(appConfigurationY);

    final credentials = Credentials.anonymous();
    final userX = await appX.logIn(credentials);
    final userY = await appY.logIn(credentials);

    final realmX = getRealm(Configuration.flexibleSync(userX, [Task.schema]));

    final pathY = path.join(temporaryDir.path, "Y.realm");
    final realmY = getRealm(Configuration.flexibleSync(userY, [Task.schema], path: pathY));

    realmX.subscriptions.update((mutableSubscriptions) {
      mutableSubscriptions.add(realmX.all<Task>());
      mutableSubscriptions.add(realmY.all<Task>());
    });

    await realmX.subscriptions.waitForSynchronization();
    await realmY.subscriptions.waitForSynchronization();

    final objectId = ObjectId();
    realmX.write(() => realmX.add(Task(objectId)));
<<<<<<< HEAD

=======
    
>>>>>>> 59910d2f
    await realmX.syncSession.waitForUpload();
    await realmY.syncSession.waitForDownload();

    await Future<void>.delayed(Duration(seconds: 2));

    waitForCondition(() {
      final task = realmY.find<Task>(objectId);  
      return task != null;
    }, timeout: Duration(seconds: 30), retryDelay: Duration(microseconds: 500));

    final task = realmY.find<Task>(objectId);
    expect(task, isNotNull);
  }, skip: "Not working");
}<|MERGE_RESOLUTION|>--- conflicted
+++ resolved
@@ -474,15 +474,9 @@
 
     final objectId = ObjectId();
     realmX.write(() => realmX.add(Task(objectId)));
-<<<<<<< HEAD
-
-=======
     
->>>>>>> 59910d2f
     await realmX.syncSession.waitForUpload();
     await realmY.syncSession.waitForDownload();
-
-    await Future<void>.delayed(Duration(seconds: 2));
 
     waitForCondition(() {
       final task = realmY.find<Task>(objectId);  
