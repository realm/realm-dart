////////////////////////////////////////////////////////////////////////////////
//
// Copyright 2022 Realm Inc.
//
// Licensed under the Apache License, Version 2.0 (the "License");
// you may not use this file except in compliance with the License.
// You may obtain a copy of the License at
//
// http://www.apache.org/licenses/LICENSE-2.0
//
// Unless required by applicable law or agreed to in writing, software
// distributed under the License is distributed on an "AS IS" BASIS,
// WITHOUT WARRANTIES OR CONDITIONS OF ANY KIND, either express or implied.
// See the License for the specific language governing permissions and
// limitations under the License.
//
////////////////////////////////////////////////////////////////////////////////
import 'dart:async';
import 'dart:io';
import 'dart:math';
import 'dart:typed_data';

import 'package:meta/meta.dart';
import 'package:test/expect.dart';

import '../lib/realm.dart';
<<<<<<< HEAD
import '../lib/src/configuration.dart';
=======
import '../lib/src/native/realm_core.dart';
>>>>>>> ae76214f
import '../lib/src/subscription.dart';
import 'test.dart';

@isTest
void testSubscriptions(String name, FutureOr<void> Function(Realm) tester) {
  baasTest(name, (appConfiguration) async {
    final stopwatch = Stopwatch()..start();

    print('testSubscriptions.1: ${stopwatch.elapsedMilliseconds} ms');

    final app = App(appConfiguration);
<<<<<<< HEAD

    print('testSubscriptions.2: ${stopwatch.elapsedMilliseconds} ms');

    final user = await getIntegrationUser(app);

    print('testSubscriptions.3: ${stopwatch.elapsedMilliseconds} ms');

    final configuration = Configuration.flexibleSync(user, [Task.schema, Schedule.schema])..sessionStopPolicy = SessionStopPolicy.immediately;

    print('testSubscriptions.4: ${stopwatch.elapsedMilliseconds} ms');

=======
    final credentials = Credentials.anonymous();
    final user = await app.logIn(credentials);
    final configuration = Configuration.flexibleSync(user, [Task.schema, Schedule.schema]);
>>>>>>> ae76214f
    final realm = getRealm(configuration);

    print('testSubscriptions.5: ${stopwatch.elapsedMilliseconds} ms');

    await tester(realm);

    print('testSubscriptions.6: ${stopwatch.elapsedMilliseconds} ms');
  });
}

Future<void> main([List<String>? args]) async {
  print("Current PID $pid");

  await setupTests(args);

  test('Get subscriptions throws on wrong configuration', () {
    final config = Configuration.local([Task.schema]);
    final realm = getRealm(config);
    expect(() => realm.subscriptions, throws<RealmError>());
  });

  testSubscriptions('SubscriptionSet.state/waitForSynchronization', (realm) async {
    final subscriptions = realm.subscriptions;
    await subscriptions.waitForSynchronization();
    expect(subscriptions.state, SubscriptionSetState.complete);
  });

  testSubscriptions('SubscriptionSet.version', (realm) async {
    final subscriptions = realm.subscriptions;
    expect(subscriptions.version, 0);

    subscriptions.update((mutableSubscriptions) {
      mutableSubscriptions.add(realm.all<Task>());
    });

    expect(subscriptions.length, 1);
    expect(subscriptions.version, 1);

    subscriptions.update((mutableSubscriptions) {
      mutableSubscriptions.clear();
    });

    expect(subscriptions.length, 0);
    expect(subscriptions.version, 2);
  });

  testSubscriptions('MutableSubscriptionSet.add', (realm) {
    final subscriptions = realm.subscriptions;
    final query = realm.all<Task>();

    subscriptions.update((mutableSubscriptions) {
      mutableSubscriptions.add(query);
    });
    expect(subscriptions, isNotEmpty);
    expect(subscriptions.find(query), isNotNull);
  });

  testSubscriptions('MutableSubscriptionSet.add named', (realm) {
    final subscriptions = realm.subscriptions;

    const name = 'some name';
    late Subscription s;
    subscriptions.update((mutableSubscriptions) {
      s = mutableSubscriptions.add(realm.all<Task>(), name: name);
    });
    expect(subscriptions, isNotEmpty);
    expect(subscriptions.findByName(name), s);
  });

  testSubscriptions('SubscriptionSet.find', (realm) {
    final subscriptions = realm.subscriptions;
    final query = realm.all<Task>();

    expect(subscriptions.find(query), isNull);

    subscriptions.update((mutableSubscriptions) {
      mutableSubscriptions.add(query);
    });
    expect(subscriptions.find(query), isNotNull);
  });

  testSubscriptions('SubscriptionSet.find return match, even if named', (realm) {
    final subscriptions = realm.subscriptions;
    final query = realm.all<Task>();

    expect(subscriptions.find(query), isNull);

    late Subscription s;
    subscriptions.update((mutableSubscriptions) {
      s = mutableSubscriptions.add(query, name: 'foobar');
    });
    expect(subscriptions.find(query), s);
  });

  testSubscriptions('SubscriptionSet.findByName', (realm) {
    final subscriptions = realm.subscriptions;

    const name = 'some name';
    expect(subscriptions.findByName(name), isNull);

    subscriptions.update((mutableSubscriptions) {
      mutableSubscriptions.add(realm.all<Task>(), name: name);
    });
    expect(subscriptions.findByName(name), isNotNull);
  });

  testSubscriptions('MutableSubscriptionSet.remove', (realm) {
    final subscriptions = realm.subscriptions;
    final query = realm.all<Task>();

    subscriptions.update((mutableSubscriptions) {
      mutableSubscriptions.add(query);
    });
    expect(subscriptions, isNotEmpty);

    final s = subscriptions[0];

    subscriptions.update((mutableSubscriptions) {
      mutableSubscriptions.remove(s);
    });
    expect(subscriptions, isEmpty);
  });

  testSubscriptions('MutableSubscriptionSet.removeByQuery', (realm) {
    final subscriptions = realm.subscriptions;
    final query = realm.all<Task>();

    subscriptions.update((mutableSubscriptions) {
      mutableSubscriptions.add(query);
    });
    expect(subscriptions, isNotEmpty);

    subscriptions.update((mutableSubscriptions) {
      mutableSubscriptions.removeByQuery(query);
    });
    expect(subscriptions, isEmpty);
  });

  testSubscriptions('MutableSubscriptionSet.removeByName', (realm) {
    final subscriptions = realm.subscriptions;

    const name = 'some name';
    subscriptions.update((mutableSubscriptions) {
      mutableSubscriptions.add(realm.all<Task>(), name: name);
    });
    expect(subscriptions, isNotEmpty);

    subscriptions.update((mutableSubscriptions) {
      mutableSubscriptions.removeByName(name);
    });
    expect(subscriptions, isEmpty);
  });

  testSubscriptions('MutableSubscriptionSet.removeAll', (realm) {
    final subscriptions = realm.subscriptions;

    subscriptions.update((mutableSubscriptions) {
      mutableSubscriptions.add(realm.query<Task>(r'_id == $0', [ObjectId()]));
      mutableSubscriptions.add(realm.all<Task>());
    });
    expect(subscriptions.length, 2);

    subscriptions.update((mutableSubscriptions) {
      mutableSubscriptions.clear();
    });
    expect(subscriptions, isEmpty);
  });

  testSubscriptions('SubscriptionSet.elementAt', (realm) {
    final subscriptions = realm.subscriptions;

    subscriptions.update((mutableSubscriptions) {
      mutableSubscriptions.add(realm.query<Task>(r'_id == $0', [ObjectId()]));
      mutableSubscriptions.add(realm.all<Task>());
    });
    expect(subscriptions.length, 2);

    int index = 0;
    for (final s in subscriptions) {
      expect(s, s);
      expect(subscriptions[index], isNotNull);
      expect(subscriptions[index], subscriptions[index]);
      expect(s, subscriptions[index]);
      ++index;
    }

    expect(() => subscriptions[-1], throws<RangeError>());
    expect(() => subscriptions[1000], throws<RangeError>());
  });

  testSubscriptions('MutableSubscriptionSet.elementAt', (realm) {
    final subscriptions = realm.subscriptions;

    subscriptions.update((mutableSubscriptions) {
      final s = mutableSubscriptions.add(realm.all<Task>());
      expect(mutableSubscriptions[0], isNotNull);
      expect(s, isNotNull);
      expect(mutableSubscriptions.state, SubscriptionSetState.pending); // not _uncommitted!
      expect(mutableSubscriptions[0], s);
    });
  });

  testSubscriptions('MutableSubscriptionSet.add double-add throws', (realm) {
    final subscriptions = realm.subscriptions;

    // Adding same unnamed query twice without requesting an update will just de-duplicate
    subscriptions.update((mutableSubscriptions) {
      mutableSubscriptions.add(realm.all<Task>());
      mutableSubscriptions.add(realm.all<Task>());
    });
    expect(subscriptions.length, 1);

    // Okay to add same query under different names, not de-duplicated
    subscriptions.update((mutableSubscriptions) {
      mutableSubscriptions.add(realm.all<Task>(), name: 'foo');
      mutableSubscriptions.add(realm.all<Task>(), name: 'bar');
    });
    expect(subscriptions.length, 3);

    // Cannot add different queries under same name, unless the second
    // can update the first.
    expect(() {
      subscriptions.update((mutableSubscriptions) {
        mutableSubscriptions.add(realm.all<Task>(), name: 'same');
        mutableSubscriptions.add(realm.query<Task>(r'_id == $0', [ObjectId()]), name: 'same');
      });
    }, throws<RealmException>('Duplicate subscription'));
  });

  testSubscriptions('MutableSubscriptionSet.add with update flag', (realm) {
    final subscriptions = realm.subscriptions;

    subscriptions.update((mutableSubscriptions) {
      mutableSubscriptions.add(realm.all<Task>());
      mutableSubscriptions.add(realm.all<Task>(), update: true);
    });

    expect(subscriptions.length, 1);

    subscriptions.update((mutableSubscriptions) {
      mutableSubscriptions.add(realm.all<Task>(), name: 'same');
      mutableSubscriptions.add(realm.query<Task>(r'_id == $0', [ObjectId()]), name: 'same', update: true);
    });

    expect(subscriptions.length, 2);
  });

  testSubscriptions('MutableSubscriptionSet.add multiple queries for same class', (realm) {
    final subscriptions = realm.subscriptions;
    final random = Random.secure();

    Uint8List randomBytes(int n) {
      final Uint8List randomList = Uint8List(n);
      for (int i = 0; i < randomList.length; i++) {
        randomList[i] = random.nextInt(255);
      }
      return randomList;
    }

    ObjectId newOid() => ObjectId.fromBytes(randomBytes(12));

    final oids = <ObjectId>{};
    const max = 1000;
    subscriptions.update((mutableSubscriptions) {
      oids.addAll([
        for (int i = 0; i < max; ++i) mutableSubscriptions.add(realm.query<Task>(r'_id == $0', [newOid()])).id
      ]);
    });
    expect(oids.length, max); // no collisions
    expect(subscriptions.length, max);

    for (final sub in subscriptions) {
      expect(sub.id, isIn(oids));
    }
  });

  testSubscriptions('MutableSubscriptionSet.add same name, different classes', (realm) {
    final subscriptions = realm.subscriptions;

    expect(
        () => subscriptions.update((mutableSubscriptions) {
              mutableSubscriptions.add(realm.all<Task>(), name: 'same');
              mutableSubscriptions.add(realm.all<Schedule>(), name: 'same');
            }),
        throws<RealmException>());
  });

  testSubscriptions('MutableSubscriptionSet.add same name, different classes, with update flag', (realm) {
    final subscriptions = realm.subscriptions;

    late Subscription subscription;
    subscriptions.update((mutableSubscriptions) {
      mutableSubscriptions.add(realm.all<Task>(), name: 'same');
      subscription = mutableSubscriptions.add(realm.all<Schedule>(), name: 'same', update: true);
    });

    expect(subscriptions.length, 1);
    expect(subscriptions[0], subscription); // last added wins
  });

  testSubscriptions('MutableSubscriptionSet.add same query, different classes', (realm) {
    final subscriptions = realm.subscriptions;

    subscriptions.update((mutableSubscriptions) {
      mutableSubscriptions.add(realm.all<Task>());
      mutableSubscriptions.add(realm.all<Schedule>());
    });

    expect(subscriptions.length, 2);
    for (final s in subscriptions) {
      expect(s.queryString, contains('TRUEPREDICATE'));
    }
  });

  testSubscriptions('MutableSubscriptionSet.add illegal query', (realm) async {
    final subscriptions = realm.subscriptions;

    // Illegal query for subscription:
    final query = realm.query<Schedule>('tasks.@count > 10');

    subscriptions.update((mutableSubscriptions) {
      mutableSubscriptions.add(query);
    });

    expect(() async => await subscriptions.waitForSynchronization(), throws<RealmException>());
  });

  testSubscriptions('MutableSubscriptionSet.remove same query, different classes', (realm) {
    final subscriptions = realm.subscriptions;

    late Subscription s;
    subscriptions.update((mutableSubscriptions) {
      mutableSubscriptions.add(realm.all<Task>());
      s = mutableSubscriptions.add(realm.all<Schedule>());
    });

    expect(subscriptions.length, 2);

    subscriptions.update((mutableSubscriptions) {
      mutableSubscriptions.removeByQuery(realm.all<Task>());
    });

    expect(subscriptions, [s]);
  });

  testSubscriptions('Get subscriptions', (realm) async {
    final subscriptions = realm.subscriptions;

    expect(subscriptions, isEmpty);

    final query = realm.all<Task>();

    subscriptions.update((mutableSubscriptions) {
      mutableSubscriptions.add(query);
    });

    expect(subscriptions.length, 1);

    subscriptions.update((mutableSubscriptions) {
      mutableSubscriptions.removeByQuery(query);
    });

    expect(subscriptions, isEmpty);

    const name = 'a random name';
    subscriptions.update((mutableSubscriptions) {
      mutableSubscriptions.add(query, name: name);
    });

    expect(subscriptions.findByName(name), isNotNull);

    subscriptions.update((mutableSubscriptions) {
      mutableSubscriptions.removeByName(name);
    });

    expect(subscriptions, isEmpty);
    expect(realm.subscriptions.findByName(name), isNull);
  });

  testSubscriptions('Subscription properties roundtrip', (realm) async {
    final subscriptions = realm.subscriptions;

    final before = DateTime.now().toUtc();

    late ObjectId oid;
    subscriptions.update((mutableSubscriptions) {
      oid = mutableSubscriptions.add(realm.all<Task>(), name: 'foobar').id;
    });

    await subscriptions.waitForSynchronization();

    final after = DateTime.now().toUtc();
    var s = subscriptions[0];

    expect(s.id, oid);
    expect(s.name, 'foobar');
    expect(s.objectClassName, 'Task');
    expect(s.queryString, contains('TRUEPREDICATE'));
    expect(s.createdAt.isAfter(before), isTrue);
    expect(s.createdAt.isBefore(after), isTrue);
    expect(s.createdAt, s.updatedAt);

    subscriptions.update((mutableSubscriptions) {
      mutableSubscriptions.add(realm.query<Task>(r'_id == $0', [ObjectId()]), name: 'foobar', update: true);
    });

    s = subscriptions[0]; // Needed in order to refresh properties!
    expect(s.createdAt.isBefore(s.updatedAt), isTrue);
  });

<<<<<<< HEAD
  baasTest('flexible sync roundtrip', (appConfiguration) async {
    final app = App(appConfiguration);
=======
  baasTest('flexible sync roundtrip', (appConfigurationX) async {
    final appX = App(appConfigurationX);

    realmCore.clearCachedApps();
    final temporaryDir = await Directory.systemTemp.createTemp('realm_test_flexible_sync_roundtrip_');
    final appConfigurationY = AppConfiguration(
      appConfigurationX.appId,
      baseUrl: appConfigurationX.baseUrl,
      baseFilePath: temporaryDir,
    );
    final appY = App(appConfigurationY);

    final credentials = Credentials.anonymous();
    final userX = await appX.logIn(credentials);
    final userY = await appY.logIn(credentials);

    final realmX = getRealm(Configuration.flexibleSync(userX, [Task.schema]));
    final realmY = getRealm(Configuration.flexibleSync(userY, [Task.schema]));
>>>>>>> ae76214f

    final differentiator = ObjectId();
    final realmX = await getIntegrationRealm(app: app, differentiator: differentiator);
    final realmY = await getIntegrationRealm(app: app, differentiator: differentiator);

<<<<<<< HEAD
    final oid = ObjectId();
    realmX.write(() => realmX.add(Task(oid, differentiator)));

    await realmX.syncSession.waitForUpload();
    await realmY.syncSession.waitForDownload();
=======
    final objectId = ObjectId();
    realmX.write(() => realmX.add(Task(objectId)));

    realmY.subscriptions.update((mutableSubscriptions) {
      mutableSubscriptions.add(realmY.all<Task>());
    });

    await realmX.subscriptions.waitForSynchronization();
    await realmY.subscriptions.waitForSynchronization();

    await realmX.syncSession.waitForUpload();
    await realmX.syncSession.waitForDownload();
    
    await realmY.syncSession.waitForUpload();
    await realmY.syncSession.waitForDownload();

    waitForCondition(() {
      final task = realmY.find<Task>(objectId);  
      return task != null;
    });
>>>>>>> ae76214f

    final task = realmY.find<Task>(objectId);
    expect(task, isNotNull);
  });
}<|MERGE_RESOLUTION|>--- conflicted
+++ resolved
@@ -21,49 +21,23 @@
 import 'dart:typed_data';
 
 import 'package:meta/meta.dart';
+import 'package:path/path.dart' as path;
 import 'package:test/expect.dart';
 
 import '../lib/realm.dart';
-<<<<<<< HEAD
-import '../lib/src/configuration.dart';
-=======
 import '../lib/src/native/realm_core.dart';
->>>>>>> ae76214f
 import '../lib/src/subscription.dart';
 import 'test.dart';
 
 @isTest
-void testSubscriptions(String name, FutureOr<void> Function(Realm) tester) {
+void testSubscriptions(String name, FutureOr<void> Function(Realm) tester) async {
   baasTest(name, (appConfiguration) async {
-    final stopwatch = Stopwatch()..start();
-
-    print('testSubscriptions.1: ${stopwatch.elapsedMilliseconds} ms');
-
     final app = App(appConfiguration);
-<<<<<<< HEAD
-
-    print('testSubscriptions.2: ${stopwatch.elapsedMilliseconds} ms');
-
-    final user = await getIntegrationUser(app);
-
-    print('testSubscriptions.3: ${stopwatch.elapsedMilliseconds} ms');
-
-    final configuration = Configuration.flexibleSync(user, [Task.schema, Schedule.schema])..sessionStopPolicy = SessionStopPolicy.immediately;
-
-    print('testSubscriptions.4: ${stopwatch.elapsedMilliseconds} ms');
-
-=======
     final credentials = Credentials.anonymous();
     final user = await app.logIn(credentials);
     final configuration = Configuration.flexibleSync(user, [Task.schema, Schedule.schema]);
->>>>>>> ae76214f
     final realm = getRealm(configuration);
-
-    print('testSubscriptions.5: ${stopwatch.elapsedMilliseconds} ms');
-
     await tester(realm);
-
-    print('testSubscriptions.6: ${stopwatch.elapsedMilliseconds} ms');
   });
 }
 
@@ -434,6 +408,8 @@
 
     expect(subscriptions, isEmpty);
     expect(realm.subscriptions.findByName(name), isNull);
+
+    await subscriptions.waitForSynchronization();
   });
 
   testSubscriptions('Subscription properties roundtrip', (realm) async {
@@ -467,10 +443,6 @@
     expect(s.createdAt.isBefore(s.updatedAt), isTrue);
   });
 
-<<<<<<< HEAD
-  baasTest('flexible sync roundtrip', (appConfiguration) async {
-    final app = App(appConfiguration);
-=======
   baasTest('flexible sync roundtrip', (appConfigurationX) async {
     final appX = App(appConfigurationX);
 
@@ -489,19 +461,11 @@
 
     final realmX = getRealm(Configuration.flexibleSync(userX, [Task.schema]));
     final realmY = getRealm(Configuration.flexibleSync(userY, [Task.schema]));
->>>>>>> ae76214f
-
-    final differentiator = ObjectId();
-    final realmX = await getIntegrationRealm(app: app, differentiator: differentiator);
-    final realmY = await getIntegrationRealm(app: app, differentiator: differentiator);
-
-<<<<<<< HEAD
-    final oid = ObjectId();
-    realmX.write(() => realmX.add(Task(oid, differentiator)));
-
-    await realmX.syncSession.waitForUpload();
-    await realmY.syncSession.waitForDownload();
-=======
+
+    realmX.subscriptions.update((mutableSubscriptions) {
+      mutableSubscriptions.add(realmX.all<Task>());
+    });
+
     final objectId = ObjectId();
     realmX.write(() => realmX.add(Task(objectId)));
 
@@ -522,7 +486,6 @@
       final task = realmY.find<Task>(objectId);  
       return task != null;
     });
->>>>>>> ae76214f
 
     final task = realmY.find<Task>(objectId);
     expect(task, isNotNull);
