////////////////////////////////////////////////////////////////////////////////
//
// Copyright 2021 Realm Inc.
//
// Licensed under the Apache License, Version 2.0 (the "License");
// you may not use this file except in compliance with the License.
// You may obtain a copy of the License at
//
// http://www.apache.org/licenses/LICENSE-2.0
//
// Unless required by applicable law or agreed to in writing, software
// distributed under the License is distributed on an "AS IS" BASIS,
// WITHOUT WARRANTIES OR CONDITIONS OF ANY KIND, either express or implied.
// See the License for the specific language governing permissions and
// limitations under the License.
//
////////////////////////////////////////////////////////////////////////////////

// ignore_for_file: unused_local_variable

import 'dart:io';
<<<<<<< HEAD
=======
import 'dart:math';
import 'package:path/path.dart' as _path;
>>>>>>> 69bb2cb1
import 'package:test/test.dart';
import 'package:test/test.dart' as testing;

import '../lib/realm.dart';
import '../lib/src/native/realm_core.dart' as core;

part 'realm_test.gen.dart';

@RealmModel()
class _Car {
  @PrimaryKey()
  late String make = "Tesla";
}

@RealmModel()
class _Person {
  late String name;
}

@RealmModel()
class _Dog {
  @PrimaryKey()
  late String name;

  late int? age;

  _Person? owner;
}

String? testName;

//Overrides test method so we can filter tests
void test(String? name, dynamic Function() testFunction, {dynamic skip}) {
  if (testName != null && !name!.contains(testName!)) {
    return;
  }
  testing.test(name, testFunction, skip: skip);
}

void xtest(String? name, dynamic Function() testFunction) {
  testing.test(name, testFunction, skip: "Test is disabled");
}

void parseTestNameFromArguments(List<String>? arguments) {
  arguments = arguments ?? List.empty();
  int nameArgIndex = arguments.indexOf("--name");
  if (arguments.isNotEmpty) {
    if (nameArgIndex >= 0 && arguments.length > 1) {
      print("testName: $testName");
      testName = arguments[nameArgIndex + 1];
    }
  }
}

Matcher throws<T>([String? message]) => throwsA(isA<T>().having((dynamic exception) => exception.message, 'message', contains(message ?? '')));

final random = Random();
String generateRandomString(int len) {
  const _chars = 'abcdefghjklmnopqrstuvwxuz';
  return List.generate(len, (index) => _chars[random.nextInt(_chars.length)]).join();
}

Future<void> tryDeleteFile(FileSystemEntity fileEntity, {bool recursive = false}) async {
  for (var i = 0; i < 20; i++) {
    try {
      await fileEntity.delete(recursive: recursive);
      break;
    } catch (e) {
      await Future<void>.delayed(Duration(milliseconds: 50));
    }
  }
}

Future<void> main([List<String>? args]) async {
  parseTestNameFromArguments(args);

  print("Current PID $pid");

  setUp(() {
    String path = "${generateRandomString(10)}.realm";
    if (Platform.isAndroid || Platform.isIOS) {
      path = _path.join(Configuration.filesPath, path);
    }
    Configuration.defaultPath = path;

    addTearDown(() async {
      var file = File(path);
      if (await file.exists() && file.path.endsWith(".realm")) {
        await tryDeleteFile(file);
      }

      file = File("$path.lock");
      if (await file.exists()) {
        await tryDeleteFile(file);
      }

      final dir = Directory("$path.management");
      if (await dir.exists()) {
        if ((await dir.stat()).type == FileSystemEntityType.directory) {
          await tryDeleteFile(dir, recursive: true);
        }
      }
    });
  });

  group('Configuration tests:', () {
    test('Configuration can be created', () {
      Configuration([Car.schema]);
    });

    test('Configuration exception if no schema', () {
      expect(() => Configuration([]), throws<RealmException>());
    });

    test('Configuration default path', () {
      if (Platform.isAndroid || Platform.isIOS) {
        expect(Configuration.defaultPath, endsWith(".realm"));
        expect(Configuration.defaultPath, startsWith("/"), reason: "on Android and iOS the default path should contain the path to the user data directory");
      } else {
        expect(Configuration.defaultPath, endsWith(".realm"));
      }
    });

    test('Configuration files path', () {
      if (Platform.isAndroid || Platform.isIOS) {
        expect(Configuration.filesPath, isNot(endsWith(".realm")), reason: "on Android and iOS the files path should be a directory");
        expect(Configuration.filesPath, startsWith("/"), reason: "on Android and iOS the files path should be a directory");
      } else {
        expect(Configuration.filesPath, equals(""), reason: "on Dart standalone the files path should be an empty string");
      }
    });

    test('Configuration get/set path', () {
      Configuration config = Configuration([Car.schema]);
      expect(config.path, endsWith('.realm'));

      const path = "my/path/default.realm";
      config.path = path;
      expect(config.path, equals(path));
    });

    test('Configuration get/set schema version', () {
      Configuration config = Configuration([Car.schema]);
      expect(config.schemaVersion, equals(0));

      config.schemaVersion = 3;
      expect(config.schemaVersion, equals(3));
    });
  });

  group('RealmClass tests:', () {
    test('Realm can be created', () {
      var config = Configuration([Car.schema]);
      var realm = Realm(config);
    });

    test('Realm can be closed', () {
      var config = Configuration([Car.schema]);
      var realm = Realm(config);
      realm.close();

      realm = Realm(config);
      realm.close();

      //Calling close() twice should not throw exceptions
      realm.close();
    });

    test('Realm can be closed and opened again', () {
      var config = Configuration([Car.schema]);
      var realm = Realm(config);
      realm.close();

      //should not throw exception
      realm = Realm(config);
    });

    test('Realm open with schema subset', () {
      var config = Configuration([Car.schema, Person.schema]);
      var realm = Realm(config);
      realm.close();

      config = Configuration([Car.schema]);
      realm = Realm(config);
    });

    test('Realm open with schema superset', () {
      var config = Configuration([Person.schema]);
      var realm = Realm(config);
      realm.close();

      var config1 = Configuration([Person.schema, Car.schema]);
      var realm1 = Realm(config1);
    });

    test('Realm open twice with same schema', () async {
      var config = Configuration([Person.schema, Car.schema]);
      var realm = Realm(config);

      var config1 = Configuration([Person.schema, Car.schema]);
      var realm1 = Realm(config1);
    });

    test('Realm add throws when no write transaction', () {
      var config = Configuration([Car.schema]);
      var realm = Realm(config);
      final car = Car();
      expect(() => realm.add(car), throws<RealmException>("Wrong transactional state"));
    });

    test('Realm add object', () {
      var config = Configuration([Car.schema]);
      var realm = Realm(config);

      realm.write(() {
        realm.add(Car());
      });
    });

    test('Realm add object twice does not throw', () {
      var config = Configuration([Car.schema]);
      var realm = Realm(config);

      realm.write(() {
        final car = Car();
        realm.add(car);

        //second add of the same object does not throw and return the same object
        final car1 = realm.add(car);
        expect(car1, equals(car));
      });
    });

    test('Realm adding not configured object throws exception', () {
      var config = Configuration([Car.schema]);
      var realm = Realm(config);

      expect(() => realm.write(() => realm.add(Person())), throws<RealmException>("not configured"));
    });

    test('Realm add() returns the same object', () {
      var config = Configuration([Car.schema]);
      var realm = Realm(config);

      final car = Car();
      Car? addedCar;
      realm.write(() {
        addedCar = realm.add(car);
      });

      expect(addedCar == car, isTrue);
    });

    test('Realm add object transaction rollbacks on exception', () {
      var config = Configuration([Car.schema]);
      var realm = Realm(config);

      expect(() {
        realm.write(() {
          realm.add(Car()..make = "Tesla");
          throw Exception("some exception while adding objects");
        });
      }, throws<Exception>("some exception while adding objects"));

      final car = realm.find<Car>("Telsa");
      expect(car, isNull);
    });

    test('RealmObject get property', () {
      var config = Configuration([Car.schema]);
      var realm = Realm(config);

      final car = Car();
      realm.write(() {
        realm.add(car);
      });

      expect(car.make, equals('Tesla'));
    });

    test('RealmObject set property', () {
      var config = Configuration([Car.schema]);
      var realm = Realm(config);

      final car = Car();
      realm.write(() {
        realm.add(car);
      });

      expect(car.make, equals('Tesla'));

      realm.write(() {
        car.make = "Audi";
      });

      expect(car.make, equals('Audi'));
    });

    test('RealmObject set object type property (link)', () {
      var config = Configuration([Person.schema, Dog.schema]);
      var realm = Realm(config);

      final dog = Dog()
        ..name = "MyDog"
        ..owner = (Person()..name = "MyOwner");
      realm.write(() {
        realm.add(dog);
      });

      expect(dog.name, 'MyDog');
      expect(dog.owner, isNotNull);
      expect(dog.owner.name, 'MyOwner');
    });

    test('Realm find object by primary key', () {
      var config = Configuration([Car.schema]);
      var realm = Realm(config);

      realm.write(() => realm.add(Car()..make = "Opel"));

      final car = realm.find<Car>("Opel");
      expect(car, isNotNull);
    });

    test('Realm find not configured object by primary key throws exception', () {
      var config = Configuration([Car.schema]);
      var realm = Realm(config);

      expect(() => realm.find<Person>("Me"), throws<RealmException>("not configured"));
    });

    test('Realm find object by primary key default value', () {
      var config = Configuration([Car.schema]);
      var realm = Realm(config);

      realm.write(() => realm.add(Car()));

      final car = realm.find<Car>("Tesla");
      expect(car, isNotNull);
      expect(car?.make, equals("Tesla"));
    });

    test('Realm find non existing object by primary key returns null', () {
      var config = Configuration([Car.schema]);
      var realm = Realm(config);

      realm.write(() => realm.add(Car()..make = "Opel"));

      final car = realm.find<Car>("NonExistingPrimaryKey");
      expect(car, isNull);
    });

    test('Realm remove object', () {
      var config = Configuration([Car.schema]);
      var realm = Realm(config);

      final car = Car()..make = "SomeNewNonExistingValue";
      realm.write(() => realm.add(car));

      final car1 = realm.find<Car>("SomeNewNonExistingValue");
      expect(car1, isNotNull);

      realm.write(() => realm.remove(car1!));

      var car2 = realm.find<Car>("SomeNewNonExistingValue");
      expect(car2, isNull);
    });

    test('Results.all() should return non null', () {
      var config = Configuration([Car.schema]);
      var realm = Realm(config);

      final cars = realm.all<Car>();
      expect(cars, isNotNull);
    });

    test('Results.all() length', () {
      var config = Configuration([Car.schema]);
      var realm = Realm(config);

<<<<<<< HEAD
      var cars = realm.all<Car>();
=======
      var cars = realm.All<Car>();
>>>>>>> 69bb2cb1
      expect(cars.length, 0);

      final car = Car();
      realm.write(() => realm.add(car));

      expect(cars.length, 1);

      realm.write(() => realm.remove(car));

      expect(cars.length, 0);
    });

<<<<<<< HEAD
    test('Results.all() isEmpty', () {
      var config = Configuration([Car.schema]);
      var realm = Realm(config);

      var cars = realm.all<Car>();
=======
    test('Results.All() isEmpty', () {
      var config = Configuration([Car.schema]);
      var realm = Realm(config);

      var cars = realm.All<Car>();
>>>>>>> 69bb2cb1
      expect(cars.isEmpty(), true);

      final car = Car();
      realm.write(() => realm.add(car));

      expect(cars.isEmpty(), false);

      realm.write(() => realm.remove(car));

      expect(cars.isEmpty(), true);
    });

    test('Results get by index', () {
      var config = Configuration([Car.schema]);
      var realm = Realm(config);
      realm.write(() => realm.add(Car()));

      final car = Car();
      final cars = realm.all<Car>();
      expect(cars[0].make, car.make);
    });
  });
}<|MERGE_RESOLUTION|>--- conflicted
+++ resolved
@@ -19,11 +19,8 @@
 // ignore_for_file: unused_local_variable
 
 import 'dart:io';
-<<<<<<< HEAD
-=======
 import 'dart:math';
 import 'package:path/path.dart' as _path;
->>>>>>> 69bb2cb1
 import 'package:test/test.dart';
 import 'package:test/test.dart' as testing;
 
@@ -404,11 +401,7 @@
       var config = Configuration([Car.schema]);
       var realm = Realm(config);
 
-<<<<<<< HEAD
       var cars = realm.all<Car>();
-=======
-      var cars = realm.All<Car>();
->>>>>>> 69bb2cb1
       expect(cars.length, 0);
 
       final car = Car();
@@ -421,19 +414,11 @@
       expect(cars.length, 0);
     });
 
-<<<<<<< HEAD
     test('Results.all() isEmpty', () {
       var config = Configuration([Car.schema]);
       var realm = Realm(config);
 
       var cars = realm.all<Car>();
-=======
-    test('Results.All() isEmpty', () {
-      var config = Configuration([Car.schema]);
-      var realm = Realm(config);
-
-      var cars = realm.All<Car>();
->>>>>>> 69bb2cb1
       expect(cars.isEmpty(), true);
 
       final car = Car();
