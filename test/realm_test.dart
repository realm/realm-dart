--- conflicted
+++ resolved
@@ -642,66 +642,6 @@
     expect(realm.isInTransaction, false);
   });
 
-<<<<<<< HEAD
-  test('Realm open async with local configuration throws', () async {
-    var config = Configuration.local([Car.schema, Person.schema]);
-    expect(() async => await Realm.open(config).realm, throws<RealmException>("This method is only available for fully synchronized Realms"));
-  });
-
-  baasTest('Realm open async', (appConfiguration) async {
-    final app = App(appConfiguration);
-    final credentials = Credentials.anonymous();
-    final user = await app.logIn(credentials);
-    final configuration = Configuration.flexibleSync(user, [Task.schema]);
-
-    final realmTask = Realm.open(configuration);
-    final realm = await realmTask.realm;
-    if (realm != null) {
-      expect(realm.isClosed, false);
-      realm.close();
-    }
-  });
-
-  baasTest('Realm open async and get progress', (appConfiguration) async {
-    final app = App(appConfiguration);
-    final credentials = Credentials.anonymous();
-    final user = await app.logIn(credentials);
-    final configuration = Configuration.flexibleSync(user, [Task.schema]);
-
-    final realmTask = Realm.open(configuration, onProgressCallback: (transferredBytes, totalBytes) {
-      print("transferredBytes: $transferredBytes, totalBytes:$totalBytes");
-    });
-    final realm = await realmTask.realm;
-    if (realm != null) {
-      expect(realm.isClosed, false);
-      realm.close();
-    }
-  });
-
-  baasTest('Realm open async and cancel', (appConfiguration) async {
-    final app = App(appConfiguration);
-    final credentials = Credentials.anonymous();
-    final user = await app.logIn(credentials);
-    final configuration = Configuration.flexibleSync(user, [Task.schema]);
-
-    final realmTask = Realm.open(configuration);
-    realmTask.cancel();
-    expect(await realmTask.realm, isNull);
-  });
-
-  baasTest('Realm open async many times and cancel once', (appConfiguration) async {
-    final app = App(appConfiguration);
-    final credentials = Credentials.anonymous();
-    final user = await app.logIn(credentials);
-    final configuration = Configuration.flexibleSync(user, [Task.schema]);
-
-    final realmTaskFirst = Realm.open(configuration);
-    final realmTaskSecond = Realm.open(configuration);
-    realmTaskFirst.cancel();
-    expect(await realmTaskFirst.realm, isNull);
-    expect(await realmTaskSecond.realm, isNull);
-  });
-=======
   test('Transitive updates', () {
     final realm = getRealm(Configuration.local([Friend.schema, Party.schema]));
 
@@ -776,9 +716,68 @@
     expect(dan.friends, [alice, bob, carol]);
     expect(danAgain.isManaged, isFalse); // dan wasn't updated
   });
+  
+    test('Realm open async with local configuration throws', () async {
+    var config = Configuration.local([Car.schema, Person.schema]);
+    expect(() async => await Realm.open(config).realm, throws<RealmException>("This method is only available for fully synchronized Realms"));
+  });
+
+  baasTest('Realm open async', (appConfiguration) async {
+    final app = App(appConfiguration);
+    final credentials = Credentials.anonymous();
+    final user = await app.logIn(credentials);
+    final configuration = Configuration.flexibleSync(user, [Task.schema]);
+
+    final realmTask = Realm.open(configuration);
+    final realm = await realmTask.realm;
+    if (realm != null) {
+      expect(realm.isClosed, false);
+      realm.close();
+    }
+  });
+
+  baasTest('Realm open async and get progress', (appConfiguration) async {
+    final app = App(appConfiguration);
+    final credentials = Credentials.anonymous();
+    final user = await app.logIn(credentials);
+    final configuration = Configuration.flexibleSync(user, [Task.schema]);
+
+    final realmTask = Realm.open(configuration, onProgressCallback: (transferredBytes, totalBytes) {
+      print("transferredBytes: $transferredBytes, totalBytes:$totalBytes");
+    });
+    final realm = await realmTask.realm;
+    if (realm != null) {
+      expect(realm.isClosed, false);
+      realm.close();
+    }
+  });
+
+  baasTest('Realm open async and cancel', (appConfiguration) async {
+    final app = App(appConfiguration);
+    final credentials = Credentials.anonymous();
+    final user = await app.logIn(credentials);
+    final configuration = Configuration.flexibleSync(user, [Task.schema]);
+
+    final realmTask = Realm.open(configuration);
+    realmTask.cancel();
+    expect(await realmTask.realm, isNull);
+  });
+
+  baasTest('Realm open async many times and cancel once', (appConfiguration) async {
+    final app = App(appConfiguration);
+    final credentials = Credentials.anonymous();
+    final user = await app.logIn(credentials);
+    final configuration = Configuration.flexibleSync(user, [Task.schema]);
+
+    final realmTaskFirst = Realm.open(configuration);
+    final realmTaskSecond = Realm.open(configuration);
+    realmTaskFirst.cancel();
+    expect(await realmTaskFirst.realm, isNull);
+    expect(await realmTaskSecond.realm, isNull);
+  });
 }
 
 extension _IterableEx<T> on Iterable<T> {
   Iterable<T> except(T exclude) => where((o) => o != exclude);
->>>>>>> 1d4e822a
+
 }