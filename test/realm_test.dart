--- conflicted
+++ resolved
@@ -31,10 +31,6 @@
 
   setupTests(Configuration.filesPath, (path) => {Configuration.defaultPath = path});
 
-<<<<<<< HEAD
-
-=======
->>>>>>> f9f5bd64
   test('Realm can be created', () {
     var config = Configuration([Car.schema]);
     var realm = Realm(config);
@@ -45,17 +41,10 @@
     var config = Configuration([Car.schema]);
     var realm = Realm(config);
     realm.close();
-<<<<<<< HEAD
 
     realm = Realm(config);
     realm.close();
 
-=======
-
-    realm = Realm(config);
-    realm.close();
-
->>>>>>> f9f5bd64
     //Calling close() twice should not throw exceptions
     realm.close();
   });
