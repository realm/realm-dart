--- conflicted
+++ resolved
@@ -605,36 +605,17 @@
       var config = Configuration([Team.schema, Person.schema]);
       var realm = Realm(config);
 
-<<<<<<< HEAD
       final x = Person('x');
       final y = Person('y');
-      final t1 = Team("A1");
-      final t2 = Team("A2");
-      final t3 = Team("B1");
-
-      realm.write(() => realm
-        ..add(t1)
-        ..add(t2)
-        ..add(t3));
-=======
-      final x = Person()..name = 'x';
-      final y = Person()..name = 'y';
-      final t1 = Team()
-        ..name = "A1"
-        ..players.add(x); // match!
-      final t2 = Team()
-        ..name = "A2"
-        ..players.add(y); // correct prefix, but wrong play
-      final t3 = Team()
-        ..name = "B1"
-        ..players.addAll([x, y]); // wrong prefix, but correct player
+      final t1 = Team("A1", players: [x]); // match
+      final t2 = Team("A2", players: [y]); // correct prefix, but wrong player
+      final t3 = Team("B1", players: [x, y]); // wrong prefix, but correct player
 
       realm.write(() => realm.addAll([t1, t2, t3]));
 
       expect(t1.players, [x]);
       expect(t2.players, [y]);
       expect(t3.players, [x, y]);
->>>>>>> f9364101
 
       final filteredTeams = realm.all<Team>().query(r'$0 IN players AND name BEGINSWITH $1', [x, 'A']);
       expect(filteredTeams.length, 1);
@@ -1149,8 +1130,8 @@
       var config = Configuration([Dog.schema, Person.schema]);
       var realm = Realm(config);
 
-      final person = Person()..name = 'Kasper';
-      final dog = Dog()..name = 'Fido'..owner = person;
+      final person = Person('Kasper');
+      final dog = Dog('Fido', owner: person);
 
       expect(person, person);
       expect(person, isNot(1)); 
