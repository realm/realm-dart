--- conflicted
+++ resolved
@@ -788,8 +788,48 @@
     expect(stored.location, now.location);
     expect(stored.location.name, 'Europe/Copenhagen');
   });
-
-<<<<<<< HEAD
+  
+  test('Realm - open local not encrypted realm with encryption key', () {
+    openEncryptedRealm(null, generateValidKey());
+  });
+
+  test('Realm - open local encrypted realm with an empty encryption key', () {
+    openEncryptedRealm(generateValidKey(), null);
+  });
+
+  test('Realm  - open local encrypted realm with an invalid encryption key', () {
+    openEncryptedRealm(generateValidKey(), generateValidKey());
+  });
+
+  test('Realm - open local encrypted realm with the correct encryption key', () {
+    List<int> key = generateValidKey();
+    openEncryptedRealm(key, key);
+  });
+
+  test('Realm - open closed local encrypted realm with the correct encryption key', () {
+    List<int> key = generateValidKey();
+    openEncryptedRealm(key, key, afterEncrypt: (realm) => realm.close());
+  });
+
+  test('Realm - open closed local encrypted realm with an invalid encryption key', () {
+    openEncryptedRealm(generateValidKey(), generateValidKey(), afterEncrypt: (realm) => realm.close());
+  });
+
+  baasTest('Realm - open remote encrypted realm with encryption key', (appConfiguration) async {
+    final app = App(appConfiguration);
+    final credentials = Credentials.anonymous();
+    final user = await app.logIn(credentials);
+    List<int> key = List<int>.generate(encryptionKeySize, (i) => random.nextInt(256));
+    final configuration = Configuration.flexibleSync(user, [Task.schema], encryptionKey: key);
+
+    final realm = getRealm(configuration);
+    expect(realm.isClosed, false);
+    expect(
+      () => getRealm(Configuration.flexibleSync(user, [Task.schema])),
+      throws<RealmException>("already opened with a different encryption key"),
+    );
+  });
+
   baasTest('Realm.open (flexibleSync)', (appConfiguration) async {
     final app = App(appConfiguration);
     final credentials = Credentials.anonymous();
@@ -966,6 +1006,28 @@
     final cancelOrRealm = await _cancelOrRealm(realm, cancellationToken, 0);
     expect(cancelOrRealm, true);
   });
+}
+
+List<int> generateValidKey() {
+  return List<int>.generate(encryptionKeySize, (i) => random.nextInt(256));
+}
+
+void openEncryptedRealm(List<int>? encryptionKey, List<int>? decryptionKey, {void Function(Realm)? afterEncrypt}) {
+  final config1 = Configuration.local([Car.schema], encryptionKey: encryptionKey);
+  final config2 = Configuration.local([Car.schema], encryptionKey: decryptionKey);
+  final realm = getRealm(config1);
+  if (afterEncrypt != null) {
+    afterEncrypt(realm);
+  }
+  if (encryptionKey == decryptionKey) {
+    final decriptedRealm = getRealm(config2);
+    expect(decriptedRealm.isClosed, false);
+  } else {
+    expect(
+      () => getRealm(config2),
+      throws<RealmException>(realm.isClosed ? "Realm file decryption failed" : "already opened with a different encryption key"),
+    );
+  }
 }
 
 Future<bool> _cancelOrRealm(Future<Realm> realm, CancellationToken cancellationToken, [int? cancelAfterMilliseconds]) async {
@@ -1023,70 +1085,6 @@
   await realm2.syncSession.waitForUpload();
   realm2.close();
   return config1;
-=======
-  test('Realm - open local not encrypted realm with encryption key', () {
-    openEncryptedRealm(null, generateValidKey());
-  });
-
-  test('Realm - open local encrypted realm with an empty encryption key', () {
-    openEncryptedRealm(generateValidKey(), null);
-  });
-
-  test('Realm  - open local encrypted realm with an invalid encryption key', () {
-    openEncryptedRealm(generateValidKey(), generateValidKey());
-  });
-
-  test('Realm - open local encrypted realm with the correct encryption key', () {
-    List<int> key = generateValidKey();
-    openEncryptedRealm(key, key);
-  });
-
-  test('Realm - open closed local encrypted realm with the correct encryption key', () {
-    List<int> key = generateValidKey();
-    openEncryptedRealm(key, key, afterEncrypt: (realm) => realm.close());
-  });
-
-  test('Realm - open closed local encrypted realm with an invalid encryption key', () {
-    openEncryptedRealm(generateValidKey(), generateValidKey(), afterEncrypt: (realm) => realm.close());
-  });
-
-  baasTest('Realm - open remote encrypted realm with encryption key', (appConfiguration) async {
-    final app = App(appConfiguration);
-    final credentials = Credentials.anonymous();
-    final user = await app.logIn(credentials);
-    List<int> key = List<int>.generate(encryptionKeySize, (i) => random.nextInt(256));
-    final configuration = Configuration.flexibleSync(user, [Task.schema], encryptionKey: key);
-
-    final realm = getRealm(configuration);
-    expect(realm.isClosed, false);
-    expect(
-      () => getRealm(Configuration.flexibleSync(user, [Task.schema])),
-      throws<RealmException>("already opened with a different encryption key"),
-    );
-  });
-}
-
-List<int> generateValidKey() {
-  return List<int>.generate(encryptionKeySize, (i) => random.nextInt(256));
-}
-
-void openEncryptedRealm(List<int>? encryptionKey, List<int>? decryptionKey, {void Function(Realm)? afterEncrypt}) {
-  final config1 = Configuration.local([Car.schema], encryptionKey: encryptionKey);
-  final config2 = Configuration.local([Car.schema], encryptionKey: decryptionKey);
-  final realm = getRealm(config1);
-  if (afterEncrypt != null) {
-    afterEncrypt(realm);
-  }
-  if (encryptionKey == decryptionKey) {
-    final decriptedRealm = getRealm(config2);
-    expect(decriptedRealm.isClosed, false);
-  } else {
-    expect(
-      () => getRealm(config2),
-      throws<RealmException>(realm.isClosed ? "Realm file decryption failed" : "already opened with a different encryption key"),
-    );
-  }
->>>>>>> 9d82e8b9
 }
 
 extension on When {
