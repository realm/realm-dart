--- conflicted
+++ resolved
@@ -924,17 +924,6 @@
 
     final user1 = await app.logIn(Credentials.anonymous());
     final configuration1 = Configuration.flexibleSync(user1, [Task.schema]);
-<<<<<<< HEAD
-    var cancelationController1 = RealmCancelationController();
-    final realm1 = Realm.open(configuration1, cancelationController: cancelationController1);
-
-    final user2 = await app.logIn(Credentials.anonymous(reuseCredentials: false));
-    final configuration2 = Configuration.flexibleSync(user2, [Task.schema]);
-    var cancelationController2 = RealmCancelationController();
-    final realm2 = Realm.open(configuration2, cancelationController: cancelationController2);
-    expect(configuration1.path, isNot(configuration2.path));
-    cancelationController1.cancel();
-=======
     var cancellationToken1 = CancellationToken();
     final realm1 = Realm.open(configuration1, cancellationToken: cancellationToken1);
 
@@ -945,7 +934,6 @@
 
     cancellationToken2.cancel();
     await expectLater(() async => await realm2, throwsA(isA<CancelledException>()));
->>>>>>> 2d10b89e
 
     final openedRealm = await realm1;
     expect(openedRealm, isNotNull);
@@ -973,12 +961,13 @@
     var cancellationToken = CancellationToken();
     final realm = await Realm.open(configuration, cancellationToken: cancellationToken);
     expect(realm, isNotNull);
-<<<<<<< HEAD
-    cancelationController.cancel();
-    realm!.close();
-  });
-
-  baasTest('Realm open async with initial subscriptions and get progress', (appConfiguration) async {
+    expect(realm.isClosed, false);
+
+    cancellationToken.cancel();
+    expect(realm.isClosed, true);
+   });
+   
+   baasTest('Realm open async with initial subscriptions and get progress', (appConfiguration) async {
     final app = App(appConfiguration);
     final credentials = Credentials.anonymous();
     final user = await app.logIn(credentials);
@@ -998,14 +987,7 @@
       expect(realm.isClosed, false);
       realm.close();
     }
-  }, skip: "Not working");
-=======
-    expect(realm.isClosed, false);
-
-    cancellationToken.cancel();
-    expect(realm.isClosed, true);
-   });
->>>>>>> 2d10b89e
+   }, skip: "Not working");
 }
 
 extension _IterableEx<T> on Iterable<T> {
