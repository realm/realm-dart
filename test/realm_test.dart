--- conflicted
+++ resolved
@@ -860,10 +860,7 @@
     final configuration1 = Configuration.flexibleSync(user1, [Task.schema]);
     final realm1 = getRealm(configuration1);
     realm1.subscriptions.update((mutableSubscriptions) => mutableSubscriptions.add(realm1.all<Task>()));
-<<<<<<< HEAD
-=======
     await realm1.subscriptions.waitForSynchronization();
->>>>>>> 521b5fcb
 
     final user2 = await app.logIn(Credentials.anonymous(reuseCredentials: false));
     final configuration2 = Configuration.flexibleSync(user2, [Task.schema]);
@@ -875,10 +872,7 @@
       }
     });
     await realm2.subscriptions.waitForSynchronization();
-<<<<<<< HEAD
-=======
     await realm2.syncSession.waitForUpload();
->>>>>>> 521b5fcb
 
     final realmAsync1 = RealmA.open(configuration1, onProgressCallback: (transferredBytes, totalBytes) {
       print("transferredBytes: $transferredBytes, totalBytes:$totalBytes");
@@ -985,9 +979,8 @@
 
     cancellationToken.cancel();
     expect(realm.isClosed, true);
-<<<<<<< HEAD
-  });
-
+  });
+  
   baasTest('Realm open async with initial subscriptions and get progress', (appConfiguration) async {
     final app = App(appConfiguration);
 
@@ -1047,8 +1040,6 @@
     await realm2.syncSession.waitForDownload();
 
     expect(realm2.all<Task>().length, realm1.all<Task>().length);
-=======
->>>>>>> 521b5fcb
   });
 }
 
