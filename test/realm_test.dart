--- conflicted
+++ resolved
@@ -742,14 +742,8 @@
         expect(() => snapshot[0].name, throws<RealmException>());
         snapshot.removeAt(0); // remove dead object
 
-<<<<<<< HEAD
-      expect(result, isNot(orderedEquals(snapshot)));
-      expect(result, containsAllInOrder(snapshot));
-    });
-=======
         expect(result, orderedEquals(snapshot));
         expect(result.map((d) => d.name), snapshot.map((d) => d.name));
->>>>>>> 11068a3f
 
         realm.write(() => realm.add(Dog("Bella", age: 4)));
 
