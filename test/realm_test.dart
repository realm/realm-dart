////////////////////////////////////////////////////////////////////////////////
//
// Copyright 2021 Realm Inc.
//
// Licensed under the Apache License, Version 2.0 (the "License");
// you may not use this file except in compliance with the License.
// You may obtain a copy of the License at
//
// http://www.apache.org/licenses/LICENSE-2.0
//
// Unless required by applicable law or agreed to in writing, software
// distributed under the License is distributed on an "AS IS" BASIS,
// WITHOUT WARRANTIES OR CONDITIONS OF ANY KIND, either express or implied.
// See the License for the specific language governing permissions and
// limitations under the License.
//
////////////////////////////////////////////////////////////////////////////////

// ignore_for_file: unused_local_variable

import 'dart:io';
import 'dart:math';
import 'package:path/path.dart' as _path;
import 'package:test/test.dart';
import 'package:test/test.dart' as testing;

import '../lib/realm.dart';

part 'realm_test.gen.dart';

@RealmModel()
class _Car {
  @PrimaryKey()
  late String make = "Tesla";
}

@RealmModel()
class _Person {
  late String name;
}

@RealmModel()
class _Dog {
  @PrimaryKey()
  late String name;

  late int? age;

  _Person? owner;
}

@RealmModel()
class _Team {
  late String name;
  late List<_Person> players;
}

String? testName;

//Overrides test method so we can filter tests
void test(String? name, dynamic Function() testFunction, {dynamic skip}) {
  if (testName != null && !name!.contains(testName!)) {
    return;
  }
  testing.test(name, testFunction, skip: skip);
}

void xtest(String? name, dynamic Function() testFunction) {
  testing.test(name, testFunction, skip: "Test is disabled");
}

void parseTestNameFromArguments(List<String>? arguments) {
  arguments = arguments ?? List.empty();
  int nameArgIndex = arguments.indexOf("--name");
  if (arguments.isNotEmpty) {
    if (nameArgIndex >= 0 && arguments.length > 1) {
      print("testName: $testName");
      testName = arguments[nameArgIndex + 1];
    }
  }
}

Matcher throws<T>([String? message]) => throwsA(isA<T>().having((dynamic exception) => exception.message, 'message', contains(message ?? '')));

final random = Random();
String generateRandomString(int len) {
  const _chars = 'abcdefghjklmnopqrstuvwxuz';
  return List.generate(len, (index) => _chars[random.nextInt(_chars.length)]).join();
}

Future<void> tryDeleteFile(FileSystemEntity fileEntity, {bool recursive = false}) async {
  for (var i = 0; i < 20; i++) {
    try {
      await fileEntity.delete(recursive: recursive);
      break;
    } catch (e) {
      await Future<void>.delayed(Duration(milliseconds: 50));
    }
  }
}

Future<void> main([List<String>? args]) async {
  parseTestNameFromArguments(args);

  print("Current PID $pid");

  setUp(() {
    String path = "${generateRandomString(10)}.realm";
    if (Platform.isAndroid || Platform.isIOS) {
      path = _path.join(Configuration.filesPath, path);
    }
    Configuration.defaultPath = path;

    addTearDown(() async {
      var file = File(path);
      if (await file.exists() && file.path.endsWith(".realm")) {
        await tryDeleteFile(file);
      }

      file = File("$path.lock");
      if (await file.exists()) {
        await tryDeleteFile(file);
      }

      final dir = Directory("$path.management");
      if (await dir.exists()) {
        if ((await dir.stat()).type == FileSystemEntityType.directory) {
          await tryDeleteFile(dir, recursive: true);
        }
      }
    });
  });

  group('Configuration tests:', () {
    test('Configuration can be created', () {
      Configuration([Car.schema]);
    });

    test('Configuration exception if no schema', () {
      expect(() => Configuration([]), throws<RealmException>());
    });

    test('Configuration default path', () {
      if (Platform.isAndroid || Platform.isIOS) {
        expect(Configuration.defaultPath, endsWith(".realm"));
        expect(Configuration.defaultPath, startsWith("/"), reason: "on Android and iOS the default path should contain the path to the user data directory");
      } else {
        expect(Configuration.defaultPath, endsWith(".realm"));
      }
    });

    test('Configuration files path', () {
      if (Platform.isAndroid || Platform.isIOS) {
        expect(Configuration.filesPath, isNot(endsWith(".realm")), reason: "on Android and iOS the files path should be a directory");
        expect(Configuration.filesPath, startsWith("/"), reason: "on Android and iOS the files path should be a directory");
      } else {
        expect(Configuration.filesPath, equals(""), reason: "on Dart standalone the files path should be an empty string");
      }
    });

    test('Configuration get/set path', () {
      Configuration config = Configuration([Car.schema]);
      expect(config.path, endsWith('.realm'));

      const path = "my/path/default.realm";
      config.path = path;
      expect(config.path, equals(path));
    });

    test('Configuration get/set schema version', () {
      Configuration config = Configuration([Car.schema]);
      expect(config.schemaVersion, equals(0));

      config.schemaVersion = 3;
      expect(config.schemaVersion, equals(3));
    });
  });

  group('RealmClass tests:', () {
    test('Realm can be created', () {
      var config = Configuration([Car.schema]);
      var realm = Realm(config);
    });

    test('Realm can be closed', () {
      var config = Configuration([Car.schema]);
      var realm = Realm(config);
      realm.close();

      realm = Realm(config);
      realm.close();

      //Calling close() twice should not throw exceptions
      realm.close();
    });

    test('Realm can be closed and opened again', () {
      var config = Configuration([Car.schema]);
      var realm = Realm(config);
      realm.close();

      //should not throw exception
      realm = Realm(config);
    });

    test('Realm is closed', () {
      var config = Configuration([Car.schema]);
      var realm = Realm(config);
      expect(realm.isClosed, false);

      realm.close();
      expect(realm.isClosed, true);
    });

    test('Realm open with schema subset', () {
      var config = Configuration([Car.schema, Person.schema]);
      var realm = Realm(config);
      realm.close();

      config = Configuration([Car.schema]);
      realm = Realm(config);
    });

    test('Realm open with schema superset', () {
      var config = Configuration([Person.schema]);
      var realm = Realm(config);
      realm.close();

      var config1 = Configuration([Person.schema, Car.schema]);
      var realm1 = Realm(config1);
    });

    test('Realm open twice with same schema', () async {
      var config = Configuration([Person.schema, Car.schema]);
      var realm = Realm(config);

      var config1 = Configuration([Person.schema, Car.schema]);
      var realm1 = Realm(config1);
    });

    test('Realm add throws when no write transaction', () {
      var config = Configuration([Car.schema]);
      var realm = Realm(config);
      final car = Car();
      expect(() => realm.add(car), throws<RealmException>("Wrong transactional state"));
    });

    test('Realm add object', () {
      var config = Configuration([Car.schema]);
      var realm = Realm(config);

      realm.write(() {
        realm.add(Car());
      });
    });

    test('Realm add multiple objects', () {
      final config = Configuration([Car.schema]);
      final realm = Realm(config);

      final cars = [
        Car('Mercedes'),
        Car('Volks Wagen'),
        Car('Tesla'),
      ];

      realm.write(() {
        realm.addAll(cars);
      });

      // RealmResults<T> does no implement Iterable<T> yet, hence the explicit loop.
      // Also, generated classes don't handle equality correct yet, hence we compare 'make'.
      final allCars = realm.all<Car>();
      for (int i = 0; i < cars.length; ++i) {
        expect(allCars[i].make, cars[i].make);
      }
    });

    test('Realm add object twice does not throw', () {
      var config = Configuration([Car.schema]);
      var realm = Realm(config);

      realm.write(() {
        final car = Car();
        realm.add(car);

        //second add of the same object does not throw and return the same object
        final car1 = realm.add(car);
        expect(car1, equals(car));
      });
    });

    test('Realm adding not configured object throws exception', () {
      var config = Configuration([Car.schema]);
      var realm = Realm(config);

      expect(() => realm.write(() => realm.add(Person())), throws<RealmException>("not configured"));
    });

    test('Realm add() returns the same object', () {
      var config = Configuration([Car.schema]);
      var realm = Realm(config);

      final car = Car();
      Car? addedCar;
      realm.write(() {
        addedCar = realm.add(car);
      });

      expect(addedCar == car, isTrue);
    });

    test('Realm add object transaction rollbacks on exception', () {
      var config = Configuration([Car.schema]);
      var realm = Realm(config);

      expect(() {
        realm.write(() {
          realm.add(Car()..make = "Tesla");
          throw Exception("some exception while adding objects");
        });
      }, throws<Exception>("some exception while adding objects"));

      final car = realm.find<Car>("Telsa");
      expect(car, isNull);
    });

    test('RealmObject get property', () {
      var config = Configuration([Car.schema]);
      var realm = Realm(config);

      final car = Car();
      realm.write(() {
        realm.add(car);
      });

      expect(car.make, equals('Tesla'));
    });

    test('RealmObject set property', () {
      var config = Configuration([Car.schema]);
      var realm = Realm(config);

      final car = Car();
      realm.write(() {
        realm.add(car);
      });

      expect(car.make, equals('Tesla'));

      realm.write(() {
        car.make = "Audi";
      });

      expect(car.make, equals('Audi'));
    });

    test('RealmObject set object type property (link)', () {
      var config = Configuration([Person.schema, Dog.schema]);
      var realm = Realm(config);

      final dog = Dog()
        ..name = "MyDog"
        ..owner = (Person()..name = "MyOwner");
      realm.write(() {
        realm.add(dog);
      });

      expect(dog.name, 'MyDog');
      expect(dog.owner, isNotNull);
      expect(dog.owner!.name, 'MyOwner');
    });

    test('RealmObject set property null', () {
      var config = Configuration([Person.schema, Dog.schema]);
      var realm = Realm(config);

      final dog = Dog()
        ..name = "MyDog"
        ..owner = (Person()..name = "MyOwner")
        ..age = 5;
      realm.write(() {
        realm.add(dog);
      });

      expect(dog.name, 'MyDog');
      expect(dog.age, 5);
      expect(dog.owner, isNotNull);
      expect(dog.owner!.name, 'MyOwner');

      realm.write(() {
        dog.age = null;
      });

      expect(dog.age, null);

      realm.write(() {
        dog.owner = null;
      });

      expect(dog.owner, null);
    });

    test('Realm find object by primary key', () {
      var config = Configuration([Car.schema]);
      var realm = Realm(config);

      realm.write(() => realm.add(Car()..make = "Opel"));

      final car = realm.find<Car>("Opel");
      expect(car, isNotNull);
    });

    test('Realm find not configured object by primary key throws exception', () {
      var config = Configuration([Car.schema]);
      var realm = Realm(config);

      expect(() => realm.find<Person>("Me"), throws<RealmException>("not configured"));
    });

    test('Realm find object by primary key default value', () {
      var config = Configuration([Car.schema]);
      var realm = Realm(config);

      realm.write(() => realm.add(Car()));

      final car = realm.find<Car>("Tesla");
      expect(car, isNotNull);
      expect(car?.make, equals("Tesla"));
    });

    test('Realm find non existing object by primary key returns null', () {
      var config = Configuration([Car.schema]);
      var realm = Realm(config);

      realm.write(() => realm.add(Car()..make = "Opel"));

      final car = realm.find<Car>("NonExistingPrimaryKey");
      expect(car, isNull);
    });

    test('Realm delete object', () {
      var config = Configuration([Car.schema]);
      var realm = Realm(config);

      final car = Car()..make = "SomeNewNonExistingValue";
      realm.write(() => realm.add(car));

      final car1 = realm.find<Car>("SomeNewNonExistingValue");
      expect(car1, isNotNull);

      realm.write(() => realm.delete(car1!));

      var car2 = realm.find<Car>("SomeNewNonExistingValue");
      expect(car2, isNull);
    });

    test('Results.all() should not return null', () {
      var config = Configuration([Car.schema]);
      var realm = Realm(config);

      final cars = realm.all<Car>();
      expect(cars, isNotNull);
    });

    test('Results.all() length', () {
      var config = Configuration([Car.schema]);
      var realm = Realm(config);

      var cars = realm.all<Car>();
      expect(cars.length, 0);

      final car = Car();
      realm.write(() => realm.add(car));

      expect(cars.length, 1);

      realm.write(() => realm.delete(car));

      expect(cars.length, 0);
    });

    test('Results.all() isEmpty', () {
      var config = Configuration([Car.schema]);
      var realm = Realm(config);

      var cars = realm.all<Car>();
      expect(cars.isEmpty, true);

      final car = Car();
      realm.write(() => realm.add(car));

      expect(cars.isEmpty, false);

      realm.write(() => realm.delete(car));

      expect(cars.isEmpty, true);
    });

    test('Results get by index', () {
      var config = Configuration([Car.schema]);
      var realm = Realm(config);
      realm.write(() => realm.add(Car()));

      final car = Car();
      final cars = realm.all<Car>();
      expect(cars[0].make, car.make);
    });

    test('Query results', () {
      var config = Configuration([Car.schema]);
      var realm = Realm(config);
      realm.write(() => realm
        ..add(Car()..make = "Audi")
        ..add(Car()));
      final cars = realm.all<Car>().query('make == "Tesla"');
      expect(cars.length, 1);
      expect(cars[0].make, "Tesla");
    });

    test('Query class', () {
      var config = Configuration([Car.schema]);
      var realm = Realm(config);
      realm.write(() => realm
        ..add(Car()..make = "Audi")
        ..add(Car()));
      final cars = realm.query<Car>('make == "Tesla"');
      expect(cars.length, 1);
      expect(cars[0].make, "Tesla");
    });

    test('Query results with parameter', () {
      var config = Configuration([Car.schema]);
      var realm = Realm(config);
      realm.write(() => realm
        ..add(Car()..make = "Audi")
        ..add(Car()));
      final cars = realm.all<Car>().query(r'make == $0', ['Tesla']);
      expect(cars.length, 1);
      expect(cars[0].make, "Tesla");
    });

    test('Query results with multiple parameters', () {
      var config = Configuration([Team.schema, Person.schema]);
      var realm = Realm(config);

      final x = Person()..name = 'x';
      final y = Person()..name = 'y';
      final t1 = Team()..name = "A1";
      final t2 = Team()..name = "A2";
      final t3 = Team()..name = "B1";

      realm.write(() => realm
        ..add(t1)
        ..add(t2)
        ..add(t3));

      // TODO: Ugly that we need to add players in separate transaction :-/
      realm.write(() {
        t1.players.addAll([x]); // match!
        t2.players.addAll([y]); // correct prefix, but wrong play
        t3.players.addAll([x, y]); // wrong prefix, but correct player
      });

      // TODO: Still no equality :-/
      expect(t1.players.map((p) => p.name), [x.name]);
      expect(t2.players.map((p) => p.name), [y.name]);
      expect(t3.players.map((p) => p.name), [x, y].map((p) => p.name));
      final filteredTeams = realm.all<Team>().query(r'$0 IN players AND name BEGINSWITH $1', [x, 'A']);
      expect(filteredTeams.length, 1);
      expect(filteredTeams[0].name, "A1");
    });

    test('Query class with parameter', () {
      var config = Configuration([Car.schema]);
      var realm = Realm(config);
      realm.write(() => realm
        ..add(Car()..make = "Audi")
        ..add(Car()));
      final cars = realm.query<Car>(r'make == $0', ['Tesla']);
      expect(cars.length, 1);
      expect(cars[0].make, "Tesla");
    });

    test('Query class with multiple parameters', () {
      var config = Configuration([Team.schema, Person.schema]);
      var realm = Realm(config);

      final x = Person()..name = 'x';
      final y = Person()..name = 'y';
      final t1 = Team()..name = "A1";
      final t2 = Team()..name = "A2";
      final t3 = Team()..name = "B1";

      realm.write(() => realm
        ..add(t1)
        ..add(t2)
        ..add(t3));

      // TODO: Ugly that we need to add players in separate transaction :-/
      realm.write(() {
        t1.players.addAll([x]); // match!
        t2.players.addAll([y]); // correct prefix, but wrong play
        t3.players.addAll([x, y]); // wrong prefix, but correct player
      });

      // TODO: Still no equality :-/
      expect(t1.players.map((p) => p.name), [x.name]);
      expect(t2.players.map((p) => p.name), [y.name]);
      expect(t3.players.map((p) => p.name), [x, y].map((p) => p.name));
      final filteredTeams = realm.query<Team>(r'$0 IN players AND name BEGINSWITH $1', [x, 'A']);
      expect(filteredTeams.length, 1);
      expect(filteredTeams[0].name, "A1");
    });

    test('Lists create object with a list property', () {
      var config = Configuration([Team.schema, Person.schema]);
      var realm = Realm(config);

      final team = Team()..name = "Ferrari";
      realm.write(() => realm.add(team));

      final teams = realm.all<Team>();
      expect(teams.length, 1);
      expect(teams[0].name, "Ferrari");
      expect(teams[0].players, isNotNull);
      expect(teams[0].players.length, 0);
    });

    test('Lists get set', () {
      var config = Configuration([Team.schema, Person.schema]);
      var realm = Realm(config);

      final team = Team()..name = "Ferrari";
      realm.write(() => realm.add(team));

      final teams = realm.all<Team>();
      expect(teams.length, 1);
      final players = teams[0].players;
      expect(players, isNotNull);
      expect(players.length, 0);

      realm.write(() => players.add(Person()..name = "Michael Schumacher"));
      expect(players.length, 1);

      realm.write(() => players.addAll([Person()..name = "Sebastian Vettel", Person()..name = "Kimi Räikkönen"]));

      expect(players.length, 3);

      expect(players[0].name, "Michael Schumacher");
      expect(players[1].name, "Sebastian Vettel");
      expect(players[2].name, "Kimi Räikkönen");
    });

    test('Lists get invalid index throws exception', () {
      var config = Configuration([Team.schema, Person.schema]);
      var realm = Realm(config);

      final team = Team()..name = "Ferrari";
      realm.write(() => realm.add(team));

      final teams = realm.all<Team>();
      final players = teams[0].players;

      expect(() => players[-1], throws<RealmException>("Index out of range"));
      expect(() => players[800], throws<RealmException>());
    });

    test('Lists set invalid index throws', () {
      var config = Configuration([Team.schema, Person.schema]);
      var realm = Realm(config);

      final team = Team()..name = "Ferrari";
      realm.write(() => realm.add(team));

      final teams = realm.all<Team>();
      final players = teams[0].players;

      expect(() => realm.write(() => players[-1] = Person()), throws<RealmException>("Index out of range"));
      expect(() => realm.write(() => players[800] = Person()), throws<RealmException>());
    });

<<<<<<< HEAD
    test('Realm.deleteMany from list', () {
      var config = Configuration([Team.schema, Person.schema]);
      var realm = Realm(config);

      //Create two teams
      final teamOne = Team()..name = "Team one";
      final teamTwo = Team()..name = "Team two";
      final teamThree = Team()..name = "Team three";
      realm.write(() {
        realm.add(teamOne);
        realm.add(teamTwo);
        realm.add(teamThree);
      });

      //Ensure the teams exist in realm
      var teams = realm.all<Team>();
      expect(teams.length, 3);

      //Delete teams one and three from realm
      realm.write(() => realm.deleteMany([teamOne, teamThree]));

      //Ensure both teams are deleted and only teamTwo has left
      expect(teams.length, 1);
      expect(teams[0].name, teamTwo.name);
    });

    test('Realm.deleteMany from realmList', () {
=======
    test('RealmList clear items from list', () {
>>>>>>> 38f56672
      var config = Configuration([Team.schema, Person.schema]);
      var realm = Realm(config);

      //Create a team
<<<<<<< HEAD
      final team = Team()..name = "Ferrari";
=======
      final team = Team()..name = "Team";
>>>>>>> 38f56672
      realm.write(() => realm.add(team));

      //Add players to the team
      final newPlayers = [
        Person()..name = "Michael Schumacher",
        Person()..name = "Sebastian Vettel",
        Person()..name = "Kimi Räikkönen",
      ];
<<<<<<< HEAD
      realm.write(() => team.players.addAll(newPlayers));

      //Ensure the team exists in realm
      var teams = realm.all<Team>();
      expect(teams.length, 1);

      //Delete team players
      realm.write(() => realm.deleteMany(teams[0].players));

      //Ensure players are deleted from collection
      expect(teams[0].players.length, 0);

      //Reload all persons from realm and ensure they are deleted
      final allPersons = realm.all<Person>();
      expect(allPersons.length, 0);
    });

    test('Realm.deleteMany from realmList referenced by two objects', () {
=======
      realm.write(() {
        team.players.addAll(newPlayers);
      });

      //Ensure teams and players are in realm
      var teams = realm.all<Team>();
      expect(teams.length, 1);

      var players = teams[0].players;
      expect(players, isNotNull);
      expect(players.length, 3);

      //Clear list of team players
      realm.write(() => teams[0].players.clear());

      expect(teams[0].players.length, 0);

      //Ensure that players objects still exist in realm detached from the team
      final allPlayers = realm.all<Person>();
      expect(allPlayers.length, 3);
    });

    test('RealmList clear - same list related to two objects', () {
>>>>>>> 38f56672
      var config = Configuration([Team.schema, Person.schema]);
      var realm = Realm(config);

      //Create two teams
<<<<<<< HEAD
      final teamOne = Team()..name = "Ferrari";
      final teamTwo = Team()..name = "Maserati";
=======
      final teamOne = Team()..name = "TeamOne";
      final teamTwo = Team()..name = "TeamTwo";
>>>>>>> 38f56672
      realm.write(() {
        realm.add(teamOne);
        realm.add(teamTwo);
      });

      //Create common players list for both teams
      final newPlayers = [
        Person()..name = "Michael Schumacher",
        Person()..name = "Sebastian Vettel",
        Person()..name = "Kimi Räikkönen",
      ];
      realm.write(() {
        teamOne.players.addAll(newPlayers);
        teamTwo.players.addAll(newPlayers);
      });

<<<<<<< HEAD
      //Ensule teams exist in realm
      var teams = realm.all<Team>();
      expect(teams.length, 2);

      //Delete all players in a team from realm
      realm.write(() => realm.deleteMany(teams[0].players));

      //Ensure all players are deleted from collection
      expect(teams[0].players.length, 0);

      //Reload all persons from realm and ensure they are deleted
      final allPersons = realm.all<Person>();
      expect(allPersons.length, 0);
    });

    test('Realm.deleteMany from RealmResults', () {
      var config = Configuration([Team.schema, Person.schema]);
      var realm = Realm(config);

      //Create two teams
      realm.write(() {
        realm.add(Team()..name = "Ferrari");
        realm.add(Team()..name = "Maserati");
      });

      //Ensule teams exist in realm
      var teams = realm.all<Team>();
      expect(teams.length, 2);

      //Delete all objects in realmResults from realm
      realm.write(() => realm.deleteMany(teams));
      expect(teams.length, 0);

      //Reload teams from realm and ensure they are deleted
      teams = realm.all<Team>();
      expect(teams.length, 0);
    });

    test('Realm.deleteMany from realmList after realm is closed', () {
=======
      //Ensure that teams and players exist in realm
      var teams = realm.all<Team>();
      expect(teams.length, 2);
      expect(teams[0].players, isNotNull);
      expect(teams[0].players.length, 3);
      expect(teams[1].players, isNotNull);
      expect(teams[1].players.length, 3);

      //Clear first team's players only
      realm.write(() => teams[0].players.clear());

      //Ensure that second team is still related to players
      expect(teams[0].players.length, 0);
      expect(teams[1].players.length, 3);

      //Ensure players still exist in realm
      final players = realm.all<Person>();
      expect(players.length, 3);
    });

    test('RealmList clear - same item added to two lists', () {
      var config = Configuration([Team.schema, Person.schema]);
      var realm = Realm(config);

      //Create two Teams
      final teamOne = Team()..name = "TeamOne";
      final teamTwo = Team()..name = "TeamTwo";
      realm.write(() {
        realm.add(teamOne);
        realm.add(teamTwo);
      });

      //Add the same player to both teams
      Person player = Person()..name = "Michael Schumacher";
      realm.write(() {
        teamOne.players.add(player);
        teamTwo.players.add(player);
      });

      //Ensure teams and player are in realm
      var teams = realm.all<Team>();
      expect(teams.length, 2);
      expect(teams[0].players, isNotNull);
      expect(teams[0].players.length, 1);
      expect(teams[1].players, isNotNull);
      expect(teams[1].players.length, 1);

      //Clear player from the first team
      realm.write(() => teams[0].players.clear());

      //Ensure that the second team has no more players
      // but the first team is still related to the player
      expect(teams[0].players.length, 0);
      expect(teams[1].players.length, 1);

      //Ensure the player still exists in realm
      final allPlayers = realm.all<Person>();
      expect(allPlayers.length, 1);
    });

    test('RealmList clear - exception', () {
>>>>>>> 38f56672
      var config = Configuration([Team.schema, Person.schema]);
      var realm = Realm(config);

      //Create a team
<<<<<<< HEAD
      final team = Team()..name = "Ferrari";
      realm.write(() => realm.add(team));

      //Add players to the team
      final newPlayers = [
        Person()..name = "Michael Schumacher",
        Person()..name = "Sebastian Vettel",
        Person()..name = "Kimi Räikkönen",
      ];
      realm.write(() => team.players.addAll(newPlayers));

      //Ensure team exists in realm
      var teams = realm.all<Team>();
      expect(teams.length, 1);

      //Try to delete team players while realm is closed
      final players = teams[0].players;
      expect(
          () => realm.write(() {
                realm.close();
                realm.deleteMany(players);
              }),
          throws<RealmException>());

      //Ensure all persons still exists in realm
      realm = Realm(config);
      final allPersons = realm.all<Person>();
      expect(allPersons.length, 3);
    });

    test('RealmResults iteration test', () {
      var config = Configuration([Team.schema, Person.schema]);
      var realm = Realm(config);

      //Create two teams
      realm.write(() {
        realm.add(Team()..name = "team One");
        realm.add(Team()..name = "team Two");
      });

      //Reload teams from realm and ensure they exist
      var teams = realm.all<Team>();
      expect(teams.length, 2);

      //Iterate through teams and add realm objects to a list
      List<Team> list = [];
      for (Team team in teams) {
        list.add(team);
      }

      //Ensure list size is the same like teams collection size
      expect(list.length, teams.length);
=======
      var team = Team()..name = "TeamOne";
      realm.write(() => realm.add(team));

      //Add the player to the team
      realm.write(() => team.players.add(Person()..name = "Michael Schumacher"));

      //Ensure teams and player are in realm
      var teams = realm.all<Team>();
      expect(teams.length, 1);
      expect(teams[0].players, isNotNull);
      expect(teams[0].players.length, 1);

      var players = teams[0].players;
     
      realm.close();
      expect(
          () => realm.write(() {
                players.clear();
              }),
          throws<RealmException>());

      realm = Realm(config);
      
      //Teams must be reloaded since realm was reopened
      teams = realm.all<Team>();
     
      //Ensure that the team is still related to the player
      expect(teams.length, 1);
      expect(teams[0].players.length, 1);
>>>>>>> 38f56672
    });
  });
}<|MERGE_RESOLUTION|>--- conflicted
+++ resolved
@@ -680,46 +680,12 @@
       expect(() => realm.write(() => players[800] = Person()), throws<RealmException>());
     });
 
-<<<<<<< HEAD
-    test('Realm.deleteMany from list', () {
-      var config = Configuration([Team.schema, Person.schema]);
-      var realm = Realm(config);
-
-      //Create two teams
-      final teamOne = Team()..name = "Team one";
-      final teamTwo = Team()..name = "Team two";
-      final teamThree = Team()..name = "Team three";
-      realm.write(() {
-        realm.add(teamOne);
-        realm.add(teamTwo);
-        realm.add(teamThree);
-      });
-
-      //Ensure the teams exist in realm
-      var teams = realm.all<Team>();
-      expect(teams.length, 3);
-
-      //Delete teams one and three from realm
-      realm.write(() => realm.deleteMany([teamOne, teamThree]));
-
-      //Ensure both teams are deleted and only teamTwo has left
-      expect(teams.length, 1);
-      expect(teams[0].name, teamTwo.name);
-    });
-
-    test('Realm.deleteMany from realmList', () {
-=======
     test('RealmList clear items from list', () {
->>>>>>> 38f56672
       var config = Configuration([Team.schema, Person.schema]);
       var realm = Realm(config);
 
       //Create a team
-<<<<<<< HEAD
-      final team = Team()..name = "Ferrari";
-=======
       final team = Team()..name = "Team";
->>>>>>> 38f56672
       realm.write(() => realm.add(team));
 
       //Add players to the team
@@ -728,26 +694,7 @@
         Person()..name = "Sebastian Vettel",
         Person()..name = "Kimi Räikkönen",
       ];
-<<<<<<< HEAD
-      realm.write(() => team.players.addAll(newPlayers));
-
-      //Ensure the team exists in realm
-      var teams = realm.all<Team>();
-      expect(teams.length, 1);
-
-      //Delete team players
-      realm.write(() => realm.deleteMany(teams[0].players));
-
-      //Ensure players are deleted from collection
-      expect(teams[0].players.length, 0);
-
-      //Reload all persons from realm and ensure they are deleted
-      final allPersons = realm.all<Person>();
-      expect(allPersons.length, 0);
-    });
-
-    test('Realm.deleteMany from realmList referenced by two objects', () {
-=======
+
       realm.write(() {
         team.players.addAll(newPlayers);
       });
@@ -771,18 +718,12 @@
     });
 
     test('RealmList clear - same list related to two objects', () {
->>>>>>> 38f56672
       var config = Configuration([Team.schema, Person.schema]);
       var realm = Realm(config);
 
       //Create two teams
-<<<<<<< HEAD
-      final teamOne = Team()..name = "Ferrari";
-      final teamTwo = Team()..name = "Maserati";
-=======
       final teamOne = Team()..name = "TeamOne";
       final teamTwo = Team()..name = "TeamTwo";
->>>>>>> 38f56672
       realm.write(() {
         realm.add(teamOne);
         realm.add(teamTwo);
@@ -799,47 +740,6 @@
         teamTwo.players.addAll(newPlayers);
       });
 
-<<<<<<< HEAD
-      //Ensule teams exist in realm
-      var teams = realm.all<Team>();
-      expect(teams.length, 2);
-
-      //Delete all players in a team from realm
-      realm.write(() => realm.deleteMany(teams[0].players));
-
-      //Ensure all players are deleted from collection
-      expect(teams[0].players.length, 0);
-
-      //Reload all persons from realm and ensure they are deleted
-      final allPersons = realm.all<Person>();
-      expect(allPersons.length, 0);
-    });
-
-    test('Realm.deleteMany from RealmResults', () {
-      var config = Configuration([Team.schema, Person.schema]);
-      var realm = Realm(config);
-
-      //Create two teams
-      realm.write(() {
-        realm.add(Team()..name = "Ferrari");
-        realm.add(Team()..name = "Maserati");
-      });
-
-      //Ensule teams exist in realm
-      var teams = realm.all<Team>();
-      expect(teams.length, 2);
-
-      //Delete all objects in realmResults from realm
-      realm.write(() => realm.deleteMany(teams));
-      expect(teams.length, 0);
-
-      //Reload teams from realm and ensure they are deleted
-      teams = realm.all<Team>();
-      expect(teams.length, 0);
-    });
-
-    test('Realm.deleteMany from realmList after realm is closed', () {
-=======
       //Ensure that teams and players exist in realm
       var teams = realm.all<Team>();
       expect(teams.length, 2);
@@ -901,12 +801,164 @@
     });
 
     test('RealmList clear - exception', () {
->>>>>>> 38f56672
       var config = Configuration([Team.schema, Person.schema]);
       var realm = Realm(config);
 
       //Create a team
-<<<<<<< HEAD
+      var team = Team()..name = "TeamOne";
+      realm.write(() => realm.add(team));
+
+      //Add the player to the team
+      realm.write(() => team.players.add(Person()..name = "Michael Schumacher"));
+
+      //Ensure teams and player are in realm
+      var teams = realm.all<Team>();
+      expect(teams.length, 1);
+      expect(teams[0].players, isNotNull);
+      expect(teams[0].players.length, 1);
+
+      var players = teams[0].players;
+     
+      realm.close();
+      expect(
+          () => realm.write(() {
+                players.clear();
+              }),
+          throws<RealmException>());
+
+      realm = Realm(config);
+      
+      //Teams must be reloaded since realm was reopened
+      teams = realm.all<Team>();
+     
+      //Ensure that the team is still related to the player
+      expect(teams.length, 1);
+      expect(teams[0].players.length, 1);
+    });
+    
+    test('Realm.deleteMany from list', () {
+      var config = Configuration([Team.schema, Person.schema]);
+      var realm = Realm(config);
+
+      //Create two teams
+      final teamOne = Team()..name = "Team one";
+      final teamTwo = Team()..name = "Team two";
+      final teamThree = Team()..name = "Team three";
+      realm.write(() {
+        realm.add(teamOne);
+        realm.add(teamTwo);
+        realm.add(teamThree);
+      });
+
+      //Ensure the teams exist in realm
+      var teams = realm.all<Team>();
+      expect(teams.length, 3);
+
+      //Delete teams one and three from realm
+      realm.write(() => realm.deleteMany([teamOne, teamThree]));
+
+      //Ensure both teams are deleted and only teamTwo has left
+      expect(teams.length, 1);
+      expect(teams[0].name, teamTwo.name);
+    });
+
+    test('Realm.deleteMany from realmList', () {
+      var config = Configuration([Team.schema, Person.schema]);
+      var realm = Realm(config);
+
+      //Create a team
+      final team = Team()..name = "Ferrari";
+      realm.write(() => realm.add(team));
+
+      //Add players to the team
+      final newPlayers = [
+        Person()..name = "Michael Schumacher",
+        Person()..name = "Sebastian Vettel",
+        Person()..name = "Kimi Räikkönen",
+      ];
+      realm.write(() => team.players.addAll(newPlayers));
+
+      //Ensure the team exists in realm
+      var teams = realm.all<Team>();
+      expect(teams.length, 1);
+
+      //Delete team players
+      realm.write(() => realm.deleteMany(teams[0].players));
+
+      //Ensure players are deleted from collection
+      expect(teams[0].players.length, 0);
+
+      //Reload all persons from realm and ensure they are deleted
+      final allPersons = realm.all<Person>();
+      expect(allPersons.length, 0);
+    });
+
+    test('Realm.deleteMany from realmList referenced by two objects', () {
+      var config = Configuration([Team.schema, Person.schema]);
+      var realm = Realm(config);
+
+      //Create two teams
+      final teamOne = Team()..name = "Ferrari";
+      final teamTwo = Team()..name = "Maserati";
+      realm.write(() {
+        realm.add(teamOne);
+        realm.add(teamTwo);
+      });
+
+      //Create common players list for both teams
+      final newPlayers = [
+        Person()..name = "Michael Schumacher",
+        Person()..name = "Sebastian Vettel",
+        Person()..name = "Kimi Räikkönen",
+      ];
+      realm.write(() {
+        teamOne.players.addAll(newPlayers);
+        teamTwo.players.addAll(newPlayers);
+      });
+
+      //Ensule teams exist in realm
+      var teams = realm.all<Team>();
+      expect(teams.length, 2);
+
+      //Delete all players in a team from realm
+      realm.write(() => realm.deleteMany(teams[0].players));
+
+      //Ensure all players are deleted from collection
+      expect(teams[0].players.length, 0);
+
+      //Reload all persons from realm and ensure they are deleted
+      final allPersons = realm.all<Person>();
+      expect(allPersons.length, 0);
+    });
+
+    test('Realm.deleteMany from RealmResults', () {
+      var config = Configuration([Team.schema, Person.schema]);
+      var realm = Realm(config);
+
+      //Create two teams
+      realm.write(() {
+        realm.add(Team()..name = "Ferrari");
+        realm.add(Team()..name = "Maserati");
+      });
+
+      //Ensule teams exist in realm
+      var teams = realm.all<Team>();
+      expect(teams.length, 2);
+
+      //Delete all objects in realmResults from realm
+      realm.write(() => realm.deleteMany(teams));
+      expect(teams.length, 0);
+
+      //Reload teams from realm and ensure they are deleted
+      teams = realm.all<Team>();
+      expect(teams.length, 0);
+    });
+
+    test('Realm.deleteMany from realmList after realm is closed', () {
+      var config = Configuration([Team.schema, Person.schema]);
+      var realm = Realm(config);
+
+      //Create a team
       final team = Team()..name = "Ferrari";
       realm.write(() => realm.add(team));
 
@@ -959,37 +1011,6 @@
 
       //Ensure list size is the same like teams collection size
       expect(list.length, teams.length);
-=======
-      var team = Team()..name = "TeamOne";
-      realm.write(() => realm.add(team));
-
-      //Add the player to the team
-      realm.write(() => team.players.add(Person()..name = "Michael Schumacher"));
-
-      //Ensure teams and player are in realm
-      var teams = realm.all<Team>();
-      expect(teams.length, 1);
-      expect(teams[0].players, isNotNull);
-      expect(teams[0].players.length, 1);
-
-      var players = teams[0].players;
-     
-      realm.close();
-      expect(
-          () => realm.write(() {
-                players.clear();
-              }),
-          throws<RealmException>());
-
-      realm = Realm(config);
-      
-      //Teams must be reloaded since realm was reopened
-      teams = realm.all<Team>();
-     
-      //Ensure that the team is still related to the player
-      expect(teams.length, 1);
-      expect(teams[0].players.length, 1);
->>>>>>> 38f56672
     });
   });
 }