////////////////////////////////////////////////////////////////////////////////
//
// Copyright 2021 Realm Inc.
//
// Licensed under the Apache License, Version 2.0 (the "License");
// you may not use this file except in compliance with the License.
// You may obtain a copy of the License at
//
// http://www.apache.org/licenses/LICENSE-2.0
//
// Unless required by applicable law or agreed to in writing, software
// distributed under the License is distributed on an "AS IS" BASIS,
// WITHOUT WARRANTIES OR CONDITIONS OF ANY KIND, either express or implied.
// See the License for the specific language governing permissions and
// limitations under the License.
//
////////////////////////////////////////////////////////////////////////////////

// ignore_for_file: unused_local_variable, avoid_relative_lib_imports

import 'dart:io';
import 'package:test/test.dart' hide test, throws;
import 'package:timezone/timezone.dart' as tz;
import 'package:timezone/data/latest.dart' as tz;
import '../lib/realm.dart';

import 'test.dart';

Future<void> main([List<String>? args]) async {
  await setupTests(args);

  test('Realm can be created', () {
    var config = Configuration.local([Car.schema]);
    var realm = getRealm(config);
  });

  test('Realm can be closed', () {
    var config = Configuration.local([Car.schema]);
    var realm = getRealm(config);
    realm.close();

    config = Configuration.local([Car.schema]);
    realm = getRealm(config);
    realm.close();

    //Calling close() twice should not throw exceptions
    realm.close();
  });

  test('Realm can be closed and opened again', () {
    var config = Configuration.local([Car.schema]);
    var realm = getRealm(config);
    realm.close();

    config = Configuration.local([Car.schema]);
    //should not throw exception
    realm = getRealm(config);
  });

  test('Realm is closed', () {
    var config = Configuration.local([Car.schema]);
    var realm = getRealm(config);
    expect(realm.isClosed, false);

    realm.close();
    expect(realm.isClosed, true);
  });

  test('Realm open with schema subset', () {
    var config = Configuration.local([Car.schema, Person.schema]);
    var realm = getRealm(config);
    realm.close();

    config = Configuration.local([Car.schema]);
    realm = getRealm(config);
  });

  test('Realm open with schema superset', () {
    var config = Configuration.local([Person.schema]);
    var realm = getRealm(config);
    realm.close();

    var config1 = Configuration.local([Person.schema, Car.schema]);
    var realm1 = getRealm(config1);
  });

  test('Realm open twice with same schema', () async {
    var config = Configuration.local([Person.schema, Car.schema]);
    var realm = getRealm(config);

    var config1 = Configuration.local([Person.schema, Car.schema]);
    var realm1 = getRealm(config1);
  });

  test('Realm add throws when no write transaction', () {
    var config = Configuration.local([Car.schema]);
    var realm = getRealm(config);
    final car = Car('');
    expect(() => realm.add(car), throws<RealmException>("Wrong transactional state"));
  });

  test('Realm existsSync', () {
    var config = Configuration.local([Dog.schema, Person.schema]);
    expect(Realm.existsSync(config.path), false);
    var realm = getRealm(config);
    expect(Realm.existsSync(config.path), true);
  });

  test('Realm exists', () async {
    var config = Configuration.local([Dog.schema, Person.schema]);
    expect(await Realm.exists(config.path), false);
    var realm = getRealm(config);
    expect(await Realm.exists(config.path), true);
  });

  test('Realm deleteRealm succeeds', () {
    var config = Configuration.local([Dog.schema, Person.schema]);
    var realm = getRealm(config);

    realm.close();
    Realm.deleteRealm(config.path);

    expect(File(config.path).existsSync(), false);
    expect(Directory("${config.path}.management").existsSync(), false);
  });

  test('Realm deleteRealm throws exception on an open realm', () {
    var config = Configuration.local([Dog.schema, Person.schema]);
    var realm = getRealm(config);

    expect(() => Realm.deleteRealm(config.path), throws<RealmException>());

    expect(File(config.path).existsSync(), true);
    expect(Directory("${config.path}.management").existsSync(), true);
  });

  test('Realm add object', () {
    var config = Configuration.local([Car.schema]);
    var realm = getRealm(config);

    realm.write(() {
      realm.add(Car(''));
    });
  });

  test('Realm add multiple objects', () {
    final config = Configuration.local([Car.schema]);
    final realm = getRealm(config);

    final cars = [
      Car('Mercedes'),
      Car('Volkswagen'),
      Car('Tesla'),
    ];

    realm.write(() {
      realm.addAll(cars);
    });

    final allCars = realm.all<Car>();
    expect(allCars, cars);
  });

  test('Realm add object twice does not throw', () {
    var config = Configuration.local([Car.schema]);
    var realm = getRealm(config);

    realm.write(() {
      final car = Car('');
      realm.add(car);

      //second add of the same object does not throw and return the same object
      final car1 = realm.add(car);
      expect(car1, equals(car));
    });
  });

  test('Realm add object with list properties', () {
    var config = Configuration.local([Team.schema, Person.schema]);
    var realm = getRealm(config);

    final team = Team("Ferrari")
      ..players.addAll([Person("Michael"), Person("Kimi")])
      ..scores.addAll([1, 2, 3]);

    realm.write(() => realm.add(team));

    final teams = realm.all<Team>();
    expect(teams.length, 1);
    expect(teams[0].name, "Ferrari");
    expect(teams[0].players, isNotNull);
    expect(teams[0].players.length, 2);
    expect(teams[0].players[0].name, "Michael");
    expect(teams[0].players[1].name, "Kimi");

    expect(teams[0].scores.length, 3);
    expect(teams[0].scores[0], 1);
    expect(teams[0].scores[1], 2);
    expect(teams[0].scores[2], 3);
  });

  test('Realm adding not configured object throws exception', () {
    var config = Configuration.local([Car.schema]);
    var realm = getRealm(config);

    expect(() => realm.write(() => realm.add(Person(''))), throws<RealmError>("not configured"));
  });

  test('Realm add returns the same object', () {
    var config = Configuration.local([Car.schema]);
    var realm = getRealm(config);

    final car = Car('');
    Car? addedCar;
    realm.write(() {
      addedCar = realm.add(car);
    });

    expect(addedCar == car, isTrue);
  });

  test('Realm add object transaction rollbacks on exception', () {
    var config = Configuration.local([Car.schema]);
    var realm = getRealm(config);

    expect(() {
      realm.write(() {
        realm.add(Car("Tesla"));
        throw Exception("some exception while adding objects");
      });
    }, throws<Exception>("some exception while adding objects"));

    final car = realm.find<Car>("Tesla");
    expect(car, isNull);
  });

  test('Realm adding objects with duplicate primary keys throws', () {
    var config = Configuration.local([Car.schema]);
    var realm = getRealm(config);

    final carOne = Car("Toyota");
    final carTwo = Car("Toyota");
    realm.write(() => realm.add(carOne));
    expect(() => realm.write(() => realm.add(carTwo)), throws<RealmException>());
  });

  test('Realm adding objects with duplicate primary with update flag', () {
    var config = Configuration.local([Car.schema]);
    var realm = getRealm(config);

    final carOne = Car("Toyota");
    final carTwo = Car("Toyota");
    realm.write(() => realm.add(carOne));
    expect(realm.write(() => realm.add(carTwo, update: true)), carOne);
  });

  test('Realm adding object graph with multiple existing objects with with update flag', () {
    var config = Configuration.local([Car.schema]);
    var realm = getRealm(config);

    final carOne = Car("Toyota");
    final carTwo = Car("Toyota");
    realm.write(() => realm.add(carOne));
    expect(realm.write(() => realm.add(carTwo, update: true)), carTwo);
  });

  test('Realm write after realm is closed', () {
    var config = Configuration.local([Car.schema]);
    var realm = getRealm(config);

    final car = Car('Tesla');

    realm.close();
    expect(() => realm.write(() {}), throws<RealmClosedError>("Cannot access realm that has been closed"));
  });

  test('Realm query', () {
    var config = Configuration.local([Car.schema]);
    var realm = getRealm(config);
    realm.write(() => realm
      ..add(Car("Audi"))
      ..add(Car("Tesla")));
    final cars = realm.query<Car>('make == "Tesla"');
    expect(cars.length, 1);
    expect(cars[0].make, "Tesla");
  });

  test('Realm query with parameter', () {
    var config = Configuration.local([Car.schema]);
    var realm = getRealm(config);
    realm.write(() => realm
      ..add(Car("Audi"))
      ..add(Car("Tesla")));
    final cars = realm.query<Car>(r'make == $0', ['Tesla']);
    expect(cars.length, 1);
    expect(cars[0].make, "Tesla");
  });

  test('Realm query with multiple parameters', () {
    var config = Configuration.local([Team.schema, Person.schema]);
    var realm = getRealm(config);

    final p1 = Person('p1');
    final p2 = Person('p2');
    final t1 = Team("A1", players: [p1]);
    final t2 = Team("A2", players: [p2]);
    final t3 = Team("B1", players: [p1, p2]);

    realm.write(() => realm
      ..add(t1)
      ..add(t2)
      ..add(t3));

    expect(t1.players, [p1]);
    expect(t2.players, [p2]);
    expect(t3.players, [p1, p2]);
    final filteredTeams = realm.query<Team>(r'$0 IN players AND name BEGINSWITH $1', [p1, 'A']);
    expect(filteredTeams.length, 1);
    expect(filteredTeams[0].name, "A1");
  });

  test('Realm find object by primary key', () {
    var config = Configuration.local([Car.schema]);
    var realm = getRealm(config);

    realm.write(() => realm.add(Car("Opel")));

    final car = realm.find<Car>("Opel");
    expect(car, isNotNull);
  });

  test('Realm find not configured object by primary key throws exception', () {
    var config = Configuration.local([Car.schema]);
    var realm = getRealm(config);

    expect(() => realm.find<Person>("Me"), throws<RealmError>("not configured"));
  });

  test('Realm find object by primary key default value', () {
    var config = Configuration.local([Car.schema]);
    var realm = getRealm(config);

    realm.write(() => realm.add(Car('Tesla')));

    final car = realm.find<Car>("Tesla");
    expect(car, isNotNull);
    expect(car?.make, equals("Tesla"));
  });

  test('Realm find non existing object by primary key returns null', () {
    var config = Configuration.local([Car.schema]);
    var realm = getRealm(config);

    realm.write(() => realm.add(Car("Opel")));

    final car = realm.find<Car>("NonExistingPrimaryKey");
    expect(car, isNull);
  });

  test('Realm delete object', () {
    var config = Configuration.local([Car.schema]);
    var realm = getRealm(config);

    final car = Car("SomeNewNonExistingValue");
    realm.write(() => realm.add(car));

    final car1 = realm.find<Car>("SomeNewNonExistingValue");
    expect(car1, isNotNull);

    realm.write(() => realm.delete(car1!));

    var car2 = realm.find<Car>("SomeNewNonExistingValue");
    expect(car2, isNull);
  });

  test('Realm deleteMany from realm list', () {
    var config = Configuration.local([Team.schema, Person.schema]);
    var realm = getRealm(config);

    //Create a team
    final team = Team("Ferrari");
    realm.write(() => realm.add(team));

    //Add players to the team
    final newPlayers = [
      Person("Michael Schumacher"),
      Person("Sebastian Vettel"),
      Person("Kimi Räikkönen"),
    ];
    realm.write(() => team.players.addAll(newPlayers));

    //Ensure the team exists in realm
    var teams = realm.all<Team>();
    expect(teams.length, 1);

    //Delete team players
    realm.write(() => realm.deleteMany(teams[0].players));

    //Ensure players are deleted from collection
    expect(teams[0].players.length, 0);

    //Reload all persons from realm and ensure they are deleted
    final allPersons = realm.all<Person>();
    expect(allPersons.length, 0);
  });

  test('Realm deleteMany from list referenced by two objects', () {
    var config = Configuration.local([Team.schema, Person.schema]);
    var realm = getRealm(config);

    //Create two teams
    final teamOne = Team("Ferrari");
    final teamTwo = Team("Maserati");
    realm.write(() {
      realm.add(teamOne);
      realm.add(teamTwo);
    });

    //Create common players list for both teams
    final newPlayers = [
      Person("Michael Schumacher"),
      Person("Sebastian Vettel"),
      Person("Kimi Räikkönen"),
    ];
    realm.write(() {
      teamOne.players.addAll(newPlayers);
      teamTwo.players.addAll(newPlayers);
    });

    //Ensule teams exist in realm
    var teams = realm.all<Team>();
    expect(teams.length, 2);

    //Delete all players in a team from realm
    realm.write(() => realm.deleteMany(teams[0].players));

    //Ensure all players are deleted from collection
    expect(teams[0].players.length, 0);

    //Reload all persons from realm and ensure they are deleted
    final allPersons = realm.all<Person>();
    expect(allPersons.length, 0);
  });

  test('Realm deleteMany from iterable', () {
    var config = Configuration.local([Team.schema, Person.schema]);
    var realm = getRealm(config);

    //Create two teams
    final teamOne = Team("Team one");
    final teamTwo = Team("Team two");
    final teamThree = Team("Team three");
    realm.write(() {
      realm.add(teamOne);
      realm.add(teamTwo);
      realm.add(teamThree);
    });

    //Ensure the teams exist in realm
    var teams = realm.all<Team>();
    expect(teams.length, 3);

    //Delete teams one and three from realm
    realm.write(() => realm.deleteMany([teamOne, teamThree]));

    //Ensure both teams are deleted and only teamTwo has left
    expect(teams.length, 1);
    expect(teams[0].name, teamTwo.name);
  });

  test('Realm deleteAll', () {
    var config = Configuration.local([Team.schema, Person.schema]);
    var realm = getRealm(config);

    final denmark = Team('Denmark', players: ['Arnesen', 'Laudrup', 'Mølby'].map(Person.new));
    final argentina = Team('Argentina', players: [Person('Maradona')]);
    realm.write(() => realm.addAll([denmark, argentina]));

    expect(realm.all<Person>().length, 4);
    expect(realm.all<Team>().length, 2);

    realm.write(realm.deleteAll<Team>);

    expect(realm.all<Person>().length, 4); // no cascading deletes
    expect(realm.all<Team>().length, 0);
  });

  test('Realm adding objects graph', () {
    var studentMichele = Student(1)
      ..name = "Michele Ernesto"
      ..yearOfBirth = 2005;
    var studentLoreta = Student(2, name: "Loreta Salvator", yearOfBirth: 2006);
    var studentPeter = Student(3, name: "Peter Ivanov", yearOfBirth: 2007);

    var school131 = School("JHS 131", city: "NY");
    school131.students.addAll([studentMichele, studentLoreta, studentPeter]);

    var school131Branch1 = School("First branch 131A", city: "NY Bronx")
      ..branchOfSchool = school131
      ..students.addAll([studentMichele, studentLoreta]);

    studentMichele.school = school131Branch1;
    studentLoreta.school = school131Branch1;

    var school131Branch2 = School("Second branch 131B", city: "NY Bronx")
      ..branchOfSchool = school131
      ..students.add(studentPeter);

    studentPeter.school = school131Branch2;

    school131.branches.addAll([school131Branch1, school131Branch2]);

    var config = Configuration.local([School.schema, Student.schema]);
    var realm = getRealm(config);

    realm.write(() => realm.add(school131));

    //Check schools
    var schools = realm.all<School>();
    expect(schools.length, 3);

    //Check students
    var students = realm.all<Student>();
    expect(students.length, 3);

    //Check branches
    var branches = realm.all<School>().query('branchOfSchool != nil');
    expect(branches.length, 2);
    expect(branches[0].students.length + branches[1].students.length, 3);

    //Check main schools
    var mainSchools = realm.all<School>().query('branchOfSchool = nil');
    expect(mainSchools.length, 1);
    expect(mainSchools[0].branches.length, 2);
    expect(mainSchools[0].students.length, 3);
    expect(mainSchools[0].branches[0].students.length + mainSchools[0].branches[1].students.length, 3);
  });

  test('Opening Realm with same config does not throw', () async {
    final config = Configuration.local([Dog.schema, Person.schema]);

    final realm1 = getRealm(config);
    final realm2 = getRealm(config);
    realm1.write(() {
      realm1.add(Person("Peter"));
    });

    // Wait for realm2 to see the changes. This would not be necessary if we
    // cache native instances.
    await Future<void>.delayed(Duration(milliseconds: 1));

    expect(realm2.all<Person>().length, 1);
    expect(realm2.all<Person>().single.name, "Peter");
  });

  test('Realm.operator== different config', () {
    var config = Configuration.local([Dog.schema, Person.schema]);
    final realm1 = getRealm(config);
    config = Configuration.local([Dog.schema, Person.schema, Team.schema]);
    final realm2 = getRealm(config);
    expect(realm1, isNot(realm2));
  });

  test('Realm write returns result', () {
    var config = Configuration.local([Car.schema]);
    var realm = getRealm(config);
    var car = Car('Mustang');

    var returnedCar = realm.write(() {
      return realm.add(car);
    });
    expect(returnedCar, car);
  });

  test('Realm write inside another write throws', () {
    final config = Configuration.local([Car.schema]);
    final realm = getRealm(config);
    realm.write(() {
      // Second write inside the first one fails but the error is caught
      expect(() => realm.write(() {}), throws<RealmException>('The Realm is already in a write transaction'));
    });
  });

  test('Realm isInTransaction returns true inside transaction', () {
    final config = Configuration.local([Car.schema]);
    final realm = getRealm(config);
    expect(realm.isInTransaction, false);
    realm.write(() {
      expect(realm.isInTransaction, true);
    });

    expect(realm.isInTransaction, false);
  });

  test('Realm write with error rolls back', () {
    final config = Configuration.local([Car.schema]);
    final realm = getRealm(config);
    expect(realm.isInTransaction, false);

    expect(() {
      realm.write(() {
        throw Exception('uh oh!');
      });
    }, throws<Exception>('uh oh!'));

    // We should not be in transaction here
    expect(realm.isInTransaction, false);
  });

  test('Transitive updates', () {
    final realm = getRealm(Configuration.local([Friend.schema, Party.schema]));

    // A group of friends (all 42)
    final alice = Friend('alice');
    final bob = Friend('bob', bestFriend: alice);
    final carol = Friend('carol', bestFriend: bob);
    final dan = Friend('dan', bestFriend: bob);
    alice.bestFriend = bob;
    final friends = [alice, bob, carol, dan];
    for (final f in friends) {
      f.friends.addAll(friends.except(f));
    }

    // In 92 everybody is invited
    final partyOf92 = Party(1992, host: alice, guests: friends.except(alice));

    // Store everything transitively by adding the party
    realm.write(() => realm.add(partyOf92));

    // As a prelude check that every object is added correctly
    for (final f in friends) {
      expect(f.isManaged, isTrue);
      final friend = realm.find<Friend>(f.name);
      expect(friend, isNotNull);
      expect(friend!.name, f.name);
      expect(friend.age, 42);
      expect(friend.friends, friends.except(f)); // all are friends
      if (f != bob) expect(friend.bestFriend, bob); // everybody loves bob
    }
    expect(realm.all<Party>(), [partyOf92]);

    // 7 years pass, dan falls out of favor, and carol and alice becomes BFF
    final aliceAgain = Friend('alice', age: 50);
    final bobAgain = Friend('bob', age: 50); // alice prefer carol
    final carolAgain = Friend('carol', bestFriend: aliceAgain, age: 50);
    final danAgain = Friend('dan', bestFriend: bobAgain, age: 50);
    aliceAgain.bestFriend = carolAgain;
    final everyOne = [aliceAgain, bobAgain, carolAgain, danAgain];
    for (final f in everyOne) {
      f.friends.addAll(everyOne.except(f).except(danAgain)); // nobody likes dan anymore
    }

    // In 99, dan is not invited
    final partyOf99 = Party(
      1999,
      host: bobAgain,
      guests: everyOne.except(bobAgain).except(danAgain),
      previous: partyOf92,
    );

    // Cannot just add the party of 99, as it transitively updates a lot of existing objects
    //expect(() => realm.write(() => realm.add(partyOf99)), throwsA(TypeMatcher<RealmException>()));

    // So let's use the update flag..
    expect(() => realm.write(() => realm.add(partyOf99, update: true)), returnsNormally);

    // Now let's test that the original added objects are all correctly updated,
    // except dan who is not in the graph
    for (final f in friends.except(dan)) {
      //friends) {
      expect(f.isManaged, isTrue);
      expect(f.age, 50);
      expect(f.friends, friends.except(f).except(dan));
      expect(f.friends, everyOne.except(realm.find(f.name)!).except(danAgain)); // same
    }
    expect(alice.bestFriend, carol);
    expect(carol.bestFriend, alice);
    expect(bob.bestFriend, isNull);
    expect(dan.bestFriend, bob);
    expect(dan.age, 42);
    expect(dan.friends, [alice, bob, carol]);
    expect(danAgain.isManaged, isFalse); // dan wasn't updated
  });

  test('Realm.freeze returns frozen Realm', () {
    final config = Configuration.local([Person.schema, Team.schema]);
    final realm = getRealm(config);

    realm.write(() {
      final person = Person('Peter');
      final team = Team('Man U', players: [person], scores: [1, 2, 3]);
      realm.add(team);
    });

    final frozenRealm = freezeRealm(realm);
    expect(frozenRealm.isFrozen, true);
    expect(realm.isFrozen, false);

    final frozenTeams = frozenRealm.all<Team>();
    expect(frozenTeams.isFrozen, true);

    final manU = frozenTeams.single;
    expect(manU.isFrozen, true);
    expect(manU.scores.isFrozen, true);
    expect(manU.players.isFrozen, true);
    expect(manU.players.single.isFrozen, true);

    expect(frozenRealm.all<Person>().length, 1);

    realm.write(() {
      realm.deleteAll<Person>();
    });

    expect(frozenRealm.all<Person>().length, 1);
    expect(realm.all<Person>().length, 0);
  });

  test('FrozenRealm cannot write', () {
    final config = Configuration.local([Person.schema]);
    final realm = getRealm(config);

    final frozenRealm = freezeRealm(realm);
    expect(() => frozenRealm.write(() {}), throws<RealmException>("Can't perform transactions on a frozen Realm"));
  });

  test('realm.freeze when frozen returns the same instance', () {
    final config = Configuration.local([Person.schema]);
    final realm = getRealm(config);

    final frozenRealm = freezeRealm(realm);
    final deepFrozenRealm = freezeRealm(frozenRealm);
    expect(identical(frozenRealm, deepFrozenRealm), true);

    final frozenAgain = freezeRealm(realm);
    expect(identical(frozenAgain, frozenRealm), false);
  });

  test("FrozenRealm.close doesn't close other instances", () {
    final config = Configuration.local([Person.schema]);
    final realm = getRealm(config);

    final frozen1 = freezeRealm(realm);
    final frozen2 = freezeRealm(realm);
    expect(identical(frozen2, frozen1), false);

    expect(frozen1.isClosed, false);
    expect(frozen2.isClosed, false);

    frozen1.close();

    expect(frozen1.isClosed, true);
    expect(frozen2.isClosed, false);
    expect(realm.isClosed, false);
  });

  test("Realm.close doesn't close frozen instances", () {
    final config = Configuration.local([Person.schema]);
    final realm = getRealm(config);

    final frozen = freezeRealm(realm);

    expect(realm.isClosed, false);
    expect(frozen.isClosed, false);

    realm.close();
    expect(realm.isClosed, true);
    expect(frozen.isClosed, false);

    frozen.close();
    expect(realm.isClosed, true);
    expect(frozen.isClosed, true);
  });

  test('Subtype of supported type (TZDateTime)', () {
    final realm = getRealm(Configuration.local([When.schema]));
    tz.initializeTimeZones();

    final cph = tz.getLocation('Europe/Copenhagen');
    final now = tz.TZDateTime.now(cph);
    final when = newWhen(now);

    realm.write(() => realm.add(when));

    final stored = realm.all<When>().first.dateTime;

    expect(stored, now);
    expect(stored.timeZone, now.timeZone);
    expect(stored.location, now.location);
    expect(stored.location.name, 'Europe/Copenhagen');
  });

  baasTest('Realm.open (flexibleSync)', (appConfiguration) async {
    final app = App(appConfiguration);
    final credentials = Credentials.anonymous();
    final user = await app.logIn(credentials);
    final configuration = Configuration.flexibleSync(user, [Task.schema]);

    final realm = await getRealmAsync(configuration);
    expect(realm.isClosed, false);
  });

  test('Realm.open (local)', () async {
    final configuration = Configuration.local([Car.schema]);
    final realm = await getRealmAsync(configuration);
    expect(realm.isClosed, false);
  });

  test('Realm.open (local) - cancel before open', () async {
    final configuration = Configuration.local([Car.schema]);
    var cancellationToken = CancellationToken();
    cancellationToken.cancel();
    await expectLater(getRealmAsync(configuration, cancellationToken: cancellationToken), throwsA(isA<CancelledException>()));
  });

  baasTest('Realm.open (flexibleSync) - cancel before open', (appConfiguration) async {
    final app = App(appConfiguration);
    final credentials = Credentials.anonymous();
    final user = await app.logIn(credentials);
    final configuration = Configuration.flexibleSync(user, [Task.schema]);

<<<<<<< HEAD
    final realm = await RealmA.open(configuration, onProgressCallback: (transferredBytes, totalBytes) {
      print("transferredBytes: $transferredBytes, totalBytes:$totalBytes");
    });
    expect(realm.isClosed, false);
  });

  baasTest('Realm open async, add data and get progress', (appConfiguration) async {
    final app = App(appConfiguration);

    final user1 = await app.logIn(Credentials.anonymous(reuseCredentials: false));
    final configuration1 = Configuration.flexibleSync(user1, [Task.schema]);
    final realm1 = getRealm(configuration1);
    realm1.subscriptions.update((mutableSubscriptions) => mutableSubscriptions.add(realm1.all<Task>()));
    await realm1.subscriptions.waitForSynchronization();

    final user2 = await app.logIn(Credentials.anonymous(reuseCredentials: false));
    final configuration2 = Configuration.flexibleSync(user2, [Task.schema]);
    final realm2 = getRealm(configuration2);
    realm2.subscriptions.update((mutableSubscriptions) => mutableSubscriptions.add(realm2.all<Task>()));
    await realm2.subscriptions.waitForSynchronization();
    realm2.write(() {
      for (var i = 0; i < 100; i++) {
        realm2.add(Task(ObjectId()));
      }
    });
    await realm2.syncSession.waitForUpload();

    final realmAsync1 = RealmA.open(configuration1, onProgressCallback: (transferredBytes, totalBytes) {
      print("transferredBytes: $transferredBytes, totalBytes:$totalBytes");
    });
    var syncedRealm = await realmAsync1;
    expect(syncedRealm.isClosed, false);
=======
    var cancellationToken = CancellationToken();
    cancellationToken.cancel();
    await expectLater(getRealmAsync(configuration, cancellationToken: cancellationToken), throwsA(isA<CancelledException>()));
>>>>>>> 2a00c41a
  });

  baasTest('Realm.open (flexibleSync) - cancel 0 miliseconds after open', (appConfiguration) async {
    final app = App(appConfiguration);
    final credentials = Credentials.anonymous();
    final user = await app.logIn(credentials);
    final configuration = Configuration.flexibleSync(user, [Task.schema]);

    var cancellationToken = CancellationToken();
    final realm = getRealmAsync(configuration, cancellationToken: cancellationToken);
    final cancelOrRealm = await _cancelOrRealm(realm, cancellationToken, 0);
    await expectLater(cancelOrRealm, true);
  });

  baasTest('Realm.open (flexibleSync) - open twice the same realm with the same CancelationToken cancels all', (appConfiguration) async {
    final app = App(appConfiguration);
    final credentials = Credentials.anonymous();
    final user = await app.logIn(credentials);
    final configuration = Configuration.flexibleSync(user, [Task.schema]);

    var cancellationToken = CancellationToken();

    Future<void>.delayed(Duration(milliseconds: 1), () => cancellationToken.cancel());

    final realm1 = getRealmAsync(configuration, cancellationToken: cancellationToken);
    final realm2 = getRealmAsync(configuration, cancellationToken: cancellationToken);

    final cancelOrRealm1 = await _cancelOrRealm(realm1, cancellationToken);
    final cancelOrRealm2 = await _cancelOrRealm(realm2, cancellationToken);

    await expectLater(cancelOrRealm1, true);
    await expectLater(cancelOrRealm2, true);
  });

  baasTest('Realm.open (flexibleSync) - open twice the same realm and cancel the first only', (appConfiguration) async {
    final app = App(appConfiguration);
    final credentials = Credentials.anonymous();
    final user = await app.logIn(credentials);
    final configuration = Configuration.flexibleSync(user, [Task.schema]);

    var cancellationToken1 = CancellationToken();
    final realm1 = getRealmAsync(configuration, cancellationToken: cancellationToken1);

    var cancellationToken2 = CancellationToken();
    final realm2 = getRealmAsync(configuration, cancellationToken: cancellationToken2);

    final cancelOrRealm = await _cancelOrRealm(realm1, cancellationToken1, 0);
    expect(cancelOrRealm, true);

    final openedRealm = await realm2;
    expect(openedRealm, isNotNull);
    expect(openedRealm.isClosed, false);
  });

  baasTest('Realm.open (flexibleSync) - open two different Realms(for user1 and user2) and cancel only the second', (appConfiguration) async {
    final app = App(appConfiguration);

    final user1 = await app.logIn(Credentials.anonymous());
    final configuration1 = Configuration.flexibleSync(user1, [Task.schema]);
    var cancellationToken1 = CancellationToken();
    final realm1 = getRealmAsync(configuration1, cancellationToken: cancellationToken1);

    final user2 = await app.logIn(Credentials.anonymous(reuseCredentials: false));
    final configuration2 = Configuration.flexibleSync(user2, [Task.schema]);
    var cancellationToken2 = CancellationToken();
    final realm2 = getRealmAsync(configuration2, cancellationToken: cancellationToken2);

    final cancelOrRealm = await _cancelOrRealm(realm2, cancellationToken2, 0);
    expect(cancelOrRealm, true);

    final openedRealm = await realm1;
    expect(openedRealm, isNotNull);
    expect(openedRealm.isClosed, false);
  });

  baasTest('Realm.open (flexibleSync) - cancel after realm is returned is no-op', (appConfiguration) async {
    final app = App(appConfiguration);
    final credentials = Credentials.anonymous();
    final user = await app.logIn(credentials);
    final configuration = Configuration.flexibleSync(user, [Task.schema]);

    var cancellationToken = CancellationToken();
    final realm = await getRealmAsync(configuration, cancellationToken: cancellationToken);

    expect(realm, isNotNull);
    expect(realm.isClosed, false);

    cancellationToken.cancel();
    expect(realm.isClosed, false);
  });

  baasTest('Realm.open (flexibleSync) - listen for download progress of an empty realm', (appConfiguration) async {
    final app = App(appConfiguration);
    final credentials = Credentials.anonymous();
    final user = await app.logIn(credentials);
    final configuration = Configuration.flexibleSync(user, [Task.schema]);

    int printCount = 0;

    var syncedRealm = await getRealmAsync(configuration, onProgressCallback: (syncProgress) {
      print("PROGRESS: transferredBytes: ${syncProgress.transferredBytes}, totalBytes:${syncProgress.transferableBytes}");
      printCount++;
    });

    expect(syncedRealm.isClosed, false);
    expect(printCount, isNot(0));
  });

  baasTest('Realm.open (flexibleSync) - download a populated realm', (appConfiguration) async {
    final app = App(appConfiguration);
    final config = await _addDataToAtlas(app);
    var syncedRealm = await getRealmAsync(config);
    expect(syncedRealm.isClosed, false);
  });

<<<<<<< HEAD
  baasTest('Realm open async with initial subscriptions and get progress', (appConfiguration) async {
    final app = App(appConfiguration);

    final user1 = await app.logIn(Credentials.anonymous(reuseCredentials: false));
    final configuration1 = Configuration.flexibleSync(user1, [Task.schema]);
    final realm1 = getRealm(configuration1);
    realm1.subscriptions.update((mutableSubscriptions) => mutableSubscriptions.add(realm1.all<Task>()));
    await realm1.subscriptions.waitForSynchronization();
    realm1.write(() {
      for (var i = 0; i < 100; i++) {
        realm1.add(Task(ObjectId()));
      }
    });
    await realm1.syncSession.waitForUpload();

    final user2 = await app.logIn(Credentials.anonymous(reuseCredentials: false));
    final configuration2 = Configuration.flexibleSync(user2, [Task.schema],
        initialSubscriptionsConfiguration: InitialSubscriptionsConfiguration((realm) {
          realm.subscriptions.update(
            (mutableSubscriptions) {
              mutableSubscriptions.add(realm.all<Task>());
            },
          );
      },
    ));

    final realm2 = await RealmA.open(configuration2, onProgressCallback: (transferredBytes, totalBytes) {
      print("transferredBytes: $transferredBytes, totalBytes:$totalBytes");
    });
    expect(realm2.isClosed, false);
    expect(realm2.all<Task>().length, realm1.all<Task>().length);
  });

  baasTest('Create realm with initial subscriptions', (appConfiguration) async {
    final app = App(appConfiguration);

    final user1 = await app.logIn(Credentials.anonymous(reuseCredentials: false));
    final configuration1 = Configuration.flexibleSync(user1, [Task.schema]);
    final realm1 = getRealm(configuration1);
    realm1.subscriptions.update((mutableSubscriptions) => mutableSubscriptions.add(realm1.all<Task>()));
    await realm1.subscriptions.waitForSynchronization();
    realm1.write(() {
      for (var i = 0; i < 100; i++) {
        realm1.add(Task(ObjectId()));
      }
    });
    await realm1.syncSession.waitForUpload();

    final user2 = await app.logIn(Credentials.anonymous(reuseCredentials: false));
    final configuration2 = Configuration.flexibleSync(user2, [Task.schema],
        initialSubscriptionsConfiguration: InitialSubscriptionsConfiguration((realm) {
          realm.subscriptions.update((mutableSubscriptions) {
            mutableSubscriptions.add(realm.all<Task>());
          });
      },
    ));

    final realm2 = getRealm(configuration2);
    await realm2.subscriptions.waitForSynchronization();
    await realm2.syncSession.waitForDownload();

    expect(realm2.all<Task>().length, realm1.all<Task>().length);
  });
=======
  baasTest('Realm.open (flexibleSync) - listen for download progress of a populated realm', (appConfiguration) async {
    final app = App(appConfiguration);
    final config = await _addDataToAtlas(app);

    int printCount = 0;
    int transferredBytes = 0;

    var syncedRealm = await getRealmAsync(config, onProgressCallback: (syncProgress) {
      print("PROGRESS: transferredBytes: ${syncProgress.transferredBytes}, totalBytes:${syncProgress.transferableBytes}");
      printCount++;
      transferredBytes = syncProgress.transferredBytes;
    });

    expect(syncedRealm.isClosed, false);
    expect(printCount, isNot(0));
    expect(transferredBytes > 19, isTrue); //19 bytes is the empty realm
  });

  baasTest('Realm.open (flexibleSync) - listen and cancel download progress of a populated realm', (appConfiguration) async {
    final app = App(appConfiguration);
    final config = await _addDataToAtlas(app);

    var cancellationToken = CancellationToken();
    final realm = getRealmAsync(config, cancellationToken: cancellationToken, onProgressCallback: (syncProgress) {
      print("PROGRESS: transferredBytes: ${syncProgress.transferredBytes}, totalBytes:${syncProgress.transferableBytes}");
    });
    final cancelOrRealm = await _cancelOrRealm(realm, cancellationToken, 0);
    expect(cancelOrRealm, true);
  });
}

Future<bool> _cancelOrRealm(Future<Realm> realm, CancellationToken cancellationToken, [int? cancelAfterMilliseconds]) async {
  final cancellationFuture = cancelAfterMilliseconds == null
      ? Future<void>.value()
      : Future<void>.delayed(Duration(milliseconds: cancelAfterMilliseconds), () => cancellationToken.cancel());

  final realmCheck = realm.then(
    (value) {
      expect(value.isClosed, false);
      print("REALM CHECK: Realm returned before cancellation.");
      return true;
    },
  ).onError(
    (error, stackTrace) {
      print("REALM CHECK: Cancelled before to return the Realm.");
      return true;
    },
    test: (error) => error is CancelledException,
  ).catchError((Object error) {
    print("REALM CHECK: Unhandled exception.");
    throw error;
  }, test: (error) => error is! CancelledException);

  await cancellationFuture;
  return realmCheck;
}

Future<Configuration> _addDataToAtlas(App app) async {
  final user1 = await app.logIn(Credentials.anonymous(reuseCredentials: false));
  final config1 = Configuration.flexibleSync(user1, [Task.schema]);
  final realm1 = getRealm(config1);
  final query1 = realm1.all<Task>();
  if (realm1.subscriptions.find(query1) == null) {
    realm1.subscriptions.update((mutableSubscriptions) => mutableSubscriptions.add(query1));
  }
  await realm1.subscriptions.waitForSynchronization();
  
  final user2 = await app.logIn(Credentials.anonymous(reuseCredentials: false));
  final config2 = Configuration.flexibleSync(user2, [Task.schema]);
  final realm2 = getRealm(config2);
  final query2 = realm2.all<Task>();

  if (realm2.subscriptions.find(query2) == null) {
    realm2.subscriptions.update((mutableSubscriptions) => mutableSubscriptions.add(query2));
  }
  await realm2.subscriptions.waitForSynchronization();
  if (realm2.all<Task>().isEmpty) {
    realm2.write(() {
      for (var i = 0; i < 100; i++) {
        realm2.add(Task(ObjectId()));
      }
    });
  }
  await realm2.syncSession.waitForUpload();
  realm2.close();
  return config1;
>>>>>>> 2a00c41a
}

extension on When {
  tz.TZDateTime get dateTime => tz.TZDateTime.from(dateTimeUtc, tz.getLocation(locationName));
}

When newWhen([tz.TZDateTime? time]) {
  time ??= tz.TZDateTime(tz.UTC, 0);
  return When(time.toUtc(), time.location.name);
}

extension _IterableEx<T> on Iterable<T> {
  Iterable<T> except(T exclude) => where((o) => o != exclude);
}<|MERGE_RESOLUTION|>--- conflicted
+++ resolved
@@ -818,44 +818,9 @@
     final user = await app.logIn(credentials);
     final configuration = Configuration.flexibleSync(user, [Task.schema]);
 
-<<<<<<< HEAD
-    final realm = await RealmA.open(configuration, onProgressCallback: (transferredBytes, totalBytes) {
-      print("transferredBytes: $transferredBytes, totalBytes:$totalBytes");
-    });
-    expect(realm.isClosed, false);
-  });
-
-  baasTest('Realm open async, add data and get progress', (appConfiguration) async {
-    final app = App(appConfiguration);
-
-    final user1 = await app.logIn(Credentials.anonymous(reuseCredentials: false));
-    final configuration1 = Configuration.flexibleSync(user1, [Task.schema]);
-    final realm1 = getRealm(configuration1);
-    realm1.subscriptions.update((mutableSubscriptions) => mutableSubscriptions.add(realm1.all<Task>()));
-    await realm1.subscriptions.waitForSynchronization();
-
-    final user2 = await app.logIn(Credentials.anonymous(reuseCredentials: false));
-    final configuration2 = Configuration.flexibleSync(user2, [Task.schema]);
-    final realm2 = getRealm(configuration2);
-    realm2.subscriptions.update((mutableSubscriptions) => mutableSubscriptions.add(realm2.all<Task>()));
-    await realm2.subscriptions.waitForSynchronization();
-    realm2.write(() {
-      for (var i = 0; i < 100; i++) {
-        realm2.add(Task(ObjectId()));
-      }
-    });
-    await realm2.syncSession.waitForUpload();
-
-    final realmAsync1 = RealmA.open(configuration1, onProgressCallback: (transferredBytes, totalBytes) {
-      print("transferredBytes: $transferredBytes, totalBytes:$totalBytes");
-    });
-    var syncedRealm = await realmAsync1;
-    expect(syncedRealm.isClosed, false);
-=======
     var cancellationToken = CancellationToken();
     cancellationToken.cancel();
     await expectLater(getRealmAsync(configuration, cancellationToken: cancellationToken), throwsA(isA<CancelledException>()));
->>>>>>> 2a00c41a
   });
 
   baasTest('Realm.open (flexibleSync) - cancel 0 miliseconds after open', (appConfiguration) async {
@@ -971,7 +936,36 @@
     expect(syncedRealm.isClosed, false);
   });
 
-<<<<<<< HEAD
+  baasTest('Realm.open (flexibleSync) - listen for download progress of a populated realm', (appConfiguration) async {
+    final app = App(appConfiguration);
+    final config = await _addDataToAtlas(app);
+
+    int printCount = 0;
+    int transferredBytes = 0;
+
+    var syncedRealm = await getRealmAsync(config, onProgressCallback: (syncProgress) {
+      print("PROGRESS: transferredBytes: ${syncProgress.transferredBytes}, totalBytes:${syncProgress.transferableBytes}");
+      printCount++;
+      transferredBytes = syncProgress.transferredBytes;
+    });
+
+    expect(syncedRealm.isClosed, false);
+    expect(printCount, isNot(0));
+    expect(transferredBytes > 19, isTrue); //19 bytes is the empty realm
+  });
+
+  baasTest('Realm.open (flexibleSync) - listen and cancel download progress of a populated realm', (appConfiguration) async {
+    final app = App(appConfiguration);
+    final config = await _addDataToAtlas(app);
+
+    var cancellationToken = CancellationToken();
+    final realm = getRealmAsync(config, cancellationToken: cancellationToken, onProgressCallback: (syncProgress) {
+      print("PROGRESS: transferredBytes: ${syncProgress.transferredBytes}, totalBytes:${syncProgress.transferableBytes}");
+    });
+    final cancelOrRealm = await _cancelOrRealm(realm, cancellationToken, 0);
+    expect(cancelOrRealm, true);
+  });
+  
   baasTest('Realm open async with initial subscriptions and get progress', (appConfiguration) async {
     final app = App(appConfiguration);
 
@@ -1034,36 +1028,6 @@
     await realm2.syncSession.waitForDownload();
 
     expect(realm2.all<Task>().length, realm1.all<Task>().length);
-  });
-=======
-  baasTest('Realm.open (flexibleSync) - listen for download progress of a populated realm', (appConfiguration) async {
-    final app = App(appConfiguration);
-    final config = await _addDataToAtlas(app);
-
-    int printCount = 0;
-    int transferredBytes = 0;
-
-    var syncedRealm = await getRealmAsync(config, onProgressCallback: (syncProgress) {
-      print("PROGRESS: transferredBytes: ${syncProgress.transferredBytes}, totalBytes:${syncProgress.transferableBytes}");
-      printCount++;
-      transferredBytes = syncProgress.transferredBytes;
-    });
-
-    expect(syncedRealm.isClosed, false);
-    expect(printCount, isNot(0));
-    expect(transferredBytes > 19, isTrue); //19 bytes is the empty realm
-  });
-
-  baasTest('Realm.open (flexibleSync) - listen and cancel download progress of a populated realm', (appConfiguration) async {
-    final app = App(appConfiguration);
-    final config = await _addDataToAtlas(app);
-
-    var cancellationToken = CancellationToken();
-    final realm = getRealmAsync(config, cancellationToken: cancellationToken, onProgressCallback: (syncProgress) {
-      print("PROGRESS: transferredBytes: ${syncProgress.transferredBytes}, totalBytes:${syncProgress.transferableBytes}");
-    });
-    final cancelOrRealm = await _cancelOrRealm(realm, cancellationToken, 0);
-    expect(cancelOrRealm, true);
   });
 }
 
@@ -1122,7 +1086,6 @@
   await realm2.syncSession.waitForUpload();
   realm2.close();
   return config1;
->>>>>>> 2a00c41a
 }
 
 extension on When {
