--- conflicted
+++ resolved
@@ -994,14 +994,9 @@
     cancellationToken.cancel();
     await expectLater(await realmIsCancelled, isTrue);
   });
+
 }
 
-<<<<<<< HEAD
-extension _FutureRealm on Future<Realm> {
-  Future<bool> thenIsCancelled() async {
-    return await then((value) {
-      expect(value, isNotNull);
-=======
 List<int> generateValidKey() {
   return List<int>.generate(encryptionKeySize, (i) => random.nextInt(256));
 }
@@ -1024,14 +1019,10 @@
   }
 }
 
-Future<bool> _cancelOrRealm(Future<Realm> realm, CancellationToken cancellationToken, [int? cancelAfterMilliseconds]) async {
-  final cancellationFuture = cancelAfterMilliseconds == null
-      ? Future<void>.value()
-      : Future<void>.delayed(Duration(milliseconds: cancelAfterMilliseconds), () => cancellationToken.cancel());
-
-  final realmCheck = realm.then(
-    (value) {
->>>>>>> 33005f68
+extension _FutureRealm on Future<Realm> {
+  Future<bool> thenIsCancelled() async {
+    return await then((value) {
+      expect(value, isNotNull);
       expect(value.isClosed, false);
       print("REALM CHECK: Realm returned before cancellation.");
       return false;
