////////////////////////////////////////////////////////////////////////////////
//
// Copyright 2021 Realm Inc.
//
// Licensed under the Apache License, Version 2.0 (the "License");
// you may not use this file except in compliance with the License.
// You may obtain a copy of the License at
//
// http://www.apache.org/licenses/LICENSE-2.0
//
// Unless required by applicable law or agreed to in writing, software
// distributed under the License is distributed on an "AS IS" BASIS,
// WITHOUT WARRANTIES OR CONDITIONS OF ANY KIND, either express or implied.
// See the License for the specific language governing permissions and
// limitations under the License.
//
////////////////////////////////////////////////////////////////////////////////

// ignore_for_file: unused_local_variable, avoid_relative_lib_imports

import 'dart:convert';
import 'dart:io';
import 'package:cancellation_token/cancellation_token.dart';
import 'package:test/test.dart' hide test, throws;
import 'package:timezone/timezone.dart' as tz;
import 'package:timezone/data/latest.dart' as tz;
import '../lib/realm.dart';
import 'package:path/path.dart' as p;

import 'test.dart';

Future<void> main([List<String>? args]) async {
  await setupTests(args);

  test('Realm can be created', () {
    var config = Configuration.local([Car.schema]);
    var realm = getRealm(config);
  });

  test('Realm can be closed', () {
    var config = Configuration.local([Car.schema]);
    var realm = getRealm(config);
    realm.close();

    config = Configuration.local([Car.schema]);
    realm = getRealm(config);
    realm.close();

    //Calling close() twice should not throw exceptions
    realm.close();
  });

  test('Realm can be closed and opened again', () {
    var config = Configuration.local([Car.schema]);
    var realm = getRealm(config);
    realm.close();

    config = Configuration.local([Car.schema]);
    //should not throw exception
    realm = getRealm(config);
  });

  test('Realm is closed', () {
    var config = Configuration.local([Car.schema]);
    var realm = getRealm(config);
    expect(realm.isClosed, false);

    realm.close();
    expect(realm.isClosed, true);
  });

  test('Realm open with schema subset', () {
    var config = Configuration.local([Car.schema, Person.schema]);
    var realm = getRealm(config);
    realm.close();

    config = Configuration.local([Car.schema]);
    realm = getRealm(config);
  });

  test('Realm open with schema superset', () {
    var config = Configuration.local([Person.schema]);
    var realm = getRealm(config);
    realm.close();

    var config1 = Configuration.local([Person.schema, Car.schema]);
    var realm1 = getRealm(config1);
  });

  test('Realm open twice with same schema', () async {
    var config = Configuration.local([Person.schema, Car.schema]);
    var realm = getRealm(config);

    var config1 = Configuration.local([Person.schema, Car.schema]);
    var realm1 = getRealm(config1);
  });

  test('Realm add throws when no write transaction', () {
    var config = Configuration.local([Car.schema]);
    var realm = getRealm(config);
    final car = Car('');
    expect(() => realm.add(car), throws<RealmException>("Wrong transactional state"));
  });

  test('Realm existsSync', () {
    var config = Configuration.local([Dog.schema, Person.schema]);
    expect(Realm.existsSync(config.path), false);
    var realm = getRealm(config);
    expect(Realm.existsSync(config.path), true);
  });

  test('Realm exists', () async {
    var config = Configuration.local([Dog.schema, Person.schema]);
    expect(await Realm.exists(config.path), false);
    var realm = getRealm(config);
    expect(await Realm.exists(config.path), true);
  });

  test('Realm deleteRealm succeeds', () {
    var config = Configuration.local([Dog.schema, Person.schema]);
    var realm = getRealm(config);

    realm.close();
    Realm.deleteRealm(config.path);

    expect(File(config.path).existsSync(), false);
    expect(Directory("${config.path}.management").existsSync(), false);
  });

  test('Realm deleteRealm throws exception on an open realm', () {
    var config = Configuration.local([Dog.schema, Person.schema]);
    var realm = getRealm(config);

    expect(() => Realm.deleteRealm(config.path), throws<RealmException>());

    expect(File(config.path).existsSync(), true);
    expect(Directory("${config.path}.management").existsSync(), true);
  });

  test('Realm add object', () {
    var config = Configuration.local([Car.schema]);
    var realm = getRealm(config);

    realm.write(() {
      realm.add(Car(''));
    });
  });

  test('Realm add multiple objects', () {
    final config = Configuration.local([Car.schema]);
    final realm = getRealm(config);

    final cars = [
      Car('Mercedes'),
      Car('Volkswagen'),
      Car('Tesla'),
    ];

    realm.write(() {
      realm.addAll(cars);
    });

    final allCars = realm.all<Car>();
    expect(allCars, cars);
  });

  test('Realm add object twice does not throw', () {
    var config = Configuration.local([Car.schema]);
    var realm = getRealm(config);

    realm.write(() {
      final car = Car('');
      realm.add(car);

      //second add of the same object does not throw and return the same object
      final car1 = realm.add(car);
      expect(car1, equals(car));
    });
  });

  test('Realm add object with list properties', () {
    var config = Configuration.local([Team.schema, Person.schema]);
    var realm = getRealm(config);

    final team = Team("Ferrari")
      ..players.addAll([Person("Michael"), Person("Kimi")])
      ..scores.addAll([1, 2, 3]);

    realm.write(() => realm.add(team));

    final teams = realm.all<Team>();
    expect(teams.length, 1);
    expect(teams[0].name, "Ferrari");
    expect(teams[0].players, isNotNull);
    expect(teams[0].players.length, 2);
    expect(teams[0].players[0].name, "Michael");
    expect(teams[0].players[1].name, "Kimi");

    expect(teams[0].scores.length, 3);
    expect(teams[0].scores[0], 1);
    expect(teams[0].scores[1], 2);
    expect(teams[0].scores[2], 3);
  });

  test('Realm adding not configured object throws exception', () {
    var config = Configuration.local([Car.schema]);
    var realm = getRealm(config);

    expect(() => realm.write(() => realm.add(Person(''))), throws<RealmError>("not configured"));
  });

  test('Realm add returns the same object', () {
    var config = Configuration.local([Car.schema]);
    var realm = getRealm(config);

    final car = Car('');
    Car? addedCar;
    realm.write(() {
      addedCar = realm.add(car);
    });

    expect(addedCar == car, isTrue);
  });

  test('Realm add object transaction rollbacks on exception', () {
    var config = Configuration.local([Car.schema]);
    var realm = getRealm(config);

    expect(() {
      realm.write(() {
        realm.add(Car("Tesla"));
        throw Exception("some exception while adding objects");
      });
    }, throws<Exception>("some exception while adding objects"));

    final car = realm.find<Car>("Tesla");
    expect(car, isNull);
  });

  test('Realm adding objects with duplicate primary keys throws', () {
    var config = Configuration.local([Car.schema]);
    var realm = getRealm(config);

    final carOne = Car("Toyota");
    final carTwo = Car("Toyota");
    realm.write(() => realm.add(carOne));
    expect(() => realm.write(() => realm.add(carTwo)), throws<RealmException>());
  });

  test('Realm adding objects with duplicate primary with update flag', () {
    var config = Configuration.local([Car.schema]);
    var realm = getRealm(config);

    final carOne = Car("Toyota");
    final carTwo = Car("Toyota");
    realm.write(() => realm.add(carOne));
    expect(realm.write(() => realm.add(carTwo, update: true)), carOne);
  });

  test('Realm adding object graph with multiple existing objects with with update flag', () {
    var config = Configuration.local([Car.schema]);
    var realm = getRealm(config);

    final carOne = Car("Toyota");
    final carTwo = Car("Toyota");
    realm.write(() => realm.add(carOne));
    expect(realm.write(() => realm.add(carTwo, update: true)), carTwo);
  });

  test('Realm write after realm is closed', () {
    var config = Configuration.local([Car.schema]);
    var realm = getRealm(config);

    final car = Car('Tesla');

    realm.close();
    expect(() => realm.write(() {}), throws<RealmClosedError>("Cannot access realm that has been closed"));
  });

  test('Realm query', () {
    var config = Configuration.local([Car.schema]);
    var realm = getRealm(config);
    realm.write(() => realm
      ..add(Car("Audi"))
      ..add(Car("Tesla")));
    final cars = realm.query<Car>('make == "Tesla"');
    expect(cars.length, 1);
    expect(cars[0].make, "Tesla");
  });

  test('Realm query with parameter', () {
    var config = Configuration.local([Car.schema]);
    var realm = getRealm(config);
    realm.write(() => realm
      ..add(Car("Audi"))
      ..add(Car("Tesla")));
    final cars = realm.query<Car>(r'make == $0', ['Tesla']);
    expect(cars.length, 1);
    expect(cars[0].make, "Tesla");
  });

  test('Realm query with multiple parameters', () {
    var config = Configuration.local([Team.schema, Person.schema]);
    var realm = getRealm(config);

    final p1 = Person('p1');
    final p2 = Person('p2');
    final t1 = Team("A1", players: [p1]);
    final t2 = Team("A2", players: [p2]);
    final t3 = Team("B1", players: [p1, p2]);

    realm.write(() => realm
      ..add(t1)
      ..add(t2)
      ..add(t3));

    expect(t1.players, [p1]);
    expect(t2.players, [p2]);
    expect(t3.players, [p1, p2]);
    final filteredTeams = realm.query<Team>(r'$0 IN players AND name BEGINSWITH $1', [p1, 'A']);
    expect(filteredTeams.length, 1);
    expect(filteredTeams[0].name, "A1");
  });

  test('Realm find object by primary key', () {
    var config = Configuration.local([Car.schema]);
    var realm = getRealm(config);

    realm.write(() => realm.add(Car("Opel")));

    final car = realm.find<Car>("Opel");
    expect(car, isNotNull);
  });

  test('Realm find not configured object by primary key throws exception', () {
    var config = Configuration.local([Car.schema]);
    var realm = getRealm(config);

    expect(() => realm.find<Person>("Me"), throws<RealmError>("not configured"));
  });

  test('Realm find object by primary key default value', () {
    var config = Configuration.local([Car.schema]);
    var realm = getRealm(config);

    realm.write(() => realm.add(Car('Tesla')));

    final car = realm.find<Car>("Tesla");
    expect(car, isNotNull);
    expect(car?.make, equals("Tesla"));
  });

  test('Realm find non existing object by primary key returns null', () {
    var config = Configuration.local([Car.schema]);
    var realm = getRealm(config);

    realm.write(() => realm.add(Car("Opel")));

    final car = realm.find<Car>("NonExistingPrimaryKey");
    expect(car, isNull);
  });

  test('Realm delete object', () {
    var config = Configuration.local([Car.schema]);
    var realm = getRealm(config);

    final car = Car("SomeNewNonExistingValue");
    realm.write(() => realm.add(car));

    final car1 = realm.find<Car>("SomeNewNonExistingValue");
    expect(car1, isNotNull);

    realm.write(() => realm.delete(car1!));

    var car2 = realm.find<Car>("SomeNewNonExistingValue");
    expect(car2, isNull);
  });

  test('Realm deleteMany from realm list', () {
    var config = Configuration.local([Team.schema, Person.schema]);
    var realm = getRealm(config);

    //Create a team
    final team = Team("Ferrari");
    realm.write(() => realm.add(team));

    //Add players to the team
    final newPlayers = [
      Person("Michael Schumacher"),
      Person("Sebastian Vettel"),
      Person("Kimi Räikkönen"),
    ];
    realm.write(() => team.players.addAll(newPlayers));

    //Ensure the team exists in realm
    var teams = realm.all<Team>();
    expect(teams.length, 1);

    //Delete team players
    realm.write(() => realm.deleteMany(teams[0].players));

    //Ensure players are deleted from collection
    expect(teams[0].players.length, 0);

    //Reload all persons from realm and ensure they are deleted
    final allPersons = realm.all<Person>();
    expect(allPersons.length, 0);
  });

  test('Realm deleteMany from list referenced by two objects', () {
    var config = Configuration.local([Team.schema, Person.schema]);
    var realm = getRealm(config);

    //Create two teams
    final teamOne = Team("Ferrari");
    final teamTwo = Team("Maserati");
    realm.write(() {
      realm.add(teamOne);
      realm.add(teamTwo);
    });

    //Create common players list for both teams
    final newPlayers = [
      Person("Michael Schumacher"),
      Person("Sebastian Vettel"),
      Person("Kimi Räikkönen"),
    ];
    realm.write(() {
      teamOne.players.addAll(newPlayers);
      teamTwo.players.addAll(newPlayers);
    });

    //Ensule teams exist in realm
    var teams = realm.all<Team>();
    expect(teams.length, 2);

    //Delete all players in a team from realm
    realm.write(() => realm.deleteMany(teams[0].players));

    //Ensure all players are deleted from collection
    expect(teams[0].players.length, 0);

    //Reload all persons from realm and ensure they are deleted
    final allPersons = realm.all<Person>();
    expect(allPersons.length, 0);
  });

  test('Realm deleteMany from iterable', () {
    var config = Configuration.local([Team.schema, Person.schema]);
    var realm = getRealm(config);

    //Create two teams
    final teamOne = Team("Team one");
    final teamTwo = Team("Team two");
    final teamThree = Team("Team three");
    realm.write(() {
      realm.add(teamOne);
      realm.add(teamTwo);
      realm.add(teamThree);
    });

    //Ensure the teams exist in realm
    var teams = realm.all<Team>();
    expect(teams.length, 3);

    //Delete teams one and three from realm
    realm.write(() => realm.deleteMany([teamOne, teamThree]));

    //Ensure both teams are deleted and only teamTwo has left
    expect(teams.length, 1);
    expect(teams[0].name, teamTwo.name);
  });

  test('Realm deleteAll', () {
    var config = Configuration.local([Team.schema, Person.schema]);
    var realm = getRealm(config);

    final denmark = Team('Denmark', players: ['Arnesen', 'Laudrup', 'Mølby'].map(Person.new));
    final argentina = Team('Argentina', players: [Person('Maradona')]);
    realm.write(() => realm.addAll([denmark, argentina]));

    expect(realm.all<Person>().length, 4);
    expect(realm.all<Team>().length, 2);

    realm.write(realm.deleteAll<Team>);

    expect(realm.all<Person>().length, 4); // no cascading deletes
    expect(realm.all<Team>().length, 0);
  });

  test('Realm adding objects graph', () {
    var studentMichele = Student(1)
      ..name = "Michele Ernesto"
      ..yearOfBirth = 2005;
    var studentLoreta = Student(2, name: "Loreta Salvator", yearOfBirth: 2006);
    var studentPeter = Student(3, name: "Peter Ivanov", yearOfBirth: 2007);

    var school131 = School("JHS 131", city: "NY");
    school131.students.addAll([studentMichele, studentLoreta, studentPeter]);

    var school131Branch1 = School("First branch 131A", city: "NY Bronx")
      ..branchOfSchool = school131
      ..students.addAll([studentMichele, studentLoreta]);

    studentMichele.school = school131Branch1;
    studentLoreta.school = school131Branch1;

    var school131Branch2 = School("Second branch 131B", city: "NY Bronx")
      ..branchOfSchool = school131
      ..students.add(studentPeter);

    studentPeter.school = school131Branch2;

    school131.branches.addAll([school131Branch1, school131Branch2]);

    var config = Configuration.local([School.schema, Student.schema]);
    var realm = getRealm(config);

    realm.write(() => realm.add(school131));

    //Check schools
    var schools = realm.all<School>();
    expect(schools.length, 3);

    //Check students
    var students = realm.all<Student>();
    expect(students.length, 3);

    //Check branches
    var branches = realm.all<School>().query('branchOfSchool != nil');
    expect(branches.length, 2);
    expect(branches[0].students.length + branches[1].students.length, 3);

    //Check main schools
    var mainSchools = realm.all<School>().query('branchOfSchool = nil');
    expect(mainSchools.length, 1);
    expect(mainSchools[0].branches.length, 2);
    expect(mainSchools[0].students.length, 3);
    expect(mainSchools[0].branches[0].students.length + mainSchools[0].branches[1].students.length, 3);
  });

  test('Opening Realm with same config does not throw', () async {
    final config = Configuration.local([Dog.schema, Person.schema]);

    final realm1 = getRealm(config);
    final realm2 = getRealm(config);
    realm1.write(() {
      realm1.add(Person("Peter"));
    });

    // Wait for realm2 to see the changes. This would not be necessary if we
    // cache native instances.
    await Future<void>.delayed(Duration(milliseconds: 1));

    expect(realm2.all<Person>().length, 1);
    expect(realm2.all<Person>().single.name, "Peter");
  });

  test('Realm.operator== different config', () {
    var config = Configuration.local([Dog.schema, Person.schema]);
    final realm1 = getRealm(config);
    config = Configuration.local([Dog.schema, Person.schema, Team.schema]);
    final realm2 = getRealm(config);
    expect(realm1, isNot(realm2));
  });

  test('Realm write returns result', () {
    var config = Configuration.local([Car.schema]);
    var realm = getRealm(config);
    var car = Car('Mustang');

    var returnedCar = realm.write(() {
      return realm.add(car);
    });
    expect(returnedCar, car);
  });

  test('Realm write inside another write throws', () {
    final config = Configuration.local([Car.schema]);
    final realm = getRealm(config);
    realm.write(() {
      // Second write inside the first one fails but the error is caught
      expect(() => realm.write(() {}), throws<RealmException>('The Realm is already in a write transaction'));
    });
  });

  test('Realm isInTransaction returns true inside transaction', () {
    final config = Configuration.local([Car.schema]);
    final realm = getRealm(config);
    expect(realm.isInTransaction, false);
    realm.write(() {
      expect(realm.isInTransaction, true);
    });

    expect(realm.isInTransaction, false);
  });

  test('Realm write with error rolls back', () {
    final config = Configuration.local([Car.schema]);
    final realm = getRealm(config);
    expect(realm.isInTransaction, false);

    expect(() {
      realm.write(() {
        throw Exception('uh oh!');
      });
    }, throws<Exception>('uh oh!'));

    // We should not be in transaction here
    expect(realm.isInTransaction, false);
  });

  test('Transitive updates', () {
    final realm = getRealm(Configuration.local([Friend.schema, Party.schema]));

    // A group of friends (all 42)
    final alice = Friend('alice');
    final bob = Friend('bob', bestFriend: alice);
    final carol = Friend('carol', bestFriend: bob);
    final dan = Friend('dan', bestFriend: bob);
    alice.bestFriend = bob;
    final friends = [alice, bob, carol, dan];
    for (final f in friends) {
      f.friends.addAll(friends.except(f));
    }

    // In 92 everybody is invited
    final partyOf92 = Party(1992, host: alice, guests: friends.except(alice));

    // Store everything transitively by adding the party
    realm.write(() => realm.add(partyOf92));

    // As a prelude check that every object is added correctly
    for (final f in friends) {
      expect(f.isManaged, isTrue);
      final friend = realm.find<Friend>(f.name);
      expect(friend, isNotNull);
      expect(friend!.name, f.name);
      expect(friend.age, 42);
      expect(friend.friends, friends.except(f)); // all are friends
      if (f != bob) expect(friend.bestFriend, bob); // everybody loves bob
    }
    expect(realm.all<Party>(), [partyOf92]);

    // 7 years pass, dan falls out of favor, and carol and alice becomes BFF
    final aliceAgain = Friend('alice', age: 50);
    final bobAgain = Friend('bob', age: 50); // alice prefer carol
    final carolAgain = Friend('carol', bestFriend: aliceAgain, age: 50);
    final danAgain = Friend('dan', bestFriend: bobAgain, age: 50);
    aliceAgain.bestFriend = carolAgain;
    final everyOne = [aliceAgain, bobAgain, carolAgain, danAgain];
    for (final f in everyOne) {
      f.friends.addAll(everyOne.except(f).except(danAgain)); // nobody likes dan anymore
    }

    // In 99, dan is not invited
    final partyOf99 = Party(
      1999,
      host: bobAgain,
      guests: everyOne.except(bobAgain).except(danAgain),
      previous: partyOf92,
    );

    // Cannot just add the party of 99, as it transitively updates a lot of existing objects
    //expect(() => realm.write(() => realm.add(partyOf99)), throwsA(TypeMatcher<RealmException>()));

    // So let's use the update flag..
    expect(() => realm.write(() => realm.add(partyOf99, update: true)), returnsNormally);

    // Now let's test that the original added objects are all correctly updated,
    // except dan who is not in the graph
    for (final f in friends.except(dan)) {
      //friends) {
      expect(f.isManaged, isTrue);
      expect(f.age, 50);
      expect(f.friends, friends.except(f).except(dan));
      expect(f.friends, everyOne.except(realm.find(f.name)!).except(danAgain)); // same
    }
    expect(alice.bestFriend, carol);
    expect(carol.bestFriend, alice);
    expect(bob.bestFriend, isNull);
    expect(dan.bestFriend, bob);
    expect(dan.age, 42);
    expect(dan.friends, [alice, bob, carol]);
    expect(danAgain.isManaged, isFalse); // dan wasn't updated
  });

  test('Realm.freeze returns frozen Realm', () {
    final config = Configuration.local([Person.schema, Team.schema]);
    final realm = getRealm(config);

    realm.write(() {
      final person = Person('Peter');
      final team = Team('Man U', players: [person], scores: [1, 2, 3]);
      realm.add(team);
    });

    final frozenRealm = freezeRealm(realm);
    expect(frozenRealm.isFrozen, true);
    expect(realm.isFrozen, false);

    final frozenTeams = frozenRealm.all<Team>();
    expect(frozenTeams.isFrozen, true);

    final manU = frozenTeams.single;
    expect(manU.isFrozen, true);
    expect(manU.scores.isFrozen, true);
    expect(manU.players.isFrozen, true);
    expect(manU.players.single.isFrozen, true);

    expect(frozenRealm.all<Person>().length, 1);

    realm.write(() {
      realm.deleteAll<Person>();
    });

    expect(frozenRealm.all<Person>().length, 1);
    expect(realm.all<Person>().length, 0);
  });

  test('FrozenRealm cannot write', () {
    final config = Configuration.local([Person.schema]);
    final realm = getRealm(config);

    final frozenRealm = freezeRealm(realm);
    expect(() => frozenRealm.write(() {}), throws<RealmError>("Starting a write transaction on a frozen Realm is not allowed."));
  });

  test('FrozenRealm cannot beginWrite', () {
    final config = Configuration.local([Person.schema]);
    final realm = getRealm(config);

    final frozenRealm = freezeRealm(realm);
    expect(() => frozenRealm.beginWrite(), throws<RealmError>("Starting a write transaction on a frozen Realm is not allowed."));
  });

  test('FrozenRealm cannot writeAsync', () async {
    final config = Configuration.local([Person.schema]);
    final realm = getRealm(config);

    final frozenRealm = freezeRealm(realm);
    await expectLater(() => frozenRealm.writeAsync(() {}), throws<RealmError>("Starting a write transaction on a frozen Realm is not allowed."));
  });

  test('FrozenRealm cannot beginWriteAsync', () async {
    final config = Configuration.local([Person.schema]);
    final realm = getRealm(config);

    final frozenRealm = freezeRealm(realm);
    await expectLater(() => frozenRealm.beginWriteAsync(), throws<RealmError>("Starting a write transaction on a frozen Realm is not allowed."));
  });

  test('realm.freeze when frozen returns the same instance', () {
    final config = Configuration.local([Person.schema]);
    final realm = getRealm(config);

    final frozenRealm = freezeRealm(realm);
    final deepFrozenRealm = freezeRealm(frozenRealm);
    expect(identical(frozenRealm, deepFrozenRealm), true);

    final frozenAgain = freezeRealm(realm);
    expect(identical(frozenAgain, frozenRealm), false);
  });

  test("FrozenRealm.close doesn't close other instances", () {
    final config = Configuration.local([Person.schema]);
    final realm = getRealm(config);

    final frozen1 = freezeRealm(realm);
    final frozen2 = freezeRealm(realm);
    expect(identical(frozen2, frozen1), false);

    expect(frozen1.isClosed, false);
    expect(frozen2.isClosed, false);

    frozen1.close();

    expect(frozen1.isClosed, true);
    expect(frozen2.isClosed, false);
    expect(realm.isClosed, false);
  });

  test("Realm.close doesn't close frozen instances", () {
    final config = Configuration.local([Person.schema]);
    final realm = getRealm(config);

    final frozen = freezeRealm(realm);

    expect(realm.isClosed, false);
    expect(frozen.isClosed, false);

    realm.close();
    expect(realm.isClosed, true);
    expect(frozen.isClosed, false);

    frozen.close();
    expect(realm.isClosed, true);
    expect(frozen.isClosed, true);
  });

  test('Subtype of supported type (TZDateTime)', () {
    final realm = getRealm(Configuration.local([When.schema]));
    tz.initializeTimeZones();

    final cph = tz.getLocation('Europe/Copenhagen');
    final now = tz.TZDateTime.now(cph);
    final when = newWhen(now);

    realm.write(() => realm.add(when));

    final stored = realm.all<When>().first.dateTime;

    expect(stored, now);
    expect(stored.timeZone, now.timeZone);
    expect(stored.location, now.location);
    expect(stored.location.name, 'Europe/Copenhagen');
  });

<<<<<<< HEAD
  test('Realm.add with frozen object argument throws', () {
    final realm = getRealm(Configuration.local([Person.schema]));
    final frozenPeter = freezeObject(realm.write(() {
      return realm.add(Person('Peter'));
    }));

    realm.write(() {
      expect(() => realm.add(frozenPeter), throws<RealmError>('Cannot add object to Realm because the object is managed by a frozen Realm'));
    });
  });

  test('Realm.delete frozen object throws', () {
    final realm = getRealm(Configuration.local([Person.schema]));
    final frozenPeter = freezeObject(realm.write(() {
      return realm.add(Person('Peter'));
    }));

    realm.write(() {
      expect(() => realm.delete(frozenPeter), throws<RealmError>('Cannot delete object from Realm because the object is managed by a frozen Realm'));
    });
  });

  test('Realm.delete unmanaged object throws', () {
    final realm = getRealm(Configuration.local([Person.schema]));
    realm.write(() {
      expect(() => realm.delete(Person('Peter')), throws<RealmError>('Cannot delete an unmanaged object'));
    });
  });

  test('Realm.deleteMany frozen results throws', () {
    final realm = getRealm(Configuration.local([Person.schema]));
    realm.write(() {
      realm.add(Person('Peter'));
    });

    final frozenPeople = freezeResults(realm.all<Person>());

    realm.write(() {
      expect(() => realm.deleteMany(frozenPeople), throws<RealmError>('Cannot delete objects from Realm because the object is managed by a frozen Realm'));
    });
  });

  test('Realm.deleteMany frozen list throws', () {
    final realm = getRealm(Configuration.local([Person.schema, Team.schema]));
    final team = realm.write(() {
      return realm.add(Team('Team 1', players: [Person('Peter')]));
    });

    final frozenPlayers = freezeList(team.players);

    realm.write(() {
      expect(() => realm.deleteMany(frozenPlayers), throws<RealmError>('Cannot delete objects from Realm because the object is managed by a frozen Realm'));
    });
  });

  test('Realm.deleteMany regular list with frozen elements throws', () {
    final realm = getRealm(Configuration.local([Person.schema]));
    final peter = realm.write(() {
      return realm.add(Person('Peter'));
    });

    final frozenPeter = freezeObject(peter);

    realm.write(() {
      expect(
          () => realm.deleteMany([peter, frozenPeter]), throws<RealmError>('Cannot delete object from Realm because the object is managed by a frozen Realm'));
    });
  });

  test('Realm.add with object from another Realm throws', () {
    final realm = getRealm(Configuration.local([Person.schema]));
    final otherRealm = getRealm(Configuration.local([Person.schema]));

    final peter = realm.write(() {
      return realm.add(Person('Peter'));
    });

    otherRealm.write(() {
      expect(() => otherRealm.add(peter), throws<RealmError>('Cannot add object to Realm because the object is managed by another Realm instance'));
    });
  });

  test('Realm.delete object from another Realm throws', () {
    final realm = getRealm(Configuration.local([Person.schema]));
    final otherRealm = getRealm(Configuration.local([Person.schema]));

    final peter = realm.write(() {
      return realm.add(Person('Peter'));
    });

    otherRealm.write(() {
      expect(() => otherRealm.delete(peter), throws<RealmError>('Cannot delete object from Realm because the object is managed by another Realm instance'));
    });
  });

  test('Realm.deleteMany results from another Realm throws', () {
    final realm = getRealm(Configuration.local([Person.schema]));
    final otherRealm = getRealm(Configuration.local([Person.schema]));

    realm.write(() {
      realm.add(Person('Peter'));
    });

    final people = realm.all<Person>();

    otherRealm.write(() {
      expect(
          () => otherRealm.deleteMany(people), throws<RealmError>('Cannot delete objects from Realm because the object is managed by another Realm instance'));
    });
  });

  test('Realm.deleteMany list from another Realm throws', () {
    final realm = getRealm(Configuration.local([Person.schema, Team.schema]));
    final otherRealm = getRealm(Configuration.local([Person.schema]));

    final team = realm.write(() {
      return realm.add(Team('Team 1', players: [Person('Peter')]));
    });

    otherRealm.write(() {
      expect(() => otherRealm.deleteMany(team.players),
          throws<RealmError>('Cannot delete objects from Realm because the object is managed by another Realm instance'));
    });
  });

  test('Realm.deleteMany regular list with elements from another Realm throws', () {
    final realm = getRealm(Configuration.local([Person.schema]));
    final otherRealm = getRealm(Configuration.local([Person.schema]));

    final peter = realm.write(() {
      return realm.add(Person('Peter'));
    });

    otherRealm.write(() {
      expect(
          () => otherRealm.deleteMany([peter]), throws<RealmError>('Cannot delete object from Realm because the object is managed by another Realm instance'));
    });
  });

  test('Realm - open local not encrypted realm with encryption key', () {
    openEncryptedRealm(null, generateValidKey());
=======
  test('Realm - encryption works', () {
    var config = Configuration.local([Friend.schema], path: p.join(Configuration.defaultStoragePath, "${generateRandomString(8)}.realm"));
    var realm = getRealm(config);
    readFile(String path) {
      final bytes =  File(path).readAsBytesSync();
      return utf8.decode(bytes, allowMalformed: true);
    }
    var decoded = readFile(realm.config.path);
    expect(decoded, contains("bestFriend"));
    
    config = Configuration.local([Friend.schema], encryptionKey: generateEncryptionKey(), path: p.join(Configuration.defaultStoragePath, "${generateRandomString(8)}.realm"));
    realm = getRealm(config);
    decoded = readFile(realm.config.path);
    expect(decoded, isNot(contains("bestFriend")));
  });

  test('Realm - open local not encrypted realm with an encryption key', () {
    openEncryptedRealm(null, generateEncryptionKey());
>>>>>>> 9704b709
  });

  test('Realm - open local encrypted realm with an empty encryption key', () {
    openEncryptedRealm(generateEncryptionKey(), null);
  });

  test('Realm  - open local encrypted realm with an invalid encryption key', () {
    openEncryptedRealm(generateEncryptionKey(), generateEncryptionKey());
  });

  test('Realm - open local encrypted realm with the correct encryption key', () {
    List<int> key = generateEncryptionKey();
    openEncryptedRealm(key, key);
  });

  test('Realm - open existing local encrypted realm with the correct encryption key', () {
    List<int> key = generateEncryptionKey();
    openEncryptedRealm(key, key, afterEncrypt: (realm) => realm.close());
  });

  test('Realm - open existing local encrypted realm with an invalid encryption key', () {
    openEncryptedRealm(generateEncryptionKey(), generateEncryptionKey(), afterEncrypt: (realm) => realm.close());
  });

  baasTest('Realm - open synced encrypted realm with encryption key', (appConfiguration) async {
    final app = App(appConfiguration);
    final credentials = Credentials.anonymous();
    final user = await app.logIn(credentials);
    List<int> key = List<int>.generate(encryptionKeySize, (i) => random.nextInt(256));
    final configuration = Configuration.flexibleSync(user, [Task.schema], encryptionKey: key);

    final realm = getRealm(configuration);
    expect(realm.isClosed, false);
    expect(
      () => getRealm(Configuration.flexibleSync(user, [Task.schema])),
      throws<RealmException>("already opened with a different encryption key"),
    );
  });

  test('Realm.beginWriteAsync starts write transaction', () async {
    final realm = getRealm(Configuration.local([Person.schema]));
    final transaction = await realm.beginWriteAsync();

    expect(transaction.isOpen, true);
  });

  test('Realm.beginWriteAsync with sync commit persists changes', () async {
    final realm = getRealm(Configuration.local([Person.schema]));
    final transaction = await realm.beginWriteAsync();
    realm.add(Person('John'));
    transaction.commit();

    expect(realm.all<Person>().length, 1);
  });

  test('Realm.beginWriteAsync with async commit persists changes', () async {
    final realm = getRealm(Configuration.local([Person.schema]));
    final transaction = await realm.beginWriteAsync();
    realm.add(Person('John'));
    await transaction.commitAsync();

    expect(realm.all<Person>().length, 1);
  });

  test('Realm.beginWrite with sync commit persists changes', () {
    final realm = getRealm(Configuration.local([Person.schema]));
    final transaction = realm.beginWrite();
    realm.add(Person('John'));
    transaction.commit();

    expect(realm.all<Person>().length, 1);
  });

  test('Realm.beginWrite with async commit persists changes', () async {
    final realm = getRealm(Configuration.local([Person.schema]));
    final transaction = realm.beginWrite();
    realm.add(Person('John'));
    await transaction.commitAsync();

    expect(realm.all<Person>().length, 1);
  });

  test('Realm.beginWriteAsync rollback undoes changes', () async {
    final realm = getRealm(Configuration.local([Person.schema]));
    final transaction = await realm.beginWriteAsync();
    realm.add(Person('John'));
    transaction.rollback();

    expect(realm.all<Person>().length, 0);
  });

  test('Realm.writeAsync allows persists changes', () async {
    final realm = getRealm(Configuration.local([Person.schema]));
    await realm.writeAsync(() {
      realm.add(Person('John'));
    });

    expect(realm.all<Person>().length, 1);
  });

  test('Realm.beginWriteAsync when realm is closed undoes changes', () async {
    final realm1 = getRealm(Configuration.local([Person.schema]));
    final realm2 = getRealm(Configuration.local([Person.schema]));

    await realm1.beginWriteAsync();
    realm1.add(Person('John'));
    realm1.close();

    expect(realm2.all<Person>().length, 0);
  });

  test("Realm.writeAsync with multiple transactions doesnt't deadlock", () async {
    final realm = getRealm(Configuration.local([Person.schema]));
    final t1 = await realm.beginWriteAsync();
    realm.add(Person('Marco'));

    final writeFuture = realm.writeAsync(() {
      realm.add(Person('Giovanni'));
    });

    await t1.commitAsync();
    await writeFuture;

    final people = realm.all<Person>();
    expect(people.length, 2);
    expect(people[0].name, 'Marco');
    expect(people[1].name, 'Giovanni');
  });

  test('Realm.writeAsync returns valid objects', () async {
    final realm = getRealm(Configuration.local([Person.schema]));
    final person = await realm.writeAsync(() {
      return realm.add(Person('John'));
    });

    expect(person.name, 'John');
  });

  test('Realm.writeAsync throws user exception', () async {
    final realm = getRealm(Configuration.local([Person.schema]));
    try {
      await realm.writeAsync(() {
        throw Exception('User exception');
      });
    } on Exception catch (e) {
      expect(e.toString(), 'Exception: User exception');
    }
  });

  test('Realm.writeAsync FIFO order ensured', () async {
    final acquisitionOrder = <int>[];
    final futures = <Future<void>>[];

    final realm = getRealm(Configuration.local([Person.schema]));

    for (var i = 0; i < 5; i++) {
      futures.add(realm.writeAsync(() {
        acquisitionOrder.add(i);
      }));
    }

    await Future.wait(futures);

    expect(acquisitionOrder, [0, 1, 2, 3, 4]);
  });

  test('Realm.beginWriteAsync with cancellation token', () async {
    final realm1 = getRealm(Configuration.local([Person.schema]));
    final realm2 = getRealm(Configuration.local([Person.schema]));
    final t1 = realm1.beginWrite();

    final token = TimeoutCancellationToken(const Duration(milliseconds: 1), timeoutException: CancelledException());

    await expectLater(realm2.beginWriteAsync(token), throwsA(isA<CancelledException>()));

    t1.rollback();
  });

  test('Realm.writeAsync with cancellation token', () async {
    final realm1 = getRealm(Configuration.local([Person.schema]));
    final realm2 = getRealm(Configuration.local([Person.schema]));
    final t1 = realm1.beginWrite();

    final token = CancellationToken();
    Future<void>.delayed(Duration(milliseconds: 1)).then((value) => token.cancel());

    await expectLater(realm2.writeAsync(() {}, token), throwsA(isA<CancelledException>()));

    t1.rollback();
  });

  test('Realm.beginWriteAsync when canceled after write lock obtained is a no-op', () async {
    final realm = getRealm(Configuration.local([Person.schema]));

    final token = CancellationToken();
    final transaction = await realm.beginWriteAsync(token);
    token.cancel();

    expect(transaction.isOpen, true);
    expect(realm.isInTransaction, true);

    transaction.rollback();
  });

  test('Realm.writeAsync when canceled after write lock obtained rolls it back', () async {
    final realm = getRealm(Configuration.local([Person.schema]));

    final token = CancellationToken();
    await expectLater(
        realm.writeAsync(() {
          realm.add(Person('A'));
          token.cancel();
          realm.add(Person('B'));
        }, token),
        throwsA(isA<CancelledException>()));

    expect(realm.all<Person>().length, 0);
    expect(realm.isInTransaction, false);
  });

  test('Realm.writeAsync with a canceled token throws', () async {
    final realm = getRealm(Configuration.local([Person.schema]));

    final token = CancellationToken();
    token.cancel();

    await expectLater(realm.writeAsync(() {}, token), throwsA(isA<CancelledException>()));
    expect(realm.isInTransaction, false);
  });

  test('Realm.beginWriteAsync with a canceled token throws', () async {
    final realm = getRealm(Configuration.local([Person.schema]));

    final token = CancellationToken();
    token.cancel();

    await expectLater(realm.beginWriteAsync(token), throwsA(isA<CancelledException>()));
    expect(realm.isInTransaction, false);
  });

  test('Transaction.commitAsync with a canceled token throws', () async {
    final realm = getRealm(Configuration.local([Person.schema]));

    final transaction = await realm.beginWriteAsync();

    final token = CancellationToken();
    token.cancel();

    await expectLater(transaction.commitAsync(token), throwsA(isA<CancelledException>()));
    expect(realm.isInTransaction, true);
  });
}

List<int> generateEncryptionKey() {
  return List<int>.generate(encryptionKeySize, (i) => random.nextInt(256));
}

void openEncryptedRealm(List<int>? encryptionKey, List<int>? decryptionKey, {void Function(Realm)? afterEncrypt}) {
  final config1 = Configuration.local([Car.schema], encryptionKey: encryptionKey);
  final config2 = Configuration.local([Car.schema], encryptionKey: decryptionKey);
  final realm = getRealm(config1);
  if (afterEncrypt != null) {
    afterEncrypt(realm);
  }
  if (encryptionKey == decryptionKey) {
    final decriptedRealm = getRealm(config2);
    expect(decriptedRealm.isClosed, false);
  } else {
    expect(
      () => getRealm(config2),
      throws<RealmException>(realm.isClosed ? "Realm file decryption failed" : "already opened with a different encryption key"),
    );
  }
}

extension on When {
  tz.TZDateTime get dateTime => tz.TZDateTime.from(dateTimeUtc, tz.getLocation(locationName));
}

When newWhen([tz.TZDateTime? time]) {
  time ??= tz.TZDateTime(tz.UTC, 0);
  return When(time.toUtc(), time.location.name);
}

extension _IterableEx<T> on Iterable<T> {
  Iterable<T> except(T exclude) => where((o) => o != exclude);
}<|MERGE_RESOLUTION|>--- conflicted
+++ resolved
@@ -816,7 +816,6 @@
     expect(stored.location.name, 'Europe/Copenhagen');
   });
 
-<<<<<<< HEAD
   test('Realm.add with frozen object argument throws', () {
     final realm = getRealm(Configuration.local([Person.schema]));
     final frozenPeter = freezeObject(realm.write(() {
@@ -956,9 +955,6 @@
     });
   });
 
-  test('Realm - open local not encrypted realm with encryption key', () {
-    openEncryptedRealm(null, generateValidKey());
-=======
   test('Realm - encryption works', () {
     var config = Configuration.local([Friend.schema], path: p.join(Configuration.defaultStoragePath, "${generateRandomString(8)}.realm"));
     var realm = getRealm(config);
@@ -977,7 +973,6 @@
 
   test('Realm - open local not encrypted realm with an encryption key', () {
     openEncryptedRealm(null, generateEncryptionKey());
->>>>>>> 9704b709
   });
 
   test('Realm - open local encrypted realm with an empty encryption key', () {
