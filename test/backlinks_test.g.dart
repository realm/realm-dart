--- conflicted
+++ resolved
@@ -90,24 +90,16 @@
 
   @override
   RealmResults<Source> get oneToMany =>
-<<<<<<< HEAD
-      RealmObjectBase.get<Source>(this, 'oneToMany') as RealmResults<Source>;
-=======
       RealmObjectBase.get<Source>(this, 'oneToMany', validateBacklink: true)
           as RealmResults<Source>;
->>>>>>> 0d933827
   @override
   set oneToMany(covariant RealmResults<Source> value) =>
       throw RealmUnsupportedSetError();
 
   @override
   RealmResults<Source> get manyToMany =>
-<<<<<<< HEAD
-      RealmObjectBase.get<Source>(this, 'manyToMany') as RealmResults<Source>;
-=======
       RealmObjectBase.get<Source>(this, 'manyToMany', validateBacklink: true)
           as RealmResults<Source>;
->>>>>>> 0d933827
   @override
   set manyToMany(covariant RealmResults<Source> value) =>
       throw RealmUnsupportedSetError();
