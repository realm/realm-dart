--- conflicted
+++ resolved
@@ -286,7 +286,6 @@
     await uploadData.subscription.cancel();
     await downloadData.subscription.cancel();
   });
-<<<<<<< HEAD
 
   baasTest('SyncSession.user returns a valid user', (configuration) async {
     final app = App(configuration);
@@ -298,7 +297,6 @@
     realm.syncSession.raiseSessionError(SyncErrorCategory.session);
    
   });
-=======
 }
 
 class StreamProgressData {
@@ -316,5 +314,4 @@
             callbacksInvoked: other.callbacksInvoked,
             doneInvoked: other.doneInvoked,
             transferredBytes: other.transferredBytes);
->>>>>>> 63959782
 }