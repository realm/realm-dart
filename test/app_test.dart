////////////////////////////////////////////////////////////////////////////////
//
// Copyright 2022 Realm Inc.
//
// Licensed under the Apache License, Version 2.0 (the "License");
// you may not use this file except in compliance with the License.
// You may obtain a copy of the License at
//
// http://www.apache.org/licenses/LICENSE-2.0
//
// Unless required by applicable law or agreed to in writing, software
// distributed under the License is distributed on an "AS IS" BASIS,
// WITHOUT WARRANTIES OR CONDITIONS OF ANY KIND, either express or implied.
// See the License for the specific language governing permissions and
// limitations under the License.
//
////////////////////////////////////////////////////////////////////////////////

import 'dart:io';

import 'package:test/expect.dart';

import '../lib/realm.dart';
import 'test.dart';

Future<void> main([List<String>? args]) async {
  print("Current PID $pid");

  await setupTests(args);

  test('AppConfiguration can be created', () {
    final a = AppConfiguration('myapp');
    expect(a.appId, 'myapp');
    expect(a.baseFilePath.path, Configuration.filesPath);
    expect(a.baseUrl, Uri.parse('https://realm.mongodb.com'));
    expect(a.defaultRequestTimeout, const Duration(minutes: 1));

    final httpClient = HttpClient(context: SecurityContext(withTrustedRoots: false));
    final b = AppConfiguration(
      'myapp1',
      baseFilePath: Directory.systemTemp,
      baseUrl: Uri.parse('https://not_re.al'),
      defaultRequestTimeout: const Duration(seconds: 2),
      localAppName: 'bar',
      localAppVersion: "1.0.0",
      httpClient: httpClient,
    );
    expect(b.appId, 'myapp1');
    expect(b.baseFilePath.path, Directory.systemTemp.path);
    expect(b.baseUrl, Uri.parse('https://not_re.al'));
    expect(b.defaultRequestTimeout, const Duration(seconds: 2));
    expect(b.httpClient, httpClient);
  });

  test('App can be created', () async {
    final configuration = AppConfiguration(generateRandomString(10));
    final app = App(configuration);
    expect(app.configuration, configuration);
  });
  
  baasTest('App log in', (configuration) async {
    final app = App(configuration);
    final credentials = Credentials.anonymous();
    final user = await app.logIn(credentials);
  });
  
  baasTest('Application log in', (appConfig) async {
<<<<<<< HEAD
    final app = App(appConfig);
    final credentials = Credentials.anonymous();
    var users = app.users;
    // ignore: unused_local_variable
    final user = await app.logIn(credentials);
  });

   test('Application get all users', () {
    final configuration = AppConfiguration(generateRandomString(10));
    final app = App(configuration);
    var users = app.users;
    expect(users.isEmpty, true);
=======
    final application = App(appConfig);
    final credentials = Credentials.anonymous();
    // ignore: unused_local_variable
    final user = await application.logIn(credentials);
>>>>>>> 34fd10e8
  });
}<|MERGE_RESOLUTION|>--- conflicted
+++ resolved
@@ -57,32 +57,16 @@
     final app = App(configuration);
     expect(app.configuration, configuration);
   });
-  
+
   baasTest('App log in', (configuration) async {
     final app = App(configuration);
     final credentials = Credentials.anonymous();
     final user = await app.logIn(credentials);
   });
-  
-  baasTest('Application log in', (appConfig) async {
-<<<<<<< HEAD
-    final app = App(appConfig);
-    final credentials = Credentials.anonymous();
-    var users = app.users;
-    // ignore: unused_local_variable
-    final user = await app.logIn(credentials);
-  });
-
-   test('Application get all users', () {
+  test('Application get all users', () {
     final configuration = AppConfiguration(generateRandomString(10));
     final app = App(configuration);
     var users = app.users;
     expect(users.isEmpty, true);
-=======
-    final application = App(appConfig);
-    final credentials = Credentials.anonymous();
-    // ignore: unused_local_variable
-    final user = await application.logIn(credentials);
->>>>>>> 34fd10e8
   });
 }