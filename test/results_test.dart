////////////////////////////////////////////////////////////////////////////////
//
// Copyright 2021 Realm Inc.
//
// Licensed under the Apache License, Version 2.0 (the "License");
// you may not use this file except in compliance with the License.
// You may obtain a copy of the License at
//
// http://www.apache.org/licenses/LICENSE-2.0
//
// Unless required by applicable law or agreed to in writing, software
// distributed under the License is distributed on an "AS IS" BASIS,
// WITHOUT WARRANTIES OR CONDITIONS OF ANY KIND, either express or implied.
// See the License for the specific language governing permissions and
// limitations under the License.
//
////////////////////////////////////////////////////////////////////////////////

// ignore_for_file: unused_local_variable

import 'package:test/test.dart' hide test, throws;
import '../lib/realm.dart';
import 'test.dart';

Future<void> main([List<String>? args]) async {
  await setupTests(args);

  test('Results all should not return null', () {
    var config = Configuration.local([Car.schema]);
    var realm = getRealm(config);

    final cars = realm.all<Car>();
    expect(cars, isNotNull);
  });

  test('Results length after deletedMany', () {
    var config = Configuration.local([Car.schema]);
    var realm = getRealm(config);

    var cars = realm.all<Car>();
    expect(cars.length, 0);

    final carOne = Car("Toyota 1");
    final carTwo = Car("Toyota 2");
    final carThree = Car("Renault");
    realm.write(() => realm.addAll([carOne, carTwo, carThree]));

    expect(cars.length, 3);

    final filteredCars = realm.query<Car>('make BEGINSWITH "Toyot"');
    expect(filteredCars.length, 2);

    realm.write(() => realm.deleteMany(filteredCars));
    expect(filteredCars.length, 0);

    expect(cars.length, 1);
  });

  test('Results length', () {
    var config = Configuration.local([Car.schema]);
    var realm = getRealm(config);

    var cars = realm.all<Car>();
    expect(cars.length, 0);

    final carOne = Car("Toyota");
    final carTwo = Car("Toyota 1");
    realm.write(() => realm.addAll([carOne, carTwo]));

    expect(cars.length, 2);

    final filteredCars = realm.query<Car>('make == "Toyota"');
    expect(filteredCars.length, 1);
  });

  test('Results isEmpty', () {
    var config = Configuration.local([Car.schema]);
    var realm = getRealm(config);

    var cars = realm.all<Car>();
    expect(cars.isEmpty, true);

    final car = Car("Opel");
    realm.write(() => realm.add(car));

    expect(cars.isEmpty, false);

    realm.write(() => realm.delete(car));

    expect(cars.isEmpty, true);
  });

  test('Results from query isEmpty', () {
    var config = Configuration.local([Dog.schema, Person.schema]);
    var realm = getRealm(config);

    final dogOne = Dog("Pupu", age: 1);
    final dogTwo = Dog("Ostin", age: 2);

    realm.write(() => realm.addAll([dogOne, dogTwo]));

    var dogs = realm.query<Dog>('age == 0');
    expect(dogs.isEmpty, true);

    dogs = realm.query<Dog>('age == 1');
    expect(dogs.isEmpty, false);

    realm.write(() => realm.deleteMany(dogs));
    expect(dogs.isEmpty, true);

    dogs = realm.all<Dog>();
    expect(dogs.isEmpty, false);
  });

  test('Results get by index', () {
    var config = Configuration.local([Car.schema]);
    var realm = getRealm(config);

    final car = Car('');
    realm.write(() => realm.add(car));

    final cars = realm.all<Car>();
    expect(cars[0].make, car.make);
  });

  test('Results requested wrong index throws', () {
    var config = Configuration.local([Car.schema]);
    var realm = getRealm(config);

    final cars = realm.all<Car>();

    expect(() => cars[0], throws<RealmException>("Requested index 0 calling get() on Results when empty"));
  });

  test('Results iteration test', () {
    var config = Configuration.local([Team.schema, Person.schema]);
    var realm = getRealm(config);

    //Create two teams
    realm.write(() {
      realm.add(Team("team One"));
      realm.add(Team("team Two"));
    });

    //Reload teams from realm and ensure they exist
    var teams = realm.all<Team>();
    expect(teams.length, 2);

    //Iterate through teams and add realm objects to a list
    List<Team> list = [];
    for (Team team in teams) {
      list.add(team);
    }

    //Ensure list size is the same like teams collection size
    expect(list.length, teams.length);
  });

  test('Results snapshot iteration test', () {
    var config = Configuration.local([Team.schema, Person.schema]);
    var realm = getRealm(config);

    //Create two teams
    realm.write(() {
      realm.add(Team("team One"));
      realm.add(Team("team Two"));
    });

    //Reload teams from realm and ensure they exist
    var teams = realm.all<Team>();
    expect(teams.length, 2);

    //Adding new teams to real while iterating through them.
    //Iterator use a snapshot of results collection and ignores newly added teams.
    List<Team> list = [];
    for (Team team in teams) {
      list.add(team);
      realm.write(() {
        realm.add(Team("new team"));
      });
    }
    //Ensure list size is the same like teams collection size was at the beginnig
    expect(list.length, 2);

    //Ensure teams collection is increased
    expect(teams.length, 4);

    //Iterating teams again will create a snapshot with the newly added items
    list.clear();
    for (Team team in teams) {
      list.add(team);
    }
    expect(list.length, teams.length);
  });

  test('Results query', () {
    var config = Configuration.local([Car.schema]);
    var realm = getRealm(config);
    realm.write(() => realm
      ..add(Car("Audi"))
      ..add(Car("Tesla")));
    final cars = realm.all<Car>().query('make == "Tesla"');
    expect(cars.length, 1);
    expect(cars[0].make, "Tesla");
  });

  test('Results query with parameter', () {
    var config = Configuration.local([Car.schema]);
    var realm = getRealm(config);
    realm.write(() => realm
      ..add(Car("Audi"))
      ..add(Car("Tesla")));
    final cars = realm.all<Car>().query(r'make == $0', ['Tesla']);
    expect(cars.length, 1);
    expect(cars[0].make, "Tesla");
  });

  test('Results query with multiple parameters', () {
    var config = Configuration.local([Team.schema, Person.schema]);
    var realm = getRealm(config);

    final p1 = Person('p1');
    final p2 = Person('p2');
    final t1 = Team("A1", players: [p1]); // match
    final t2 = Team("A2", players: [p2]); // correct prefix, but wrong player
    final t3 = Team("B1", players: [p1, p2]); // wrong prefix, but correct player

    realm.write(() => realm.addAll([t1, t2, t3]));

    expect(t1.players, [p1]);
    expect(t2.players, [p2]);
    expect(t3.players, [p1, p2]);

    final filteredTeams = realm.all<Team>().query(r'$0 IN players AND name BEGINSWITH $1', [p1, 'A']);
    expect(filteredTeams.length, 1);
    expect(filteredTeams, [t1]);
  });

  test('Query results with no arguments throws', () {
    var config = Configuration.local([Car.schema]);
    var realm = getRealm(config);
    realm.write(() => realm.add(Car("Audi")));
    expect(() => realm.all<Car>().query(r'make == $0'), throws<RealmException>("no arguments are provided"));
  });

  test('Results query with wrong argument types (int for string) throws', () {
    var config = Configuration.local([Car.schema]);
    var realm = getRealm(config);
    realm.write(() => realm.add(Car("Audi")));
    expect(() => realm.all<Car>().query(r'make == $0', [1]), throws<RealmException>("Unsupported comparison between type"));
  });

  test('Results query with wrong argument types (bool for int) throws ', () {
    var config = Configuration.local([Dog.schema, Person.schema]);
    var realm = getRealm(config);
    realm.write(() => realm.add(Dog("Foxi")));
    expect(() => realm.all<Dog>().query(r'age == $0', [true]), throws<RealmException>("Unsupported comparison between type"));
  });

  test('Results sort', () {
    var config = Configuration.local([Person.schema]);
    var realm = getRealm(config);

    realm.write(() => realm.addAll([
          Person("Michael"),
          Person("Sebastian"),
          Person("Kimi"),
        ]));

    final result = realm.query<Person>('TRUEPREDICATE SORT(name ASC)');
    final resultNames = result.map((p) => p.name).toList();
    final sortedNames = [...resultNames]..sort();
    expect(resultNames, sortedNames);
  });

  test('Results sort order is preserved', () {
    var config = Configuration.local([Dog.schema, Person.schema]);
    var realm = getRealm(config);

    final dog1 = Dog("Bella", age: 1);
    final dog2 = Dog("Fido", age: 2);
    final dog3 = Dog("Oliver", age: 3);

    realm.write(() => realm.addAll([dog1, dog2, dog3]));
    var result = realm.query<Dog>('TRUEPREDICATE SORT(name ASC)');
    final snapshot = result.toList();

    expect(result, orderedEquals(snapshot));
    expect(result.map((d) => d.name), snapshot.map((d) => d.name));
    result = realm.query<Dog>('TRUEPREDICATE SORT(name ASC)'); // redoing query won't change that
    expect(result, orderedEquals(snapshot));
    expect(result.map((d) => d.name), snapshot.map((d) => d.name));

    realm.write(() => realm.delete(dog1));
    expect(() => snapshot[0].name, throws<RealmException>());
    snapshot.removeAt(0); // remove dead object

    expect(result, orderedEquals(snapshot));
    expect(result.map((d) => d.name), snapshot.map((d) => d.name));

    realm.write(() => realm.add(Dog("Bella", age: 4)));

    expect(result, isNot(orderedEquals(snapshot)));
    expect(result, containsAllInOrder(snapshot));
  });

  test('Results - get query length after realm is closed throws', () {
    var config = Configuration.local([Team.schema, Person.schema]);
    var realm = getRealm(config);

    var team = Team("TeamOne");
    realm.write(() => realm.add(team));
    final teams = realm.query<Team>('name BEGINSWITH "Team"');
    realm.close();
    expect(() => teams.length, throws<RealmException>("Access to invalidated Results objects"));
  });

  test('Results - query with null', () {
    var config = Configuration.local([Dog.schema, Person.schema]);
    var realm = getRealm(config);

    var ben = Person('Ben');
    final fido = Dog('Fido', owner: ben);
    final laika = Dog('Laika'); // no owner;
    realm.write(() {
      realm.addAll([fido, laika]);
    });
    expect(realm.query<Dog>(r'owner = $0', [ben]), [fido]);
    expect(realm.query<Dog>(r'owner = $0', [null]), [laika]);
  });

  test('Results access after realm closed throws', () {
    var config = Configuration.local([Team.schema, Person.schema]);
    var realm = getRealm(config);

    var team = Team("TeamOne");
    realm.write(() => realm.add(team));
    var teams = realm.all<Team>();
    realm.close();
    expect(() => teams[0], throws<RealmException>("Access to invalidated Results objects"));
  });

  test('Realm deleteMany from results', () {
    var config = Configuration.local([Team.schema, Person.schema]);
    var realm = getRealm(config);

    //Create two teams
    realm.write(() {
      realm.add(Team("Ferrari"));
      realm.add(Team("Maserati"));
    });

    //Ensule teams exist in realm
    var teams = realm.all<Team>();
    expect(teams.length, 2);

    //Delete all objects in realmResults from realm
    realm.write(() => realm.deleteMany(teams));
    expect(teams.length, 0);

    //Reload teams from realm and ensure they are deleted
    teams = realm.all<Team>();
    expect(teams.length, 0);
  });

  test('Results notifications', () async {
    var config = Configuration.local([Dog.schema, Person.schema]);
    var realm = getRealm(config);

    realm.write(() {
      realm.add(Dog("Fido"));
      realm.add(Dog("Fido1"));
      realm.add(Dog("Fido2"));
    });

    var firstCall = true;
    final subscription = realm.all<Dog>().changes.listen((changes) {
      if (firstCall) {
        firstCall = false;
        expect(changes.inserted.isEmpty, true);
        expect(changes.modified.isEmpty, true);
        expect(changes.deleted.isEmpty, true);
        expect(changes.newModified.isEmpty, true);
        expect(changes.moved.isEmpty, true);
      } else {
        expect(changes.inserted, [3]); //new object at index 3
        expect(changes.modified, [0]); //object at index 0 changed
        expect(changes.deleted.isEmpty, true);
        expect(changes.newModified, [0]);
        expect(changes.moved.isEmpty, true);
      }
    });

    await Future<void>.delayed(const Duration(milliseconds: 20));
    realm.write(() {
      realm.all<Dog>().first.age = 2;
      realm.add(Dog("Fido4"));
    });

    await Future<void>.delayed(const Duration(milliseconds: 20));
    subscription.cancel();

    await Future<void>.delayed(const Duration(milliseconds: 20));
  });

  test('Results notifications can be paused', () async {
    var config = Configuration.local([Dog.schema, Person.schema]);
    var realm = getRealm(config);

    realm.write(() {
      realm.add(Dog("Lassy"));
    });

    var callbackCalled = false;
    final subscription = realm.all<Dog>().changes.listen((changes) {
      callbackCalled = true;
    });

    await Future<void>.delayed(const Duration(milliseconds: 20));
    expect(callbackCalled, true);

    subscription.pause();
    callbackCalled = false;
    realm.write(() {
      realm.add(Dog("Lassy1"));
    });

    expect(callbackCalled, false);

    await Future<void>.delayed(const Duration(milliseconds: 20));
    await subscription.cancel();

    await Future<void>.delayed(const Duration(milliseconds: 20));
  });

  test('Results notifications can be resumed', () async {
    var config = Configuration.local([Dog.schema, Person.schema]);
    var realm = getRealm(config);

    var callbackCalled = false;
    final subscription = realm.all<Dog>().changes.listen((changes) {
      callbackCalled = true;
    });

    await Future<void>.delayed(const Duration(milliseconds: 20));
    expect(callbackCalled, true);

    subscription.pause();
    callbackCalled = false;
    realm.write(() {
      realm.add(Dog("Lassy"));
    });
    await Future<void>.delayed(const Duration(milliseconds: 20));
    expect(callbackCalled, false);

    subscription.resume();
    callbackCalled = false;
    realm.write(() {
      realm.add(Dog("Lassy1"));
    });
    await Future<void>.delayed(const Duration(milliseconds: 20));
    expect(callbackCalled, true);

    await subscription.cancel();
    await Future<void>.delayed(const Duration(milliseconds: 20));
  });

  test('Results notifications can leak', () async {
    final config = Configuration.local([Dog.schema, Person.schema]);
    final realm = getRealm(config);

    final leak = realm.all<Dog>().changes.listen((data) {});
    await Future<void>.delayed(const Duration(milliseconds: 20));
  });

  test('Results.freeze freezes query', () {
    final config = Configuration.local([Person.schema]);
    final realm = getRealm(config);

    realm.write(() {
      realm.add(Person('Peter'));
    });

    final livePeople = realm.all<Person>();
    final frozenPeople = freezeResults(livePeople);

    expect(frozenPeople.length, 1);
    expect(frozenPeople.isFrozen, true);
    expect(frozenPeople.realm.isFrozen, true);
    expect(frozenPeople.single.isFrozen, true);

    realm.write(() {
      livePeople.single.name = 'Peter II';
      realm.add(Person('George'));
    });

    expect(livePeople.length, 2);
    expect(livePeople.first.name, 'Peter II');
    expect(frozenPeople.length, 1);
    expect(frozenPeople.single.name, 'Peter');
  });

  test("FrozenResults.changes throws", () {
    final config = Configuration.local([Person.schema]);
    final realm = getRealm(config);

    final frozenPeople = freezeResults(realm.all<Person>());

    expect(() => frozenPeople.changes, throws<RealmStateError>('Results are frozen and cannot emit changes'));
  });

  test('Results.freeze when frozen returns same object', () {
    final config = Configuration.local([Person.schema]);
    final realm = getRealm(config);

    final people = realm.all<Person>();

    final frozenPeople = freezeResults(people);
    final deepFrozenPeople = freezeResults(frozenPeople);

    expect(identical(frozenPeople, deepFrozenPeople), true);

    final frozenPeopleAgain = freezeResults(people);
    expect(identical(frozenPeople, frozenPeopleAgain), false);
  });

  test('Results.query', () {
    final config = Configuration.local([Team.schema, Person.schema]);
    final realm = getRealm(config);

    final alice = Person('Alice');
    final bob = Person('Bob');
    final carol = Person('Carol');
    final dan = Person('Dan');
    final players = [alice, bob, carol, dan];

    final team = Team('Class of 92', players: [alice, bob]);

    realm.write(() {
      realm.addAll(players);
      return realm.add(team);
    });

    expect(realm.all<Person>(), [alice, bob, carol, dan]);
    expect(realm.query<Person>('FALSEPREDICATE').query('TRUEPREDICATE'), isEmpty);
    expect(realm.query<Person>('FALSEPREDICATE').query('TRUEPREDICATE'), isNot(realm.all<Person>()));
    expect(realm.query<Person>("name CONTAINS 'a'"), [carol, dan]); // Alice is capital 'a'
    expect(realm.query<Person>("name CONTAINS 'l'"), [alice, carol]);
    expect(realm.query<Person>("name CONTAINS 'a'").query("name CONTAINS 'l'"), isNot([alice, carol]));
    expect(realm.query<Person>("name CONTAINS 'a'").query("name CONTAINS 'l'"), [carol]);
  });

  test('Results of primitives', () {
    var config = Configuration.local([Player.schema, Game.schema]);
    var realm = getRealm(config);

    final scores = [-1, null, 0, 1];
    final alice = Player('Alice', scoresByRound: scores);
    realm.write(() => realm.add(alice));

    expect(alice.scoresByRound, scores);
    expect(alice.scoresByRound.asResults(), scores);
  });

  test('Results of primitives notifications', () {
    var config = Configuration.local([Player.schema, Game.schema]);
    var realm = getRealm(config);

    final scores = [-1, null, 0, 1];
    final alice = Player('Alice', scoresByRound: scores);
    realm.write(() => realm.add(alice));

    final results = alice.scoresByRound.asResults();
    expectLater(
        results.changes,
        emitsInOrder(<Matcher>[
          isA<RealmResultsChanges>().having((ch) => ch.inserted, 'inserted', <int>[]),
          isA<RealmResultsChanges>().having((ch) => ch.inserted, 'inserted', [4]),
          isA<RealmResultsChanges>() //
              .having((ch) => ch.inserted, 'inserted', [0]) //
              .having((ch) => ch.deleted, 'deleted', [1]),
          isA<RealmResultsChanges>().having((ch) => ch.deleted, 'deleted', [2, 4]),
        ]));

    realm.write(() => alice.scoresByRound.add(2));
    realm.write(() {
      alice.scoresByRound.insert(0, 3);
      alice.scoresByRound.remove(null);
    });
    realm.write(() {
      alice.scoresByRound.removeAt(2);
      alice.scoresByRound.removeAt(3); // index 4 in old list
    });
  });

  test('List.asResults().query', () {
    final config = Configuration.local([Team.schema, Person.schema]);
    final realm = getRealm(config);

    final alice = Person('Alice');
    final bob = Person('Bob');
    final carol = Person('Carol');
    final dan = Person('Dan');

    final team = realm.write(() {
      return realm.add(Team('Class of 92', players: [alice, bob, carol, dan]));
    });

    final playersAsResults = team.players.asResults();

    expect(playersAsResults, [alice, bob, carol, dan]);
    expect(playersAsResults.query('FALSEPREDICATE').query('TRUEPREDICATE'), isEmpty);
    expect(playersAsResults.query('FALSEPREDICATE').query('TRUEPREDICATE'), isNot(realm.all<Person>()));
    expect(playersAsResults.query("name CONTAINS 'a'"), [carol, dan]); // Alice is capital 'a'
    expect(playersAsResults.query("name CONTAINS 'l'"), [alice, carol]);
    expect(playersAsResults.query("name CONTAINS 'a'").query("name CONTAINS 'l'"), isNot([alice, carol]));
    expect(playersAsResults.query("name CONTAINS 'a'").query("name CONTAINS 'l'"), [carol]);

    expect(() => realm.write(() => realm.deleteMany(playersAsResults.query("name CONTAINS 'a'"))), returnsNormally);
    expect(team.players, [alice, bob]); // Alice is capital 'a'
  });

  test('Results.query with remapped property', () {
    final config = Configuration.local([RemappedClass.schema]);
    final realm = getRealm(config);

    realm.write(() {
      realm.add(RemappedClass('Peter'));
      realm.add(RemappedClass('George'));
    });

    final queryByModelName = realm.query<RemappedClass>('remappedProperty = "Peter"');
    expect(queryByModelName.single.remappedProperty, 'Peter');

    final queryByInternalName = realm.query<RemappedClass>('primitive_property = "Peter"');
    expect(queryByInternalName.single.remappedProperty, 'Peter');
  });

  test('RealmResults.changes - await for with yield ', () async {
    final config = Configuration.local([Dog.schema, Person.schema]);
    final realm = getRealm(config);

    final wait = const Duration(seconds: 1);

    Stream<bool> trueWaitFalse() async* {
      yield true;
      await Future<void>.delayed(wait);
      yield false; // nothing has happened in the meantime
    }

    // ignore: prefer_function_declarations_over_variables
    final awaitForWithYield = () async* {
      await for (final c in realm.all<Dog>().changes) {
        yield c;
      }
    };

    int count = 0;
    await for (final c in awaitForWithYield().map((_) => trueWaitFalse()).switchLatest()) {
      if (!c) break; // saw false after waiting
      ++count; // saw true due to new event from changes
      if (count > 1) fail('Should only receive one event');
    }
  });

<<<<<<< HEAD
  test('Query parser works with long query string with OR/AND', () async {
    final config = Configuration.local([Product.schema]);
    final realm = getRealm(config);
    List<String> list = [];
    for (var i = 0; i <= 1500; i++) {
      list.add("_id == oid(${ObjectId()})");
    }
    final ids = list.join(" OR ");
    final result = realm.query<Product>(ids);
    expect(result.length, 0);
  });

  test('Query parser works with IN clause and large set of items ', () async {
    final config = Configuration.local([Product.schema]);
    final realm = getRealm(config);
    List<String> list = [];
    for (var i = 0; i < 1500; i++) {
      list.add("oid(${ObjectId()})");
    }
    final ids = "_id IN {${list.join(",")}}";
    final items = realm.query<Product>(ids);
    expect(items.length, 0);
=======
  test('query by condition on decimal128', () {
    final config = Configuration.local([ObjectWithDecimal.schema]);
    final realm = getRealm(config);

    final small = Decimal128.fromInt(1);
    final big = Decimal128.fromInt(1 << 62) * Decimal128.fromInt(1 << 62);

    realm.write(() => realm.addAll([
          ObjectWithDecimal(small),
          ObjectWithDecimal(big),
        ]));

    expect(realm.query<ObjectWithDecimal>(r'decimal < $0', [small]), isEmpty);
    expect(realm.query<ObjectWithDecimal>(r'decimal < $0', [big]).map((e) => e.decimal), [small]);
    expect(realm.query<ObjectWithDecimal>(r'decimal <= $0', [big]).map((e) => e.decimal), [small, big]);
    expect(realm.query<ObjectWithDecimal>(r'decimal == $0', [small]).map((e) => e.decimal), [small]);
    expect(realm.query<ObjectWithDecimal>(r'decimal == $0', [big]).map((e) => e.decimal), [big]);
    expect(realm.query<ObjectWithDecimal>(r'decimal > $0', [big]), isEmpty);
    expect(realm.query<ObjectWithDecimal>(r'decimal > $0', [small]).map((e) => e.decimal), [big]);
    expect(realm.query<ObjectWithDecimal>(r'decimal >= $0', [small]).map((e) => e.decimal), [small, big]);
>>>>>>> 9d4b5b8f
  });
}<|MERGE_RESOLUTION|>--- conflicted
+++ resolved
@@ -663,30 +663,6 @@
     }
   });
 
-<<<<<<< HEAD
-  test('Query parser works with long query string with OR/AND', () async {
-    final config = Configuration.local([Product.schema]);
-    final realm = getRealm(config);
-    List<String> list = [];
-    for (var i = 0; i <= 1500; i++) {
-      list.add("_id == oid(${ObjectId()})");
-    }
-    final ids = list.join(" OR ");
-    final result = realm.query<Product>(ids);
-    expect(result.length, 0);
-  });
-
-  test('Query parser works with IN clause and large set of items ', () async {
-    final config = Configuration.local([Product.schema]);
-    final realm = getRealm(config);
-    List<String> list = [];
-    for (var i = 0; i < 1500; i++) {
-      list.add("oid(${ObjectId()})");
-    }
-    final ids = "_id IN {${list.join(",")}}";
-    final items = realm.query<Product>(ids);
-    expect(items.length, 0);
-=======
   test('query by condition on decimal128', () {
     final config = Configuration.local([ObjectWithDecimal.schema]);
     final realm = getRealm(config);
@@ -707,6 +683,29 @@
     expect(realm.query<ObjectWithDecimal>(r'decimal > $0', [big]), isEmpty);
     expect(realm.query<ObjectWithDecimal>(r'decimal > $0', [small]).map((e) => e.decimal), [big]);
     expect(realm.query<ObjectWithDecimal>(r'decimal >= $0', [small]).map((e) => e.decimal), [small, big]);
->>>>>>> 9d4b5b8f
+  });
+
+  test('Query parser works with long query string with OR/AND', () async {
+    final config = Configuration.local([Product.schema]);
+    final realm = getRealm(config);
+    List<String> list = [];
+    for (var i = 0; i <= 1500; i++) {
+      list.add("_id == oid(${ObjectId()})");
+    }
+    final ids = list.join(" OR ");
+    final result = realm.query<Product>(ids);
+    expect(result.length, 0);
+  });
+
+  test('Query parser works with IN clause and large set of items ', () async {
+    final config = Configuration.local([Product.schema]);
+    final realm = getRealm(config);
+    List<String> list = [];
+    for (var i = 0; i < 1500; i++) {
+      list.add("oid(${ObjectId()})");
+    }
+    final ids = "_id IN {${list.join(",")}}";
+    final items = realm.query<Product>(ids);
+    expect(items.length, 0);
   });
 }