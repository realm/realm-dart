--- conflicted
+++ resolved
@@ -221,7 +221,6 @@
 
     if (clientResetHandlerType != RecoverUnsyncedChangesHandler) {
       baasTest('$clientResetHandlerType notifications for deleted local data when DiscardUnsynced', (appConfig) async {
-<<<<<<< HEAD
         try {
           final app = App(appConfig);
           final user = await getIntegrationUser(app);
@@ -271,68 +270,12 @@
           await triggerClientReset(realm, restartSession: false);
           realm.syncSession.resume();
           await waitFutureWithTimeout(onAfterCompleter.future, timeoutError: "Neither onAfterDiscard nor onManualResetFallback is reported.");
-=======
-        final app = App(appConfig);
-        final user = await getIntegrationUser(app);
-        int onBeforeResetOccurred = 0;
-        int onAfterDiscardOccurred = 0;
-        int onAfterRecoveryOccurred = 0;
-        final onAfterCompleter = Completer<void>();
-
-        final config = Configuration.flexibleSync(user, [Task.schema, Schedule.schema],
-            clientResetHandler: Creator.create(
-              clientResetHandlerType,
-              onBeforeReset: (beforeResetRealm) => onBeforeResetOccurred++,
-              onAfterRecovery: (beforeResetRealm, afterResetRealm) {
-                onAfterRecoveryOccurred++;
-              },
-              onAfterDiscard: (beforeResetRealm, afterResetRealm) {
-                onAfterDiscardOccurred++;
-                onAfterCompleter.complete();
-              },
-              onManualResetFallback: (clientResetError) => onAfterCompleter.completeError(clientResetError),
-            ));
-
-        final realm = await getRealmAsync(config);
-        await realm.syncSession.waitForUpload();
-
-        realm.subscriptions.update((mutableSubscriptions) {
-          mutableSubscriptions.add(realm.all<Task>());
-        });
-        await realm.subscriptions.waitForSynchronization();
-        await realm.syncSession.waitForDownload();
-        final tasksCount = realm.all<Task>().length;
-
-        realm.syncSession.pause();
-
-        realm.write(() => realm.add(Task(ObjectId())));
-        expect(tasksCount, lessThan(realm.all<Task>().length));
-
-        final notifications = <RealmResultsChanges>[];
-        final subscription = realm.all<Task>().changes.listen((event) {
-          notifications.add(event);
-        });
-
-        await waitForCondition(() => notifications.length == 1, timeout: Duration(seconds: 3));
-        if (clientResetHandlerType == RecoverOrDiscardUnsyncedChangesHandler) {
-          await disableAutomaticRecovery();
-        }
-        await triggerClientReset(realm, restartSession: false);
-        realm.syncSession.resume();
-        await waitFutureWithTimeout(onAfterCompleter.future, timeoutError: "Neither onAfterDiscard nor onManualResetFallback is reported.");
->>>>>>> 707edcc8
 
           await waitForCondition(() => notifications.length == 2, timeout: Duration(seconds: 3));
 
-<<<<<<< HEAD
           expect(onBeforeResetOccured, 1);
           expect(onAfterDiscardOccured, 1);
           expect(onAfterRecoveryOccured, 0);
-=======
-        expect(onBeforeResetOccurred, 1);
-        expect(onAfterDiscardOccurred, 1);
-        expect(onAfterRecoveryOccurred, 0);
->>>>>>> 707edcc8
 
           await subscription.cancel();
           expect(notifications.firstWhere((n) => n.deleted.isNotEmpty), isNotNull);
@@ -355,16 +298,16 @@
           clientResetHandler: Creator.create(
             clientResetHandlerType,
             onBeforeReset: (beforeResetRealm) {
-              _checkProducts(beforeResetRealm, comparer, expectedList: [syncedProduct, maybeProduct]);
+              _checkPproducts(beforeResetRealm, comparer, expectedList: [syncedProduct, maybeProduct]);
             },
             onAfterRecovery: (beforeResetRealm, afterResetRealm) {
-              _checkProducts(beforeResetRealm, comparer, expectedList: [syncedProduct, maybeProduct]);
-              _checkProducts(afterResetRealm, comparer, expectedList: [syncedProduct, maybeProduct]);
+              _checkPproducts(beforeResetRealm, comparer, expectedList: [syncedProduct, maybeProduct]);
+              _checkPproducts(afterResetRealm, comparer, expectedList: [syncedProduct, maybeProduct]);
               onAfterCompleter.complete();
             },
             onAfterDiscard: (beforeResetRealm, afterResetRealm) {
-              _checkProducts(beforeResetRealm, comparer, expectedList: [syncedProduct, maybeProduct]);
-              _checkProducts(afterResetRealm, comparer, expectedList: [syncedProduct], notExpectedList: [maybeProduct]);
+              _checkPproducts(beforeResetRealm, comparer, expectedList: [syncedProduct, maybeProduct]);
+              _checkPproducts(afterResetRealm, comparer, expectedList: [syncedProduct], notExpectedList: [maybeProduct]);
               onAfterCompleter.complete();
             },
             onManualResetFallback: (clientResetError) => onAfterCompleter.completeError(clientResetError),
@@ -430,8 +373,8 @@
   baasTest('onAfterReset is reported after async onBeforeReset completes', (appConfig) async {
     final app = App(appConfig);
     final user = await getIntegrationUser(app);
-    int onBeforeResetOccurred = 0;
-    int onAfterResetOccurred = 0;
+    int onBeforeResetOccured = 0;
+    int onAfterResetOccured = 0;
     final onAfterCompleter = Completer<void>();
 
     final config = Configuration.flexibleSync(
@@ -440,13 +383,13 @@
       clientResetHandler: DiscardUnsyncedChangesHandler(
         onBeforeReset: (beforeResetRealm) async {
           await Future<void>.delayed(Duration(seconds: 1));
-          onBeforeResetOccurred++;
+          onBeforeResetOccured++;
         },
         onAfterReset: (beforeResetRealm, afterResetRealm) {
-          if (onBeforeResetOccurred == 0) {
+          if (onBeforeResetOccured == 0) {
             onAfterCompleter.completeError(Exception("BeforeResetCallback is still not completed"));
           }
-          onAfterResetOccurred++;
+          onAfterResetOccured++;
           onAfterCompleter.complete();
         },
       ),
@@ -458,36 +401,36 @@
 
     await waitFutureWithTimeout(onAfterCompleter.future, timeoutError: "onAfterReset is not reported.");
 
-    expect(onAfterResetOccurred, 1);
-    expect(onBeforeResetOccurred, 1);
+    expect(onAfterResetOccured, 1);
+    expect(onBeforeResetOccured, 1);
   });
 
   baasTest('onManualResetFallback is reported after async onAfterReset throws', (appConfig) async {
     final app = App(appConfig);
     final user = await getIntegrationUser(app);
-    int onBeforeResetOccurred = 0;
-    int onAfterResetOccurred = 0;
-    int manualResetFallbackOccurred = 0;
-    final manualResetFallbackCompleter = Completer<void>();
+    int onBeforeResetOccured = 0;
+    int onAfterResetOccured = 0;
+    int manualResetFallbacKOccured = 0;
+    final manualResetFallbacKCompleter = Completer<void>();
 
     final config = Configuration.flexibleSync(
       user,
       [Task.schema, Schedule.schema],
       clientResetHandler: DiscardUnsyncedChangesHandler(
         onBeforeReset: (beforeResetRealm) {
-          onBeforeResetOccurred++;
+          onBeforeResetOccured++;
         },
         onAfterReset: (beforeResetRealm, afterResetRealm) async {
           await Future<void>.delayed(Duration(seconds: 1));
-          onAfterResetOccurred++;
+          onAfterResetOccured++;
           throw Exception("Cause onManualResetFallback");
         },
         onManualResetFallback: (clientResetError) {
-          manualResetFallbackOccurred++;
-          if (onAfterResetOccurred == 0) {
-            manualResetFallbackCompleter.completeError(Exception("AfterResetCallback is still not completed when onManualResetFallback starts."));
+          manualResetFallbacKOccured++;
+          if (onAfterResetOccured == 0) {
+            manualResetFallbacKCompleter.completeError(Exception("AfterResetCallback is still not completed when onManualResetFallback starts."));
           }
-          manualResetFallbackCompleter.complete();
+          manualResetFallbacKCompleter.complete();
         },
       ),
     );
@@ -496,11 +439,11 @@
     await realm.syncSession.waitForUpload();
     await triggerClientReset(realm);
 
-    await waitFutureWithTimeout(manualResetFallbackCompleter.future, timeoutError: "onManualResetFallback is not reported.");
-
-    expect(manualResetFallbackOccurred, 1);
-    expect(onAfterResetOccurred, 1);
-    expect(onBeforeResetOccurred, 1);
+    await waitFutureWithTimeout(manualResetFallbacKCompleter.future, timeoutError: "onManualResetFallback is not reported.");
+
+    expect(manualResetFallbacKOccured, 1);
+    expect(onAfterResetOccured, 1);
+    expect(onBeforeResetOccured, 1);
   });
 
   // 1. userA adds [task0, task1, task2] and syncs it, then disconnects
@@ -527,8 +470,8 @@
     final configA = Configuration.flexibleSync(userA, [Task.schema], clientResetHandler: RecoverUnsyncedChangesHandler(
       onAfterReset: (beforeResetRealm, afterResetRealm) {
         try {
-          _checkProducts(beforeResetRealm, comparer, expectedList: [task0Id, task1Id], notExpectedList: [task2Id, task3Id]);
-          _checkProducts(afterResetRealm, comparer, expectedList: [task0Id, task1Id], notExpectedList: [task2Id]);
+          _checkPproducts(beforeResetRealm, comparer, expectedList: [task0Id, task1Id], notExpectedList: [task2Id, task3Id]);
+          _checkPproducts(afterResetRealm, comparer, expectedList: [task0Id, task1Id], notExpectedList: [task2Id]);
           afterRecoverCompleterA.complete();
         } catch (e) {
           afterRecoverCompleterA.completeError(e);
@@ -539,8 +482,8 @@
     final configB = Configuration.flexibleSync(userB, [Schedule.schema, Task.schema], clientResetHandler: RecoverUnsyncedChangesHandler(
       onAfterReset: (beforeResetRealm, afterResetRealm) {
         try {
-          _checkProducts(beforeResetRealm, comparer, expectedList: [task0Id, task1Id, task2Id, task3Id]);
-          _checkProducts(afterResetRealm, comparer, expectedList: [task0Id, task1Id, task3Id], notExpectedList: [task2Id]);
+          _checkPproducts(beforeResetRealm, comparer, expectedList: [task0Id, task1Id, task2Id, task3Id]);
+          _checkPproducts(afterResetRealm, comparer, expectedList: [task0Id, task1Id, task3Id], notExpectedList: [task2Id]);
           afterRecoverCompleterB.complete();
         } catch (e) {
           afterRecoverCompleterB.completeError(e);
@@ -548,8 +491,8 @@
       },
     ));
 
-    final realmA = await _syncRealmForUser<Task>(configA, [Task(task0Id), Task(task1Id), Task(task2Id)]);
-    final realmB = await _syncRealmForUser<Task>(configB);
+    final realmA = await _syncReamlForUser<Task>(configA, [Task(task0Id), Task(task1Id), Task(task2Id)]);
+    final realmB = await _syncReamlForUser<Task>(configB);
 
     realmA.syncSession.pause();
     realmB.syncSession.pause();
@@ -571,12 +514,12 @@
 
     await realmA.syncSession.waitForDownload();
 
-    _checkProducts(realmA, comparer, expectedList: [task0Id, task1Id, task3Id], notExpectedList: [task2Id]);
-    _checkProducts(realmB, comparer, expectedList: [task0Id, task1Id, task3Id], notExpectedList: [task2Id]);
+    _checkPproducts(realmA, comparer, expectedList: [task0Id, task1Id, task3Id], notExpectedList: [task2Id]);
+    _checkPproducts(realmB, comparer, expectedList: [task0Id, task1Id, task3Id], notExpectedList: [task2Id]);
   });
 }
 
-Future<Realm> _syncRealmForUser<T extends RealmObject>(FlexibleSyncConfiguration config, [List<T>? items]) async {
+Future<Realm> _syncReamlForUser<T extends RealmObject>(FlexibleSyncConfiguration config, [List<T>? items]) async {
   final realm = getRealm(config);
   realm.subscriptions.update((mutableSubscriptions) {
     mutableSubscriptions.add<T>(realm.all<T>());
@@ -592,7 +535,7 @@
   return realm;
 }
 
-void _checkProducts<T extends RealmObject, O extends Object?>(Realm realmToSearch, bool Function(T, O) truePredicate,
+void _checkPproducts<T extends RealmObject, O extends Object?>(Realm realmToSearch, bool Function(T, O) truePredicate,
     {required List<O> expectedList, List<O>? notExpectedList}) {
   final all = realmToSearch.all<T>();
   for (var expected in expectedList) {
