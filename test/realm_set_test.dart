////////////////////////////////////////////////////////////////////////////////
//
// Copyright 2023 Realm Inc.
//
// Licensed under the Apache License, Version 2.0 (the "License");
// you may not use this file except in compliance with the License.
// You may obtain a copy of the License at
//
// http://www.apache.org/licenses/LICENSE-2.0
//
// Unless required by applicable law or agreed to in writing, software
// distributed under the License is distributed on an "AS IS" BASIS,
// WITHOUT WARRANTIES OR CONDITIONS OF ANY KIND, either express or implied.
// See the License for the specific language governing permissions and
// limitations under the License.
//
////////////////////////////////////////////////////////////////////////////////

import 'dart:typed_data';

import 'package:collection/collection.dart';
import 'package:test/test.dart' hide test, throws;
import '../lib/realm.dart';

import 'test.dart';

part 'realm_set_test.g.dart';

class _NullableBool {}

class _NullableInt {}

class _NullableString {}

class _NullableDouble {}

class _NullableDateTime {}

class _NullableObjectId {}

class _NullableUuid {}

class _NullableObjects {}

class _NullableUint8List {}

/// When changing update also `setByType`
List<Type> supportedTypes = [
  bool,
  int,
  String,
  double,
  DateTime,
  ObjectId,
  Uuid,
  RealmValue,
  RealmObject,
  Uint8List,
  _NullableBool,
  _NullableInt,
  _NullableString,
  _NullableDouble,
  _NullableDateTime,
  _NullableObjectId,
  _NullableUuid,
  _NullableUint8List
];

@RealmModel()
class _Car {
  @PrimaryKey()
  late String make;
  late String? color;
}

@RealmModel()
class _TestRealmSets {
  @PrimaryKey()
  late int key;

  late Set<bool> boolSet;
  late Set<int> intSet;
  late Set<String> stringSet;
  late Set<double> doubleSet;
  late Set<DateTime> dateTimeSet;
  late Set<ObjectId> objectIdSet;
  late Set<Uuid> uuidSet;
  late Set<RealmValue> mixedSet;
  late Set<_Car> objectsSet;
  late Set<Uint8List> binarySet;

  late Set<bool?> nullableBoolSet;
  late Set<int?> nullableIntSet;
  late Set<String?> nullableStringSet;
  late Set<double?> nullableDoubleSet;
  late Set<DateTime?> nullableDateTimeSet;
  late Set<ObjectId?> nullableObjectIdSet;
  late Set<Uuid?> nullableUuidSet;
  late Set<Uint8List?> nullableBinarySet;

  /// When changing update also `supportedTypes`
  Sets setByType(Type type) {
    switch (type) {
      case bool:
        return Sets(boolSet as RealmSet<bool>, [true, false]);
      case int:
        return Sets(intSet as RealmSet<int>, [-1, 0, 1]);
      case String:
        return Sets(stringSet as RealmSet<String>, ['Tesla', 'VW', 'Audi']);
      case double:
        return Sets(doubleSet as RealmSet<double>, [-1.1, 0.1, 1.1, 2.2, 3.3, 3.14]);
      case DateTime:
        return Sets(dateTimeSet as RealmSet<DateTime>, [DateTime(2023).toUtc(), DateTime(1981).toUtc()]);
      case ObjectId:
        return Sets(objectIdSet as RealmSet<ObjectId>, [ObjectId.fromTimestamp(DateTime(2023).toUtc()), ObjectId.fromTimestamp(DateTime(1981).toUtc())]);
      case Uuid:
        return Sets(uuidSet as RealmSet<Uuid>, [Uuid.fromString("12345678123456781234567812345678"), Uuid.fromString("82345678123456781234567812345678")]);
      case Uint8List:
        return Sets(binarySet as RealmSet<Uint8List>, [
          Uint8List.fromList([1, 2, 3]),
          Uint8List.fromList([3, 2, 1])
        ]);
      case RealmValue:
        return Sets(mixedSet as RealmSet<RealmValue>, [RealmValue.nullValue(), RealmValue.int(1), RealmValue.realmObject(Car("Tesla"))],
            (realm, value) => realm.find<Car>((value as Car).make));
      case RealmObject:
        return Sets(objectsSet as RealmSet<Car>, [Car("Tesla"), Car("VW"), Car("Audi")], (realm, value) => realm.find<Car>((value as Car).make));
      case _NullableBool:
        return Sets(nullableBoolSet as RealmSet<bool?>, [...setByType(bool).values, null]);
      case _NullableInt:
        return Sets(nullableIntSet as RealmSet<int?>, [...setByType(int).values, null]);
      case _NullableString:
        return Sets(nullableStringSet as RealmSet<String?>, [...setByType(String).values, null]);
      case _NullableDouble:
        return Sets(nullableDoubleSet as RealmSet<double?>, [...setByType(double).values, null]);
      case _NullableDateTime:
        return Sets(nullableDateTimeSet as RealmSet<DateTime?>, [...setByType(DateTime).values, null]);
      case _NullableObjectId:
        return Sets(nullableObjectIdSet as RealmSet<ObjectId?>, [...setByType(ObjectId).values, null]);
      case _NullableUuid:
        return Sets(nullableUuidSet as RealmSet<Uuid?>, [...setByType(Uuid).values, null]);
      case _NullableUint8List:
        return Sets(nullableBinarySet as RealmSet<Uint8List?>, [...setByType(Uint8List).values, null]);
      default:
        throw RealmError("Unsupported type $type");
    }
  }

  List<Object?> values(Type type) {
    return setByType(type).values;
  }

  List<Object?> getValuesOrManagedValues(Realm realm, Type type) {
    Sets set = setByType(type);
    if (!set.values.any((element) => element is RealmObject || element is RealmValue)) {
      return set.values;
    }

    return set.values.map<Object?>((value) {
      if (value is RealmValue && value.value is! RealmObject) {
        return value;
      }

      return _getManagedValue(set, realm, value);
    }).toList();
  }

  Object? _getManagedValue(Sets set, Realm realm, Object? value) {
    if (value is RealmValue) {
      return RealmValue.from(_getManagedValue(set, realm, value.value));
    }

    RealmObject? realmValue = set.getRealmObject!(realm, value as RealmObject);
    return realmValue;
  }
}

class Sets {
  final RealmSet<Object?> set;
  final List<Object?> values;
  RealmObject? Function(Realm realm, RealmObject value)? getRealmObject = (realm, value) => value;

  Sets(this.set, this.values, [this.getRealmObject]);
}

Future<void> main([List<String>? args]) async {
  await setupTests(args);

  for (var type in supportedTypes) {
    test('RealmSet<$type> unmanaged set add', () {
      final testSet = TestRealmSets(1);
      final set = testSet.setByType(type).set;
      final values = testSet.values(type);

      set.add(values.first);
      expect(set.length, equals(1));
      expect(set.contains(values.first), true);
    });

    test('RealmSet<$type> unmanaged set remove', () {
      final testSet = TestRealmSets(1);
      final set = testSet.setByType(type).set;
      final values = testSet.values(type);

      set.add(values.first);
      expect(set.length, equals(1));
      expect(set.contains(values.first), true);

      set.remove(values.first);
      expect(set.length, equals(0));
      expect(set.contains(values.first), false);
    });

    test('RealmSet<$type>.elementAt on an unmanaged RealmSet', () {
      final testSet = TestRealmSets(1);
      final set = testSet.setByType(type).set;
      final values = testSet.values(type);

      set.add(values.first);
      expect(set.length, equals(1));
      expect(set.elementAt(0), values.first);
    });

    test('RealmSet<$type> creation', () {
      var config = Configuration.local([TestRealmSets.schema, Car.schema]);
      var realm = getRealm(config);

      var testSet = TestRealmSets(1);

      realm.write(() {
        realm.add(testSet);
      });

      expect(realm.find<TestRealmSets>(1), isNotNull);

      testSet = realm.find<TestRealmSets>(1)!;
      var set = testSet.setByType(type).set;

      expect(set.length, equals(0));
    });

    test('RealmSet<$type> create from unmanaged', () {
      var config = Configuration.local([TestRealmSets.schema, Car.schema]);
      var realm = getRealm(config);

      var testSet = TestRealmSets(1);
      var set = testSet.setByType(type).set;
      var values = testSet.values(type);

      for (var value in values) {
        set.add(value);
      }

      realm.write(() {
        realm.add(testSet);
      });

      testSet = realm.find<TestRealmSets>(1)!;
      set = testSet.setByType(type).set;
      expect(set.length, equals(values.length));
      values = testSet.getValuesOrManagedValues(realm, type);

      for (var value in values) {
        expect(set.contains(value), true);
      }
    });

    test('RealmSet<$type> contains', () {
      var config = Configuration.local([TestRealmSets.schema, Car.schema]);
      var realm = getRealm(config);

      var testSet = TestRealmSets(1);
      var set = testSet.setByType(type).set;
      var values = testSet.values(type);

      realm.write(() {
        realm.add(testSet);
      });

      set = testSet.setByType(type).set;

      expect(set.contains(values.first), false);

      realm.write(() {
        set.add(values.first);
      });

      testSet = realm.find<TestRealmSets>(1)!;
      set = testSet.setByType(type).set;
      expect(set.contains(values.first), true);
    });

    test('RealmSet<$type> add', () {
      var config = Configuration.local([TestRealmSets.schema, Car.schema]);
      var realm = getRealm(config);

      final testSet = TestRealmSets(1);

      var values = testSet.values(type);

      realm.write(() {
        realm.add(testSet);
        var set = testSet.setByType(type).set;
        expect(set.add(values.first), true);

        //adding an already existing value is a no operation
        expect(set.add(values.first), false);
      });

      var set = testSet.setByType(type).set;
      // values = testSet.values(type);
      values = testSet.getValuesOrManagedValues(realm, type);

      expect(set.contains(values.first), true);
    });

    test('RealmSet<$type> remove', () {
      var config = Configuration.local([TestRealmSets.schema, Car.schema]);
      var realm = getRealm(config);

      var testSet = TestRealmSets(1);

      realm.write(() {
        realm.add(testSet);
      });

      var set = testSet.setByType(type).set;
      var values = testSet.values(type);

      realm.write(() {
        set.add(values.first);
      });

      expect(set.length, 1);

      realm.write(() {
        expect(set.remove(values.first), true);

        //removing a value not in the set should return false.
        expect(set.remove(values.first), false);
      });

      expect(set.length, 0);
    });

    test('RealmSet<$type> length', () {
      var config = Configuration.local([TestRealmSets.schema, Car.schema]);
      var realm = getRealm(config);

      final testSet = TestRealmSets(1);
      realm.write(() {
        realm.add(testSet);
      });

      var set = testSet.setByType(type).set;
      var values = testSet.values(type);

      expect(set.length, 0);

      realm.write(() {
        set.add(values.first);
      });

      expect(set.length, 1);

      realm.write(() {
        for (var value in values) {
          set.add(value);
        }
      });

      expect(set.length, values.length);
    });

    test('RealmSet<$type> elementAt', () {
      var config = Configuration.local([TestRealmSets.schema, Car.schema]);
      var realm = getRealm(config);

      final testSet = TestRealmSets(1);
      var values = testSet.values(type);

      realm.write(() {
        realm.add(testSet);
        var set = testSet.setByType(type).set;
        set.add(values.first);
      });

      var set = testSet.setByType(type).set;

      expect(() => set.elementAt(-1), throws<RealmException>("Index out of range"));
      expect(() => set.elementAt(800), throws<RealmException>("Error getting value at index 800"));
      expect(set.elementAt(0), values[0]);
    });

    test('RealmSet<$type> lookup', () {
      var config = Configuration.local([TestRealmSets.schema, Car.schema]);
      var realm = getRealm(config);

      final testSet = TestRealmSets(1);
      realm.write(() {
        realm.add(testSet);
      });

      var set = testSet.setByType(type).set;
      var values = testSet.values(type);

      expect(set.lookup(values.first), null);

      realm.write(() {
        set.add(values.first);
      });

      expect(set.lookup(values.first), values.first);
    });

    test('RealmSet<$type> toSet', () {
      var config = Configuration.local([TestRealmSets.schema, Car.schema]);
      var realm = getRealm(config);

      final testSet = TestRealmSets(1);
      var set = testSet.setByType(type).set;
      var values = testSet.values(type);
      set.add(values.first);

      realm.write(() {
        realm.add(testSet);
      });

      set = testSet.setByType(type).set;

      final newSet = set.toSet();
      expect(newSet != set, true);
      newSet.add(values[1]);
      expect(newSet.length, 2);
      expect(set.length, 1);
    });

    test('RealmSet<$type> clear', () {
      var config = Configuration.local([TestRealmSets.schema, Car.schema]);
      var realm = getRealm(config);

      final testSet = TestRealmSets(1);
      var values = testSet.values(type);

      realm.write(() {
        realm.add(testSet);
        var set = testSet.setByType(type).set;
        for (var value in values) {
          set.add(value);
        }
      });

      var set = testSet.setByType(type).set;

      expect(set.length, values.length);

      realm.write(() {
        set.clear();
      });

      expect(set.length, 0);
    });

    test('RealmSet<$type> iterator', () {
      var config = Configuration.local([TestRealmSets.schema, Car.schema]);
      var realm = getRealm(config);

      var testSet = TestRealmSets(1);
      var set = testSet.setByType(type).set;
      var values = testSet.values(type);

      for (var value in values) {
        set.add(value);
      }

      realm.write(() {
        realm.add(testSet);
      });

      set = testSet.setByType(type).set;
      expect(set.length, equals(values.length));

      for (var element in set) {
        if (element is Uint8List) {
          expect(values.any((e) => (e as Uint8List).equals(element)), true);
        } else {
          expect(values.contains(element), true);
        }
      }
    });

    test('RealmSet<$type> notifications', () async {
      var config = Configuration.local([TestRealmSets.schema, Car.schema]);
      var realm = getRealm(config);

      var testSet = TestRealmSets(1);
      realm.write(() => realm.add(testSet));

      var set = testSet.setByType(type).set;
      var values = testSet.setByType(type).values;

      var state = 0;
      final maxSate = 2;
      final subscription = set.changes.listen((changes) {
        if (state == 0) {
          expect(changes.inserted.isEmpty, true);
          expect(changes.modified.isEmpty, true);
          expect(changes.deleted.isEmpty, true);
          expect(changes.newModified.isEmpty, true);
          expect(changes.moved.isEmpty, true);
        } else if (state == 1) {
          expect(changes.inserted, [0]); //new object at index 0
          expect(changes.modified.isEmpty, true);
          expect(changes.deleted.isEmpty, true);
          expect(changes.newModified.isEmpty, true);
          expect(changes.moved.isEmpty, true);
        } else if (state == 2) {
          expect(changes.inserted.isEmpty, true); //new object at index 0
          expect(changes.modified.isEmpty, true);
          expect(changes.deleted, [0]);
          expect(changes.newModified.isEmpty, true);
          expect(changes.moved.isEmpty, true);
        }
        state++;
      });

      await Future<void>.delayed(Duration(milliseconds: 20));
      realm.write(() {
        set.add(values.first);
      });

      await Future<void>.delayed(Duration(milliseconds: 20));
      realm.write(() {
        set.remove(values.first);
      });

      expect(state, maxSate);

      await Future<void>.delayed(Duration(milliseconds: 20));
      subscription.cancel();

      await Future<void>.delayed(Duration(milliseconds: 20));
    });

    test('RealmSet<$type>.isCleared notifications', () async {
      var config = Configuration.local([TestRealmSets.schema, Car.schema]);
      var realm = getRealm(config);

      var testSet = TestRealmSets(1);
      realm.write(() => realm.add(testSet));

      var set = testSet.setByType(type).set;
      var values = testSet.setByType(type).values;
      realm.write(() {
        set.add(values.first);
      });

      expectLater(
          set.changes,
          emitsInOrder(<Matcher>[
            isA<RealmSetChanges<Object?>>().having((changes) => changes.inserted, 'inserted', <int>[]), // always an empty event on subscription
            isA<RealmSetChanges<Object?>>().having((changes) => changes.isCleared, 'isCleared', true),
          ]));
      realm.write(() => set.clear());
    });

    test('RealmSet<$type> basic operations on unmanaged sets', () {
      var config = Configuration.local([TestRealmSets.schema, Car.schema]);
      var realm = getRealm(config);

      var testSet = TestRealmSets(1);
      var set = testSet.setByType(type).set;
      var values = testSet.setByType(type).values;

      set.add(values.first);
      expect(set.contains(values.first), true);
      expect(set.length, 1);

      set.add(values.first);
      expect(set.contains(values.first), true);
      expect(set.length, 1);

      expect(set.elementAt(0), values.first);

      set.add(values.elementAt(0));
      set.add(values.elementAt(1));
      expect(set.contains(values.elementAt(0)), true);
      expect(set.contains(values.elementAt(1)), true);
      expect(set.length, 2);

      set.remove(values.elementAt(0));
      expect(set.contains(values.elementAt(0)), false);
      expect(set.length, 1);
      set.remove(values.elementAt(1));
      expect(set.contains(values.elementAt(1)), false);
      expect(set.length, 0);
    });
  }

  test('RealmSet<RealmObject> deleteMany', () {
    var config = Configuration.local([TestRealmSets.schema, Car.schema]);
    var realm = getRealm(config);

    var testSet = TestRealmSets(1)..objectsSet.addAll([Car("Tesla"), Car("Audi")]);

    realm.write(() {
      realm.add(testSet);
    });

    expect(realm.find<TestRealmSets>(1), isNotNull);

    testSet = realm.find<TestRealmSets>(1)!;
    expect(testSet.objectsSet.length, 2);
    expect(realm.all<Car>().length, 2);

    realm.write(() {
      realm.deleteMany(testSet.objectsSet);
    });

    expect(testSet.objectsSet.length, 0);
    expect(realm.all<Car>().length, 0);
  });

  test('UnmanagedRealmSet<RealmObject> deleteMany', () {
    var config = Configuration.local([TestRealmSets.schema, Car.schema]);
    var realm = getRealm(config);

    var testSet = TestRealmSets(1);
    var unmanagedSet = testSet.objectsSet;

    realm.write(() {
      realm.add(testSet);
      testSet.objectsSet.addAll([Car("Tesla"), Car("Audi")]);
    });

    var cars = realm.all<Car>();
    unmanagedSet.addAll([...cars]);

    realm.write(() {
      realm.deleteMany(unmanagedSet);
    });

    cars = realm.all<Car>();
    expect(cars.length, 0);
  });

  test('RealmSet<RealmObject> add a set of already managed objects', () {
    var config = Configuration.local([TestRealmSets.schema, Car.schema]);
    var realm = getRealm(config);

    realm.write(() {
      realm.addAll([Car("Tesla"), Car("Audi")]);
    });

    var testSet = TestRealmSets(1)..objectsSet.addAll(realm.all<Car>());

    realm.write(() {
      realm.add(testSet);
    });

    expect(realm.find<TestRealmSets>(1), isNotNull);

    testSet = realm.find<TestRealmSets>(1)!;
    expect(testSet.objectsSet.length, 2);
    expect(realm.all<Car>().length, 2);
    expect(testSet.objectsSet.first.make, "Tesla");
  });

  test('RealmSet of RealmObjects/RealmValue', () {
    final config = Configuration.local([TestRealmSets.schema, Car.schema]);
    final realm = getRealm(config);

    final cars = [Car("Tesla"), Car("Audi")];
    var testSet = TestRealmSets(1)
      ..objectsSet.addAll(cars)
      ..mixedSet.addAll(cars.map(RealmValue.from));

    realm.write(() {
      realm.add(testSet);
    });

    expect(testSet.objectsSet, cars);
    expect(testSet.mixedSet.map((m) => m.as<Car>()), cars);
    expect(testSet.objectsSet.map((c) => c.make), ['Tesla', 'Audi']);
    expect(testSet.mixedSet.map((m) => m.as<Car>().make), ['Tesla', 'Audi']);
  });

  test('RealmSet.asResults()', () {
    var config = Configuration.local([TestRealmSets.schema, Car.schema]);
    var realm = getRealm(config);

    final cars = [Car("Tesla"), Car("Audi")];
    final testSets = TestRealmSets(1)..objectsSet.addAll(cars);

    expect(() => testSets.objectsSet.asResults(), throwsStateError); // unmanaged set

    realm.write(() {
      realm.add(testSets);
    });

    expect(testSets.objectsSet.asResults(), cars);
  });

  test('RealmSet.asResults().isCleared notifications', () {
    var config = Configuration.local([TestRealmSets.schema, Car.schema]);
    var realm = getRealm(config);

    final cars = [Car("Tesla"), Car("Audi")];
    final testSets = TestRealmSets(1)..objectsSet.addAll(cars);

    realm.write(() {
      realm.add(testSets);
    });
    final carsResult = testSets.objectsSet.asResults();
    expectLater(
        carsResult.changes,
        emitsInOrder(<Matcher>[
          isA<RealmResultsChanges<Object?>>().having((changes) => changes.inserted, 'inserted', <int>[]), // always an empty event on subscription
          isA<RealmResultsChanges<Object?>>().having((changes) => changes.isCleared, 'isCleared', true),
        ]));
    realm.write(() => testSets.objectsSet.clear());
  });

<<<<<<< HEAD
  test('Query on RealmSet with IN-operator', () {
    var config = Configuration.local([TestRealmSets.schema, Car.schema]);
    var realm = getRealm(config);

    final cars = [Car("Tesla"), Car("Ford"), Car("Audi")];
    final testSets = TestRealmSets(1)..objectsSet.addAll(cars);

    realm.write(() {
      realm.add(testSets);
    });
    final result = testSets.objectsSet.query(r'make IN $0', [
      ['Tesla', 'Audi']
    ]);
    expect(result.length, 2);
  });

  test('Query on RealmSet allows null in arguments', () {
    var config = Configuration.local([TestRealmSets.schema, Car.schema]);
    var realm = getRealm(config);

    final cars = [Car("Tesla", color: "black"), Car("Ford"), Car("Audi")];
    final testSets = TestRealmSets(1)..objectsSet.addAll(cars);

    realm.write(() {
      realm.add(testSets);
    });
    var result = testSets.objectsSet.query(r'color = $0', [null]);
    expect(result.length, 2);
=======
  test('Set.freeze freezes the set', () {
    var config = Configuration.local([TestRealmSets.schema, Car.schema]);
    var realm = getRealm(config);

    final liveCars = realm.write(() {
      return realm.add(TestRealmSets(1, objectsSet: {
        Car('Tesla'),
      }));
    }).objectsSet;

    final frozenCars = freezeSet(liveCars);

    expect(frozenCars.length, 1);
    expect(frozenCars.isFrozen, true);
    expect(frozenCars.realm.isFrozen, true);
    expect(frozenCars.first.isFrozen, true);

    realm.write(() {
      liveCars.add(Car('Audi'));
    });

    expect(liveCars.length, 2);
    expect(frozenCars.length, 1);
    expect(frozenCars.single.make, 'Tesla');
  });

  test("FrozenSet.changes throws", () {
    var config = Configuration.local([TestRealmSets.schema, Car.schema]);
    var realm = getRealm(config);

    realm.write(() {
      realm.add(TestRealmSets(1, objectsSet: {
        Car("Tesla"),
        Car("Audi"),
      }));
    });

    final frozenBools = freezeSet(realm.all<TestRealmSets>().single.boolSet);

    expect(() => frozenBools.changes, throws<RealmStateError>('Set is frozen and cannot emit changes'));
  });

  test('UnmanagedSet.freeze throws', () {
    final set = TestRealmSets(1);

    expect(() => set.boolSet.freeze(), throws<RealmStateError>("Unmanaged sets can't be frozen"));
  });

  test('RealmSet.changes - await for with yield ', () async {
    var config = Configuration.local([TestRealmSets.schema, Car.schema]);
    var realm = getRealm(config);

    final cars = realm.write(() {
      return realm.add(TestRealmSets(1, objectsSet: {
        Car('Tesla'),
      }));
    }).objectsSet;

    final wait = const Duration(seconds: 1);

    Stream<bool> trueWaitFalse() async* {
      yield true;
      await Future<void>.delayed(wait);
      yield false; // nothing has happened in the meantime
    }

    // ignore: prefer_function_declarations_over_variables
    final awaitForWithYield = () async* {
      await for (final c in cars.changes) {
        yield c;
      }
    };

    int count = 0;
    await for (final c in awaitForWithYield().map((_) => trueWaitFalse()).switchLatest()) {
      if (!c) break; // saw false after waiting
      ++count; // saw true due to new event from changes
      if (count > 1) fail('Should only receive one event');
    }
>>>>>>> bf3eb940
  });
}<|MERGE_RESOLUTION|>--- conflicted
+++ resolved
@@ -721,36 +721,6 @@
     realm.write(() => testSets.objectsSet.clear());
   });
 
-<<<<<<< HEAD
-  test('Query on RealmSet with IN-operator', () {
-    var config = Configuration.local([TestRealmSets.schema, Car.schema]);
-    var realm = getRealm(config);
-
-    final cars = [Car("Tesla"), Car("Ford"), Car("Audi")];
-    final testSets = TestRealmSets(1)..objectsSet.addAll(cars);
-
-    realm.write(() {
-      realm.add(testSets);
-    });
-    final result = testSets.objectsSet.query(r'make IN $0', [
-      ['Tesla', 'Audi']
-    ]);
-    expect(result.length, 2);
-  });
-
-  test('Query on RealmSet allows null in arguments', () {
-    var config = Configuration.local([TestRealmSets.schema, Car.schema]);
-    var realm = getRealm(config);
-
-    final cars = [Car("Tesla", color: "black"), Car("Ford"), Car("Audi")];
-    final testSets = TestRealmSets(1)..objectsSet.addAll(cars);
-
-    realm.write(() {
-      realm.add(testSets);
-    });
-    var result = testSets.objectsSet.query(r'color = $0', [null]);
-    expect(result.length, 2);
-=======
   test('Set.freeze freezes the set', () {
     var config = Configuration.local([TestRealmSets.schema, Car.schema]);
     var realm = getRealm(config);
@@ -830,6 +800,35 @@
       ++count; // saw true due to new event from changes
       if (count > 1) fail('Should only receive one event');
     }
->>>>>>> bf3eb940
+  });
+  
+  test('Query on RealmSet with IN-operator', () {
+    var config = Configuration.local([TestRealmSets.schema, Car.schema]);
+    var realm = getRealm(config);
+
+    final cars = [Car("Tesla"), Car("Ford"), Car("Audi")];
+    final testSets = TestRealmSets(1)..objectsSet.addAll(cars);
+
+    realm.write(() {
+      realm.add(testSets);
+    });
+    final result = testSets.objectsSet.query(r'make IN $0', [
+      ['Tesla', 'Audi']
+    ]);
+    expect(result.length, 2);
+  });
+
+  test('Query on RealmSet allows null in arguments', () {
+    var config = Configuration.local([TestRealmSets.schema, Car.schema]);
+    var realm = getRealm(config);
+
+    final cars = [Car("Tesla", color: "black"), Car("Ford"), Car("Audi")];
+    final testSets = TestRealmSets(1)..objectsSet.addAll(cars);
+
+    realm.write(() {
+      realm.add(testSets);
+    });
+    var result = testSets.objectsSet.query(r'color = $0', [null]);
+    expect(result.length, 2);
   });
 }