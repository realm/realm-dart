////////////////////////////////////////////////////////////////////////////////
//
// Copyright 2021 Realm Inc.
//
// Licensed under the Apache License, Version 2.0 (the "License");
// you may not use this file except in compliance with the License.
// You may obtain a copy of the License at
//
// http://www.apache.org/licenses/LICENSE-2.0
//
// Unless required by applicable law or agreed to in writing, software
// distributed under the License is distributed on an "AS IS" BASIS,
// WITHOUT WARRANTIES OR CONDITIONS OF ANY KIND, either express or implied.
// See the License for the specific language governing permissions and
// limitations under the License.
//
////////////////////////////////////////////////////////////////////////////////

// ignore_for_file: unused_local_variable
import 'dart:io';
import 'package:test/test.dart' hide test, throws;
import '../lib/realm.dart';
import 'test.dart';

Future<void> main([List<String>? args]) async {
  print("Current PID $pid");

  setupTests(args);

  test('Configuration can be created', () {
    Configuration([Car.schema]);
  });

  test('Configuration exception if no schema', () {
    expect(() => Configuration([]), throws<RealmException>());
  });

  test('Configuration default path', () {
    if (Platform.isAndroid || Platform.isIOS) {
      expect(Configuration.defaultPath, endsWith(".realm"));
      expect(Configuration.defaultPath, startsWith("/"), reason: "on Android and iOS the default path should contain the path to the user data directory");
    } else {
      expect(Configuration.defaultPath, endsWith(".realm"));
    }
  });

  test('Configuration files path', () {
    if (Platform.isAndroid || Platform.isIOS) {
      expect(Configuration.filesPath, isNot(endsWith(".realm")), reason: "on Android and iOS the files path should be a directory");
      expect(Configuration.filesPath, startsWith("/"), reason: "on Android and iOS the files path should be a directory");
    } else {
      expect(Configuration.filesPath, equals(""), reason: "on Dart standalone the files path should be an empty string");
    }
  });

  test('Configuration get/set path', () {
    Configuration config = Configuration([Car.schema]);
    expect(config.path, endsWith('.realm'));

    const path = "my/path/default.realm";
    config.path = path;
    expect(config.path, equals(path));
  });

  test('Configuration get/set schema version', () {
    Configuration config = Configuration([Car.schema]);
    expect(config.schemaVersion, equals(0));

    config.schemaVersion = 3;
    expect(config.schemaVersion, equals(3));
  });

  test('Configuration readOnly - opening non existing realm throws', () {
    Configuration config = Configuration([Car.schema], readOnly: true);
    expect(() => Realm(config), throws<RealmException>("at path '${config.path}' does not exist"));
  });

  test('Configuration readOnly - open existing realm with read-only config', () {
    Configuration config = Configuration([Car.schema]);
    var realm = Realm(config);
    realm.close();

    // Open an existing realm as readonly.
    config = Configuration([Car.schema], readOnly: true);
    realm = Realm(config);
    realm.close();
  });

  test('Configuration readOnly - reading is possible', () {
    Configuration config = Configuration([Car.schema]);
    var realm = Realm(config);
    realm.write(() => realm.add(Car("Mustang")));
    realm.close();

    config = Configuration([Car.schema]);
    config.isReadOnly = true;
    realm = Realm(config);
    var cars = realm.all<Car>();
    realm.close();
  });

  test('Configuration readOnly - writing on read-only Realms throws', () {
    Configuration config = Configuration([Car.schema]);
    var realm = Realm(config);
    realm.close();

    config = Configuration([Car.schema], readOnly: true);
    realm = Realm(config);
    expect(() => realm.write(() {}), throws<RealmException>("Can't perform transactions on read-only Realms."));
    realm.close();
  });

  test('Configuration inMemory - no files after closing realm', () {
    Configuration config = Configuration([Car.schema], inMemory: true);
    var realm = Realm(config);
    realm.write(() => realm.add(Car('Tesla')));
    realm.close();
    expect(Realm.existsSync(config.path), false);
  });

  test('Configuration inMemory can not be readOnly', () {
    Configuration config = Configuration([Car.schema], inMemory: true);
    var realm = Realm(config);

    expect(() {
      config = Configuration([Car.schema]);
      config.isReadOnly = true;
      Realm(config);
    }, throws<RealmException>("Realm at path '${config.path}' already opened with different read permissions"));

    realm.close();
  });

  test('Configuration - FIFO files fallback path', () {
    Configuration config = Configuration([Car.schema], fifoFilesFallbackPath: "./fifo_folder");
    var realm = Realm(config);
    realm.close();
  });

<<<<<<< HEAD
  test('Configuration - disableFormatUpgrade=true throws error', () async {
    final realmBundleFile = "test/data/realm_files/realm-bundle.realm";
    final realmDir = "test/disableFormatUpgradeTrue";
    final realmPath = fullFilePath(realmDir, Configuration.defaultPath);

    await Directory(realmDir).create();
    var config = Configuration([Car.schema])..path = realmPath;
    var realm = Realm(config);
    realm.close();

    Realm.deleteRealm(realmPath);
    var file = File(realmBundleFile);
    await file.copy(realmPath);

    config = Configuration([Car.schema], disableFormatUpgrade: true)..path = realmPath;
    expect(() {
      realm = Realm(config);
    }, throws<RealmException>("The Realm file format must be allowed to be upgraded in order to proceed"));
    realm.close();

    await Directory(realmDir).delete(recursive: true);
  }, skip: isFlutterPlatform && (Platform.isMacOS || Platform.isAndroid || Platform.isIOS));

  test('Configuration - disableFormatUpgrade=false', () async {
    final realmBundleFile = "test/data/realm_files/realm-bundle.realm";
    final realmDir = "test/disableFormatUpgradeFalse";
    final realmPath = fullFilePath(realmDir, Configuration.defaultPath);

    await Directory(realmDir).create();
    var config = Configuration([Car.schema])..path = realmPath;
    var realm = Realm(config);
    realm.close();

    Realm.deleteRealm(realmPath);
    var file = File(realmBundleFile);
    await file.copy(realmPath);

    config = Configuration([Car.schema], disableFormatUpgrade: false)..path = realmPath;
    realm = Realm(config);
    realm.close();

    await Directory(realmDir).delete(recursive: true);
  }, skip: isFlutterPlatform && (Platform.isMacOS || Platform.isAndroid || Platform.isIOS));
=======
  test('Configuration.operator== equal configs', () {
    final config = Configuration([Dog.schema, Person.schema]);
    final realm = Realm(config);
    expect(config, realm.config);
    realm.close();
  });
 
  test('Configuration.operator== different configs', () {
    var config = Configuration([Dog.schema, Person.schema]);
    final realm1 = Realm(config);
    config = Configuration([Dog.schema, Person.schema]);
    final realm2 = Realm(config);
    expect(realm1.config, isNot(realm2.config));
    realm1.close();
    realm2.close();
  });
>>>>>>> 816a9c5b
}<|MERGE_RESOLUTION|>--- conflicted
+++ resolved
@@ -137,51 +137,6 @@
     realm.close();
   });
 
-<<<<<<< HEAD
-  test('Configuration - disableFormatUpgrade=true throws error', () async {
-    final realmBundleFile = "test/data/realm_files/realm-bundle.realm";
-    final realmDir = "test/disableFormatUpgradeTrue";
-    final realmPath = fullFilePath(realmDir, Configuration.defaultPath);
-
-    await Directory(realmDir).create();
-    var config = Configuration([Car.schema])..path = realmPath;
-    var realm = Realm(config);
-    realm.close();
-
-    Realm.deleteRealm(realmPath);
-    var file = File(realmBundleFile);
-    await file.copy(realmPath);
-
-    config = Configuration([Car.schema], disableFormatUpgrade: true)..path = realmPath;
-    expect(() {
-      realm = Realm(config);
-    }, throws<RealmException>("The Realm file format must be allowed to be upgraded in order to proceed"));
-    realm.close();
-
-    await Directory(realmDir).delete(recursive: true);
-  }, skip: isFlutterPlatform && (Platform.isMacOS || Platform.isAndroid || Platform.isIOS));
-
-  test('Configuration - disableFormatUpgrade=false', () async {
-    final realmBundleFile = "test/data/realm_files/realm-bundle.realm";
-    final realmDir = "test/disableFormatUpgradeFalse";
-    final realmPath = fullFilePath(realmDir, Configuration.defaultPath);
-
-    await Directory(realmDir).create();
-    var config = Configuration([Car.schema])..path = realmPath;
-    var realm = Realm(config);
-    realm.close();
-
-    Realm.deleteRealm(realmPath);
-    var file = File(realmBundleFile);
-    await file.copy(realmPath);
-
-    config = Configuration([Car.schema], disableFormatUpgrade: false)..path = realmPath;
-    realm = Realm(config);
-    realm.close();
-
-    await Directory(realmDir).delete(recursive: true);
-  }, skip: isFlutterPlatform && (Platform.isMacOS || Platform.isAndroid || Platform.isIOS));
-=======
   test('Configuration.operator== equal configs', () {
     final config = Configuration([Dog.schema, Person.schema]);
     final realm = Realm(config);
@@ -198,5 +153,48 @@
     realm1.close();
     realm2.close();
   });
->>>>>>> 816a9c5b
+  
+  test('Configuration - disableFormatUpgrade=true throws error', () async {
+    final realmBundleFile = "test/data/realm_files/realm-bundle.realm";
+    final realmDir = "test/disableFormatUpgradeTrue";
+    final realmPath = fullFilePath(realmDir, Configuration.defaultPath);
+
+    await Directory(realmDir).create();
+    var config = Configuration([Car.schema])..path = realmPath;
+    var realm = Realm(config);
+    realm.close();
+
+    Realm.deleteRealm(realmPath);
+    var file = File(realmBundleFile);
+    await file.copy(realmPath);
+
+    config = Configuration([Car.schema], disableFormatUpgrade: true)..path = realmPath;
+    expect(() {
+      realm = Realm(config);
+    }, throws<RealmException>("The Realm file format must be allowed to be upgraded in order to proceed"));
+    realm.close();
+
+    await Directory(realmDir).delete(recursive: true);
+  }, skip: isFlutterPlatform && (Platform.isMacOS || Platform.isAndroid || Platform.isIOS));
+
+  test('Configuration - disableFormatUpgrade=false', () async {
+    final realmBundleFile = "test/data/realm_files/realm-bundle.realm";
+    final realmDir = "test/disableFormatUpgradeFalse";
+    final realmPath = fullFilePath(realmDir, Configuration.defaultPath);
+
+    await Directory(realmDir).create();
+    var config = Configuration([Car.schema])..path = realmPath;
+    var realm = Realm(config);
+    realm.close();
+
+    Realm.deleteRealm(realmPath);
+    var file = File(realmBundleFile);
+    await file.copy(realmPath);
+
+    config = Configuration([Car.schema], disableFormatUpgrade: false)..path = realmPath;
+    realm = Realm(config);
+    realm.close();
+
+    await Directory(realmDir).delete(recursive: true);
+  }, skip: isFlutterPlatform && (Platform.isMacOS || Platform.isAndroid || Platform.isIOS));
 }