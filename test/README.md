# Running the tests

## Run integration tests against Atlas cluster on MongoDB cloud.

In order to run the tests that requires a backend, you need to setup a MongoDB cluster to run against.
A free-tier database should be enough for most contributors.

1) Log on to [MongoDB Cloud](https://cloud.mongodb.com)
2) Create an organization, if you don't already have one. You may choose to create one specifically for the
purpose of these tests, if you prefer.
3) Create a separate project for the purpose of running the tests.
4) Build a database for the project. Choose a tier - FREE should service for most contributors. Use the Default
settings.
5) Add a user. Not really needed for the tests, but you cannot proceed without.
6) Add your current IP address to IP address access list. You may need to revisit this step, if your IP changes.
Or you can add a 0.0.0.0/0 entry to allow all IPs.
7) Go to "Access manager -> Project Access". Located at the top of the page. Create an API key for the project.
Ensure that all permissions are granted, and copy the public and private key before proceeding.
8) Note down the project id. It is the long number in the url (https://cloud.mongodb.com/v2/<project_id>/..).
You can also find it at the project settings page.
9) Find the cluster name in "Deployment -> Database" (located at the left of the page). Usually "Cluster0"
10) Setup environment variables locally:
```
BAAS_URL=https://realm.mongodb.com
BAAS_CLUSTER=<cluster_name> # probably Cluster0
BAAS_API_KEY=<public_key>
BAAS_PRIVATE_API_KEY=<private_key>
BAAS_PROJECT_ID=<project_id>
BAAS_JWKS_URL=https://raw.githubusercontent.com/realm/realm-dart/tree/master/test/data/jwt_keys/jwks.json
```
10) Now you can run `dart test` and it should include the integration tests.

If you are a MongoDB employee, you can instead choose to run the tests against [cloud-qa](https://cloud-qa.mongodb.com).
The procedure is the same, except you need to use your qa credentials instead.
  * If you don't have access to [cloud-qa](https://cloud-qa.mongodb.com), please follow these steps:
    * Make request for access to Okta Group `10gen-mms-non-prod` using [mana](https://mana.corp.mongodbgov.com/).
    * Browse [cloud-qa](https://cloud-qa.mongodb.com/) and try to reset your password using `Forgot password` option.
    * Then login into [cloud-qa](https://cloud-qa.mongodb.com/) and you can create your own `Organization`
    * The CI workflow is working with `Realm CI QA` organization. In order to have access to this organization you have to be invited.
    * `Dart GHA QA` is the name of the project used by CI workflow.


## Run integration tests against the BaaS docker image

MongoDB employees can run a local docker image that hosts BaaS and a MongoDb database. It is the recommended way to
do day-to-day development as it allows you to get into a clean state with a single command.

### Prerequisites

1. You need a docker desktop license. Request one from OfficeIT ([example ticket](https://jira.mongodb.org/browse/OFFICEIT-67070))
2. Request API keys for BaaS - reach out to Tim Sedgwick or Mike O'Brien for help.
3. [Configure Docker for use with GitHub Container Registry](https://docs.github.com/en/packages/working-with-a-github-packages-registry/working-with-the-container-registry#authenticating-to-the-container-registry) - you only need the authentication part. 
    * First create a new token in [GitHub](https://github.com/) [Creating a token](https://docs.github.com/en/authentication/keeping-your-account-and-data-secure/creating-a-personal-access-token). Be sure to select the following permissions:
      - repo 
      - read:packages
      - write:packages
      - delete:packages

    * Don't forget to Copy the new token.

    * Then run the following commands:
      - For MacOS and Linux:
      ```sh
        $ export CR_PAT=YOUR_TOKEN
        $ echo $CR_PAT | docker login ghcr.io -u USERNAME --password-stdin
      ```
      - For Windows:
      ```
        SET CR_PAT="YOUR_TOKEN"
        docker login ghcr.io -u USERNAME --password-stdin
      ```
    where:
    - USERNAME is your [GitHub](https://github.com/) username.
    - YOUR_TOKEN is the token copied from the previous step.

    * Enter your [GitHub](https://github.com/) password. And the output should be `> Login Succeeded`.

4. Take note of your local machine IP address (it has to be the actual IP address, not localhost or 127.0.0.1).
5. Run the docker image:

    Required variables:
    * `baas_hostname` is the IP address from step 4.
    * `baas_access_key` is the credentials we got in step 2.
    * `baas_secret_key` is the credentials we got in step 2.
    * `some_empty_folder` is a mount empty folder to /apps. If not done, the docker image will import a sample app which will mess up the test setup.
    * `baas_version` is the version of the image you'd like to use. See versions at [mongodb-realm-test-server](https://github.com/realm/ci/pkgs/container/ci%2Fmongodb-realm-test-server).
    
    For MacOS and Linux:
    ```sh
    baas_hostname="10.0.1.123"
    baas_access_key="<public_key>" 
    baas_secret_key="<private_key>"
    some_empty_folder="$(mktemp -d)"
    baas_version="2022-05-16"

    docker run \
      -e MONGODB_REALM_HOSTNAME=$baas_hostname -e AWS_ACCESS_KEY_ID=$baas_access_key -e AWS_SECRET_ACCESS_KEY=$baas_secret_key \
      --mount type=bind,src=$some_empty_folder,dst=/apps \
      -u 1000:1000 \
      -p 9090:9090 -p 26000:26000 \
      -it \
      --rm \
      ghcr.io/realm/ci/mongodb-realm-test-server:$baas_version
    ```

    For Windows:
    ```
    SET baas_hostname=10.0.1.123
    SET baas_access_key="<public_key>"
    SET baas_secret_key="<private_key>"
    SET some_empty_folder="path to empty dir"
    SET baas_version=2022-05-16

    docker run -e MONGODB_REALM_HOSTNAME=%baas_hostname% -e AWS_ACCESS_KEY_ID=%baas_access_key% -e AWS_SECRET_ACCESS_KEY=%baas_secret_key --mount type=bind,src=%some_empty_folder%,dst=/apps -u 1000:1000 -p 9090:9090 -p 26000:26000 -it --rm ghcr.io/realm/ci/mongodb-realm-test-server:%baas_version%
    ```
    where `docker run` arguments:
    * -p exposes the baas and mongodb ports to the host. 9090 is baas and 26000 is mongodb.
    * -it instructs Docker to allocate a pseudo-TTY connected to the container’s stdin; creating an interactive bash shell in the container.
    * --rm cleans up the container at exit. Omit this if you want to preserve the state between runs. Resume with [https://docs.docker.com/engine/reference/commandline/start/](https://docs.docker.com/engine/reference/commandline/start/)
    * For more information go to [docker run command](https://docs.docker.com/engine/reference/commandline/run/)

6. Setup the `BAAS_URL` environment variable. On macOS, this can be done for example by adding the following to your profile:

    For MacOS anf Linux:
    ```sh
      launchctl setenv BAAS_URL "http://$baas_hostname:9090"
    ```

    For Windows:
    ```
      SET BAAS_URL="http://%baas_hostname%:9090"
    ```

7. Now you can run `dart test` and it should include the integration tests.

<<<<<<< HEAD
## Manually configure Facebook, Google and Apple authentication providers
### Facebook login
1. Login to https://developers.facebook.com/ with account dart.CI.test@gmail.com
2. Go to facebook app `"DartCI"`
3. Go to [Settings/Basic](https://developers.facebook.com/apps/1265617494254819/settings/basic/) and you will find `App ID` and `App secret`
4. Following [Facebook Authentication Instruction](https://www.mongodb.com/docs/atlas/app-services/authentication/facebook/) you have to enable facebook authentication provider in [cloud-qa](https://cloud-qa.mongodb.com/) app. Then set `Client ID = App ID` and `Client Secret = App secret`
5. Go back to https://developers.facebook.com/ in menu [Roles/Test Users](https://developers.facebook.com/apps/1265617494254819/roles/test-users/) and select `"Get a user access token"` option for one of the test users. 
This access token could be used for facebook login tests with `Credentials.facebook(accessToken)`. 
This token will expire fast. If you need long term token you can receive it from this request 
https://graph.facebook.com/v14.0/oauth/access_token?grant_type=fb_exchange_token&client_id={`Client ID`}&client_secret={`Client Secret`}&fb_exchange_token={copied access token from `"Get a user access token"`}
6. Use the recieved token in the test. It will be available for 3.5 days.

### Google login
1. [Google Cloud Console Credentials](https://console.cloud.google.com/apis/credentials)
2. Create a new project.
3. Go to `"OAuth consent screen"` enter required emails and create test accounts.
4. Go to `"Credentials"` And create new credentials.
5. Select application type `Web Application`.
6. Copy generated `"Client ID"` and `"Client secret"` to use them for generating access token.
7. Once you generate the access token and token Id you just have to use them in the tests.

### Apple login
1. Follow [Configure Apple ID Authentication](https://www.mongodb.com/docs/atlas/app-services/authentication/apple/?_ga=2.164705531.571461401.1659951211-1571915642.1647002315&_gac=1.262923902.1657013958.CjwKCAjwwo-WBhAMEiwAV4dybbvQofeEDE30ZwA4sJ8VQtXHHzdK0LjoiYwBvDy1wem3UiFlgh_RzxoCAnIQAvD_BwE#configure-apple-id-authentication)
2. In order to create an identifier from ["Certificates, Identifiers & Profiles"](https://developer.apple.com/account/resources/) you have to be a part of `"Apple Developer Program"`.
3. [Apple Developer Program Enrollment](https://developer.apple.com/enroll/purchase) - you may skip this step in case your AppleId is already a part of the program.
=======
## Generating tokens for testing "Custom JWT Authentication"

The tests that requires these steps to be done are related to login into Atlas App using [Custom JWT Authentication](https://www.mongodb.com/docs/atlas/app-services/authentication/custom-jwt/) with JWT token issued by a custom token provider. In case you have already JWT generated from an external token provider you don't need to follow these steps.

### How to generate custom JWT

The custom tokens are using RSA algorithm and key pair of private (private_key.pem) and public (public_key.pem) keys.
For the purpose of the tests the token could be generated by the following procedure:

1. Generate private_key.pem and public_key.pem files:

    Both files (private_key.pem and public public_key.pem) are generated with `openssl` command https://www.openssl.org/

    * Download `openssl.exe`

    * Generate private key for singing tokens with command: `openssl genrsa -out private_key.pem 2048`

    * Generate public key for validating tokens with command: `openssl rsa -in private_key.pem -pubout -out public_key.pem`

    * For testing verification method [Manually Specify Signing Keys](https://www.mongodb.com/docs/atlas/app-services/authentication/custom-jwt/#manually-specify-signing-keys) public key has to be configured into Custom Authentication provider in the clout app. It is done automatically by baas_client.dart where the value of the public key is taken from constant `publicRSAKeyForJWTValidation` in `test\test.dart`. Be sure to update this value and to delete the old cloud apps if you are generating tokens with newly created key pair.

2. Generate tokens with dart code using the private key:
    * Create a new dart app.
    * Use [dart_jsonwebtoken](https://pub.dev/packages/dart_jsonwebtoken) package.
    * Run `dart pub add dart_jsonwebtoken`
    * Code sample:
        ```dart
        String username = "username@realm.io";
        String userId = ObjectId().toString();

        final jwt = JWT(
        {
            "sub": userId,
            "name": {"firstName": "John", "lastName": "Doe"},
            "email": username,
            "gender": "male",
            "birthDay": "1999-10-11",
            "minAge": "10",
            "maxAge": "90",
            "company": "Realm",
        },
        issuer: 'https://realm.io',
        audience: Audience(["mongodb.com"]),
        )..header = <String, dynamic>{"kid": "1"};

        // Paste here private key string from private_key.pem file
        String privateKey = '''-----BEGIN RSA PRIVATE KEY-----
        MIIEowIBAAKCAQEAvNHHs8T0AHD7SJ+CKvVRleeJa4wqYTnaVYV+5bX9FmFXVoN+
        ........
        -----END RSA PRIVATE KEY-----''';
        var token = jwt.sign(RSAPrivateKey(privateKey), algorithm: JWTAlgorithm.RS256, expiresIn: Duration(minutes: 3));
        print('Signed token: $token\n');
        ```
    * Once you have the token you can use it to login in the tests with `app.login(Credentials.jwt(token))`. Be sure that the public key configured in the cloud apps is from the correct key pair and corresponds to the private key used for generating this token.
>>>>>>> 0c999115
<|MERGE_RESOLUTION|>--- conflicted
+++ resolved
@@ -26,7 +26,6 @@
 BAAS_API_KEY=<public_key>
 BAAS_PRIVATE_API_KEY=<private_key>
 BAAS_PROJECT_ID=<project_id>
-BAAS_JWKS_URL=https://raw.githubusercontent.com/realm/realm-dart/tree/master/test/data/jwt_keys/jwks.json
 ```
 10) Now you can run `dart test` and it should include the integration tests.
 
@@ -133,33 +132,6 @@
 
 7. Now you can run `dart test` and it should include the integration tests.
 
-<<<<<<< HEAD
-## Manually configure Facebook, Google and Apple authentication providers
-### Facebook login
-1. Login to https://developers.facebook.com/ with account dart.CI.test@gmail.com
-2. Go to facebook app `"DartCI"`
-3. Go to [Settings/Basic](https://developers.facebook.com/apps/1265617494254819/settings/basic/) and you will find `App ID` and `App secret`
-4. Following [Facebook Authentication Instruction](https://www.mongodb.com/docs/atlas/app-services/authentication/facebook/) you have to enable facebook authentication provider in [cloud-qa](https://cloud-qa.mongodb.com/) app. Then set `Client ID = App ID` and `Client Secret = App secret`
-5. Go back to https://developers.facebook.com/ in menu [Roles/Test Users](https://developers.facebook.com/apps/1265617494254819/roles/test-users/) and select `"Get a user access token"` option for one of the test users. 
-This access token could be used for facebook login tests with `Credentials.facebook(accessToken)`. 
-This token will expire fast. If you need long term token you can receive it from this request 
-https://graph.facebook.com/v14.0/oauth/access_token?grant_type=fb_exchange_token&client_id={`Client ID`}&client_secret={`Client Secret`}&fb_exchange_token={copied access token from `"Get a user access token"`}
-6. Use the recieved token in the test. It will be available for 3.5 days.
-
-### Google login
-1. [Google Cloud Console Credentials](https://console.cloud.google.com/apis/credentials)
-2. Create a new project.
-3. Go to `"OAuth consent screen"` enter required emails and create test accounts.
-4. Go to `"Credentials"` And create new credentials.
-5. Select application type `Web Application`.
-6. Copy generated `"Client ID"` and `"Client secret"` to use them for generating access token.
-7. Once you generate the access token and token Id you just have to use them in the tests.
-
-### Apple login
-1. Follow [Configure Apple ID Authentication](https://www.mongodb.com/docs/atlas/app-services/authentication/apple/?_ga=2.164705531.571461401.1659951211-1571915642.1647002315&_gac=1.262923902.1657013958.CjwKCAjwwo-WBhAMEiwAV4dybbvQofeEDE30ZwA4sJ8VQtXHHzdK0LjoiYwBvDy1wem3UiFlgh_RzxoCAnIQAvD_BwE#configure-apple-id-authentication)
-2. In order to create an identifier from ["Certificates, Identifiers & Profiles"](https://developer.apple.com/account/resources/) you have to be a part of `"Apple Developer Program"`.
-3. [Apple Developer Program Enrollment](https://developer.apple.com/enroll/purchase) - you may skip this step in case your AppleId is already a part of the program.
-=======
 ## Generating tokens for testing "Custom JWT Authentication"
 
 The tests that requires these steps to be done are related to login into Atlas App using [Custom JWT Authentication](https://www.mongodb.com/docs/atlas/app-services/authentication/custom-jwt/) with JWT token issued by a custom token provider. In case you have already JWT generated from an external token provider you don't need to follow these steps.
@@ -214,4 +186,33 @@
         print('Signed token: $token\n');
         ```
     * Once you have the token you can use it to login in the tests with `app.login(Credentials.jwt(token))`. Be sure that the public key configured in the cloud apps is from the correct key pair and corresponds to the private key used for generating this token.
->>>>>>> 0c999115
+
+## Manually configure Facebook, Google and Apple authentication providers
+
+### Facebook login
+
+1. Login to https://developers.facebook.com/ with account dart.CI.test@gmail.com
+2. Go to facebook app `"DartCI"`
+3. Go to [Settings/Basic](https://developers.facebook.com/apps/1265617494254819/settings/basic/) and you will find `App ID` and `App secret`
+4. Following [Facebook Authentication Instruction](https://www.mongodb.com/docs/atlas/app-services/authentication/facebook/) you have to enable facebook authentication provider in [cloud-qa](https://cloud-qa.mongodb.com/) app. Then set `Client ID = App ID` and `Client Secret = App secret`
+5. Go back to https://developers.facebook.com/ in menu [Roles/Test Users](https://developers.facebook.com/apps/1265617494254819/roles/test-users/) and select `"Get a user access token"` option for one of the test users. 
+This access token could be used for facebook login tests with `Credentials.facebook(accessToken)`. 
+This token will expire fast. If you need long term token you can receive it from this request 
+https://graph.facebook.com/v14.0/oauth/access_token?grant_type=fb_exchange_token&client_id={`Client ID`}&client_secret={`Client Secret`}&fb_exchange_token={copied access token from `"Get a user access token"`}
+6. Use the recieved token in the test. It will be available for 3.5 days.
+
+### Google login
+
+1. [Google Cloud Console Credentials](https://console.cloud.google.com/apis/credentials)
+2. Create a new project.
+3. Go to `"OAuth consent screen"` enter required emails and create test accounts.
+4. Go to `"Credentials"` And create new credentials.
+5. Select application type `Web Application`.
+6. Copy generated `"Client ID"` and `"Client secret"` to use them for generating access token.
+7. Once you generate the access token and token Id you just have to use them in the tests.
+
+### Apple login
+
+1. Follow [Configure Apple ID Authentication](https://www.mongodb.com/docs/atlas/app-services/authentication/apple/?_ga=2.164705531.571461401.1659951211-1571915642.1647002315&_gac=1.262923902.1657013958.CjwKCAjwwo-WBhAMEiwAV4dybbvQofeEDE30ZwA4sJ8VQtXHHzdK0LjoiYwBvDy1wem3UiFlgh_RzxoCAnIQAvD_BwE#configure-apple-id-authentication)
+2. In order to create an identifier from ["Certificates, Identifiers & Profiles"](https://developer.apple.com/account/resources/) you have to be a part of `"Apple Developer Program"`.
+3. [Apple Developer Program Enrollment](https://developer.apple.com/enroll/purchase) - you may skip this step in case your AppleId is already a part of the program.