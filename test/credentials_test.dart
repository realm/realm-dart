////////////////////////////////////////////////////////////////////////////////
//
// Copyright 2022 Realm Inc.
//
// Licensed under the Apache License, Version 2.0 (the "License");
// you may not use this file except in compliance with the License.
// You may obtain a copy of the License at
//
// http://www.apache.org/licenses/LICENSE-2.0
//
// Unless required by applicable law or agreed to in writing, software
// distributed under the License is distributed on an "AS IS" BASIS,
// WITHOUT WARRANTIES OR CONDITIONS OF ANY KIND, either express or implied.
// See the License for the specific language governing permissions and
// limitations under the License.
//
////////////////////////////////////////////////////////////////////////////////

import 'dart:io';

import 'package:test/test.dart' hide test, throws;
import '../lib/realm.dart';
import 'test.dart';

<<<<<<< HEAD
Future<User> loginWithRetry(App app, Credentials credentials, {int retryCount = 3}) async {
  try {
    return await app.logIn(credentials);
  } catch (e) {
    if (retryCount > 1) {
      await Future<User>.delayed(Duration(milliseconds: 150));
      return await loginWithRetry(app, credentials, retryCount: retryCount - 1);
=======
Future<User> retryLogin(int retries, Future<User> Function(Credentials credentials) doFunction, Credentials credentials) async {
  try {
    return await doFunction(credentials);
  } catch (e) {
    if (retries > 1) {
      await Future<User>.delayed(Duration(milliseconds: 150));
      return await retryLogin(retries - 1, doFunction, credentials);
>>>>>>> a1776c0e
    }
    rethrow;
  }
}

Future<void> main([List<String>? args]) async {
<<<<<<< HEAD
=======

>>>>>>> a1776c0e
  const String strongPassword = "SWV23R#@T#VFQDV";

  print("Current PID $pid");

  await setupTests(args);

  test('Credentials anonymous', () {
    final credentials = Credentials.anonymous();
    expect(credentials.provider, AuthProviderType.anonymous);
  });

  test('Credentials email/password', () {
    final credentials = Credentials.emailPassword("test@email.com", "000000");
    expect(credentials.provider, AuthProviderType.emailPassword);
  });

  baasTest('Email/Password - register user confirmation throws', (configuration) async {
    final app = App(configuration);
    final authProvider = EmailPasswordAuthProvider(app);
    String username = "${generateRandomString(5)}@bar.com";
    expect(() async {
      // For confirmationType = 'runConfirmationFunction' as it is by default
      // only usernames that contain 'realm_tests_do_autoverify' are confirmed.
      await authProvider.registerUser(username, strongPassword);
    }, throws<RealmException>("failed to confirm user"));
  });

  baasTest('Email/Password - register user', (configuration) async {
    final app = App(configuration);
    final authProvider = EmailPasswordAuthProvider(app);
    String username = "realm_tests_do_autoverify${generateRandomString(5)}@bar.com";
    await authProvider.registerUser(username, strongPassword);
<<<<<<< HEAD
    final user = await loginWithRetry(app, Credentials.emailPassword(username, strongPassword));
=======
    final user = await retryLogin(3, app.logIn, Credentials.emailPassword(username, strongPassword));
>>>>>>> a1776c0e
    expect(user, isNotNull);
  });

  baasTest('Email/Password - register user auto confirm', (configuration) async {
    final app = App(configuration);
    final authProvider = EmailPasswordAuthProvider(app);
    String username = "${generateRandomString(5)}@bar.com";
    // For application with name 'autoConfirm' and with confirmationType = 'auto'
    // all the usernames are automatically confirmed.
    await authProvider.registerUser(username, strongPassword);
<<<<<<< HEAD
    final user = await loginWithRetry(app, Credentials.emailPassword(username, strongPassword));
=======
    final user = await retryLogin(3, app.logIn, Credentials.emailPassword(username, strongPassword));
>>>>>>> a1776c0e
    expect(user, isNotNull);
  }, appName: "autoConfirm");

  baasTest('Email/Password - register user twice throws', (configuration) async {
    final app = App(configuration);
    final authProvider = EmailPasswordAuthProvider(app);
    String username = "${generateRandomString(5)}@bar.com";
    await authProvider.registerUser(username, strongPassword);
    expect(() async {
      await authProvider.registerUser(username, strongPassword);
    }, throws<RealmException>("name already in use"));
  }, appName: "autoConfirm");

  baasTest('Email/Password - register user with weak/empty password throws', (configuration) async {
    final app = App(configuration);
    final authProvider = EmailPasswordAuthProvider(app);
    String username = "${generateRandomString(5)}@bar.com";
    expect(() async {
      await authProvider.registerUser(username, "pwd");
    }, throws<RealmException>("password must be between 6 and 128 characters"));
    expect(() async {
      await authProvider.registerUser(username, "");
    }, throws<RealmException>("password must be between 6 and 128 characters"));
  }, appName: "autoConfirm");

  baasTest('Email/Password - register user with empty email throws', (configuration) async {
    final app = App(configuration);
    final authProvider = EmailPasswordAuthProvider(app);
    expect(() async {
      await authProvider.registerUser("", "password");
    }, throws<RealmException>("email invalid"));
  }, appName: "autoConfirm");

  baasTest('Email/Password - confirm user token expired', (configuration) async {
    final app = App(configuration);
    final authProvider = EmailPasswordAuthProvider(app);
    String username = "${generateRandomString(5)}@hotmail.com";
    await authProvider.registerUser(username, strongPassword);
    expect(() async {
      await authProvider.confirmUser(
          "0e6340a446e68fe02a1af1b53c34d5f630b601ebf807d73d10a7fed5c2e996d87d04a683030377ac6058824d8555b24c1417de79019b40f1299aada7ef37fddc",
          "6268f7dd73fafea76b730fc9");
    }, throws<RealmException>("userpass token is expired or invalid"));
  }, appName: "emailConfirm");

  baasTest('Email/Password - confirm user token invalid', (configuration) async {
    final app = App(configuration);
    final authProvider = EmailPasswordAuthProvider(app);
    String username = "${generateRandomString(5)}@hotmail.com";
    await authProvider.registerUser(username, strongPassword);
    expect(() async {
      await authProvider.confirmUser("abc", "123");
    }, throws<RealmException>("invalid token data"));
  }, appName: "emailConfirm");

  // The tests in this group are for manual testing, since they require interaction with mail box.
  // Please enter a valid data in the variables under comments.
  // Run test 1, then copy token and tokenId from mail box.
  // Set the variables with token details and then run test 2.
  // Go to the application and check whether the new registered user is confirmed.
  // Make sure the email haven't been already registered in apllication.
<<<<<<< HEAD
  group("Manual test: Email/Password - confirm user", () {
=======
group("Manual test: Email/Password - confirm user", () {
>>>>>>> a1776c0e
    // Enter a valid email that is not registered
    const String validUsername = "valid_email@mail.com";

    baasTest('Manual test 1. Register a valid user for email confirmation', (configuration) async {
      final app = App(configuration);
      final authProvider = EmailPasswordAuthProvider(app);
      await authProvider.registerUser(validUsername, strongPassword);
    }, appName: "emailConfirm", skip: "It is a manual test");

    baasTest('Manual test 2. Take the recieved token from the email and confirm the user', (configuration) async {
      // Enter valid token and tokenId from the received email
      String token = "3a8bdfa28e147f38e531cf5aca93d452a11efc4fc9a81f00219b0cb29cfb93858f6b174123659a6ef47b58a2b80eac3b406d7803605c17ef44401ec6cf2c8fa6";
      String tokenId = "626934dcb4e7e5a0e2f1d85e";

      final app = App(configuration);
      final authProvider = EmailPasswordAuthProvider(app);
      await authProvider.confirmUser(token, tokenId);
<<<<<<< HEAD
      final user = await loginWithRetry(app, Credentials.emailPassword(validUsername, strongPassword));
=======
      final user = await retryLogin(3, app.logIn, Credentials.emailPassword(validUsername, strongPassword));
>>>>>>> a1776c0e
      expect(user, isNotNull);
    }, appName: "emailConfirm", skip: "Run this test manually after test 1 and after setting token and tokenId");
  });

  baasTest('Email/Password - retry custom confirmation function', (configuration) async {
    final app = App(configuration);
    final authProvider = EmailPasswordAuthProvider(app);
    String username = "realm_tests_pending_confirm_${generateRandomString(5)}@bar.com";
    await authProvider.registerUser(username, strongPassword);

    await authProvider.retryCustomConfirmationFunction(username);

<<<<<<< HEAD
    final user = await loginWithRetry(app, Credentials.emailPassword(username, strongPassword));
    expect(user, isNotNull);
  }, appName: "flexible");
=======
    final user = await retryLogin(3, app.logIn, Credentials.emailPassword(username, strongPassword));
    expect(user, isNotNull);
  });
>>>>>>> a1776c0e

  baasTest('Email/Password - retry custom confirmation after user is confirmed', (configuration) async {
    final app = App(configuration);
    final authProvider = EmailPasswordAuthProvider(app);
    String username = "realm_tests_do_autoverify_${generateRandomString(5)}@bar.com";
    // Custom confirmation function confirms automatically username with 'realm_tests_do_autoverify'.
    await authProvider.registerUser(username, strongPassword);

    expect(() async {
      await authProvider.retryCustomConfirmationFunction(username);
    }, throws<RealmException>("already confirmed"));
  });

  baasTest('Email/Password - retry custom confirmation for not registered user', (configuration) async {
    final app = App(configuration);
    final authProvider = EmailPasswordAuthProvider(app);
    String username = "${generateRandomString(5)}@bar.com";
    expect(() async {
      await authProvider.retryCustomConfirmationFunction(username);
    }, throws<RealmException>("user not found"));
  });
<<<<<<< HEAD

  // The tests in this group are for manual testing, since they require interaction with mail box.
  // Please enter a valid data in the variables under comments.
  // Run test 1, then make sure you have recieved two emails.
  // Copy token and tokenId from the second email.
  // Set the variables with token details and then run test 2.
  // Go to the application and check whether the new registered user is confirmed.
  // Make sure the email haven't been already registered in apllication.
  group("Manual test: Email/Password - resend confirm", () {
    // Enter a valid email that is not registered
    const String validUsername = "valid_email@mail.com";
    baasTest('Manual test 1. Register a valid user and resend email confirmation', (configuration) async {
      final app = App(configuration);
      final authProvider = EmailPasswordAuthProvider(app);
      await authProvider.registerUser(validUsername, strongPassword);
      await authProvider.resendUserConfirmation(validUsername);
    }, appName: "emailConfirm", skip: "It is a manual test");

    baasTest('Manual test 2. Take recieved token from any of both emails and confirm the user', (configuration) async {
      // Make sure you have recieved two emails.
      // Enter valid token and tokenId from the second received email
      String token = "3eb9e380e925075af761fbf36273ad32c5ad898e7cd5fc2e7cf5d0296c5850222ecb55d5d39601f95fc81a67f4b4ca1f7386bc6fef62a0b27498c3157332e155";
      String tokenId = "626b1977dbc08e4014bad1ec";

      final app = App(configuration);
      final authProvider = EmailPasswordAuthProvider(app);
      await authProvider.confirmUser(token, tokenId);
      final user = await loginWithRetry(app, Credentials.emailPassword(validUsername, strongPassword));
      expect(user, isNotNull);
    }, appName: "emailConfirm", skip: "Run this test manually after test 1 and after setting token and tokenId");
  });
=======
>>>>>>> a1776c0e
}<|MERGE_RESOLUTION|>--- conflicted
+++ resolved
@@ -22,7 +22,6 @@
 import '../lib/realm.dart';
 import 'test.dart';
 
-<<<<<<< HEAD
 Future<User> loginWithRetry(App app, Credentials credentials, {int retryCount = 3}) async {
   try {
     return await app.logIn(credentials);
@@ -30,25 +29,12 @@
     if (retryCount > 1) {
       await Future<User>.delayed(Duration(milliseconds: 150));
       return await loginWithRetry(app, credentials, retryCount: retryCount - 1);
-=======
-Future<User> retryLogin(int retries, Future<User> Function(Credentials credentials) doFunction, Credentials credentials) async {
-  try {
-    return await doFunction(credentials);
-  } catch (e) {
-    if (retries > 1) {
-      await Future<User>.delayed(Duration(milliseconds: 150));
-      return await retryLogin(retries - 1, doFunction, credentials);
->>>>>>> a1776c0e
     }
     rethrow;
   }
 }
 
 Future<void> main([List<String>? args]) async {
-<<<<<<< HEAD
-=======
-
->>>>>>> a1776c0e
   const String strongPassword = "SWV23R#@T#VFQDV";
 
   print("Current PID $pid");
@@ -81,11 +67,7 @@
     final authProvider = EmailPasswordAuthProvider(app);
     String username = "realm_tests_do_autoverify${generateRandomString(5)}@bar.com";
     await authProvider.registerUser(username, strongPassword);
-<<<<<<< HEAD
     final user = await loginWithRetry(app, Credentials.emailPassword(username, strongPassword));
-=======
-    final user = await retryLogin(3, app.logIn, Credentials.emailPassword(username, strongPassword));
->>>>>>> a1776c0e
     expect(user, isNotNull);
   });
 
@@ -96,11 +78,7 @@
     // For application with name 'autoConfirm' and with confirmationType = 'auto'
     // all the usernames are automatically confirmed.
     await authProvider.registerUser(username, strongPassword);
-<<<<<<< HEAD
     final user = await loginWithRetry(app, Credentials.emailPassword(username, strongPassword));
-=======
-    final user = await retryLogin(3, app.logIn, Credentials.emailPassword(username, strongPassword));
->>>>>>> a1776c0e
     expect(user, isNotNull);
   }, appName: "autoConfirm");
 
@@ -162,11 +140,7 @@
   // Set the variables with token details and then run test 2.
   // Go to the application and check whether the new registered user is confirmed.
   // Make sure the email haven't been already registered in apllication.
-<<<<<<< HEAD
   group("Manual test: Email/Password - confirm user", () {
-=======
-group("Manual test: Email/Password - confirm user", () {
->>>>>>> a1776c0e
     // Enter a valid email that is not registered
     const String validUsername = "valid_email@mail.com";
 
@@ -184,11 +158,7 @@
       final app = App(configuration);
       final authProvider = EmailPasswordAuthProvider(app);
       await authProvider.confirmUser(token, tokenId);
-<<<<<<< HEAD
       final user = await loginWithRetry(app, Credentials.emailPassword(validUsername, strongPassword));
-=======
-      final user = await retryLogin(3, app.logIn, Credentials.emailPassword(validUsername, strongPassword));
->>>>>>> a1776c0e
       expect(user, isNotNull);
     }, appName: "emailConfirm", skip: "Run this test manually after test 1 and after setting token and tokenId");
   });
@@ -201,15 +171,9 @@
 
     await authProvider.retryCustomConfirmationFunction(username);
 
-<<<<<<< HEAD
     final user = await loginWithRetry(app, Credentials.emailPassword(username, strongPassword));
     expect(user, isNotNull);
-  }, appName: "flexible");
-=======
-    final user = await retryLogin(3, app.logIn, Credentials.emailPassword(username, strongPassword));
-    expect(user, isNotNull);
-  });
->>>>>>> a1776c0e
+  });
 
   baasTest('Email/Password - retry custom confirmation after user is confirmed', (configuration) async {
     final app = App(configuration);
@@ -231,7 +195,6 @@
       await authProvider.retryCustomConfirmationFunction(username);
     }, throws<RealmException>("user not found"));
   });
-<<<<<<< HEAD
 
   // The tests in this group are for manual testing, since they require interaction with mail box.
   // Please enter a valid data in the variables under comments.
@@ -263,6 +226,4 @@
       expect(user, isNotNull);
     }, appName: "emailConfirm", skip: "Run this test manually after test 1 and after setting token and tokenId");
   });
-=======
->>>>>>> a1776c0e
 }