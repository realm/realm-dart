////////////////////////////////////////////////////////////////////////////////
//
// Copyright 2022 Realm Inc.
//
// Licensed under the Apache License, Version 2.0 (the "License");
// you may not use this file except in compliance with the License.
// You may obtain a copy of the License at
//
// http://www.apache.org/licenses/LICENSE-2.0
//
// Unless required by applicable law or agreed to in writing, software
// distributed under the License is distributed on an "AS IS" BASIS,
// WITHOUT WARRANTIES OR CONDITIONS OF ANY KIND, either express or implied.
// See the License for the specific language governing permissions and
// limitations under the License.
//
////////////////////////////////////////////////////////////////////////////////

import 'dart:io';

import 'package:test/test.dart' hide test, throws;
import '../lib/realm.dart';
import 'test.dart';

Future<User> retryLogin(int retries, Future<User> Function(Credentials credentials) doFunction, Credentials credentials) async {
  try {
    return await doFunction(credentials);
  } catch (e) {
    if (retries > 1) {
      await Future<User>.delayed(Duration(milliseconds: 150));
<<<<<<< HEAD
      return retryLogin(retries - 1, doFunction, credentials);
=======
      return await retryLogin(retries - 1, doFunction, credentials);
>>>>>>> 6ff8e4b7
    }
    rethrow;
  }
}

Future<void> main([List<String>? args]) async {

  const String strongPassword = "SWV23R#@T#VFQDV";

  print("Current PID $pid");

  await setupTests(args);

  test('Credentials anonymous', () {
    final credentials = Credentials.anonymous();
    expect(credentials.provider, AuthProviderType.anonymous);
  });

  test('Credentials email/password', () {
    final credentials = Credentials.emailPassword("test@email.com", "000000");
    expect(credentials.provider, AuthProviderType.emailPassword);
  });

  baasTest('Email/Password - register user confirmation throws', (configuration) async {
    final app = App(configuration);
    final authProvider = EmailPasswordAuthProvider(app);
    String username = "${generateRandomString(5)}@bar.com";
<<<<<<< HEAD
    expect(() async {
      // For confirmationType = 'runConfirmationFunction' as it is by default
      // only usernames that contain 'realm_tests_do_autoverify' are confirmed.
      await authProvider.registerUser(username, strongPassword);
=======
    String password = "SWV23R#@T#VFQDV";
    expect(() async {
      // For application with name 'func' and with confirmationType = 'runConfirmationFunction'
      // only usernames that contain 'realm_tests_do_autoverify' are confirmed.
      await authProvider.registerUser(username, password);
>>>>>>> 6ff8e4b7
    }, throws<RealmException>("failed to confirm user"));
  });

  baasTest('Email/Password - register user', (configuration) async {
    final app = App(configuration);
    final authProvider = EmailPasswordAuthProvider(app);
    String username = "realm_tests_do_autoverify${generateRandomString(5)}@bar.com";
<<<<<<< HEAD
    await authProvider.registerUser(username, strongPassword);
    final user = await retryLogin(3, app.logIn, Credentials.emailPassword(username, strongPassword));
=======
    String password = "SWV23R#@T#VFQDV";
    await authProvider.registerUser(username, password);
    final user = await retryLogin(3, app.logIn, Credentials.emailPassword(username, password));
>>>>>>> 6ff8e4b7
    expect(user, isNotNull);
  });

  baasTest('Email/Password - register user auto confirm', (configuration) async {
    final app = App(configuration);
    final authProvider = EmailPasswordAuthProvider(app);
    String username = "${generateRandomString(5)}@bar.com";
<<<<<<< HEAD
    // For application with name 'autoConfirm' and with confirmationType = 'auto'
    // all the usernames are automatically confirmed.
    await authProvider.registerUser(username, strongPassword);
    final user = await retryLogin(3, app.logIn, Credentials.emailPassword(username, strongPassword));
=======
    String password = "SWV23R#@T#VFQDV";
    // For application with name 'autoConfirm' and with confirmationType = 'auto'
    // all the usernames are automatically confirmed.
    await authProvider.registerUser(username, password);
    final user = await retryLogin(3, app.logIn, Credentials.emailPassword(username, password));
>>>>>>> 6ff8e4b7
    expect(user, isNotNull);
  }, appName: "autoConfirm");

  baasTest('Email/Password - register user twice throws', (configuration) async {
    final app = App(configuration);
    final authProvider = EmailPasswordAuthProvider(app);
    String username = "${generateRandomString(5)}@bar.com";
<<<<<<< HEAD
    await authProvider.registerUser(username, strongPassword);
    expect(() async {
      await authProvider.registerUser(username, strongPassword);
=======
    String password = "SWV23R#@T#VFQDV";
    await authProvider.registerUser(username, password);
    expect(() async {
      await authProvider.registerUser(username, password);
>>>>>>> 6ff8e4b7
    }, throws<RealmException>("name already in use"));
  }, appName: "autoConfirm");

  baasTest('Email/Password - register user with weak/empty password throws', (configuration) async {
    final app = App(configuration);
    final authProvider = EmailPasswordAuthProvider(app);
    String username = "${generateRandomString(5)}@bar.com";
    expect(() async {
      await authProvider.registerUser(username, "pwd");
    }, throws<RealmException>("password must be between 6 and 128 characters"));
    expect(() async {
      await authProvider.registerUser(username, "");
    }, throws<RealmException>("password must be between 6 and 128 characters"));
  }, appName: "autoConfirm");

  baasTest('Email/Password - register user with empty email throws', (configuration) async {
    final app = App(configuration);
    final authProvider = EmailPasswordAuthProvider(app);
    expect(() async {
      await authProvider.registerUser("", "password");
    }, throws<RealmException>("email invalid"));
  }, appName: "autoConfirm");

  baasTest('Email/Password - confirm user token expired', (configuration) async {
    final app = App(configuration);
    final authProvider = EmailPasswordAuthProvider(app);
    String username = "${generateRandomString(5)}@hotmail.com";
<<<<<<< HEAD
    await authProvider.registerUser(username, strongPassword);
=======
    String password = "SWV23R#@T#VFQDV";
    await authProvider.registerUser(username, password);
>>>>>>> 6ff8e4b7
    expect(() async {
      await authProvider.confirmUser(
          "0e6340a446e68fe02a1af1b53c34d5f630b601ebf807d73d10a7fed5c2e996d87d04a683030377ac6058824d8555b24c1417de79019b40f1299aada7ef37fddc",
          "6268f7dd73fafea76b730fc9");
    }, throws<RealmException>("userpass token is expired or invalid"));
  }, appName: "emailConfirm");

  baasTest('Email/Password - confirm user token invalid', (configuration) async {
    final app = App(configuration);
    final authProvider = EmailPasswordAuthProvider(app);
    String username = "${generateRandomString(5)}@hotmail.com";
<<<<<<< HEAD
    await authProvider.registerUser(username, strongPassword);
=======
    String password = "SWV23R#@T#VFQDV";
    await authProvider.registerUser(username, password);
>>>>>>> 6ff8e4b7
    expect(() async {
      await authProvider.confirmUser("abc", "123");
    }, throws<RealmException>("invalid token data"));
  }, appName: "emailConfirm");

  // The tests in this group are for manual testing, since they require interaction with mail box.
  // Please enter a valid data in the variables under comments.
  // Run test 1, then copy token and tokenId from mail box.
  // Set the variables with token details and then run test 2.
  // Go to the application and check whether the new registered user is confirmed.
  // Make sure the email haven't been already registered in apllication.
<<<<<<< HEAD
group("Manual test: Email/Password - confirm user", () {
    // Enter a valid email that is not registered
    const String validUsername = "valid_email@mail.com";

    baasTest('Manual test 1. Register a valid user for email confirmation', (configuration) async {
      final app = App(configuration);
      final authProvider = EmailPasswordAuthProvider(app);
      await authProvider.registerUser(validUsername, strongPassword);
    }, appName: "emailConfirm", skip: "It is a manual test");

    baasTest('Manual test 2. Take the recieved token from the email and confirm the user', (configuration) async {
      // Enter valid token and tokenId from the received email
=======
  group("Manual Email/Password - confirm user", () {
    // Enter a valid email that is not registered
    String username = "existing_email@mail.com";
    String password = "SWV23R#@T#VFQDV";

    baasTest('Manual 1. Register a valid user for email confirmation', (configuration) async {
      final app = App(configuration);
      final authProvider = EmailPasswordAuthProvider(app);
      await authProvider.registerUser(username, password);
    }, appName: "emailConfirm", skip: "It is a manual test");

    baasTest('Manual 2. Take the recieved token from the email and confirm the user', (configuration) async {
      //Enter valid token and tokenId from the received email
>>>>>>> 6ff8e4b7
      String token = "3a8bdfa28e147f38e531cf5aca93d452a11efc4fc9a81f00219b0cb29cfb93858f6b174123659a6ef47b58a2b80eac3b406d7803605c17ef44401ec6cf2c8fa6";
      String tokenId = "626934dcb4e7e5a0e2f1d85e";

      final app = App(configuration);
      final authProvider = EmailPasswordAuthProvider(app);
      await authProvider.confirmUser(token, tokenId);
<<<<<<< HEAD
      final user = await retryLogin(3, app.logIn, Credentials.emailPassword(validUsername, strongPassword));
      expect(user, isNotNull);
    }, appName: "emailConfirm", skip: "Run this test manually after test 1 and after setting token and tokenId");
  });

  baasTest('Email/Password - retry custom confirmation function', (configuration) async {
    final app = App(configuration);
    final authProvider = EmailPasswordAuthProvider(app);
    String username = "realm_tests_pending_confirm_${generateRandomString(5)}@bar.com";
    await authProvider.registerUser(username, strongPassword);

    await authProvider.retryCustomConfirmationFunction(username);

    final user = await retryLogin(3, app.logIn, Credentials.emailPassword(username, strongPassword));
    expect(user, isNotNull);
  });

  baasTest('Email/Password - retry custom confirmation after user is confirmed', (configuration) async {
    final app = App(configuration);
    final authProvider = EmailPasswordAuthProvider(app);
    String username = "realm_tests_do_autoverify_${generateRandomString(5)}@bar.com";
    // Custom confirmation function confirms automatically username with 'realm_tests_do_autoverify'.
    await authProvider.registerUser(username, strongPassword);

    expect(() async {
      await authProvider.retryCustomConfirmationFunction(username);
    }, throws<RealmException>("already confirmed"));
  });

  baasTest('Email/Password - retry custom confirmation for not registered user', (configuration) async {
    final app = App(configuration);
    final authProvider = EmailPasswordAuthProvider(app);
    String username = "${generateRandomString(5)}@bar.com";
    expect(() async {
      await authProvider.retryCustomConfirmationFunction(username);
    }, throws<RealmException>("user not found"));
  });
=======
      final user = await retryLogin(3, app.logIn, Credentials.emailPassword(username, password));
      expect(user, isNotNull);
    }, appName: "emailConfirm", skip: "Run this test manually after test 1 and after setting token and tokenId");
  });
>>>>>>> 6ff8e4b7
}<|MERGE_RESOLUTION|>--- conflicted
+++ resolved
@@ -28,11 +28,7 @@
   } catch (e) {
     if (retries > 1) {
       await Future<User>.delayed(Duration(milliseconds: 150));
-<<<<<<< HEAD
-      return retryLogin(retries - 1, doFunction, credentials);
-=======
       return await retryLogin(retries - 1, doFunction, credentials);
->>>>>>> 6ff8e4b7
     }
     rethrow;
   }
@@ -60,18 +56,10 @@
     final app = App(configuration);
     final authProvider = EmailPasswordAuthProvider(app);
     String username = "${generateRandomString(5)}@bar.com";
-<<<<<<< HEAD
     expect(() async {
       // For confirmationType = 'runConfirmationFunction' as it is by default
       // only usernames that contain 'realm_tests_do_autoverify' are confirmed.
       await authProvider.registerUser(username, strongPassword);
-=======
-    String password = "SWV23R#@T#VFQDV";
-    expect(() async {
-      // For application with name 'func' and with confirmationType = 'runConfirmationFunction'
-      // only usernames that contain 'realm_tests_do_autoverify' are confirmed.
-      await authProvider.registerUser(username, password);
->>>>>>> 6ff8e4b7
     }, throws<RealmException>("failed to confirm user"));
   });
 
@@ -79,14 +67,8 @@
     final app = App(configuration);
     final authProvider = EmailPasswordAuthProvider(app);
     String username = "realm_tests_do_autoverify${generateRandomString(5)}@bar.com";
-<<<<<<< HEAD
     await authProvider.registerUser(username, strongPassword);
     final user = await retryLogin(3, app.logIn, Credentials.emailPassword(username, strongPassword));
-=======
-    String password = "SWV23R#@T#VFQDV";
-    await authProvider.registerUser(username, password);
-    final user = await retryLogin(3, app.logIn, Credentials.emailPassword(username, password));
->>>>>>> 6ff8e4b7
     expect(user, isNotNull);
   });
 
@@ -94,18 +76,10 @@
     final app = App(configuration);
     final authProvider = EmailPasswordAuthProvider(app);
     String username = "${generateRandomString(5)}@bar.com";
-<<<<<<< HEAD
     // For application with name 'autoConfirm' and with confirmationType = 'auto'
     // all the usernames are automatically confirmed.
     await authProvider.registerUser(username, strongPassword);
     final user = await retryLogin(3, app.logIn, Credentials.emailPassword(username, strongPassword));
-=======
-    String password = "SWV23R#@T#VFQDV";
-    // For application with name 'autoConfirm' and with confirmationType = 'auto'
-    // all the usernames are automatically confirmed.
-    await authProvider.registerUser(username, password);
-    final user = await retryLogin(3, app.logIn, Credentials.emailPassword(username, password));
->>>>>>> 6ff8e4b7
     expect(user, isNotNull);
   }, appName: "autoConfirm");
 
@@ -113,16 +87,9 @@
     final app = App(configuration);
     final authProvider = EmailPasswordAuthProvider(app);
     String username = "${generateRandomString(5)}@bar.com";
-<<<<<<< HEAD
     await authProvider.registerUser(username, strongPassword);
     expect(() async {
       await authProvider.registerUser(username, strongPassword);
-=======
-    String password = "SWV23R#@T#VFQDV";
-    await authProvider.registerUser(username, password);
-    expect(() async {
-      await authProvider.registerUser(username, password);
->>>>>>> 6ff8e4b7
     }, throws<RealmException>("name already in use"));
   }, appName: "autoConfirm");
 
@@ -150,12 +117,7 @@
     final app = App(configuration);
     final authProvider = EmailPasswordAuthProvider(app);
     String username = "${generateRandomString(5)}@hotmail.com";
-<<<<<<< HEAD
     await authProvider.registerUser(username, strongPassword);
-=======
-    String password = "SWV23R#@T#VFQDV";
-    await authProvider.registerUser(username, password);
->>>>>>> 6ff8e4b7
     expect(() async {
       await authProvider.confirmUser(
           "0e6340a446e68fe02a1af1b53c34d5f630b601ebf807d73d10a7fed5c2e996d87d04a683030377ac6058824d8555b24c1417de79019b40f1299aada7ef37fddc",
@@ -167,12 +129,7 @@
     final app = App(configuration);
     final authProvider = EmailPasswordAuthProvider(app);
     String username = "${generateRandomString(5)}@hotmail.com";
-<<<<<<< HEAD
     await authProvider.registerUser(username, strongPassword);
-=======
-    String password = "SWV23R#@T#VFQDV";
-    await authProvider.registerUser(username, password);
->>>>>>> 6ff8e4b7
     expect(() async {
       await authProvider.confirmUser("abc", "123");
     }, throws<RealmException>("invalid token data"));
@@ -184,7 +141,6 @@
   // Set the variables with token details and then run test 2.
   // Go to the application and check whether the new registered user is confirmed.
   // Make sure the email haven't been already registered in apllication.
-<<<<<<< HEAD
 group("Manual test: Email/Password - confirm user", () {
     // Enter a valid email that is not registered
     const String validUsername = "valid_email@mail.com";
@@ -197,28 +153,12 @@
 
     baasTest('Manual test 2. Take the recieved token from the email and confirm the user', (configuration) async {
       // Enter valid token and tokenId from the received email
-=======
-  group("Manual Email/Password - confirm user", () {
-    // Enter a valid email that is not registered
-    String username = "existing_email@mail.com";
-    String password = "SWV23R#@T#VFQDV";
-
-    baasTest('Manual 1. Register a valid user for email confirmation', (configuration) async {
-      final app = App(configuration);
-      final authProvider = EmailPasswordAuthProvider(app);
-      await authProvider.registerUser(username, password);
-    }, appName: "emailConfirm", skip: "It is a manual test");
-
-    baasTest('Manual 2. Take the recieved token from the email and confirm the user', (configuration) async {
-      //Enter valid token and tokenId from the received email
->>>>>>> 6ff8e4b7
       String token = "3a8bdfa28e147f38e531cf5aca93d452a11efc4fc9a81f00219b0cb29cfb93858f6b174123659a6ef47b58a2b80eac3b406d7803605c17ef44401ec6cf2c8fa6";
       String tokenId = "626934dcb4e7e5a0e2f1d85e";
 
       final app = App(configuration);
       final authProvider = EmailPasswordAuthProvider(app);
       await authProvider.confirmUser(token, tokenId);
-<<<<<<< HEAD
       final user = await retryLogin(3, app.logIn, Credentials.emailPassword(validUsername, strongPassword));
       expect(user, isNotNull);
     }, appName: "emailConfirm", skip: "Run this test manually after test 1 and after setting token and tokenId");
@@ -256,10 +196,4 @@
       await authProvider.retryCustomConfirmationFunction(username);
     }, throws<RealmException>("user not found"));
   });
-=======
-      final user = await retryLogin(3, app.logIn, Credentials.emailPassword(username, password));
-      expect(user, isNotNull);
-    }, appName: "emailConfirm", skip: "Run this test manually after test 1 and after setting token and tokenId");
-  });
->>>>>>> 6ff8e4b7
 }