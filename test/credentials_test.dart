--- conflicted
+++ resolved
@@ -449,42 +449,6 @@
     }, throws<RealmException>("crypto/rsa: verification error"));
   });
   
-<<<<<<< HEAD
-  baasTest('Function credentials - wrong payload', (configuration) {
-    final app = App(configuration);
-    final payload = 'Wrong EJSON format';
-    expect(() => Credentials.function(payload), throws<RealmException>("parse error"));
-  });
-
-  baasTest('Function credentials - login with new user', (configuration) async {
-    final app = App(configuration);
-    var userId = ObjectId().toString();
-    String username = "${generateRandomString(5)}@realm.io";
-    final payload = '{"username":"$username","userId":"$userId"}';
-    final credentials = Credentials.function(payload);
-    final user = await app.logIn(credentials);
-    expect(user.identities[0].id, userId);
-    expect(user.provider, AuthProviderType.function);
-    expect(user.identities[0].provider, AuthProviderType.function);
-  });
-
-  baasTest('Function credentials - login with existing user', (configuration) async {
-    final app = App(configuration);
-    var userId = ObjectId().toString();
-    final payload = '{"userId":"$userId"}';
-
-    final credentials = Credentials.function(payload);
-    final user = await app.logIn(credentials);
-    expect(user.identities[0].id, userId);
-    expect(user.provider, AuthProviderType.function);
-    user.logOut();
-
-    final sameUser = await app.logIn(credentials);
-    expect(sameUser.id, user.id);
-
-    expect(sameUser.identities[0].id, userId);
-    expect(sameUser.provider, AuthProviderType.function);
-=======
   ///See test/README.md section 'Manually configure Facebook, Google and Apple authentication providers'"
   baasTest('Facebook credentials - login', (configuration) async {
     final app = App(configuration);
@@ -502,6 +466,41 @@
     final accessToken = 'invalid or expired token';
     final credentials = Credentials.facebook(accessToken);
     expect(() async => await app.logIn(credentials), throws<RealmException>("error fetching info from OAuth2 provider"));
->>>>>>> f248a3c1
+  });
+  
+  baasTest('Function credentials - wrong payload', (configuration) {
+    final app = App(configuration);
+    final payload = 'Wrong EJSON format';
+    expect(() => Credentials.function(payload), throws<RealmException>("parse error"));
+  });
+
+  baasTest('Function credentials - login with new user', (configuration) async {
+    final app = App(configuration);
+    var userId = ObjectId().toString();
+    String username = "${generateRandomString(5)}@realm.io";
+    final payload = '{"username":"$username","userId":"$userId"}';
+    final credentials = Credentials.function(payload);
+    final user = await app.logIn(credentials);
+    expect(user.identities[0].id, userId);
+    expect(user.provider, AuthProviderType.function);
+    expect(user.identities[0].provider, AuthProviderType.function);
+  });
+
+  baasTest('Function credentials - login with existing user', (configuration) async {
+    final app = App(configuration);
+    var userId = ObjectId().toString();
+    final payload = '{"userId":"$userId"}';
+
+    final credentials = Credentials.function(payload);
+    final user = await app.logIn(credentials);
+    expect(user.identities[0].id, userId);
+    expect(user.provider, AuthProviderType.function);
+    user.logOut();
+
+    final sameUser = await app.logIn(credentials);
+    expect(sameUser.id, user.id);
+
+    expect(sameUser.identities[0].id, userId);
+    expect(sameUser.provider, AuthProviderType.function);
   });
 }