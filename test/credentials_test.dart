--- conflicted
+++ resolved
@@ -142,7 +142,7 @@
   // Make sure the email haven't been already registered in apllication.
   group("Manual test: Email/Password - confirm user", () {
     // Enter a valid email that is not registered
-    const String validUsername = "desist81@hotmail.com";
+    const String validUsername = "valid_email@mail.com";
 
     baasTest('Manual test 1. Register a valid user for email confirmation', (configuration) async {
       final app = App(configuration);
@@ -152,8 +152,8 @@
 
     baasTest('Manual test 2. Take the recieved token from the email and confirm the user', (configuration) async {
       // Enter valid token and tokenId from the received email
-      String token = "6bd1b024839c41383c4a5feaaa1241c37d2cad4ef84483e5473e9c367d788764aec7c5612bbd04d392979d1838c2210c44f2a7f33762e851a4f7c4b618cf0ccc";
-      String tokenId = "6273b8fd2e426f7688fa4771";
+      String token = "3a8bdfa28e147f38e531cf5aca93d452a11efc4fc9a81f00219b0cb29cfb93858f6b174123659a6ef47b58a2b80eac3b406d7803605c17ef44401ec6cf2c8fa6";
+      String tokenId = "626934dcb4e7e5a0e2f1d85e";
 
       final app = App(configuration);
       final authProvider = EmailPasswordAuthProvider(app);
@@ -203,11 +203,7 @@
   // Set the variables with token details and then run test 2.
   // Go to the application and check whether the new registered user is confirmed.
   // Make sure the email haven't been already registered in apllication.
-<<<<<<< HEAD
-  group("Manual test: Email/Password - resend confirm", () {    
-=======
   group("Manual test: Email/Password - resend confirm", () {
->>>>>>> 704142c8
     // Enter a valid email that is not registered
     const String validUsername = "valid_email@mail.com";
     baasTest('Manual test 1. Register a valid user and resend email confirmation', (configuration) async {
