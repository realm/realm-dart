////////////////////////////////////////////////////////////////////////////////
//
// Copyright 2022 Realm Inc.
//
// Licensed under the Apache License, Version 2.0 (the "License");
// you may not use this file except in compliance with the License.
// You may obtain a copy of the License at
//
// http://www.apache.org/licenses/LICENSE-2.0
//
// Unless required by applicable law or agreed to in writing, software
// distributed under the License is distributed on an "AS IS" BASIS,
// WITHOUT WARRANTIES OR CONDITIONS OF ANY KIND, either express or implied.
// See the License for the specific language governing permissions and
// limitations under the License.
//
////////////////////////////////////////////////////////////////////////////////

import 'dart:io';

import 'package:test/test.dart' hide test, throws;
import '../lib/realm.dart';
import 'test.dart';

Future<User> loginWithRetry(App app, Credentials credentials, int retryCount) async {
  try {
    return await app.logIn(credentials);
  } catch (e) {
<<<<<<< HEAD
    if (retries > 1) {
      await Future<dynamic>.delayed(Duration(seconds: 2));
      return retryLogin(retries - 1, doFunction, credentials);
=======
    if (retryCount > 1) {
      await Future<User>.delayed(Duration(milliseconds: 150));
      return await loginWithRetry(app, credentials, retryCount - 1);
>>>>>>> 73d4fd29
    }
    rethrow;
  }
}

Future<void> main([List<String>? args]) async {
<<<<<<< HEAD
  const String _strongPassword = "SWV23R#@T#VFQDV";
=======

  const String strongPassword = "SWV23R#@T#VFQDV";
>>>>>>> 73d4fd29

  print("Current PID $pid");

  await setupTests(args);

  test('Credentials anonymous', () {
    final credentials = Credentials.anonymous();
    expect(credentials.provider, AuthProviderType.anonymous);
  });

  test('Credentials email/password', () {
    final credentials = Credentials.emailPassword("test@email.com", "000000");
    expect(credentials.provider, AuthProviderType.emailPassword);
  });

  baasTest('Email/Password - register user confirmation throws', (configuration) async {
    final app = App(configuration);
    final authProvider = EmailPasswordAuthProvider(app);
    String username = "${generateRandomString(5)}@bar.com";
    expect(() async {
      // For confirmationType = 'runConfirmationFunction' as it is by default
      // only usernames that contain 'realm_tests_do_autoverify' are confirmed.
      await authProvider.registerUser(username, strongPassword);
    }, throws<RealmException>("failed to confirm user"));
  });

  baasTest('Email/Password - register user', (configuration) async {
    final app = App(configuration);
    final authProvider = EmailPasswordAuthProvider(app);
    String username = "realm_tests_do_autoverify${generateRandomString(5)}@bar.com";
    await authProvider.registerUser(username, strongPassword);
    final user = await loginWithRetry(app, Credentials.emailPassword(username, strongPassword), 3);
    expect(user, isNotNull);
  });

  baasTest('Email/Password - register user auto confirm', (configuration) async {
    final app = App(configuration);
    final authProvider = EmailPasswordAuthProvider(app);
    String username = "${generateRandomString(5)}@bar.com";
    // For application with name 'autoConfirm' and with confirmationType = 'auto'
    // all the usernames are automatically confirmed.
    await authProvider.registerUser(username, strongPassword);
    final user = await loginWithRetry(app, Credentials.emailPassword(username, strongPassword), 3);
    expect(user, isNotNull);
  }, appName: "autoConfirm");

  baasTest('Email/Password - register user twice throws', (configuration) async {
    final app = App(configuration);
    final authProvider = EmailPasswordAuthProvider(app);
    String username = "${generateRandomString(5)}@bar.com";
    await authProvider.registerUser(username, strongPassword);
    expect(() async {
      await authProvider.registerUser(username, strongPassword);
    }, throws<RealmException>("name already in use"));
  }, appName: "autoConfirm");

  baasTest('Email/Password - register user with weak/empty password throws', (configuration) async {
    final app = App(configuration);
    final authProvider = EmailPasswordAuthProvider(app);
    String username = "${generateRandomString(5)}@bar.com";
    expect(() async {
      await authProvider.registerUser(username, "pwd");
    }, throws<RealmException>("password must be between 6 and 128 characters"));
    expect(() async {
      await authProvider.registerUser(username, "");
    }, throws<RealmException>("password must be between 6 and 128 characters"));
  }, appName: "autoConfirm");

  baasTest('Email/Password - register user with empty email throws', (configuration) async {
    final app = App(configuration);
    final authProvider = EmailPasswordAuthProvider(app);
    expect(() async {
      await authProvider.registerUser("", "password");
    }, throws<RealmException>("email invalid"));
  }, appName: "autoConfirm");

  baasTest('Email/Password - confirm user token expired', (configuration) async {
    final app = App(configuration);
    final authProvider = EmailPasswordAuthProvider(app);
    String username = "${generateRandomString(5)}@hotmail.com";
    await authProvider.registerUser(username, strongPassword);
    expect(() async {
      await authProvider.confirmUser(
          "0e6340a446e68fe02a1af1b53c34d5f630b601ebf807d73d10a7fed5c2e996d87d04a683030377ac6058824d8555b24c1417de79019b40f1299aada7ef37fddc",
          "6268f7dd73fafea76b730fc9");
    }, throws<RealmException>("userpass token is expired or invalid"));
  }, appName: "emailConfirm");

  baasTest('Email/Password - confirm user token invalid', (configuration) async {
    final app = App(configuration);
    final authProvider = EmailPasswordAuthProvider(app);
    String username = "${generateRandomString(5)}@hotmail.com";
    await authProvider.registerUser(username, strongPassword);
    expect(() async {
      await authProvider.confirmUser("abc", "123");
    }, throws<RealmException>("invalid token data"));
  }, appName: "emailConfirm");

  // The tests in this group are for manual testing, since they require interaction with mail box.
  // Please enter a valid data in the variables under comments.
  // Run test 1, then copy token and tokenId from mail box.
  // Set the variables with token details and then run test 2.
  // Go to the application and check whether the new registered user is confirmed.
  // Make sure the email haven't been already registered in apllication.
group("Manual test: Email/Password - confirm user", () {
    // Enter a valid email that is not registered
    const String validUsername = "valid_email@mail.com";

    baasTest('Manual test 1. Register a valid user for email confirmation', (configuration) async {
      final app = App(configuration);
      final authProvider = EmailPasswordAuthProvider(app);
      await authProvider.registerUser(validUsername, strongPassword);
    }, appName: "emailConfirm", skip: "It is a manual test");

    baasTest('Manual test 2. Take the recieved token from the email and confirm the user', (configuration) async {
      // Enter valid token and tokenId from the received email
      String token = "3a8bdfa28e147f38e531cf5aca93d452a11efc4fc9a81f00219b0cb29cfb93858f6b174123659a6ef47b58a2b80eac3b406d7803605c17ef44401ec6cf2c8fa6";
      String tokenId = "626934dcb4e7e5a0e2f1d85e";

      final app = App(configuration);
      final authProvider = EmailPasswordAuthProvider(app);
      await authProvider.confirmUser(token, tokenId);
      final user = await loginWithRetry(app, Credentials.emailPassword(validUsername, strongPassword), 3);
      expect(user, isNotNull);
    }, appName: "emailConfirm", skip: "Run this test manually after test 1 and after setting token and tokenId");
  });

  baasTest('Email/Password - retry custom confirmation function', (configuration) async {
    final app = App(configuration);
    final authProvider = EmailPasswordAuthProvider(app);
    String username = "realm_tests_pending_confirm_${generateRandomString(5)}@bar.com";
    await authProvider.registerUser(username, strongPassword);

    await authProvider.retryCustomConfirmationFunction(username);

    final user = await loginWithRetry(app, Credentials.emailPassword(username, strongPassword), 3);
    expect(user, isNotNull);
  }, appName: "flexible");

  baasTest('Email/Password - retry custom confirmation after user is confirmed', (configuration) async {
    final app = App(configuration);
    final authProvider = EmailPasswordAuthProvider(app);
    String username = "realm_tests_do_autoverify_${generateRandomString(5)}@bar.com";
    // Custom confirmation function confirms automatically username with 'realm_tests_do_autoverify'.
    await authProvider.registerUser(username, strongPassword);

    expect(() async {
      await authProvider.retryCustomConfirmationFunction(username);
    }, throws<RealmException>("already confirmed"));
  });

  baasTest('Email/Password - retry custom confirmation for not registered user', (configuration) async {
    final app = App(configuration);
    final authProvider = EmailPasswordAuthProvider(app);
    String username = "${generateRandomString(5)}@bar.com";
    expect(() async {
      await authProvider.retryCustomConfirmationFunction(username);
    }, throws<RealmException>("user not found"));
  });

  // The tests in this group are for manual testing, since they require interaction with mail box.
  // Please enter a valid data in the variables under comments.
  // Run test 1, then make sure you have recieved two emails.
  // Copy token and tokenId from the second email.
  // Set the variables with token details and then run test 2.
  // Go to the application and check whether the new registered user is confirmed.
  // Make sure the email haven't been already registered in apllication.
  group("Manual test: Email/Password - resend confirm", () {
    
    // Enter a valid email that is not registered
    const String validUsername = "valid_email@mail.com";
    baasTest('Manual test 1. Register a valid user and resend email confirmation', (configuration) async {
      final app = App(configuration);
      final authProvider = EmailPasswordAuthProvider(app);
      await authProvider.registerUser(validUsername, strongPassword);
      await authProvider.resendUserConfirmation(validUsername);
    }, appName: "emailConfirm", skip: "It is a manual test");

    baasTest('Manual test 2. Take recieved token from any of both emails and confirm the user', (configuration) async {
      // Make sure you have recieved two emails.
      // Enter valid token and tokenId from the second received email
      String token = "3eb9e380e925075af761fbf36273ad32c5ad898e7cd5fc2e7cf5d0296c5850222ecb55d5d39601f95fc81a67f4b4ca1f7386bc6fef62a0b27498c3157332e155";
      String tokenId = "626b1977dbc08e4014bad1ec";

      final app = App(configuration);
      final authProvider = EmailPasswordAuthProvider(app);
      await authProvider.confirmUser(token, tokenId);
      final user = await loginWithRetry(app, Credentials.emailPassword(validUsername, strongPassword), 3);
      expect(user, isNotNull);
    }, appName: "emailConfirm", skip: "Run this test manually after test 1 and after setting token and tokenId");
  });

  baasTest('Email/Password - reset password of non-existent user throws', (configuration) async {
    final app = App(configuration);
    final authProvider = EmailPasswordAuthProvider(app);
    String username = "${generateRandomString(5)}@bar.com";
    expect(() async {
      await authProvider.resetPassword(username);
    }, throws<RealmException>("user not found"));
  }, appName: "emailConfirm");

  group("Email/Password - reset password - manual tests", () {
    // The tests in this group are for manual testing, since they require interaction with mail box.
    // Please enter a valid data in the variables under comments.
    // The email should be already registered in the cloud Application.
    // In case it is not registered you can create a new user with this email
    // using test group "Email/Password - confirm user - manual tests"
    // Then run test 1, then make sure you have recieved an email.
    // Copy token and tokenId from the email.
    // Set the variables with token details and then run test 2.
    // Test 2 will set the pasword and will login the user with the new password.

    // Enter a valid email that is not registered
    const String _validUsername = "valid_email@mail.com";
    baasTest('1. Reset user password email', (configuration) async {
      final app = App(configuration);
      final authProvider = EmailPasswordAuthProvider(app);
      await authProvider.resetPassword(_validUsername);
    }, appName: "emailConfirm", skip: "It is a manual test");

    baasTest('2. Take recieved token from the email and complete resetting new password', (configuration) async {
      // Make sure you have recieved an emails with hyperlink ResetPassword.
      // Find the token and tokenId in the query parameters of the link received in the email and enter them in the following variables.
      String token = "fb485146b15497209a9d1b67128ae29199cdff2c26f389e0ee5d52ae6bc4228e5738b29256eade976e24767804bfb4dc68198075e3a461cd4f73864901fb09be";
      String tokenId = "6272619334f5b3a770a7dc2c";

      final app = App(configuration);
      final authProvider = EmailPasswordAuthProvider(app);
      String newPassword = "RWE@#EDE";
      await authProvider.completeResetPassword(newPassword, token, tokenId);
      final user = await retryLogin(3, app.logIn, Credentials.emailPassword(_validUsername, newPassword));
      expect(user, isNotNull);
    }, appName: "emailConfirm", skip: "Run this test manually after test 1 and after setting token and tokenId");
  });
}<|MERGE_RESOLUTION|>--- conflicted
+++ resolved
@@ -26,27 +26,17 @@
   try {
     return await app.logIn(credentials);
   } catch (e) {
-<<<<<<< HEAD
-    if (retries > 1) {
-      await Future<dynamic>.delayed(Duration(seconds: 2));
-      return retryLogin(retries - 1, doFunction, credentials);
-=======
     if (retryCount > 1) {
       await Future<User>.delayed(Duration(milliseconds: 150));
       return await loginWithRetry(app, credentials, retryCount - 1);
->>>>>>> 73d4fd29
     }
     rethrow;
   }
 }
 
 Future<void> main([List<String>? args]) async {
-<<<<<<< HEAD
-  const String _strongPassword = "SWV23R#@T#VFQDV";
-=======
 
   const String strongPassword = "SWV23R#@T#VFQDV";
->>>>>>> 73d4fd29
 
   print("Current PID $pid");
 
@@ -238,7 +228,7 @@
       expect(user, isNotNull);
     }, appName: "emailConfirm", skip: "Run this test manually after test 1 and after setting token and tokenId");
   });
-
+  
   baasTest('Email/Password - reset password of non-existent user throws', (configuration) async {
     final app = App(configuration);
     final authProvider = EmailPasswordAuthProvider(app);
