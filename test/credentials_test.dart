--- conflicted
+++ resolved
@@ -16,8 +16,6 @@
 //
 ////////////////////////////////////////////////////////////////////////////////
 
-import 'dart:async';
-
 import 'package:test/test.dart' hide test, throws;
 import '../lib/realm.dart';
 import 'test.dart';
@@ -312,25 +310,6 @@
     }, throws<RealmException>("failed to reset password for user $username"));
   }, appName: AppNames.autoConfirm);
 
-<<<<<<< HEAD
-  ///See test/README.md section 'Manually configure Facebook, Google and Apple authentication providers'"
-  baasTest('Facebook credentials - login', (configuration) async {
-    final app = App(configuration);
-    final accessToken =
-        'EAARZCEokqpOMBAKoIHgaG6bqY6LLseGHcQjYdoPhv9FdB89mkVZBWQFOmZCuVeuRfIa5cMtQANLpZBUQI0n4qb4TZCZCAI3vXZC9Oud2qRiieQDtXqE4abZBQJorcBMzECVfsDlus7hk63zW3XzuFCZAxF4BCdRZBHXlGXIzaHhFHhY72aU1apX0tC';
-    final credentials = Credentials.facebook(accessToken);
-    final user = await app.logIn(credentials);
-    expect(user.state, UserState.loggedIn);
-    expect(user.provider, AuthProviderType.facebook);
-    expect(user.profile.name, "Open Graph Test User");
-  }, skip: "Manual test");
-
-  baasTest('Facebook credentials - invalid or expired token', (configuration) async {
-    final app = App(configuration);
-    final accessToken = 'invalid or expired token';
-    final credentials = Credentials.facebook(accessToken);
-    expect(() async => await app.logIn(credentials), throws<RealmException>("error fetching info from OAuth2 provider"));
-=======
   /// JWT Payload data
   /// {
   ///    "sub": "62f394e9bcb9fee0c9aecb76",  //User.identities.id: If it is a new id the user is created, if it is an existing id the user and profile are updated.
@@ -468,6 +447,24 @@
     expect(() async {
       await app.logIn(credentials);
     }, throws<RealmException>("crypto/rsa: verification error"));
->>>>>>> 0c999115
+  });
+  
+  ///See test/README.md section 'Manually configure Facebook, Google and Apple authentication providers'"
+  baasTest('Facebook credentials - login', (configuration) async {
+    final app = App(configuration);
+    final accessToken =
+        'EAARZCEokqpOMBAKoIHgaG6bqY6LLseGHcQjYdoPhv9FdB89mkVZBWQFOmZCuVeuRfIa5cMtQANLpZBUQI0n4qb4TZCZCAI3vXZC9Oud2qRiieQDtXqE4abZBQJorcBMzECVfsDlus7hk63zW3XzuFCZAxF4BCdRZBHXlGXIzaHhFHhY72aU1apX0tC';
+    final credentials = Credentials.facebook(accessToken);
+    final user = await app.logIn(credentials);
+    expect(user.state, UserState.loggedIn);
+    expect(user.provider, AuthProviderType.facebook);
+    expect(user.profile.name, "Open Graph Test User");
+  }, skip: "Manual test");
+
+  baasTest('Facebook credentials - invalid or expired token', (configuration) async {
+    final app = App(configuration);
+    final accessToken = 'invalid or expired token';
+    final credentials = Credentials.facebook(accessToken);
+    expect(() async => await app.logIn(credentials), throws<RealmException>("error fetching info from OAuth2 provider"));
   });
 }