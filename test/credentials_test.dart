--- conflicted
+++ resolved
@@ -447,9 +447,8 @@
     expect(() async {
       await app.logIn(credentials);
     }, throws<RealmException>("crypto/rsa: verification error"));
-<<<<<<< HEAD
- });
-
+  });
+  
   baasTest('Function credentials - wrong payload', (configuration) {
     final app = App(configuration);
     final payload = 'Wrong EJSON format';
@@ -484,7 +483,5 @@
 
     expect(sameUser.identities[0].id, userId);
     expect(sameUser.provider, AuthProviderType.function);
-=======
->>>>>>> 0c999115
   });
 }