////////////////////////////////////////////////////////////////////////////////
//
// Copyright 2022 Realm Inc.
//
// Licensed under the Apache License, Version 2.0 (the "License");
// you may not use this file except in compliance with the License.
// You may obtain a copy of the License at
//
// http://www.apache.org/licenses/LICENSE-2.0
//
// Unless required by applicable law or agreed to in writing, software
// distributed under the License is distributed on an "AS IS" BASIS,
// WITHOUT WARRANTIES OR CONDITIONS OF ANY KIND, either express or implied.
// See the License for the specific language governing permissions and
// limitations under the License.
//
////////////////////////////////////////////////////////////////////////////////

import 'dart:io';

import 'package:test/test.dart' hide test, throws;
import '../lib/realm.dart';
import 'test.dart';

Future<User> retryLogin(int retries, Future<User> Function(Credentials credentials) doFunction, Credentials credentials) async {
  try {
    return await doFunction(credentials);
  } catch (e) {
    if (retries > 1) {
      await Future<User>.delayed(Duration(milliseconds: 150));
      return retryLogin(retries - 1, doFunction, credentials);
    }
    rethrow;
  }
}

Future<void> main([List<String>? args]) async {
  print("Current PID $pid");

  await setupTests(args);
<<<<<<< HEAD

=======
  
>>>>>>> 4b9b5732
  test('Credentials anonymous', () {
    final credentials = Credentials.anonymous();
    expect(credentials.provider, AuthProviderType.anonymous);
  });

  test('Credentials email/password', () {
    final credentials = Credentials.emailPassword("test@email.com", "000000");
    expect(credentials.provider, AuthProviderType.emailPassword);
  });

  baasTest('Email/Password - register user confirmation throws', (configuration) async {
    final app = App(configuration);
    final authProvider = EmailPasswordAuthProvider(app);
<<<<<<< HEAD
    String username = "${generateRandomString(5)}@bar.com";
    String password = "SWV23R#@T#VFQDV";
    expect(() async {
      // For application with name 'func' and with confirmationType = 'runConfirmationFunction'
      // only usernames that contain 'realm_tests_do_autoverify' are confirmed.
=======
    String emailPrefix = generateRandomString(5);
    String username = "$emailPrefix@bar.com"; // Usernames that don't contains 'realm_tests_do_autoverify' are not confirmed
    String password = "SWV23R#@T#VFQDV";
    expect(() async {
>>>>>>> 4b9b5732
      await authProvider.registerUser(username, password);
    }, throws<RealmException>("failed to confirm user"));
  });

  baasTest('Email/Password - register user', (configuration) async {
    final app = App(configuration);
    final authProvider = EmailPasswordAuthProvider(app);
<<<<<<< HEAD
    String username = "realm_tests_do_autoverify${generateRandomString(5)}@bar.com";
=======
    String emailPrefix = generateRandomString(5);
    String username = "realm_tests_do_autoverify$emailPrefix@bar.com";
>>>>>>> 4b9b5732
    String password = "SWV23R#@T#VFQDV";
    await authProvider.registerUser(username, password);
    final user = await retryLogin(3, app.logIn, Credentials.emailPassword(username, password));
    expect(user, isNotNull);
  });

<<<<<<< HEAD
  baasTest('Email/Password - register user auto confirm', (configuration) async {
    final app = App(configuration);
    final authProvider = EmailPasswordAuthProvider(app);
    String username = "${generateRandomString(5)}@bar.com";
    String password = "SWV23R#@T#VFQDV";
    // For application with name 'auto' and with confirmationType = 'autoConfirm'
    // all the usernames are automatically confirmed.
    await authProvider.registerUser(username, password);
    final user = await retryLogin(3, app.logIn, Credentials.emailPassword(username, password));
    expect(user, isNotNull);
  }, appName: "autoConfirm");

  baasTest('Email/Password - register user twice throws', (configuration) async {
    final app = App(configuration);
    final authProvider = EmailPasswordAuthProvider(app);
    String username = "${generateRandomString(5)}@bar.com";
=======
  baasTest('Email/Password - register user twice throws', (configuration) async {
    final app = App(configuration);
    final authProvider = EmailPasswordAuthProvider(app);
    String emailPrefix = generateRandomString(5);
    String username = "realm_tests_do_autoverify$emailPrefix@bar.com";
>>>>>>> 4b9b5732
    String password = "SWV23R#@T#VFQDV";
    await authProvider.registerUser(username, password);
    expect(() async {
      await authProvider.registerUser(username, password);
    }, throws<RealmException>("name already in use"));
<<<<<<< HEAD
  }, appName: "autoConfirm");
=======
  });
>>>>>>> 4b9b5732

  baasTest('Email/Password - register user with weak/empty password throws', (configuration) async {
    final app = App(configuration);
    final authProvider = EmailPasswordAuthProvider(app);
<<<<<<< HEAD
    String username = "${generateRandomString(5)}@bar.com";
=======
    String emailPrefix = generateRandomString(5);
    String username = "realm_tests_do_autoverify$emailPrefix@bar.com";
>>>>>>> 4b9b5732
    expect(() async {
      await authProvider.registerUser(username, "pwd");
    }, throws<RealmException>("password must be between 6 and 128 characters"));
    expect(() async {
      await authProvider.registerUser(username, "");
    }, throws<RealmException>("password must be between 6 and 128 characters"));
<<<<<<< HEAD
  }, appName: "autoConfirm");
=======
  });
>>>>>>> 4b9b5732

  baasTest('Email/Password - register user with empty email throws', (configuration) async {
    final app = App(configuration);
    final authProvider = EmailPasswordAuthProvider(app);
    expect(() async {
      await authProvider.registerUser("", "password");
    }, throws<RealmException>("email invalid"));
<<<<<<< HEAD
  }, appName: "autoConfirm");

  baasTest('Email/Password - confirm user token expired', (configuration) async {
    final app = App(configuration);
    final authProvider = EmailPasswordAuthProvider(app);
    String username = "${generateRandomString(5)}@hotmail.com";
    String password = "SWV23R#@T#VFQDV";
    await authProvider.registerUser(username, password);
    expect(() async {
      await authProvider.confirmUser(
          "0e6340a446e68fe02a1af1b53c34d5f630b601ebf807d73d10a7fed5c2e996d87d04a683030377ac6058824d8555b24c1417de79019b40f1299aada7ef37fddc",
          "6268f7dd73fafea76b730fc9");
    }, throws<RealmException>("userpass token is expired or invalid"));
  }, appName: "emailConfirm");

  baasTest('Email/Password - confirm user token invalid', (configuration) async {
    final app = App(configuration);
    final authProvider = EmailPasswordAuthProvider(app);
    String username = "${generateRandomString(5)}@hotmail.com";
    String password = "SWV23R#@T#VFQDV";
    await authProvider.registerUser(username, password);
    expect(() async {
      await authProvider.confirmUser("abc", "123");
    }, throws<RealmException>("invalid token data"));
  }, appName: "emailConfirm");

  // The tests in this group are for manual testing, since they require interaction with mail box.
  // Please enter a valid data in the variables under comments.
  // Run test 1, then copy token and tokenId from mail box.
  // Set the variables with token details and then run test 2.
  // Go to the application and check whether the new registered user is confirmed.
  // Make sure the email haven't been already registered in apllication.
  group("Manual Email/Password - confirm user", () {
    // Enter a valid email that is not registered
    String username = "existing_email@mail.com";
    String password = "SWV23R#@T#VFQDV";

    baasTest('Manual 1. Register a valid user for email confirmation', (configuration) async {
      final app = App(configuration);
      final authProvider = EmailPasswordAuthProvider(app);
      await authProvider.registerUser(username, password);
    }, appName: "emailConfirm", skip: "It is a manual test");

    baasTest('Manual 2. Take the recieved token from the email and confirm the user', (configuration) async {
      //Enter valid token and tokenId from the received email
      String token = "3a8bdfa28e147f38e531cf5aca93d452a11efc4fc9a81f00219b0cb29cfb93858f6b174123659a6ef47b58a2b80eac3b406d7803605c17ef44401ec6cf2c8fa6";
      String tokenId = "626934dcb4e7e5a0e2f1d85e";

      final app = App(configuration);
      final authProvider = EmailPasswordAuthProvider(app);
      await authProvider.confirmUser(token, tokenId);
      final user = await retryLogin(3, app.logIn, Credentials.emailPassword(username, password));
      expect(user, isNotNull);
    }, appName: "emailConfirm", skip: "Run this test manually after test 1 and after setting token and tokenId");
=======
>>>>>>> 4b9b5732
  });
}<|MERGE_RESOLUTION|>--- conflicted
+++ resolved
@@ -28,7 +28,7 @@
   } catch (e) {
     if (retries > 1) {
       await Future<User>.delayed(Duration(milliseconds: 150));
-      return retryLogin(retries - 1, doFunction, credentials);
+      return await retryLogin(retries - 1, doFunction, credentials);
     }
     rethrow;
   }
@@ -38,11 +38,7 @@
   print("Current PID $pid");
 
   await setupTests(args);
-<<<<<<< HEAD
 
-=======
-  
->>>>>>> 4b9b5732
   test('Credentials anonymous', () {
     final credentials = Credentials.anonymous();
     expect(credentials.provider, AuthProviderType.anonymous);
@@ -56,18 +52,11 @@
   baasTest('Email/Password - register user confirmation throws', (configuration) async {
     final app = App(configuration);
     final authProvider = EmailPasswordAuthProvider(app);
-<<<<<<< HEAD
     String username = "${generateRandomString(5)}@bar.com";
     String password = "SWV23R#@T#VFQDV";
     expect(() async {
       // For application with name 'func' and with confirmationType = 'runConfirmationFunction'
       // only usernames that contain 'realm_tests_do_autoverify' are confirmed.
-=======
-    String emailPrefix = generateRandomString(5);
-    String username = "$emailPrefix@bar.com"; // Usernames that don't contains 'realm_tests_do_autoverify' are not confirmed
-    String password = "SWV23R#@T#VFQDV";
-    expect(() async {
->>>>>>> 4b9b5732
       await authProvider.registerUser(username, password);
     }, throws<RealmException>("failed to confirm user"));
   });
@@ -75,19 +64,13 @@
   baasTest('Email/Password - register user', (configuration) async {
     final app = App(configuration);
     final authProvider = EmailPasswordAuthProvider(app);
-<<<<<<< HEAD
     String username = "realm_tests_do_autoverify${generateRandomString(5)}@bar.com";
-=======
-    String emailPrefix = generateRandomString(5);
-    String username = "realm_tests_do_autoverify$emailPrefix@bar.com";
->>>>>>> 4b9b5732
     String password = "SWV23R#@T#VFQDV";
     await authProvider.registerUser(username, password);
     final user = await retryLogin(3, app.logIn, Credentials.emailPassword(username, password));
     expect(user, isNotNull);
   });
 
-<<<<<<< HEAD
   baasTest('Email/Password - register user auto confirm', (configuration) async {
     final app = App(configuration);
     final authProvider = EmailPasswordAuthProvider(app);
@@ -104,44 +87,24 @@
     final app = App(configuration);
     final authProvider = EmailPasswordAuthProvider(app);
     String username = "${generateRandomString(5)}@bar.com";
-=======
-  baasTest('Email/Password - register user twice throws', (configuration) async {
-    final app = App(configuration);
-    final authProvider = EmailPasswordAuthProvider(app);
-    String emailPrefix = generateRandomString(5);
-    String username = "realm_tests_do_autoverify$emailPrefix@bar.com";
->>>>>>> 4b9b5732
     String password = "SWV23R#@T#VFQDV";
     await authProvider.registerUser(username, password);
     expect(() async {
       await authProvider.registerUser(username, password);
     }, throws<RealmException>("name already in use"));
-<<<<<<< HEAD
   }, appName: "autoConfirm");
-=======
-  });
->>>>>>> 4b9b5732
 
   baasTest('Email/Password - register user with weak/empty password throws', (configuration) async {
     final app = App(configuration);
     final authProvider = EmailPasswordAuthProvider(app);
-<<<<<<< HEAD
     String username = "${generateRandomString(5)}@bar.com";
-=======
-    String emailPrefix = generateRandomString(5);
-    String username = "realm_tests_do_autoverify$emailPrefix@bar.com";
->>>>>>> 4b9b5732
     expect(() async {
       await authProvider.registerUser(username, "pwd");
     }, throws<RealmException>("password must be between 6 and 128 characters"));
     expect(() async {
       await authProvider.registerUser(username, "");
     }, throws<RealmException>("password must be between 6 and 128 characters"));
-<<<<<<< HEAD
   }, appName: "autoConfirm");
-=======
-  });
->>>>>>> 4b9b5732
 
   baasTest('Email/Password - register user with empty email throws', (configuration) async {
     final app = App(configuration);
@@ -149,7 +112,6 @@
     expect(() async {
       await authProvider.registerUser("", "password");
     }, throws<RealmException>("email invalid"));
-<<<<<<< HEAD
   }, appName: "autoConfirm");
 
   baasTest('Email/Password - confirm user token expired', (configuration) async {
@@ -204,7 +166,5 @@
       final user = await retryLogin(3, app.logIn, Credentials.emailPassword(username, password));
       expect(user, isNotNull);
     }, appName: "emailConfirm", skip: "Run this test manually after test 1 and after setting token and tokenId");
-=======
->>>>>>> 4b9b5732
   });
 }