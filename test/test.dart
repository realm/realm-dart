////////////////////////////////////////////////////////////////////////////////
//
// Copyright 2021 Realm Inc.
//
// Licensed under the Apache License, Version 2.0 (the "License");
// you may not use this file except in compliance with the License.
// You may obtain a copy of the License at
//
// http://www.apache.org/licenses/LICENSE-2.0
//
// Unless required by applicable law or agreed to in writing, software
// distributed under the License is distributed on an "AS IS" BASIS,
// WITHOUT WARRANTIES OR CONDITIONS OF ANY KIND, either express or implied.
// See the License for the specific language governing permissions and
// limitations under the License.
//
////////////////////////////////////////////////////////////////////////////////

import 'dart:async';
import 'dart:collection';
import 'dart:io';
import 'dart:math';
import 'package:meta/meta.dart';
import 'package:path/path.dart' as _path;
import 'package:test/test.dart' hide test;
import 'package:test/test.dart' as testing;
import 'package:args/args.dart';
import '../lib/realm.dart';
import '../lib/src/cli/deployapps/baas_client.dart';
import '../lib/src/native/realm_core.dart';
import '../lib/src/configuration.dart';

part 'test.g.dart';

@RealmModel()
class _Car {
  @PrimaryKey()
  late String make;
}

@RealmModel()
class _Person {
  late String name;
}

@RealmModel()
class _Dog {
  @PrimaryKey()
  late String name;

  late int? age;

  _Person? owner;
}

@RealmModel()
class _Team {
  late String name;
  late List<_Person> players;
  late List<int> scores;
}

@RealmModel()
class _Student {
  @PrimaryKey()
  late int number;
  late String? name;
  late int? yearOfBirth;
  late _School? school;
}

@RealmModel()
class _School {
  @PrimaryKey()
  late String name;
  late String? city;
  List<_Student> students = [];
  late _School? branchOfSchool;
  late List<_School> branches;
}

@RealmModel()
@MapTo("myRemappedClass")
class $RemappedClass {
  @MapTo("primitive_property")
  late String remappedProperty;

  @MapTo("list-with-dashes")
  late List<$RemappedClass> listProperty;
}

@RealmModel()
class _Task {
  @PrimaryKey()
  @MapTo('_id')
  late ObjectId id;

  late ObjectId differentiator;
}

@RealmModel()
class _Schedule {
  @PrimaryKey()
  @MapTo('_id')
  late ObjectId id;
  final tasks = <_Task>[];
}

@RealmModel()
class _AllTypes {
  late String stringProp;
  late bool boolProp;
  late DateTime dateProp;
  late double doubleProp;
  late ObjectId objectIdProp;
  late Uuid uuidProp;
  late int intProp;
}

@RealmModel()
class _AllCollections {
  late List<String> strings;
  late List<bool> bools;
  late List<DateTime> dates;
  late List<double> doubles;
  late List<ObjectId> objectIds;
  late List<Uuid> uuids;
  late List<int> ints;
}

@RealmModel()
class _NullableTypes {
  @PrimaryKey()
  @MapTo('_id')
  late ObjectId id;

  late ObjectId differentiator;

  late String? stringProp;
  late bool? boolProp;
  late DateTime? dateProp;
  late double? doubleProp;
  late ObjectId? objectIdProp;
  late Uuid? uuidProp;
  late int? intProp;
}

String? testName;
Map<String, String?> arguments = {};
final baasApps = <String, BaasApp>{};
final _openRealms = Queue<Realm>();
const String argBaasUrl = "BAAS_URL";
const String argBaasCluster = "BAAS_CLUSTER";
const String argBaasApiKey = "BAAS_API_KEY";
const String argBaasPrivateApiKey = "BAAS_PRIVATE_API_KEY";
const String argBaasProjectId = "BAAS_PROJECT_ID";

String testUsername = "realm-test@realm.io";
String testPassword = "123456";

enum AppNames {
  flexible,

  // For application with name 'autoConfirm' and with confirmationType = 'auto'
  // all the usernames are automatically confirmed.
  autoConfirm,

  emailConfirm,
}

//Overrides test method so we can filter tests
void test(String name, dynamic Function() testFunction, {dynamic skip}) {
  if (testName != null && !name.contains(testName!)) {
    return;
  }

  var timeout = 30;
  assert(() {
    timeout = Duration.secondsPerDay;
    return true;
  }());

  testing.test(name, testFunction, skip: skip, timeout: Timeout(Duration(seconds: timeout)));
}

void xtest(String? name, dynamic Function() testFunction) {
  testing.test(name, testFunction, skip: "Test is disabled");
}

Future<void> setupTests(List<String>? args) async {
  arguments = parseTestArguments(args);
  testName = arguments["name"];
  setUpAll(() async {
    await setupBaas();
  });

  setUp(() {
    final path = generateRandomRealmPath();
    ConfigurationInternal.defaultPath = path;

    addTearDown(() async {
      final paths = HashSet<String>();
      paths.add(path);

      realmCore.clearCachedApps();

      while (_openRealms.isNotEmpty) {
        final realm = _openRealms.removeFirst();
        paths.add(realm.config.path);
        realm.close();
      }

      for (final path in paths) {
        await tryDeleteRealm(path);
      }
    });
  });
}

Matcher throws<T>([String? message]) => throwsA(isA<T>().having((dynamic exception) => exception.message, 'message', contains(message ?? '')));

String generateRandomRealmPath() {
  var path = "${generateRandomString(10)}.realm";
  if (Platform.isAndroid || Platform.isIOS) {
    path = _path.join(ConfigurationInternal.defaultStorageFolder, path);
  } else {
    path = _path.join(Directory.systemTemp.createTempSync("realm_test_").path, path);
  }

  return path;
}

final random = Random();
String generateRandomString(int len) {
  const _chars = 'abcdefghjklmnopqrstuvwxuz';
  return List.generate(len, (index) => _chars[random.nextInt(_chars.length)]).join();
}

Realm getRealm(Configuration config) {
  if (config is FlexibleSyncConfiguration) {
    config.sessionStopPolicy = SessionStopPolicy.immediately;
  }

  final realm = Realm(config);
  _openRealms.add(realm);
  return realm;
}

<<<<<<< HEAD
Future<bool> tryDeleteRealm(String path) async {
=======
Future<void> tryDeleteRealm(String path) async {
>>>>>>> ae76214f
  for (var i = 0; i < 100; i++) {
    try {
      Realm.deleteRealm(path);
      await File('$path.lock').delete();
<<<<<<< HEAD
      return true;
=======
      return;
>>>>>>> ae76214f
    } catch (e) {
      print('Failed to delete realm at path $path. Trying again in 50ms');
      await Future<void>.delayed(const Duration(milliseconds: 50));
    }
  }

<<<<<<< HEAD
  print("Can not delete realm at path: $path. Did you forget to close it?");
  return false;
=======
  throw Exception('Failed to delete realm at path $path. Did you forget to close it?');
>>>>>>> ae76214f
}

Map<String, String?> parseTestArguments(List<String>? arguments) {
  Map<String, String?> testArgs = {};
  final parser = ArgParser()
    ..addOption("name")
    ..addOption(argBaasUrl)
    ..addOption(argBaasCluster)
    ..addOption(argBaasApiKey)
    ..addOption(argBaasPrivateApiKey)
    ..addOption(argBaasProjectId);

  final result = parser.parse(arguments ?? []);
  testArgs
    ..addArgument(result, "name")
    ..addArgument(result, argBaasUrl)
    ..addArgument(result, argBaasCluster)
    ..addArgument(result, argBaasApiKey)
    ..addArgument(result, argBaasPrivateApiKey)
    ..addArgument(result, argBaasProjectId);
  return testArgs;
}

extension on Map<String, String?> {
  void addArgument(ArgResults parsedResult, String argName) {
    this[argName] = parsedResult.wasParsed(argName) ? parsedResult[argName]?.toString() : Platform.environment[argName];
  }
}

Future<void> setupBaas() async {
  final baasUrl = arguments[argBaasUrl];
  if (baasUrl == null) {
    return;
  }

  final cluster = arguments[argBaasCluster];
  final apiKey = arguments[argBaasApiKey];
  final privateApiKey = arguments[argBaasPrivateApiKey];
  final projectId = arguments[argBaasProjectId];

  final client = await (cluster == null ? BaasClient.docker(baasUrl) : BaasClient.atlas(baasUrl, cluster, apiKey!, privateApiKey!, projectId!));
  var apps = await client.getOrCreateApps();
  baasApps.addAll(apps);
}

@isTest
void baasTest(
  String name,
  FutureOr<void> Function(AppConfiguration appConfig) testFunction, {
  AppNames appName = AppNames.flexible,
  dynamic skip,
}) {
  final uriVariable = arguments[argBaasUrl];
  final url = uriVariable != null ? Uri.tryParse(uriVariable) : null;

  if (skip == null) {
    skip = url == null ? "BAAS URL not present" : false;
  } else if (skip is bool) {
    skip = skip || url == null ? "BAAS URL not present" : false;
  }

  test(name, () async {
    final config = await getAppConfig(appName: appName);
    return await testFunction(config);
  }, skip: skip);
}

Future<AppConfiguration> getAppConfig({AppNames appName = AppNames.flexible}) async {
  final baasUrl = arguments[argBaasUrl];

  final app = baasApps[appName.name] ??
      baasApps.values.firstWhere((element) => element.name == BaasClient.defaultAppName, orElse: () => throw RealmError("No BAAS apps"));

  final temporaryDir = await Directory.systemTemp.createTemp('realm_test_');
  return AppConfiguration(
    app.clientAppId,
    baseUrl: Uri.parse(baasUrl!),
    baseFilePath: temporaryDir,
  );
}

Future<User> getIntegrationUser(App app) async {
  final sw = Stopwatch()..start();
  final email = 'realm_tests_do_autoverify_${generateRandomString(10)}@realm.io';
  final password = 'password';

  print('getIntegrationUser.1: ${sw.elapsedMilliseconds} ms');
  await app.emailPasswordAuthProvider.registerUser(email, password);
  print('getIntegrationUser.2: ${sw.elapsedMilliseconds} ms');

  final result = await loginWithRetry(app, Credentials.emailPassword(email, password));
  print('getIntegrationUser.3: ${sw.elapsedMilliseconds} ms');
  return result;
}

Future<Realm> getIntegrationRealm({App? app, ObjectId? differentiator}) async {
  app ??= App(await getAppConfig());
  final user = await getIntegrationUser(app);

  final config = Configuration.flexibleSync(user, [Task.schema, Schedule.schema, NullableTypes.schema])..sessionStopPolicy = SessionStopPolicy.immediately;
  final realm = getRealm(config);
  if (differentiator != null) {
    realm.subscriptions.update((mutableSubscriptions) {
      mutableSubscriptions.add(realm.query<NullableTypes>('differentiator = \$0', [differentiator]));
      mutableSubscriptions.add(realm.query<Task>('differentiator = \$0', [differentiator]));
    });

    await realm.subscriptions.waitForSynchronization();
  }

  return realm;
}

Future<User> loginWithRetry(App app, Credentials credentials, {int retryCount = 3}) async {
  try {
    return await app.logIn(credentials);
  } catch (e) {
    if (retryCount > 1) {
      await Future<void>.delayed(const Duration(milliseconds: 150));
      return await loginWithRetry(app, credentials, retryCount: retryCount - 1);
    }
    rethrow;
  }
}

Future<void> waitForCondition(bool Function() condition,
    {Duration timeout = const Duration(seconds: 1), Duration retryDelay = const Duration(milliseconds: 100), String? message}) async {
  final start = DateTime.now();
  while (!condition()) {
    if (DateTime.now().difference(start) > timeout) {
      throw TimeoutException('Condition not met within $timeout${message != null ? ': $message' : ''}');
    }

    await Future<void>.delayed(retryDelay);
  }
}

extension RealmObjectTest on RealmObject {
  String toJson() => realmCore.objectToString(this);
}

void clearCachedApps() => realmCore.clearCachedApps();<|MERGE_RESOLUTION|>--- conflicted
+++ resolved
@@ -94,8 +94,6 @@
   @PrimaryKey()
   @MapTo('_id')
   late ObjectId id;
-
-  late ObjectId differentiator;
 }
 
 @RealmModel()
@@ -190,9 +188,7 @@
 Future<void> setupTests(List<String>? args) async {
   arguments = parseTestArguments(args);
   testName = arguments["name"];
-  setUpAll(() async {
-    await setupBaas();
-  });
+  setUpAll(() async => await setupBaas());
 
   setUp(() {
     final path = generateRandomRealmPath();
@@ -246,32 +242,19 @@
   return realm;
 }
 
-<<<<<<< HEAD
-Future<bool> tryDeleteRealm(String path) async {
-=======
 Future<void> tryDeleteRealm(String path) async {
->>>>>>> ae76214f
   for (var i = 0; i < 100; i++) {
     try {
       Realm.deleteRealm(path);
       await File('$path.lock').delete();
-<<<<<<< HEAD
-      return true;
-=======
       return;
->>>>>>> ae76214f
     } catch (e) {
       print('Failed to delete realm at path $path. Trying again in 50ms');
       await Future<void>.delayed(const Duration(milliseconds: 50));
     }
   }
 
-<<<<<<< HEAD
-  print("Can not delete realm at path: $path. Did you forget to close it?");
-  return false;
-=======
   throw Exception('Failed to delete realm at path $path. Did you forget to close it?');
->>>>>>> ae76214f
 }
 
 Map<String, String?> parseTestArguments(List<String>? arguments) {
@@ -318,12 +301,12 @@
 }
 
 @isTest
-void baasTest(
+Future<void> baasTest(
   String name,
   FutureOr<void> Function(AppConfiguration appConfig) testFunction, {
   AppNames appName = AppNames.flexible,
   dynamic skip,
-}) {
+}) async {
   final uriVariable = arguments[argBaasUrl];
   final url = uriVariable != null ? Uri.tryParse(uriVariable) : null;
 
@@ -354,29 +337,23 @@
 }
 
 Future<User> getIntegrationUser(App app) async {
-  final sw = Stopwatch()..start();
   final email = 'realm_tests_do_autoverify_${generateRandomString(10)}@realm.io';
   final password = 'password';
-
-  print('getIntegrationUser.1: ${sw.elapsedMilliseconds} ms');
   await app.emailPasswordAuthProvider.registerUser(email, password);
-  print('getIntegrationUser.2: ${sw.elapsedMilliseconds} ms');
-
-  final result = await loginWithRetry(app, Credentials.emailPassword(email, password));
-  print('getIntegrationUser.3: ${sw.elapsedMilliseconds} ms');
-  return result;
-}
-
-Future<Realm> getIntegrationRealm({App? app, ObjectId? differentiator}) async {
+
+  return await loginWithRetry(app, Credentials.emailPassword(email, password));
+}
+
+Future<Realm> getIntegrationRealm({App? app, ObjectId? differentiator, String? path}) async {
   app ??= App(await getAppConfig());
   final user = await getIntegrationUser(app);
 
-  final config = Configuration.flexibleSync(user, [Task.schema, Schedule.schema, NullableTypes.schema])..sessionStopPolicy = SessionStopPolicy.immediately;
+  // TODO: path will not be needed after https://github.com/realm/realm-dart/pull/574
+  final config = Configuration.flexibleSync(user, [Task.schema, Schedule.schema, NullableTypes.schema], path: path);
   final realm = getRealm(config);
   if (differentiator != null) {
     realm.subscriptions.update((mutableSubscriptions) {
       mutableSubscriptions.add(realm.query<NullableTypes>('differentiator = \$0', [differentiator]));
-      mutableSubscriptions.add(realm.query<Task>('differentiator = \$0', [differentiator]));
     });
 
     await realm.subscriptions.waitForSynchronization();
