////////////////////////////////////////////////////////////////////////////////
//
// Copyright 2021 Realm Inc.
//
// Licensed under the Apache License, Version 2.0 (the "License");
// you may not use this file except in compliance with the License.
// You may obtain a copy of the License at
//
// http://www.apache.org/licenses/LICENSE-2.0
//
// Unless required by applicable law or agreed to in writing, software
// distributed under the License is distributed on an "AS IS" BASIS,
// WITHOUT WARRANTIES OR CONDITIONS OF ANY KIND, either express or implied.
// See the License for the specific language governing permissions and
// limitations under the License.
//
////////////////////////////////////////////////////////////////////////////////

import 'dart:async';
import 'dart:collection';
import 'dart:ffi';
import 'dart:io';
import 'dart:math';
import 'package:meta/meta.dart';
import 'package:path/path.dart' as _path;
import 'package:test/test.dart' hide test;
import 'package:test/test.dart' as testing;
import 'package:args/args.dart';
import '../lib/realm.dart';
import '../lib/src/cli/atlas_apps/baas_client.dart';
import '../lib/src/native/realm_core.dart';
import '../lib/src/configuration.dart';

part 'test.g.dart';

@RealmModel()
class _Car {
  @PrimaryKey()
  late String make;
}

@RealmModel()
class _Person {
  late String name;
}

@RealmModel()
class _Dog {
  @PrimaryKey()
  late String name;

  late int? age;

  _Person? owner;
}

@RealmModel()
class _Team {
  late String name;
  late List<_Person> players;
  late List<int> scores;
}

@RealmModel()
class _Student {
  @PrimaryKey()
  late int number;
  late String? name;
  late int? yearOfBirth;
  late _School? school;
}

@RealmModel()
class _School {
  @PrimaryKey()
  late String name;
  late String? city;
  List<_Student> students = [];
  late _School? branchOfSchool;
  late List<_School> branches;
}

@RealmModel()
@MapTo("myRemappedClass")
class $RemappedClass {
  @MapTo("primitive_property")
  late String remappedProperty;

  @MapTo("list-with-dashes")
  late List<$RemappedClass> listProperty;
}

@RealmModel()
class _Task {
  @PrimaryKey()
  @MapTo('_id')
  late ObjectId id;
}

@RealmModel()
class _Product {
  @PrimaryKey()
  @MapTo('_id')
  late ObjectId id;
  @MapTo('stringQueryField')
  late String name;
}

@RealmModel()
class _Schedule {
  @PrimaryKey()
  @MapTo('_id')
  late ObjectId id;
  final tasks = <_Task>[];
}

@RealmModel()
class _AllTypes {
  late String stringProp;
  late bool boolProp;
  late DateTime dateProp;
  late double doubleProp;
  late ObjectId objectIdProp;
  late Uuid uuidProp;
  late int intProp;

  late String? nullableStringProp;
  late bool? nullableBoolProp;
  late DateTime? nullableDateProp;
  late double? nullableDoubleProp;
  late ObjectId? nullableObjectIdProp;
  late Uuid? nullableUuidProp;
  late int? nullableIntProp;
}

@RealmModel()
class _LinksClass {
  @PrimaryKey()
  late Uuid id;

  late _LinksClass? link;
  late List<_LinksClass> list;
}

@RealmModel()
class _AllCollections {
  late List<String> strings;
  late List<bool> bools;
  late List<DateTime> dates;
  late List<double> doubles;
  late List<ObjectId> objectIds;
  late List<Uuid> uuids;
  late List<int> ints;

  late List<String?> nullableStrings;
  late List<bool?> nullableBools;
  late List<DateTime?> nullableDates;
  late List<double?> nullableDoubles;
  late List<ObjectId?> nullableObjectIds;
  late List<Uuid?> nullableUuids;
  late List<int?> nullableInts;
}

@RealmModel()
class _NullableTypes {
  @PrimaryKey()
  @MapTo('_id')
  late ObjectId id;

  late ObjectId differentiator;

  late String? stringProp;
  late bool? boolProp;
  late DateTime? dateProp;
  late double? doubleProp;
  late ObjectId? objectIdProp;
  late Uuid? uuidProp;
  late int? intProp;
}

@RealmModel()
class _Event {
  @PrimaryKey()
  @MapTo('_id')
  late ObjectId id;
  @MapTo('stringQueryField')
  late String? name;
  @MapTo('boolQueryField')
  late bool? isCompleted;
  @MapTo('intQueryField')
  late int? durationInMinutes;
  late String? assignedTo;
}

@RealmModel()
class _Party {
  // no primary key!
  _Friend? host;
  late int year;
  final guests = <_Friend>[];
  _Party? previous;
}

@RealmModel()
class _Friend {
  @PrimaryKey()
  late String name;
  var age = 42;
  _Friend? bestFriend;
  final friends = <_Friend>[];
}

@RealmModel()
class _When {
  late DateTime dateTimeUtc;
  late String locationName; // tz database/Olson name
}

@RealmModel()
class _Player {
  @PrimaryKey()
  late String name;
  _Game? game;
  final scoresByRound = <int?>[]; // null means player didn't finish
}

@RealmModel()
class _Game {
  final winnerByRound = <_Player>[]; // null means no winner yet
  int get rounds => winnerByRound.length;
}

@RealmModel(ObjectType.embeddedObject)
class _AllTypesEmbedded {
  late String stringProp;
  late bool boolProp;
  late DateTime dateProp;
  late double doubleProp;
  late ObjectId objectIdProp;
  late Uuid uuidProp;
  late int intProp;

  late String? nullableStringProp;
  late bool? nullableBoolProp;
  late DateTime? nullableDateProp;
  late double? nullableDoubleProp;
  late ObjectId? nullableObjectIdProp;
  late Uuid? nullableUuidProp;
  late int? nullableIntProp;

  late List<String> strings;
  late List<bool> bools;
  late List<DateTime> dates;
  late List<double> doubles;
  late List<ObjectId> objectIds;
  late List<Uuid> uuids;
  late List<int> ints;
}

@RealmModel()
class _ObjectWithEmbedded {
  @PrimaryKey()
  @MapTo('_id')
  late String id;

  late Uuid? differentiator;

  late _AllTypesEmbedded? singleObject;

  late List<_AllTypesEmbedded> list;

  late _RecursiveEmbedded1? recursiveObject;

  late List<_RecursiveEmbedded1> recursiveList;
}

@RealmModel(ObjectType.embeddedObject)
class _RecursiveEmbedded1 {
  late String value;

  late _RecursiveEmbedded2? child;
  late List<_RecursiveEmbedded2> children;

  late _ObjectWithEmbedded? realmObject;
}

@RealmModel(ObjectType.embeddedObject)
class _RecursiveEmbedded2 {
  late String value;

  late _RecursiveEmbedded3? child;
  late List<_RecursiveEmbedded3> children;

  late _ObjectWithEmbedded? realmObject;
}

@RealmModel(ObjectType.embeddedObject)
class _RecursiveEmbedded3 {
  late String value;
}

String? testName;
Map<String, String?> arguments = {};
final baasApps = <String, BaasApp>{};
final _openRealms = Queue<Realm>();
const String argBaasUrl = "BAAS_URL";
const String argBaasCluster = "BAAS_CLUSTER";
const String argBaasApiKey = "BAAS_API_KEY";
const String argBaasPrivateApiKey = "BAAS_PRIVATE_API_KEY";
const String argBaasProjectId = "BAAS_PROJECT_ID";
const String argDifferentiator = "BAAS_DIFFERENTIATOR";

String testUsername = "realm-test@realm.io";
String testPassword = "123456";
const String publicRSAKeyForJWTValidation = '''-----BEGIN PUBLIC KEY-----
MIIBIjANBgkqhkiG9w0BAQEFAAOCAQ8AMIIBCgKCAQEAvNHHs8T0AHD7SJ+CKvVR
leeJa4wqYTnaVYV+5bX9FmFXVoN+vHbMLEteMvSw4L3kSRZdcqxY7cTuhlpAvkXP
Yq6qSI+bW8T4jGW963uCc83UhVMx4MH/PzipAlfcPjVO2u4c+dmpgZQpgEmA467u
tauXUhmTsGpgNg2Gvc61B7Ny4LphshsyrfaJ9WjA/NM6LOmEBW3JPNcVG2qyU+gt
O8BM8KOSx9wGyoGs4+OusvRkJizhPaIwa3FInLs4r+xZW9Bp6RndsmVECtvXRv5d
87ztpg6o3DZJRmTp2lAnkNLmxXlFkOSNIwiT3qqyRZOh4DuxPOpfg9K+vtFmRdEJ
RwIDAQAB
-----END PUBLIC KEY-----''';
final int encryptionKeySize = 64;
final _appsToRestoreRecovery = Queue<String>();

enum AppNames {
  flexible,

  // For application with name 'autoConfirm' and with confirmationType = 'auto'
  // all the usernames are automatically confirmed.
  autoConfirm,

  emailConfirm,
}

const int maxInt = 9223372036854775807;
const int minInt = -9223372036854775808;
const int jsMaxInt = 9007199254740991;
const int jsMinInt = -9007199254740991;

//Overrides test method so we can filter tests
void test(String name, dynamic Function() testFunction, {dynamic skip, Map<String, dynamic>? onPlatform}) {
  if (testName != null && !name.contains(testName!)) {
    return;
  }

  var timeout = 30;
  assert(() {
    timeout = Duration.secondsPerDay;
    return true;
  }());

  testing.test(name, testFunction, skip: skip, onPlatform: onPlatform, timeout: Timeout(Duration(seconds: timeout)));
}

void xtest(String? name, dynamic Function() testFunction, {dynamic skip, Map<String, dynamic>? onPlatform}) {
  testing.test(name, testFunction, skip: "Test is disabled");
}

Future<void>? baasSetup;

Future<void> setupTests(List<String>? args) async {
  arguments = parseTestArguments(args);
  testName = arguments["name"];
  setUpAll(() async => await (baasSetup ??= setupBaas()));

  setUp(() {
    final path = generateRandomRealmPath();
    Configuration.defaultRealmPath = path;

    addTearDown(() async {
      final paths = HashSet<String>();
      paths.add(path);
      await enableAllAutomaticRecovery();

      realmCore.clearCachedApps();

      while (_openRealms.isNotEmpty) {
        final realm = _openRealms.removeFirst();
        paths.add(realm.config.path);
        realm.close();
      }

      for (final path in paths) {
        await tryDeleteRealm(path);
      }
    });
  });

  await _printPlatformInfo();
}

Matcher throws<T>([String? message]) => throwsA(isA<T>().having((dynamic exception) => exception.message, 'message', contains(message ?? '')));

String generateRandomRealmPath() {
  final path = _path.join(Directory.systemTemp.createTempSync("realm_test_").path, "${generateRandomString(10)}.realm");
  return path;
}

final random = Random();
String generateRandomString(int length, {String characterSet = 'abcdefghjklmnopqrstuvwxuz'}) {
  return List.generate(length, (index) => characterSet[random.nextInt(characterSet.length)]).join();
}

String generateRandomUnicodeString({int length = 10}) {
  return generateRandomString(length, characterSet: r"uvwxuzфоо-барΛορεμლორემ植物החללجمعتsøren");
}

String generateRandomEmail({int length = 5}) {
  String randomString = generateRandomString(length, characterSet: r"abcdefghjklmnopqrstuvwxuz!#$%&*+-'/=?^_`{|}~0123456789");
  return "$randomString@realm.io";
}

Realm getRealm(Configuration config) {
  if (config is FlexibleSyncConfiguration) {
    config.sessionStopPolicy = SessionStopPolicy.immediately;
  }

  final realm = Realm(config);
  _openRealms.add(realm);
  return realm;
}

Future<Realm> getRealmAsync(Configuration config, {CancellationToken? cancellationToken, ProgressCallback? onProgressCallback}) async {
  if (config is FlexibleSyncConfiguration) {
    config.sessionStopPolicy = SessionStopPolicy.immediately;
  }
  final realm = await Realm.open(config, cancellationToken: cancellationToken, onProgressCallback: onProgressCallback);
  _openRealms.add(realm);
  return realm;
}

/// This is needed to make sure the frozen Realm gets forcefully closed by the
/// time the test ends.
Realm freezeRealm(Realm realm) {
  final frozen = realm.freeze();
  _openRealms.add(frozen);
  return frozen;
}

/// This is needed to make sure the frozen Realm gets forcefully closed by the
/// time the test ends.
RealmResults<T> freezeResults<T extends RealmObjectBase>(RealmResults<T> results) {
  final frozen = results.freeze();
  _openRealms.add(frozen.realm);
  return frozen;
}

/// This is needed to make sure the frozen Realm gets forcefully closed by the
/// time the test ends.
RealmList<T> freezeList<T>(RealmList<T> list) {
  final frozen = list.freeze();
  _openRealms.add(frozen.realm);
  return frozen;
}

/// This is needed to make sure the frozen Realm gets forcefully closed by the
/// time the test ends.
T freezeObject<T extends RealmObjectBase>(T object) {
  final frozen = object.freeze();
  _openRealms.add(frozen.realm);
  return frozen as T;
}

/// This is needed to make sure the frozen Realm gets forcefully closed by the
/// time the test ends.
dynamic freezeDynamic(dynamic object) {
  dynamic frozen = object.freeze();
  _openRealms.add(frozen.realm as Realm);
  return frozen;
}

Future<void> tryDeleteRealm(String path) async {
  //Skip on CI to speed it up. We are creating the realms in $TEMP anyways.
  if (Platform.environment.containsKey("REALM_CI")) {
    return;
  }

  final dummy = File("");
  const duration = Duration(milliseconds: 100);
  for (var i = 0; i < 5; i++) {
    try {
      Realm.deleteRealm(path);

      //delete lock file
      await File('$path.lock').delete().onError((error, stackTrace) => dummy);

      return;
    } catch (e) {
      print('Failed to delete realm at path $path. Trying again in ${duration.inMilliseconds}ms');
      await Future<void>.delayed(duration);
    }
  }

  // TODO: File deletions does not work after tests so don't fail for now https://github.com/realm/realm-dart/issues/751
  // throw Exception('Failed to delete realm at path $path. Did you forget to close it?');
}

Map<String, String?> parseTestArguments(List<String>? arguments) {
  Map<String, String?> testArgs = {};
  final parser = ArgParser()
    ..addOption("name")
    ..addOption(argBaasUrl)
    ..addOption(argBaasCluster)
    ..addOption(argBaasApiKey)
    ..addOption(argBaasPrivateApiKey)
    ..addOption(argBaasProjectId)
    ..addOption(argDifferentiator);

  final result = parser.parse(arguments ?? []);
  testArgs
    ..addArgument(result, "name")
    ..addArgument(result, argBaasUrl)
    ..addArgument(result, argBaasCluster)
    ..addArgument(result, argBaasApiKey)
    ..addArgument(result, argBaasPrivateApiKey)
    ..addArgument(result, argBaasProjectId)
    ..addArgument(result, argDifferentiator);

  return testArgs;
}

extension on Map<String, String?> {
  void addArgument(ArgResults parsedResult, String argName) {
    final value = parsedResult.wasParsed(argName) ? parsedResult[argName]?.toString() : Platform.environment[argName];
    if (value != null && value.isNotEmpty) {
      this[argName] = value;
    }
  }
}

BaasClient? _baasClient;
Object? _initializationError;

Future<void> setupBaas() async {
  if (_initializationError != null) return;
  try {
    final baasUrl = arguments[argBaasUrl];
    if (baasUrl == null) {
      return;
    }
    final cluster = arguments[argBaasCluster];
    final apiKey = arguments[argBaasApiKey];
    final privateApiKey = arguments[argBaasPrivateApiKey];
    final projectId = arguments[argBaasProjectId];
    final differentiator = arguments[argDifferentiator];

    final client = await (cluster == null
        ? BaasClient.docker(baasUrl, differentiator)
        : BaasClient.atlas(baasUrl, cluster, apiKey!, privateApiKey!, projectId!, differentiator));

    client.publicRSAKey = publicRSAKeyForJWTValidation;
    final apps = await client.getOrCreateApps();
    baasApps.addAll(apps);
    _baasClient = client;
  } catch (error) {
    print(error);
    _initializationError = error;
  }
}

@isTest
Future<void> baasTest(
  String name,
  FutureOr<void> Function(AppConfiguration appConfig) testFunction, {
  AppNames appName = AppNames.flexible,
  dynamic skip,
}) async {
  if (_initializationError != null) {
    throw _initializationError!;
  }
  final uriVariable = arguments[argBaasUrl];
  final url = uriVariable != null ? Uri.tryParse(uriVariable) : null;

  if (skip == null) {
    skip = url == null ? "BAAS URL not present" : false;
  } else if (skip is bool) {
    if (url == null) skip = "BAAS URL not present";
  }

  test(name, () async {
    try {
      final config = await getAppConfig(appName: appName);
      await testFunction(config);
    } catch (error) {
      printSplunkLogLink(appName, uriVariable);
      rethrow;
    }
  }, skip: skip);
}

Future<AppConfiguration> getAppConfig({AppNames appName = AppNames.flexible}) async {
  final baasUrl = arguments[argBaasUrl];

  final app = baasApps[appName.name] ??
      baasApps.values.firstWhere((element) => element.name == BaasClient.defaultAppName, orElse: () => throw RealmError("No BAAS apps"));
  if (app.error != null) {
    throw app.error!;
  }

  final temporaryDir = await Directory.systemTemp.createTemp('realm_test_');
  return AppConfiguration(
    app.clientAppId,
    baseUrl: Uri.parse(baasUrl!),
    baseFilePath: temporaryDir,
    maxConnectionTimeout: Duration(minutes: 10),
    defaultRequestTimeout: Duration(minutes: 7),
  );
}

Future<User> getIntegrationUser(App app) async {
  final email = 'realm_tests_do_autoverify_${generateRandomEmail()}';
  final password = 'password';
  await app.emailPasswordAuthProvider.registerUser(email, password);

  return await loginWithRetry(app, Credentials.emailPassword(email, password));
}

Future<User> getAnonymousUser(App app) {
  return app.logIn(Credentials.anonymous(reuseCredentials: false));
}

Future<String> createServerApiKey(App app, String name, {bool enabled = true}) async {
  final baasApp = baasApps.values.firstWhere((ba) => ba.clientAppId == app.id);
  final client = _baasClient ?? (throw StateError("No BAAS client"));
  return await client.createApiKey(baasApp, name, enabled);
}

Future<Realm> getIntegrationRealm({App? app, ObjectId? differentiator}) async {
  app ??= App(await getAppConfig());
  final user = await getIntegrationUser(app);

  final config = Configuration.flexibleSync(user, [Task.schema, Schedule.schema, NullableTypes.schema]);
  final realm = getRealm(config);
  if (differentiator != null) {
    realm.subscriptions.update((mutableSubscriptions) {
      mutableSubscriptions.add(realm.query<NullableTypes>(r'differentiator = $0', [differentiator]));
    });

    await realm.subscriptions.waitForSynchronization();
  }

  return realm;
}

Future<User> loginWithRetry(App app, Credentials credentials, {int retryCount = 3}) async {
  try {
    return await app.logIn(credentials);
  } catch (e) {
    if (retryCount > 1) {
      await Future<void>.delayed(const Duration(milliseconds: 150));
      return await loginWithRetry(app, credentials, retryCount: retryCount - 1);
    }
    rethrow;
  }
}

Future<void> waitForCondition(
  FutureOr<bool> Function() condition, {
  Duration timeout = const Duration(seconds: 1),
  Duration retryDelay = const Duration(milliseconds: 100),
  String? message,
}) {
  return waitForConditionWithResult<bool>(() => condition(), (value) => value == true, timeout: timeout, retryDelay: retryDelay, message: message);
}

Future<T> waitForConditionWithResult<T>(FutureOr<T> Function() getter, FutureOr<bool> Function(T value) condition,
    {Duration timeout = const Duration(seconds: 1), Duration retryDelay = const Duration(milliseconds: 100), String? message}) async {
  final start = DateTime.now();
  while (true) {
    final value = await getter();
    if (await condition(value)) {
      return value;
    }

    if (DateTime.now().difference(start) > timeout) {
      throw TimeoutException('Condition not met within $timeout. Message: ${message != null ? ': $message' : ''}');
    }

    await Future<void>.delayed(retryDelay);
  }
}

extension RealmObjectTest on RealmObjectBase {
  String toJson() => realmCore.objectToString(this);
}

extension DateTimeTest on DateTime {
  String toNormalizedDateString() {
    final utc = toUtc();
    // This is kind of silly, but Core serializes negative dates as -003-01-01 12:34:56
    final utcYear = utc.year < 0 ? '-${utc.year.abs().toString().padLeft(3, '0')}' : utc.year.toString().padLeft(4, '0');

    // For some reason Core always rounds up to the next second for negative dates, so we need to do the same
    final seconds = utc.microsecondsSinceEpoch < 0 && utc.microsecondsSinceEpoch % 1000000 != 0 ? utc.second + 1 : utc.second;
    return '$utcYear-${_format(utc.month)}-${_format(utc.day)} ${_format(utc.hour)}:${_format(utc.minute)}:${_format(seconds)}';
  }

  static String _format(int value) => value.toString().padLeft(2, '0');
}

void clearCachedApps() => realmCore.clearCachedApps();

Future<void> _printPlatformInfo() async {
  final pointerSize = sizeOf<IntPtr>() * 8;
  final os = Platform.operatingSystem;
  String? cpu;

  if (!isFlutterPlatform) {
    if (Platform.isWindows) {
      cpu = Platform.environment['PROCESSOR_ARCHITECTURE'];
    } else {
      final info = await Process.run('uname', ['-m']);
      cpu = info.stdout.toString().replaceAll('\n', '');
    }
  }

  print('Current PID $pid; OS $os, $pointerSize bit, CPU ${cpu ?? 'unknown'}');
}

Future<void> disableAutomaticRecovery([String? appName]) async {
  final client = _baasClient ?? (throw StateError("No BAAS client"));
  appName ??= BaasClient.defaultAppName;
  await client.setAutomaticRecoveryEnabled(appName, false);
  _appsToRestoreRecovery.add(appName);
}

Future<void> enableAllAutomaticRecovery() async {
  final client = _baasClient ?? (throw StateError("No BAAS client"));
  while (_appsToRestoreRecovery.isNotEmpty) {
    final appName = _appsToRestoreRecovery.removeFirst();
    await client.setAutomaticRecoveryEnabled(appName, true);
  }
}

extension StreamEx<T> on Stream<Stream<T>> {
  Stream<T> switchLatest() async* {
    StreamSubscription<T>? inner;
    final controller = StreamController<T>();
    final outer = listen((stream) {
      inner?.cancel();
      inner = stream.listen(controller.add, onError: controller.addError, onDone: controller.close);
    }, onError: controller.addError, onDone: controller.close);
    yield* controller.stream;
    await outer.cancel();
    await inner?.cancel();
  }
}

<<<<<<< HEAD
Future<void> waitFutureWithTimeout(Future<void> future, {String? timeoutError, int seconds = 300}) async {
  return future.timeout(Duration(seconds: seconds), onTimeout: () => throw Exception(timeoutError ?? "Timeout waiting a future to complete."));
=======
void printSplunkLogLink(AppNames appName, String? uriVariable) {
  if (uriVariable == null) {
    return;
  }
  final app = baasApps[appName.name] ??
      baasApps.values.firstWhere((element) => element.name == BaasClient.defaultAppName, orElse: () => throw RealmError("No BAAS apps"));
  final baasUri = Uri.parse(uriVariable);

  print("App service name: ${app.uniqueName}");
  final host = baasUri.host.endsWith('-qa.mongodb.com') ? "-qa" : "";
  final splunk = Uri.encodeFull(
      "https://splunk.corp.mongodb.com/en-US/app/search/search?q=search index=baas$host \"${app.uniqueName}-*\" | reverse | top error msg&earliest=-7d&latest=now&display.general.type=visualizations");
  print("Splunk logs: $splunk");
>>>>>>> f9b3a710
}<|MERGE_RESOLUTION|>--- conflicted
+++ resolved
@@ -748,10 +748,6 @@
   }
 }
 
-<<<<<<< HEAD
-Future<void> waitFutureWithTimeout(Future<void> future, {String? timeoutError, int seconds = 300}) async {
-  return future.timeout(Duration(seconds: seconds), onTimeout: () => throw Exception(timeoutError ?? "Timeout waiting a future to complete."));
-=======
 void printSplunkLogLink(AppNames appName, String? uriVariable) {
   if (uriVariable == null) {
     return;
@@ -765,5 +761,8 @@
   final splunk = Uri.encodeFull(
       "https://splunk.corp.mongodb.com/en-US/app/search/search?q=search index=baas$host \"${app.uniqueName}-*\" | reverse | top error msg&earliest=-7d&latest=now&display.general.type=visualizations");
   print("Splunk logs: $splunk");
->>>>>>> f9b3a710
+}
+
+Future<void> waitFutureWithTimeout(Future<void> future, {String? timeoutError, int seconds = 300}) async {
+  return future.timeout(Duration(seconds: seconds), onTimeout: () => throw Exception(timeoutError ?? "Timeout waiting a future to complete."));
 }