////////////////////////////////////////////////////////////////////////////////
//
// Copyright 2021 Realm Inc.
//
// Licensed under the Apache License, Version 2.0 (the "License");
// you may not use this file except in compliance with the License.
// You may obtain a copy of the License at
//
// http://www.apache.org/licenses/LICENSE-2.0
//
// Unless required by applicable law or agreed to in writing, software
// distributed under the License is distributed on an "AS IS" BASIS,
// WITHOUT WARRANTIES OR CONDITIONS OF ANY KIND, either express or implied.
// See the License for the specific language governing permissions and
// limitations under the License.
//
////////////////////////////////////////////////////////////////////////////////

import 'dart:async';
import 'dart:collection';
import 'dart:io';
import 'dart:math';
import 'package:meta/meta.dart';
import 'package:path/path.dart' as _path;
import 'package:test/test.dart' hide test;
import 'package:test/test.dart' as testing;
import '../lib/realm.dart';
import '../lib/src/cli/deployapps/baas_client.dart';

part 'test.g.dart';

@RealmModel()
class _Car {
  @PrimaryKey()
  late String make;
}

@RealmModel()
class _Person {
  late String name;
}

@RealmModel()
class _Dog {
  @PrimaryKey()
  late String name;

  late int? age;

  _Person? owner;
}

@RealmModel()
class _Team {
  late String name;
  late List<_Person> players;
  late List<int> scores;
}

@RealmModel()
class _Student {
  @PrimaryKey()
  late int number;
  late String? name;
  late int? yearOfBirth;
  late _School? school;
}

@RealmModel()
class _School {
  @PrimaryKey()
  late String name;
  late String? city;
  List<_Student> students = [];
  late _School? branchOfSchool;
  late List<_School> branches;
}

String? testName;
Map<String, BaasApp> baasApps = <String, BaasApp>{};

final _openRealms = Queue<Realm>();

//Overrides test method so we can filter tests
void test(String name, dynamic Function() testFunction, {dynamic skip}) {
  if (testName != null && !name.contains(testName!)) {
    return;
  }

  var timeout = 30;
  assert(() {
    timeout = Duration.secondsPerDay;
    return true;
  }());
  
  testing.test(name, testFunction, skip: skip, timeout: Timeout(Duration(seconds: timeout)));
}

void xtest(String? name, dynamic Function() testFunction) {
  testing.test(name, testFunction, skip: "Test is disabled");
}

Future<void> setupTests(List<String>? args) async {
  parseTestNameFromArguments(args);

  await setupBaas();

  setUp(() {
    final path = generateRandomRealmPath();
    Configuration.defaultPath = path;

    addTearDown(() async {
      final paths = HashSet<String>();
      paths.add(path);

      while (_openRealms.isNotEmpty) {
        final realm = _openRealms.removeFirst();
        paths.add(realm.config.path);
        realm.close();
      }

      for (final path in paths) {
        try {
          Realm.deleteRealm(path);
        } catch (e) {
          fail("Can not delete realm at path: $path. Did you forget to close it?");
        }
        String pathKey = _path.basenameWithoutExtension(path);
        String realmDir = _path.dirname(path);
        await Directory(realmDir).list().forEach((f) {
          if (f.path.contains(pathKey)) tryDeleteFile(f, recursive: true);
        });
      }
    });
  });
}

Matcher throws<T>([String? message]) => throwsA(isA<T>().having((dynamic exception) => exception.message, 'message', contains(message ?? '')));

String generateRandomRealmPath() {
  var path = "${generateRandomString(10)}.realm";
  if (Platform.isAndroid || Platform.isIOS) {
    path = _path.join(Configuration.filesPath, path);
  } else {
    path = _path.join(Directory.systemTemp.createTempSync("realm_test_").path, path);
  }

  return path;
}

final random = Random();
String generateRandomString(int len) {
  const _chars = 'abcdefghjklmnopqrstuvwxuz';
  return List.generate(len, (index) => _chars[random.nextInt(_chars.length)]).join();
}

Realm getRealm(Configuration config) {
  final realm = Realm(config);
  _openRealms.add(realm);
  return realm;
}

Future<void> tryDeleteFile(FileSystemEntity fileEntity, {bool recursive = false}) async {
  for (var i = 0; i < 20; i++) {
    try {
      await fileEntity.delete(recursive: recursive);
      break;
    } catch (e) {
      await Future<void>.delayed(Duration(milliseconds: 50));
    }
  }
}

void parseTestNameFromArguments(List<String>? arguments) {
  if (testName != null || arguments == null || arguments.isEmpty) {
    return;
  }

  int nameArgIndex = arguments.indexOf("--name");
  if (nameArgIndex >= 0 && arguments.length > nameArgIndex) {
    testName = arguments[nameArgIndex + 1];
  }
}

Future<void> setupBaas() async {
  final baasUrl = Platform.environment['BAAS_URL'];
  if (baasUrl == null) {
    return;
  }

  final cluster = Platform.environment['BAAS_CLUSTER'];
  final apiKey = Platform.environment['BAAS_API_KEY'];
  final privateApiKey = Platform.environment['BAAS_PRIVATE_API_KEY'];
  final projectId = Platform.environment['BAAS_PROJECT_ID'];

  final client = await (cluster == null ? BaasClient.docker(baasUrl) : BaasClient.atlas(baasUrl, cluster, apiKey!, privateApiKey!, projectId!));

  baasApps.addAll(await client.getOrCreateApps());
}

@isTest
<<<<<<< HEAD
Future<void> syncTest(
  String name,
  FutureOr<void> Function(ApplicationConfiguration configuration) testFunction, {
=======
Future<void> baasTest(
  String name,
  FutureOr<void> Function(AppConfiguration configuration) testFunction, {
>>>>>>> 29ec02da
  String appName = 'flexible',
  dynamic skip,
}) async {
  final url = Uri.tryParse(Platform.environment['BAAS_URL'] ?? 'https://realm-dev.mongodb.com');
<<<<<<< HEAD
  final apiKey = Platform.environment['BAAS_API_KEY'];
  final projectId = Platform.environment['BAAS_PROJECT_ID'];

  if (skip == null) {
    skip = url == null || apiKey == null || projectId == null;
  }
  else if (skip is bool) {
    skip = skip || url == null || apiKey == null || projectId == null;
=======

  if (skip == null) {
    skip = url == null ? "BAAS URL not present" : true;
  }
  else if (skip is bool) {
    skip = skip || url == null ? "BAAS URL not present" : true;
>>>>>>> 29ec02da
  }
  
  test(name, () async {
      final app = baasApps[appName] ?? baasApps.values.first;
      final temporary = await Directory.systemTemp.createTemp('realm_test_');
<<<<<<< HEAD
      final configuration = ApplicationConfiguration(
=======
      final configuration = AppConfiguration(
>>>>>>> 29ec02da
        app.clientAppId,
        baseUrl: url,
        baseFilePath: temporary,
      );
      return await testFunction(configuration);
  }, skip: skip);
}<|MERGE_RESOLUTION|>--- conflicted
+++ resolved
@@ -199,46 +199,25 @@
 }
 
 @isTest
-<<<<<<< HEAD
-Future<void> syncTest(
-  String name,
-  FutureOr<void> Function(ApplicationConfiguration configuration) testFunction, {
-=======
 Future<void> baasTest(
   String name,
   FutureOr<void> Function(AppConfiguration configuration) testFunction, {
->>>>>>> 29ec02da
   String appName = 'flexible',
   dynamic skip,
 }) async {
   final url = Uri.tryParse(Platform.environment['BAAS_URL'] ?? 'https://realm-dev.mongodb.com');
-<<<<<<< HEAD
-  final apiKey = Platform.environment['BAAS_API_KEY'];
-  final projectId = Platform.environment['BAAS_PROJECT_ID'];
-
-  if (skip == null) {
-    skip = url == null || apiKey == null || projectId == null;
-  }
-  else if (skip is bool) {
-    skip = skip || url == null || apiKey == null || projectId == null;
-=======
 
   if (skip == null) {
     skip = url == null ? "BAAS URL not present" : true;
   }
   else if (skip is bool) {
     skip = skip || url == null ? "BAAS URL not present" : true;
->>>>>>> 29ec02da
   }
   
   test(name, () async {
       final app = baasApps[appName] ?? baasApps.values.first;
       final temporary = await Directory.systemTemp.createTemp('realm_test_');
-<<<<<<< HEAD
-      final configuration = ApplicationConfiguration(
-=======
       final configuration = AppConfiguration(
->>>>>>> 29ec02da
         app.clientAppId,
         baseUrl: url,
         baseFilePath: temporary,
