--- conflicted
+++ resolved
@@ -302,11 +302,7 @@
   final user = await getIntegrationUser(app);
 
   // TODO: path will not be needed after https://github.com/realm/realm-dart/pull/574
-<<<<<<< HEAD
-  final config = Configuration.sync(user, [Task.schema, Schedule.schema, NullableTypes.schema], path: path);
-=======
   final config = Configuration.flexibleSync(user, [Task.schema, Schedule.schema, NullableTypes.schema], path: path);
->>>>>>> fbc35055
   final realm = getRealm(config);
   if (differentiator != null) {
     realm.subscriptions.update((mutableSubscriptions) {
