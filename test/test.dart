////////////////////////////////////////////////////////////////////////////////
//
// Copyright 2021 Realm Inc.
//
// Licensed under the Apache License, Version 2.0 (the "License");
// you may not use this file except in compliance with the License.
// You may obtain a copy of the License at
//
// http://www.apache.org/licenses/LICENSE-2.0
//
// Unless required by applicable law or agreed to in writing, software
// distributed under the License is distributed on an "AS IS" BASIS,
// WITHOUT WARRANTIES OR CONDITIONS OF ANY KIND, either express or implied.
// See the License for the specific language governing permissions and
// limitations under the License.
//
////////////////////////////////////////////////////////////////////////////////

import 'dart:async';
import 'dart:collection';
import 'dart:ffi';
import 'dart:io';
import 'dart:math';
import 'package:meta/meta.dart';
import 'package:path/path.dart' as _path;
import 'package:test/test.dart' hide test;
import 'package:test/test.dart' as testing;
import 'package:args/args.dart';
import '../lib/realm.dart';
import '../lib/src/cli/atlas_apps/baas_client.dart';
import '../lib/src/native/realm_core.dart';
import '../lib/src/configuration.dart';

part 'test.g.dart';

@RealmModel()
class _Car {
  @PrimaryKey()
  late String make;
}

@RealmModel()
class _Person {
  late String name;
}

@RealmModel()
class _Dog {
  @PrimaryKey()
  late String name;

  late int? age;

  _Person? owner;
}

@RealmModel()
class _Team {
  late String name;
  late List<_Person> players;
  late List<int> scores;
}

@RealmModel()
class _Student {
  @PrimaryKey()
  late int number;
  late String? name;
  late int? yearOfBirth;
  late _School? school;
}

@RealmModel()
class _School {
  @PrimaryKey()
  late String name;
  late String? city;
  List<_Student> students = [];
  late _School? branchOfSchool;
  late List<_School> branches;
}

@RealmModel()
@MapTo("myRemappedClass")
class $RemappedClass {
  @MapTo("primitive_property")
  late String remappedProperty;

  @MapTo("list-with-dashes")
  late List<$RemappedClass> listProperty;
}

@RealmModel()
class _Task {
  @PrimaryKey()
  @MapTo('_id')
  late ObjectId id;
}

@RealmModel()
class _Product {
  @PrimaryKey()
  @MapTo('_id')
  late ObjectId id;
  @MapTo('stringQueryField')
  late String name;
}

@RealmModel()
class _Schedule {
  @PrimaryKey()
  @MapTo('_id')
  late ObjectId id;
  final tasks = <_Task>[];
}

@RealmModel()
class _AllTypes {
  late String stringProp;
  late bool boolProp;
  late DateTime dateProp;
  late double doubleProp;
  late ObjectId objectIdProp;
  late Uuid uuidProp;
  late int intProp;

  late String? nullableStringProp;
  late bool? nullableBoolProp;
  late DateTime? nullableDateProp;
  late double? nullableDoubleProp;
  late ObjectId? nullableObjectIdProp;
  late Uuid? nullableUuidProp;
  late int? nullableIntProp;
}

@RealmModel()
class _LinksClass {
  @PrimaryKey()
  late Uuid id;

  late _LinksClass? link;
  late List<_LinksClass> list;
}

@RealmModel()
class _AllCollections {
  late List<String> strings;
  late List<bool> bools;
  late List<DateTime> dates;
  late List<double> doubles;
  late List<ObjectId> objectIds;
  late List<Uuid> uuids;
  late List<int> ints;

  late List<String?> nullableStrings;
  late List<bool?> nullableBools;
  late List<DateTime?> nullableDates;
  late List<double?> nullableDoubles;
  late List<ObjectId?> nullableObjectIds;
  late List<Uuid?> nullableUuids;
  late List<int?> nullableInts;
}

@RealmModel()
class _NullableTypes {
  @PrimaryKey()
  @MapTo('_id')
  late ObjectId id;

  late ObjectId differentiator;

  late String? stringProp;
  late bool? boolProp;
  late DateTime? dateProp;
  late double? doubleProp;
  late ObjectId? objectIdProp;
  late Uuid? uuidProp;
  late int? intProp;
}

@RealmModel()
class _Event {
  @PrimaryKey()
  @MapTo('_id')
  late ObjectId id;
  @MapTo('stringQueryField')
  late String? name;
  @MapTo('boolQueryField')
  late bool? isCompleted;
  @MapTo('intQueryField')
  late int? durationInMinutes;
  late String? assignedTo;
}

@RealmModel()
class _Party {
  // no primary key!
  _Friend? host;
  late int year;
  final guests = <_Friend>[];
  _Party? previous;
}

@RealmModel()
class _Friend {
  @PrimaryKey()
  late String name;
  var age = 42;
  _Friend? bestFriend;
  final friends = <_Friend>[];
}

@RealmModel()
class _When {
  late DateTime dateTimeUtc;
  late String locationName; // tz database/Olson name
}

@RealmModel()
class _Player {
  @PrimaryKey()
  late String name;
  _Game? game;
  final scoresByRound = <int?>[]; // null means player didn't finish
}

@RealmModel()
class _Game {
  final winnerByRound = <_Player>[]; // null means no winner yet
  int get rounds => winnerByRound.length;
}

@RealmModel(ObjectType.embeddedObject)
class _AllTypesEmbedded {
  late String stringProp;
  late bool boolProp;
  late DateTime dateProp;
  late double doubleProp;
  late ObjectId objectIdProp;
  late Uuid uuidProp;
  late int intProp;

  late String? nullableStringProp;
  late bool? nullableBoolProp;
  late DateTime? nullableDateProp;
  late double? nullableDoubleProp;
  late ObjectId? nullableObjectIdProp;
  late Uuid? nullableUuidProp;
  late int? nullableIntProp;

  late List<String> strings;
  late List<bool> bools;
  late List<DateTime> dates;
  late List<double> doubles;
  late List<ObjectId> objectIds;
  late List<Uuid> uuids;
  late List<int> ints;
}

@RealmModel()
class _ObjectWithEmbedded {
  @PrimaryKey()
  @MapTo('_id')
  late String id;

  late Uuid? differentiator;

  late _AllTypesEmbedded? singleObject;

  late List<_AllTypesEmbedded> list;

  late _RecursiveEmbedded1? recursiveObject;

  late List<_RecursiveEmbedded1> recursiveList;
}

@RealmModel(ObjectType.embeddedObject)
class _RecursiveEmbedded1 {
  late String value;

  late _RecursiveEmbedded2? child;
  late List<_RecursiveEmbedded2> children;

  late _ObjectWithEmbedded? realmObject;
}

@RealmModel(ObjectType.embeddedObject)
class _RecursiveEmbedded2 {
  late String value;

  late _RecursiveEmbedded3? child;
  late List<_RecursiveEmbedded3> children;

  late _ObjectWithEmbedded? realmObject;
}

@RealmModel(ObjectType.embeddedObject)
class _RecursiveEmbedded3 {
  late String value;
}

String? testName;
Map<String, String?> arguments = {};
final baasApps = <String, BaasApp>{};
final _openRealms = Queue<Realm>();
const String argBaasUrl = "BAAS_URL";
const String argBaasCluster = "BAAS_CLUSTER";
const String argBaasApiKey = "BAAS_API_KEY";
const String argBaasPrivateApiKey = "BAAS_PRIVATE_API_KEY";
const String argBaasProjectId = "BAAS_PROJECT_ID";
const String argDifferentiator = "BAAS_DIFFERENTIATOR";

String testUsername = "realm-test@realm.io";
String testPassword = "123456";
const String publicRSAKeyForJWTValidation = '''-----BEGIN PUBLIC KEY-----
MIIBIjANBgkqhkiG9w0BAQEFAAOCAQ8AMIIBCgKCAQEAvNHHs8T0AHD7SJ+CKvVR
leeJa4wqYTnaVYV+5bX9FmFXVoN+vHbMLEteMvSw4L3kSRZdcqxY7cTuhlpAvkXP
Yq6qSI+bW8T4jGW963uCc83UhVMx4MH/PzipAlfcPjVO2u4c+dmpgZQpgEmA467u
tauXUhmTsGpgNg2Gvc61B7Ny4LphshsyrfaJ9WjA/NM6LOmEBW3JPNcVG2qyU+gt
O8BM8KOSx9wGyoGs4+OusvRkJizhPaIwa3FInLs4r+xZW9Bp6RndsmVECtvXRv5d
87ztpg6o3DZJRmTp2lAnkNLmxXlFkOSNIwiT3qqyRZOh4DuxPOpfg9K+vtFmRdEJ
RwIDAQAB
-----END PUBLIC KEY-----''';
final int encryptionKeySize = 64;
final _appsToRestoreRecovery = Queue<String>();

enum AppNames {
  flexible,

  // For application with name 'autoConfirm' and with confirmationType = 'auto'
  // all the usernames are automatically confirmed.
  autoConfirm,

  emailConfirm,
}

const int maxInt = 9223372036854775807;
const int minInt = -9223372036854775808;
const int jsMaxInt = 9007199254740991;
const int jsMinInt = -9007199254740991;

//Overrides test method so we can filter tests
void test(String name, dynamic Function() testFunction, {dynamic skip, Map<String, dynamic>? onPlatform}) {
  if (testName != null && !name.contains(testName!)) {
    return;
  }

  var timeout = 30;
  assert(() {
    timeout = Duration.secondsPerDay;
    return true;
  }());

<<<<<<< HEAD
  testing.test(name, testFunction, skip: skip, onPlatform: onPlatform,  timeout: Timeout(Duration(seconds: timeout)));
=======
  testing.test(name, testFunction, skip: skip, onPlatform: onPlatform, timeout: Timeout(Duration(seconds: timeout)));
>>>>>>> 41c47a96
}

void xtest(String? name, dynamic Function() testFunction, {dynamic skip, Map<String, dynamic>? onPlatform}) {
  testing.test(name, testFunction, skip: "Test is disabled");
}

Future<void> setupTests(List<String>? args) async {
  arguments = parseTestArguments(args);
  testName = arguments["name"];
  setUpAll(() async => await setupBaas());

  setUp(() {
    final path = generateRandomRealmPath();
    Configuration.defaultRealmPath = path;

    addTearDown(() async {
      final paths = HashSet<String>();
      paths.add(path);
      await enableAllAutomaticRecovery();

      realmCore.clearCachedApps();

      while (_openRealms.isNotEmpty) {
        final realm = _openRealms.removeFirst();
        paths.add(realm.config.path);
        realm.close();
      }

      for (final path in paths) {
        await tryDeleteRealm(path);
      }
    });
  });

  await _printPlatformInfo();
}

Matcher throws<T>([String? message]) => throwsA(isA<T>().having((dynamic exception) => exception.message, 'message', contains(message ?? '')));

String generateRandomRealmPath() {
  final path = _path.join(Directory.systemTemp.createTempSync("realm_test_").path, "${generateRandomString(10)}.realm");
  return path;
}

final random = Random();
String generateRandomString(int len) {
  const chars = 'abcdefghjklmnopqrstuvwxuz';
  return List.generate(len, (index) => chars[random.nextInt(chars.length)]).join();
}

Realm getRealm(Configuration config) {
  if (config is FlexibleSyncConfiguration) {
    config.sessionStopPolicy = SessionStopPolicy.immediately;
  }

  final realm = Realm(config);
  _openRealms.add(realm);
  return realm;
}

Future<Realm> getRealmAsync(Configuration config, {CancellationToken? cancellationToken, ProgressCallback? onProgressCallback}) async {
  if (config is FlexibleSyncConfiguration) {
    config.sessionStopPolicy = SessionStopPolicy.immediately;
  }
  final realm = await Realm.open(config, cancellationToken: cancellationToken, onProgressCallback: onProgressCallback);
  _openRealms.add(realm);
  return realm;
}

/// This is needed to make sure the frozen Realm gets forcefully closed by the
/// time the test ends.
Realm freezeRealm(Realm realm) {
  final frozen = realm.freeze();
  _openRealms.add(frozen);
  return frozen;
}

/// This is needed to make sure the frozen Realm gets forcefully closed by the
/// time the test ends.
RealmResults<T> freezeResults<T extends RealmObjectBase>(RealmResults<T> results) {
  final frozen = results.freeze();
  _openRealms.add(frozen.realm);
  return frozen;
}

/// This is needed to make sure the frozen Realm gets forcefully closed by the
/// time the test ends.
RealmList<T> freezeList<T>(RealmList<T> list) {
  final frozen = list.freeze();
  _openRealms.add(frozen.realm);
  return frozen;
}

/// This is needed to make sure the frozen Realm gets forcefully closed by the
/// time the test ends.
T freezeObject<T extends RealmObjectBase>(T object) {
  final frozen = object.freeze();
  _openRealms.add(frozen.realm);
  return frozen as T;
}

/// This is needed to make sure the frozen Realm gets forcefully closed by the
/// time the test ends.
dynamic freezeDynamic(dynamic object) {
  dynamic frozen = object.freeze();
  _openRealms.add(frozen.realm as Realm);
  return frozen;
}

Future<void> tryDeleteRealm(String path) async {
  //Skip on CI to speed it up. We are creating the realms in $TEMP anyways.
  if (Platform.environment.containsKey("REALM_CI")) {
    return;
  }

  final dummy = File("");
  const duration = Duration(milliseconds: 100);
  for (var i = 0; i < 5; i++) {
    try {
      Realm.deleteRealm(path);

      //delete lock file
      await File('$path.lock').delete().onError((error, stackTrace) => dummy);

      //Bug in Core https://github.com/realm/realm-core/issues/5997. Remove when fixed
      //delete compaction space file
      await File('$path.tmp_compaction_space').delete().onError((error, stackTrace) => dummy);

      return;
    } catch (e) {
      print('Failed to delete realm at path $path. Trying again in ${duration.inMilliseconds}ms');
      await Future<void>.delayed(duration);
    }
  }

  // TODO: File deletions does not work after tests so don't fail for now https://github.com/realm/realm-dart/issues/751
  // throw Exception('Failed to delete realm at path $path. Did you forget to close it?');
}

Map<String, String?> parseTestArguments(List<String>? arguments) {
  Map<String, String?> testArgs = {};
  final parser = ArgParser()
    ..addOption("name")
    ..addOption(argBaasUrl)
    ..addOption(argBaasCluster)
    ..addOption(argBaasApiKey)
    ..addOption(argBaasPrivateApiKey)
    ..addOption(argBaasProjectId)
    ..addOption(argDifferentiator);

  final result = parser.parse(arguments ?? []);
  testArgs
    ..addArgument(result, "name")
    ..addArgument(result, argBaasUrl)
    ..addArgument(result, argBaasCluster)
    ..addArgument(result, argBaasApiKey)
    ..addArgument(result, argBaasPrivateApiKey)
    ..addArgument(result, argBaasProjectId)
    ..addArgument(result, argDifferentiator);

  return testArgs;
}

extension on Map<String, String?> {
  void addArgument(ArgResults parsedResult, String argName) {
    final value = parsedResult.wasParsed(argName) ? parsedResult[argName]?.toString() : Platform.environment[argName];
    if (value != null && value.isNotEmpty) {
      this[argName] = value;
    }
  }
}

BaasClient? _baasClient;
Future<void> setupBaas() async {
  final baasUrl = arguments[argBaasUrl];
  if (baasUrl == null) {
    return;
  }

  final cluster = arguments[argBaasCluster];
  final apiKey = arguments[argBaasApiKey];
  final privateApiKey = arguments[argBaasPrivateApiKey];
  final projectId = arguments[argBaasProjectId];
  final differentiator = arguments[argDifferentiator];

  final client = await (cluster == null
      ? BaasClient.docker(baasUrl, differentiator)
      : BaasClient.atlas(baasUrl, cluster, apiKey!, privateApiKey!, projectId!, differentiator));

  client.publicRSAKey = publicRSAKeyForJWTValidation;

  var apps = await client.getOrCreateApps();
  baasApps.addAll(apps);
  _baasClient = client;
}

@isTest
Future<void> baasTest(
  String name,
  FutureOr<void> Function(AppConfiguration appConfig) testFunction, {
  AppNames appName = AppNames.flexible,
  dynamic skip,
}) async {
  final uriVariable = arguments[argBaasUrl];
  final url = uriVariable != null ? Uri.tryParse(uriVariable) : null;

  if (skip == null) {
    skip = url == null ? "BAAS URL not present" : false;
  } else if (skip is bool) {
    if (url == null) skip = "BAAS URL not present";
  }

  test(name, () async {
    final config = await getAppConfig(appName: appName);
    await testFunction(config);
  }, skip: skip);
}

Future<AppConfiguration> getAppConfig({AppNames appName = AppNames.flexible}) async {
  final baasUrl = arguments[argBaasUrl];

  final app = baasApps[appName.name] ??
      baasApps.values.firstWhere((element) => element.name == BaasClient.defaultAppName, orElse: () => throw RealmError("No BAAS apps"));

  final temporaryDir = await Directory.systemTemp.createTemp('realm_test_');
  return AppConfiguration(
    app.clientAppId,
    baseUrl: Uri.parse(baasUrl!),
    baseFilePath: temporaryDir,
    maxConnectionTimeout: Duration(minutes: 10),
    defaultRequestTimeout: Duration(minutes: 7),
  );
}

Future<User> getIntegrationUser(App app) async {
  final email = 'realm_tests_do_autoverify_${generateRandomString(10)}@realm.io';
  final password = 'password';
  await app.emailPasswordAuthProvider.registerUser(email, password);

  return await loginWithRetry(app, Credentials.emailPassword(email, password));
}

Future<User> getAnonymousUser(App app) {
  return app.logIn(Credentials.anonymous(reuseCredentials: false));
}

Future<String> createServerApiKey(App app, String name, {bool enabled = true}) async {
  final baasApp = baasApps.values.firstWhere((ba) => ba.clientAppId == app.id);
  final client = _baasClient ?? (throw StateError("No BAAS client"));
  return await client.createApiKey(baasApp, name, enabled);
}

Future<Realm> getIntegrationRealm({App? app, ObjectId? differentiator}) async {
  app ??= App(await getAppConfig());
  final user = await getIntegrationUser(app);

  final config = Configuration.flexibleSync(user, [Task.schema, Schedule.schema, NullableTypes.schema]);
  final realm = getRealm(config);
  if (differentiator != null) {
    realm.subscriptions.update((mutableSubscriptions) {
      mutableSubscriptions.add(realm.query<NullableTypes>('differentiator = \$0', [differentiator]));
    });

    await realm.subscriptions.waitForSynchronization();
  }

  return realm;
}

Future<User> loginWithRetry(App app, Credentials credentials, {int retryCount = 3}) async {
  try {
    return await app.logIn(credentials);
  } catch (e) {
    if (retryCount > 1) {
      await Future<void>.delayed(const Duration(milliseconds: 150));
      return await loginWithRetry(app, credentials, retryCount: retryCount - 1);
    }
    rethrow;
  }
}

Future<void> waitForCondition(
  FutureOr<bool> Function() condition, {
  Duration timeout = const Duration(seconds: 1),
  Duration retryDelay = const Duration(milliseconds: 100),
  String? message,
}) {
  return waitForConditionWithResult<bool>(() => condition(), (value) => value == true, timeout: timeout, retryDelay: retryDelay, message: message);
}

Future<T> waitForConditionWithResult<T>(FutureOr<T> Function() getter, FutureOr<bool> Function(T value) condition,
    {Duration timeout = const Duration(seconds: 1), Duration retryDelay = const Duration(milliseconds: 100), String? message}) async {
  final start = DateTime.now();
  while (true) {
    final value = await getter();
    if (await condition(value)) {
      return value;
    }

    if (DateTime.now().difference(start) > timeout) {
      throw TimeoutException('Condition not met within $timeout. Message: ${message != null ? ': $message' : ''}');
    }

    await Future<void>.delayed(retryDelay);
  }
}

extension RealmObjectTest on RealmObjectBase {
  String toJson() => realmCore.objectToString(this);
}

extension DateTimeTest on DateTime {
  String toNormalizedDateString() {
    final utc = toUtc();
    // This is kind of silly, but Core serializes negative dates as -003-01-01 12:34:56
    final utcYear = utc.year < 0 ? '-${utc.year.abs().toString().padLeft(3, '0')}' : utc.year.toString().padLeft(4, '0');

    // For some reason Core always rounds up to the next second for negative dates, so we need to do the same
    final seconds = utc.microsecondsSinceEpoch < 0 && utc.microsecondsSinceEpoch % 1000000 != 0 ? utc.second + 1 : utc.second;
    return '$utcYear-${_format(utc.month)}-${_format(utc.day)} ${_format(utc.hour)}:${_format(utc.minute)}:${_format(seconds)}';
  }

  static String _format(int value) => value.toString().padLeft(2, '0');
}

void clearCachedApps() => realmCore.clearCachedApps();

Future<void> _printPlatformInfo() async {
  final pointerSize = sizeOf<IntPtr>() * 8;
  final os = Platform.operatingSystem;
  String? cpu;

  if (!isFlutterPlatform) {
    if (Platform.isWindows) {
      cpu = Platform.environment['PROCESSOR_ARCHITECTURE'];
    } else {
      final info = await Process.run('uname', ['-m']);
      cpu = info.stdout.toString().replaceAll('\n', '');
    }
  }

  print('Current PID $pid; OS $os, $pointerSize bit, CPU ${cpu ?? 'unknown'}');
}

Future<void> disableAutomaticRecovery([String? appName]) async {
  final client = _baasClient ?? (throw StateError("No BAAS client"));
  appName ??= BaasClient.defaultAppName;
  await client.setAutomaticRecoveryEnabled(appName, false);
  _appsToRestoreRecovery.add(appName);
}

Future<void> enableAllAutomaticRecovery() async {
  final client = _baasClient ?? (throw StateError("No BAAS client"));
  while (_appsToRestoreRecovery.isNotEmpty) {
    final appName = _appsToRestoreRecovery.removeFirst();
    await client.setAutomaticRecoveryEnabled(appName, true);
  }
}<|MERGE_RESOLUTION|>--- conflicted
+++ resolved
@@ -351,11 +351,7 @@
     return true;
   }());
 
-<<<<<<< HEAD
-  testing.test(name, testFunction, skip: skip, onPlatform: onPlatform,  timeout: Timeout(Duration(seconds: timeout)));
-=======
   testing.test(name, testFunction, skip: skip, onPlatform: onPlatform, timeout: Timeout(Duration(seconds: timeout)));
->>>>>>> 41c47a96
 }
 
 void xtest(String? name, dynamic Function() testFunction, {dynamic skip, Map<String, dynamic>? onPlatform}) {
