////////////////////////////////////////////////////////////////////////////////
//
// Copyright 2021 Realm Inc.
//
// Licensed under the Apache License, Version 2.0 (the "License");
// you may not use this file except in compliance with the License.
// You may obtain a copy of the License at
//
// http://www.apache.org/licenses/LICENSE-2.0
//
// Unless required by applicable law or agreed to in writing, software
// distributed under the License is distributed on an "AS IS" BASIS,
// WITHOUT WARRANTIES OR CONDITIONS OF ANY KIND, either express or implied.
// See the License for the specific language governing permissions and
// limitations under the License.
//
////////////////////////////////////////////////////////////////////////////////

import 'dart:async';
import 'dart:collection';
import 'dart:io';
import 'dart:math';
import 'package:meta/meta.dart';
import 'package:path/path.dart' as _path;
import 'package:test/test.dart' hide test;
import 'package:test/test.dart' as testing;
import '../lib/realm.dart';
import '../lib/src/cli/deployapps/baas_client.dart';
import '../lib/src/native/realm_core.dart';

part 'test.g.dart';

@RealmModel()
class _Car {
  @PrimaryKey()
  late String make;
}

@RealmModel()
class _Person {
  late String name;
}

@RealmModel()
class _Dog {
  @PrimaryKey()
  late String name;

  late int? age;

  _Person? owner;
}

@RealmModel()
class _Team {
  late String name;
  late List<_Person> players;
  late List<int> scores;
}

@RealmModel()
class _Student {
  @PrimaryKey()
  late int number;
  late String? name;
  late int? yearOfBirth;
  late _School? school;
}

@RealmModel()
class _School {
  @PrimaryKey()
  late String name;
  late String? city;
  List<_Student> students = [];
  late _School? branchOfSchool;
  late List<_School> branches;
}

@RealmModel()
@MapTo("myRemappedClass")
class $RemappedClass {
  @MapTo("primitive_property")
  late String remappedProperty;

  @MapTo("list-with-dashes")
  late List<$RemappedClass> listProperty;
}

@RealmModel()
class _Task {
  @PrimaryKey()
  @MapTo('_id')
  late ObjectId id;
}

@RealmModel()
class _Schedule {
  @PrimaryKey()
  @MapTo('_id')
  late ObjectId id;
  final tasks = <_Task>[];
}

<<<<<<< HEAD
=======
@RealmModel()
class _NullableTypes {
  @PrimaryKey()
  @MapTo('_id')
  late ObjectId id;

  late ObjectId differentiator;

  late String? stringProp;
  late bool? boolProp;
  late DateTime? dateProp;
  late double? doubleProp;
  late ObjectId? objectIdProp;
  late Uuid? uuidProp;
  late int? intProp;
}
>>>>>>> be0a234d

String? testName;
final baasApps = <String, BaasApp>{};
final _openRealms = Queue<Realm>();

String testUsername = "realm-test@realm.io";
String testPassword = "123456";

enum AppNames {
  flexible,

  // For application with name 'autoConfirm' and with confirmationType = 'auto'
  // all the usernames are automatically confirmed.
  autoConfirm,

  emailConfirm,
}

//Overrides test method so we can filter tests
void test(String name, dynamic Function() testFunction, {dynamic skip}) {
  if (testName != null && !name.contains(testName!)) {
    return;
  }

  var timeout = 30;
  assert(() {
    timeout = Duration.secondsPerDay;
    return true;
  }());

  testing.test(name, testFunction, skip: skip, timeout: Timeout(Duration(seconds: timeout)));
}

void xtest(String? name, dynamic Function() testFunction) {
  testing.test(name, testFunction, skip: "Test is disabled");
}

Future<void> setupTests(List<String>? args) async {
  parseTestNameFromArguments(args);

  setUpAll(() async => await setupBaas());

  setUp(() {
    final path = generateRandomRealmPath();
    Configuration.defaultPath = path;

    addTearDown(() async {
      final paths = HashSet<String>();
      paths.add(path);

      realmCore.clearCachedApps();

      while (_openRealms.isNotEmpty) {
        final realm = _openRealms.removeFirst();
        paths.add(realm.config.path);
        realm.close();
      }

      for (final path in paths) {
        try {
          Realm.deleteRealm(path);
        } catch (e) {
          print("Can not delete realm at path: $path. Did you forget to close it?");
        }
        String pathKey = _path.basenameWithoutExtension(path);
        String realmDir = _path.dirname(path);
        await Directory(realmDir).list().forEach((f) {
          if (f.path.contains(pathKey)) tryDeleteFile(f, recursive: true);
        });
      }
    });
  });
}

Matcher throws<T>([String? message]) => throwsA(isA<T>().having((dynamic exception) => exception.message, 'message', contains(message ?? '')));

String generateRandomRealmPath() {
  var path = "${generateRandomString(10)}.realm";
  if (Platform.isAndroid || Platform.isIOS) {
    path = _path.join(Configuration.filesPath, path);
  } else {
    path = _path.join(Directory.systemTemp.createTempSync("realm_test_").path, path);
  }

  return path;
}

final random = Random();
String generateRandomString(int len) {
  const _chars = 'abcdefghjklmnopqrstuvwxuz';
  return List.generate(len, (index) => _chars[random.nextInt(_chars.length)]).join();
}

Realm getRealm(Configuration config) {
  final realm = Realm(config);
  _openRealms.add(realm);
  return realm;
}

Future<void> tryDeleteFile(FileSystemEntity fileEntity, {bool recursive = false}) async {
  for (var i = 0; i < 20; i++) {
    try {
      await fileEntity.delete(recursive: recursive);
      break;
    } catch (e) {
      await Future<void>.delayed(const Duration(milliseconds: 50));
    }
  }
}

void parseTestNameFromArguments(List<String>? arguments) {
  if (testName != null || arguments == null || arguments.isEmpty) {
    return;
  }

  int nameArgIndex = arguments.indexOf("--name");
  if (nameArgIndex >= 0 && arguments.length > nameArgIndex) {
    testName = arguments[nameArgIndex + 1];
  }
}

Future<void> setupBaas() async {
  final baasUrl = Platform.environment['BAAS_URL'];
  if (baasUrl == null) {
    return;
  }

  final cluster = Platform.environment['BAAS_CLUSTER'];
  final apiKey = Platform.environment['BAAS_API_KEY'];
  final privateApiKey = Platform.environment['BAAS_PRIVATE_API_KEY'];
  final projectId = Platform.environment['BAAS_PROJECT_ID'];

  final client = await (cluster == null ? BaasClient.docker(baasUrl) : BaasClient.atlas(baasUrl, cluster, apiKey!, privateApiKey!, projectId!));
  var apps = await client.getOrCreateApps();
  baasApps.addAll(apps);
}

@isTest
Future<void> baasTest(
  String name,
  FutureOr<void> Function(AppConfiguration appConfig) testFunction, {
  AppNames appName = AppNames.flexible,
  dynamic skip,
}) async {
  final uriVariable = Platform.environment['BAAS_URL'];
  final url = uriVariable != null ? Uri.tryParse(uriVariable) : null;

  if (skip == null) {
    skip = url == null ? "BAAS URL not present" : false;
  } else if (skip is bool) {
    skip = skip || url == null ? "BAAS URL not present" : false;
  }

  test(name, () async {
    final config = await getAppConfig(appName: appName);
    return await testFunction(config);
  }, skip: skip);
}

Future<AppConfiguration> getAppConfig({AppNames appName = AppNames.flexible}) async {
  final app = baasApps[appName.name] ??
      baasApps.values.firstWhere((element) => element.name == BaasClient.defaultAppName, orElse: () => throw RealmError("No BAAS apps"));

  final temporaryDir = await Directory.systemTemp.createTemp('realm_test_');
  return AppConfiguration(
    app.clientAppId,
    baseUrl: Uri.parse(Platform.environment['BAAS_URL']!),
    baseFilePath: temporaryDir,
  );
}

Future<User> getIntegrationUser(App app) async {
  final email = 'realm_tests_do_autoverify_${generateRandomString(10)}@realm.io';
  final password = 'password';
  await app.emailPasswordAuthProvider.registerUser(email, password);

  return await loginWithRetry(app, Credentials.emailPassword(email, password));
}

<<<<<<< HEAD
Future<Realm> getIntegrationRealm(List<SchemaObject> schemas, {App? app}) async {
  app ??= App(await getAppConfig());
  final user = await getIntegrationUser(app);
  final config = Configuration.flexibleSync(user, schemas);
  return getRealm(config);
=======
Future<Realm> getIntegrationRealm({App? app, ObjectId? differentiator, String? path}) async {
  app ??= App(await getAppConfig());
  final user = await getIntegrationUser(app);

  // TODO: path will not be needed after https://github.com/realm/realm-dart/pull/574
  final config = Configuration.sync(user, [Task.schema, Schedule.schema, NullableTypes.schema], path: path);
  final realm = getRealm(config);
  if (differentiator != null) {
    realm.subscriptions.update((mutableSubscriptions) {
      mutableSubscriptions.add(realm.query<NullableTypes>('differentiator = \$0', [differentiator]));
    });

    await realm.subscriptions.waitForSynchronization();
  }

  return realm;
>>>>>>> be0a234d
}

Future<User> loginWithRetry(App app, Credentials credentials, {int retryCount = 3}) async {
  try {
    return await app.logIn(credentials);
  } catch (e) {
    if (retryCount > 1) {
      await Future<void>.delayed(const Duration(milliseconds: 150));
      return await loginWithRetry(app, credentials, retryCount: retryCount - 1);
    }
    rethrow;
  }
}

extension RealmObjectTest on RealmObject {
  String toJson() => realmCore.objectToString(this);
}<|MERGE_RESOLUTION|>--- conflicted
+++ resolved
@@ -102,8 +102,6 @@
   final tasks = <_Task>[];
 }
 
-<<<<<<< HEAD
-=======
 @RealmModel()
 class _NullableTypes {
   @PrimaryKey()
@@ -120,7 +118,6 @@
   late Uuid? uuidProp;
   late int? intProp;
 }
->>>>>>> be0a234d
 
 String? testName;
 final baasApps = <String, BaasApp>{};
@@ -300,13 +297,6 @@
   return await loginWithRetry(app, Credentials.emailPassword(email, password));
 }
 
-<<<<<<< HEAD
-Future<Realm> getIntegrationRealm(List<SchemaObject> schemas, {App? app}) async {
-  app ??= App(await getAppConfig());
-  final user = await getIntegrationUser(app);
-  final config = Configuration.flexibleSync(user, schemas);
-  return getRealm(config);
-=======
 Future<Realm> getIntegrationRealm({App? app, ObjectId? differentiator, String? path}) async {
   app ??= App(await getAppConfig());
   final user = await getIntegrationUser(app);
@@ -323,7 +313,6 @@
   }
 
   return realm;
->>>>>>> be0a234d
 }
 
 Future<User> loginWithRetry(App app, Credentials credentials, {int retryCount = 3}) async {
