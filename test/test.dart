--- conflicted
+++ resolved
@@ -342,23 +342,12 @@
 }
 
 Future<Realm> getRealmAsync(Configuration config, {CancellationToken? cancellationToken, ProgressCallback? onProgressCallback}) async {
-<<<<<<< HEAD
-  {
-    if (config is FlexibleSyncConfiguration) {
-      config.sessionStopPolicy = SessionStopPolicy.immediately;
-    }
-    final realm = await Realm.open(config, cancellationToken: cancellationToken, onProgressCallback: onProgressCallback);
-    _openRealms.add(realm);
-    return realm;
-  }
-=======
   if (config is FlexibleSyncConfiguration) {
     config.sessionStopPolicy = SessionStopPolicy.immediately;
   }
   final realm = await Realm.open(config, cancellationToken: cancellationToken, onProgressCallback: onProgressCallback);
   _openRealms.add(realm);
   return realm;
->>>>>>> 68520943
 }
 
 /// This is needed to make sure the frozen Realm gets forcefully closed by the
