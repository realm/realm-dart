////////////////////////////////////////////////////////////////////////////////
//
// Copyright 2021 Realm Inc.
//
// Licensed under the Apache License, Version 2.0 (the "License");
// you may not use this file except in compliance with the License.
// You may obtain a copy of the License at
//
// http://www.apache.org/licenses/LICENSE-2.0
//
// Unless required by applicable law or agreed to in writing, software
// distributed under the License is distributed on an "AS IS" BASIS,
// WITHOUT WARRANTIES OR CONDITIONS OF ANY KIND, either express or implied.
// See the License for the specific language governing permissions and
// limitations under the License.
//
////////////////////////////////////////////////////////////////////////////////

import 'dart:async';
import 'dart:collection';
import 'dart:io';
import 'dart:math';
import 'package:meta/meta.dart';
import 'package:path/path.dart' as _path;
import 'package:test/test.dart' hide test;
import 'package:test/test.dart' as testing;
import '../lib/realm.dart';
import '../lib/src/cli/deployapps/baas_client.dart';
import '../lib/src/native/realm_core.dart';
import '../lib/src/configuration.dart';

part 'test.g.dart';

@RealmModel()
class _Car {
  @PrimaryKey()
  late String make;
}

@RealmModel()
class _Person {
  late String name;
}

@RealmModel()
class _Dog {
  @PrimaryKey()
  late String name;

  late int? age;

  _Person? owner;
}

@RealmModel()
class _Team {
  late String name;
  late List<_Person> players;
  late List<int> scores;
}

@RealmModel()
class _Student {
  @PrimaryKey()
  late int number;
  late String? name;
  late int? yearOfBirth;
  late _School? school;
}

@RealmModel()
class _School {
  @PrimaryKey()
  late String name;
  late String? city;
  List<_Student> students = [];
  late _School? branchOfSchool;
  late List<_School> branches;
}

@RealmModel()
@MapTo("myRemappedClass")
class $RemappedClass {
  @MapTo("primitive_property")
  late String remappedProperty;

  @MapTo("list-with-dashes")
  late List<$RemappedClass> listProperty;
}

@RealmModel()
class _Task {
  @PrimaryKey()
  @MapTo('_id')
  late ObjectId id;
}

@RealmModel()
class _Schedule {
  @PrimaryKey()
  @MapTo('_id')
  late ObjectId id;
  final tasks = <_Task>[];
}

<<<<<<< HEAD
=======
@RealmModel()
class _AllTypes {
  late String stringProp;
  late bool boolProp;
  late DateTime dateProp;
  late double doubleProp;
  late ObjectId objectIdProp;
  late Uuid uuidProp;
  late int intProp;
}

@RealmModel()
class _AllCollections {
  late List<String> strings;
  late List<bool> bools;
  late List<DateTime> dates;
  late List<double> doubles;
  late List<ObjectId> objectIds;
  late List<Uuid> uuids;
  late List<int> ints;
}


@RealmModel()
class _NullableTypes {
  @PrimaryKey()
  @MapTo('_id')
  late ObjectId id;

  late ObjectId differentiator;

  late String? stringProp;
  late bool? boolProp;
  late DateTime? dateProp;
  late double? doubleProp;
  late ObjectId? objectIdProp;
  late Uuid? uuidProp;
  late int? intProp;
}

>>>>>>> eaaf7348
String? testName;
final baasApps = <String, BaasApp>{};
final _openRealms = Queue<Realm>();

String testUsername = "realm-test@realm.io";
String testPassword = "123456";

enum AppNames {
  flexible,

  // For application with name 'autoConfirm' and with confirmationType = 'auto'
  // all the usernames are automatically confirmed.
  autoConfirm,

  emailConfirm,
}

//Overrides test method so we can filter tests
void test(String name, dynamic Function() testFunction, {dynamic skip}) {
  if (testName != null && !name.contains(testName!)) {
    return;
  }

  var timeout = 30;
  assert(() {
    timeout = Duration.secondsPerDay;
    return true;
  }());

  testing.test(name, testFunction, skip: skip, timeout: Timeout(Duration(seconds: timeout)));
}

void xtest(String? name, dynamic Function() testFunction) {
  testing.test(name, testFunction, skip: "Test is disabled");
}

Future<void> setupTests(List<String>? args) async {
  parseTestNameFromArguments(args);

  setUpAll(() async => await setupBaas());

  setUp(() {
    final path = generateRandomRealmPath();
    ConfigurationInternal.defaultPath = path;

    addTearDown(() async {
      final paths = HashSet<String>();
      paths.add(path);

      realmCore.clearCachedApps();

      while (_openRealms.isNotEmpty) {
        final realm = _openRealms.removeFirst();
        paths.add(realm.config.path);
        realm.close();
      }

      for (final path in paths) {
        try {
          Realm.deleteRealm(path);
        } catch (e) {
          print("Can not delete realm at path: $path. Did you forget to close it?");
        }
        String pathKey = _path.basenameWithoutExtension(path);
        String realmDir = _path.dirname(path);
        await Directory(realmDir).list().forEach((f) {
          if (f.path.contains(pathKey)) tryDeleteFile(f, recursive: true);
        });
      }
    });
  });
}

Matcher throws<T>([String? message]) => throwsA(isA<T>().having((dynamic exception) => exception.message, 'message', contains(message ?? '')));

String generateRandomRealmPath() {
  var path = "${generateRandomString(10)}.realm";
  if (Platform.isAndroid || Platform.isIOS) {
    path = _path.join(ConfigurationInternal.defaultStorageFolder, path);
  } else {
    path = _path.join(Directory.systemTemp.createTempSync("realm_test_").path, path);
  }

  return path;
}

final random = Random();
String generateRandomString(int len) {
  const _chars = 'abcdefghjklmnopqrstuvwxuz';
  return List.generate(len, (index) => _chars[random.nextInt(_chars.length)]).join();
}

Realm getRealm(Configuration config) {
  final realm = Realm(config);
  _openRealms.add(realm);
  return realm;
}

Future<void> tryDeleteFile(FileSystemEntity fileEntity, {bool recursive = false}) async {
  for (var i = 0; i < 20; i++) {
    try {
      await fileEntity.delete(recursive: recursive);
      break;
    } catch (e) {
      await Future<void>.delayed(const Duration(milliseconds: 50));
    }
  }
}

void parseTestNameFromArguments(List<String>? arguments) {
  if (testName != null || arguments == null || arguments.isEmpty) {
    return;
  }

  int nameArgIndex = arguments.indexOf("--name");
  if (nameArgIndex >= 0 && arguments.length > nameArgIndex) {
    testName = arguments[nameArgIndex + 1];
  }
}

Future<void> setupBaas() async {
  final baasUrl = Platform.environment['BAAS_URL'];
  if (baasUrl == null) {
    return;
  }

  final cluster = Platform.environment['BAAS_CLUSTER'];
  final apiKey = Platform.environment['BAAS_API_KEY'];
  final privateApiKey = Platform.environment['BAAS_PRIVATE_API_KEY'];
  final projectId = Platform.environment['BAAS_PROJECT_ID'];

  final client = await (cluster == null ? BaasClient.docker(baasUrl) : BaasClient.atlas(baasUrl, cluster, apiKey!, privateApiKey!, projectId!));
  var apps = await client.getOrCreateApps();
  baasApps.addAll(apps);
}

@isTest
Future<void> baasTest(
  String name,
  FutureOr<void> Function(AppConfiguration appConfig) testFunction, {
  AppNames appName = AppNames.flexible,
  dynamic skip,
}) async {
  final uriVariable = Platform.environment['BAAS_URL'];
  final url = uriVariable != null ? Uri.tryParse(uriVariable) : null;

  if (skip == null) {
    skip = url == null ? "BAAS URL not present" : false;
  } else if (skip is bool) {
    skip = skip || url == null ? "BAAS URL not present" : false;
  }

  test(name, () async {
    final config = await getAppConfig(appName: appName);
    return await testFunction(config);
  }, skip: skip);
}

Future<AppConfiguration> getAppConfig({AppNames appName = AppNames.flexible}) async {
  final app = baasApps[appName.name] ??
      baasApps.values.firstWhere((element) => element.name == BaasClient.defaultAppName, orElse: () => throw RealmError("No BAAS apps"));

  final temporaryDir = await Directory.systemTemp.createTemp('realm_test_');
  return AppConfiguration(
    app.clientAppId,
    baseUrl: Uri.parse(Platform.environment['BAAS_URL']!),
    baseFilePath: temporaryDir,
  );
}

Future<User> getIntegrationUser(App app) async {
  final email = 'realm_tests_do_autoverify_${generateRandomString(10)}@realm.io';
  final password = 'password';
  await app.emailPasswordAuthProvider.registerUser(email, password);

  return await loginWithRetry(app, Credentials.emailPassword(email, password));
}

Future<Realm> getIntegrationRealm({App? app, ObjectId? differentiator, String? path}) async {
  app ??= App(await getAppConfig());
  final user = await getIntegrationUser(app);

  // TODO: path will not be needed after https://github.com/realm/realm-dart/pull/574
  final config = Configuration.flexibleSync(user, [Task.schema, Schedule.schema, NullableTypes.schema], path: path);
  final realm = getRealm(config);
  if (differentiator != null) {
    realm.subscriptions.update((mutableSubscriptions) {
      mutableSubscriptions.add(realm.query<NullableTypes>('differentiator = \$0', [differentiator]));
    });

    await realm.subscriptions.waitForSynchronization();
  }

  return realm;
}

Future<User> loginWithRetry(App app, Credentials credentials, {int retryCount = 3}) async {
  try {
    return await app.logIn(credentials);
  } catch (e) {
    if (retryCount > 1) {
      await Future<void>.delayed(const Duration(milliseconds: 150));
      return await loginWithRetry(app, credentials, retryCount: retryCount - 1);
    }
    rethrow;
  }
}

extension RealmObjectTest on RealmObject {
  String toJson() => realmCore.objectToString(this);
}<|MERGE_RESOLUTION|>--- conflicted
+++ resolved
@@ -27,7 +27,6 @@
 import '../lib/realm.dart';
 import '../lib/src/cli/deployapps/baas_client.dart';
 import '../lib/src/native/realm_core.dart';
-import '../lib/src/configuration.dart';
 
 part 'test.g.dart';
 
@@ -103,8 +102,6 @@
   final tasks = <_Task>[];
 }
 
-<<<<<<< HEAD
-=======
 @RealmModel()
 class _AllTypes {
   late String stringProp;
@@ -145,7 +142,6 @@
   late int? intProp;
 }
 
->>>>>>> eaaf7348
 String? testName;
 final baasApps = <String, BaasApp>{};
 final _openRealms = Queue<Realm>();
