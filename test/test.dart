////////////////////////////////////////////////////////////////////////////////
//
// Copyright 2021 Realm Inc.
//
// Licensed under the Apache License, Version 2.0 (the "License");
// you may not use this file except in compliance with the License.
// You may obtain a copy of the License at
//
// http://www.apache.org/licenses/LICENSE-2.0
//
// Unless required by applicable law or agreed to in writing, software
// distributed under the License is distributed on an "AS IS" BASIS,
// WITHOUT WARRANTIES OR CONDITIONS OF ANY KIND, either express or implied.
// See the License for the specific language governing permissions and
// limitations under the License.
//
////////////////////////////////////////////////////////////////////////////////

import 'dart:async';
import 'dart:collection';
import 'dart:io';
import 'dart:math';
import 'package:meta/meta.dart';
import 'package:path/path.dart' as _path;
import 'package:test/test.dart' hide test;
import 'package:test/test.dart' as testing;
import 'package:args/args.dart';
import '../lib/realm.dart';
import '../lib/src/cli/deployapps/baas_client.dart';
import '../lib/src/native/realm_core.dart';

part 'test.g.dart';

@RealmModel()
class _Car {
  @PrimaryKey()
  late String make;
}

@RealmModel()
class _Person {
  late String name;
}

@RealmModel()
class _Dog {
  @PrimaryKey()
  late String name;

  late int? age;

  _Person? owner;
}

@RealmModel()
class _Team {
  late String name;
  late List<_Person> players;
  late List<int> scores;
}

@RealmModel()
class _Student {
  @PrimaryKey()
  late int number;
  late String? name;
  late int? yearOfBirth;
  late _School? school;
}

@RealmModel()
class _School {
  @PrimaryKey()
  late String name;
  late String? city;
  List<_Student> students = [];
  late _School? branchOfSchool;
  late List<_School> branches;
}

@RealmModel()
@MapTo("myRemappedClass")
class $RemappedClass {
  @MapTo("primitive_property")
  late String remappedProperty;

  @MapTo("list-with-dashes")
  late List<$RemappedClass> listProperty;
}

@RealmModel()
class _Task {
  @PrimaryKey()
  @MapTo('_id')
  late ObjectId id;
}

@RealmModel()
class _Schedule {
  @PrimaryKey()
  @MapTo('_id')
  late ObjectId id;
  final tasks = <_Task>[];
}

@RealmModel()
class _AllTypes {
  late String stringProp;
  late bool boolProp;
  late DateTime dateProp;
  late double doubleProp;
  late ObjectId objectIdProp;
  late Uuid uuidProp;
  late int intProp;
}

@RealmModel()
class _AllCollections {
  late List<String> strings;
  late List<bool> bools;
  late List<DateTime> dates;
  late List<double> doubles;
  late List<ObjectId> objectIds;
  late List<Uuid> uuids;
  late List<int> ints;
}

<<<<<<< HEAD
=======

@RealmModel()
class _NullableTypes {
  @PrimaryKey()
  @MapTo('_id')
  late ObjectId id;

  late ObjectId differentiator;

  late String? stringProp;
  late bool? boolProp;
  late DateTime? dateProp;
  late double? doubleProp;
  late ObjectId? objectIdProp;
  late Uuid? uuidProp;
  late int? intProp;
}

>>>>>>> 88ef42ba
String? testName;
Map<String, String?> arguments = {};
final baasApps = <String, BaasApp>{};
final _openRealms = Queue<Realm>();
const String argBaasUrl = "BAAS_URL";
const String argBaasCluster = "BAAS_CLUSTER";
const String argBaasApiKey = "BAAS_API_KEY";
const String argBaasPrivateApiKey = "BAAS_PRIVATE_API_KEY";
const String argBaasProjectId = "BAAS_PROJECT_ID";

String testUsername = "realm-test@realm.io";
String testPassword = "123456";

enum AppNames {
  flexible,

  // For application with name 'autoConfirm' and with confirmationType = 'auto'
  // all the usernames are automatically confirmed.
  autoConfirm,

  emailConfirm,
}

//Overrides test method so we can filter tests
void test(String name, dynamic Function() testFunction, {dynamic skip}) {
  if (testName != null && !name.contains(testName!)) {
    return;
  }

  var timeout = 30;
  assert(() {
    timeout = Duration.secondsPerDay;
    return true;
  }());

  testing.test(name, testFunction, skip: skip, timeout: Timeout(Duration(seconds: timeout)));
}

void xtest(String? name, dynamic Function() testFunction) {
  testing.test(name, testFunction, skip: "Test is disabled");
}

Future<void> setupTests(List<String>? args) async {
  arguments = testArguments(args);
  testName = arguments["name"];
  setUpAll(() async => await setupBaas());

  setUp(() {
    final path = generateRandomRealmPath();
    Configuration.defaultPath = path;

    addTearDown(() async {
      final paths = HashSet<String>();
      paths.add(path);

      realmCore.clearCachedApps();

      while (_openRealms.isNotEmpty) {
        final realm = _openRealms.removeFirst();
        paths.add(realm.config.path);
        realm.close();
      }

      for (final path in paths) {
        try {
          Realm.deleteRealm(path);
        } catch (e) {
          print("Can not delete realm at path: $path. Did you forget to close it?");
        }
        String pathKey = _path.basenameWithoutExtension(path);
        String realmDir = _path.dirname(path);
        await Directory(realmDir).list().forEach((f) {
          if (f.path.contains(pathKey)) tryDeleteFile(f, recursive: true);
        });
      }
    });
  });
}

Matcher throws<T>([String? message]) => throwsA(isA<T>().having((dynamic exception) => exception.message, 'message', contains(message ?? '')));

String generateRandomRealmPath() {
  var path = "${generateRandomString(10)}.realm";
  if (Platform.isAndroid || Platform.isIOS) {
    path = _path.join(Configuration.filesPath, path);
  } else {
    path = _path.join(Directory.systemTemp.createTempSync("realm_test_").path, path);
  }

  return path;
}

final random = Random();
String generateRandomString(int len) {
  const _chars = 'abcdefghjklmnopqrstuvwxuz';
  return List.generate(len, (index) => _chars[random.nextInt(_chars.length)]).join();
}

Realm getRealm(Configuration config) {
  final realm = Realm(config);
  _openRealms.add(realm);
  return realm;
}

Future<void> tryDeleteFile(FileSystemEntity fileEntity, {bool recursive = false}) async {
  for (var i = 0; i < 20; i++) {
    try {
      await fileEntity.delete(recursive: recursive);
      break;
    } catch (e) {
      await Future<void>.delayed(const Duration(milliseconds: 50));
    }
  }
}

Map<String, String?> testArguments(List<String>? arguments) {
  Map<String, String?> testArgs = {};
    final parser = ArgParser()
      ..addOption("name")
      ..addOption(argBaasUrl)
      ..addOption(argBaasCluster)
      ..addOption(argBaasApiKey)
      ..addOption(argBaasPrivateApiKey)
      ..addOption(argBaasProjectId);

  final result = parser.parse(arguments ?? []);
    testArgs
      ..addArgument(result, "name")
      ..addArgument(result, argBaasUrl)
      ..addArgument(result, argBaasCluster)
      ..addArgument(result, argBaasApiKey)
      ..addArgument(result, argBaasPrivateApiKey)
    ..addArgument(result, argBaasProjectId);
  return testArgs;
}

extension on Map<String, String?> {
  void addArgument(ArgResults parsedResult, String argName) {
    this[argName] = parsedResult.wasParsed(argName) ? parsedResult[argName]?.toString() : Platform.environment[argName];
  }
}

Future<void> setupBaas() async {
  final baasUrl = arguments[argBaasUrl];
  if (baasUrl == null) {
    return;
  }

  final cluster = arguments[argBaasCluster];
  final apiKey = arguments[argBaasApiKey];
  final privateApiKey = arguments[argBaasPrivateApiKey];
  final projectId = arguments[argBaasProjectId];

  final client = await (cluster == null ? BaasClient.docker(baasUrl) : BaasClient.atlas(baasUrl, cluster, apiKey!, privateApiKey!, projectId!));
  var apps = await client.getOrCreateApps();
  baasApps.addAll(apps);
}

@isTest
Future<void> baasTest(
  String name,
  FutureOr<void> Function(AppConfiguration appConfig) testFunction, {
  AppNames appName = AppNames.flexible,
  dynamic skip,
}) async {
  final uriVariable = arguments[argBaasUrl];
  final url = uriVariable != null ? Uri.tryParse(uriVariable) : null;

  if (skip == null) {
    skip = url == null ? "BAAS URL not present" : false;
  } else if (skip is bool) {
    skip = skip || url == null ? "BAAS URL not present" : false;
  }

  test(name, () async {
    final config = await getAppConfig(appName: appName);
    return await testFunction(config);
  }, skip: skip);
}

Future<AppConfiguration> getAppConfig({AppNames appName = AppNames.flexible}) async {
  final app = baasApps[appName.name] ??
      baasApps.values.firstWhere((element) => element.name == BaasClient.defaultAppName, orElse: () => throw RealmError("No BAAS apps"));

  final temporaryDir = await Directory.systemTemp.createTemp('realm_test_');
  return AppConfiguration(
    app.clientAppId,
    baseUrl: Uri.parse(Platform.environment['BAAS_URL']!),
    baseFilePath: temporaryDir,
  );
}

Future<User> getIntegrationUser(App app) async {
  final email = 'realm_tests_do_autoverify_${generateRandomString(10)}@realm.io';
  final password = 'password';
  await app.emailPasswordAuthProvider.registerUser(email, password);

  return await loginWithRetry(app, Credentials.emailPassword(email, password));
}

Future<Realm> getIntegrationRealm({App? app, ObjectId? differentiator, String? path}) async {
  app ??= App(await getAppConfig());
  final user = await getIntegrationUser(app);

  // TODO: path will not be needed after https://github.com/realm/realm-dart/pull/574
  final config = Configuration.flexibleSync(user, [Task.schema, Schedule.schema, NullableTypes.schema], path: path);
  final realm = getRealm(config);
  if (differentiator != null) {
    realm.subscriptions.update((mutableSubscriptions) {
      mutableSubscriptions.add(realm.query<NullableTypes>('differentiator = \$0', [differentiator]));
    });

    await realm.subscriptions.waitForSynchronization();
  }

  return realm;
}

Future<User> loginWithRetry(App app, Credentials credentials, {int retryCount = 3}) async {
  try {
    return await app.logIn(credentials);
  } catch (e) {
    if (retryCount > 1) {
      await Future<void>.delayed(const Duration(milliseconds: 150));
      return await loginWithRetry(app, credentials, retryCount: retryCount - 1);
    }
    rethrow;
  }
}

extension RealmObjectTest on RealmObject {
  String toJson() => realmCore.objectToString(this);
}<|MERGE_RESOLUTION|>--- conflicted
+++ resolved
@@ -125,8 +125,6 @@
   late List<int> ints;
 }
 
-<<<<<<< HEAD
-=======
 
 @RealmModel()
 class _NullableTypes {
@@ -145,7 +143,6 @@
   late int? intProp;
 }
 
->>>>>>> 88ef42ba
 String? testName;
 Map<String, String?> arguments = {};
 final baasApps = <String, BaasApp>{};
