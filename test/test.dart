--- conflicted
+++ resolved
@@ -216,12 +216,7 @@
   String appName = 'flexible',
   dynamic skip,
 }) async {
-<<<<<<< HEAD
-=======
-  final uriVariable = Platform.environment['BAAS_URL'];
-  final url = uriVariable != null ? Uri.tryParse(uriVariable) : null;
-
->>>>>>> 02b0b113
+
   if (skip == null) {
     skip = url == null ? "BAAS URL not present" : false;
   } else if (skip is bool) {
