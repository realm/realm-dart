--- conflicted
+++ resolved
@@ -359,10 +359,7 @@
 }
 
 Future<void>? baasSetup;
-<<<<<<< HEAD
-=======
-
->>>>>>> 4d68463f
+
 Future<void> setupTests(List<String>? args) async {
   arguments = parseTestArguments(args);
   testName = arguments["name"];
