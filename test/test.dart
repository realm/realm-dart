--- conflicted
+++ resolved
@@ -88,7 +88,21 @@
 }
 
 @RealmModel()
-<<<<<<< HEAD
+class _Task {
+  @PrimaryKey()
+  @MapTo('_id')
+  late ObjectId id;
+}
+
+@RealmModel()
+class _Schedule {
+  @PrimaryKey()
+  @MapTo('_id')
+  late ObjectId id;
+  final tasks = <_Task>[];
+}
+
+@RealmModel()
 class _AllTypes {
   late String stringProp;
   late bool boolProp;
@@ -110,23 +124,7 @@
   late List<int> ints;
 }
 
-=======
-class _Task {
-  @PrimaryKey()
-  @MapTo('_id')
-  late ObjectId id;
-}
-
-@RealmModel()
-class _Schedule {
-  @PrimaryKey()
-  @MapTo('_id')
-  late ObjectId id;
-  final tasks = <_Task>[];
-}
-
-
->>>>>>> b4529ea8
+
 String? testName;
 final baasApps = <String, BaasApp>{};
 final _openRealms = Queue<Realm>();
