////////////////////////////////////////////////////////////////////////////////
//
// Copyright 2021 Realm Inc.
//
// Licensed under the Apache License, Version 2.0 (the "License");
// you may not use this file except in compliance with the License.
// You may obtain a copy of the License at
//
// http://www.apache.org/licenses/LICENSE-2.0
//
// Unless required by applicable law or agreed to in writing, software
// distributed under the License is distributed on an "AS IS" BASIS,
// WITHOUT WARRANTIES OR CONDITIONS OF ANY KIND, either express or implied.
// See the License for the specific language governing permissions and
// limitations under the License.
//
////////////////////////////////////////////////////////////////////////////////

import 'dart:io';
import 'dart:math';
import 'package:path/path.dart' as _path;
import 'package:test/test.dart' hide test;
import 'package:test/test.dart' as testing;
import '../lib/realm.dart';
import '../lib/src/cli/deployapps/baas_client.dart';

part 'test.g.dart';

@RealmModel()
class _Car {
  @PrimaryKey()
  late String make;
}

@RealmModel()
class _Person {
  late String name;
}

@RealmModel()
class _Dog {
  @PrimaryKey()
  late String name;

  late int? age;

  _Person? owner;
}

@RealmModel()
class _Team {
  late String name;
  late List<_Person> players;
  late List<int> scores;
}

@RealmModel()
class _Student {
  @PrimaryKey()
  late int number;
  late String? name;
  late int? yearOfBirth;
  late _School? school;
}

@RealmModel()
class _School {
  @PrimaryKey()
  late String name;
  late String? city;
  List<_Student> students = [];
  late _School? branchOfSchool;
  late List<_School> branches;
}

String? testName;
Map<String, BaasApp> baasApps = <String, BaasApp>{};

//Overrides test method so we can filter tests
void test(String? name, dynamic Function() testFunction, {dynamic skip}) {
  if (testName != null && !name!.contains(testName!)) {
    return;
  }

  var timeout = 30;
  assert(() {
    timeout = Duration.secondsPerDay;
    return true;
  }());

  testing.test(name, testFunction, skip: skip, timeout: Timeout(Duration(seconds: timeout)));
}

void xtest(String? name, dynamic Function() testFunction) {
  testing.test(name, testFunction, skip: "Test is disabled");
}

Future<void> setupTests(List<String>? args) async {
  parseTestNameFromArguments(args);

  await setupBaas();

  setUp(() {
    String path = "${generateRandomString(10)}.realm";
    if (Platform.isAndroid || Platform.isIOS) {
      path = _path.join(Configuration.filesPath, path);
    }
    Configuration.defaultPath = path;

    addTearDown(() async {
      var file = File(path);
      try {
        Realm.deleteRealm(path);
      } catch (e) {
        fail("Can not delete realm at path: $path. Did you forget to close it?");
      }

      if (await file.exists() && file.path.endsWith(".realm")) {
        await tryDeleteFile(file);
      }

      file = File("$path.lock");
      if (await file.exists()) {
        await tryDeleteFile(file);
      }

      final dir = Directory("$path.management");
      if (await dir.exists()) {
        if ((await dir.stat()).type == FileSystemEntityType.directory) {
          await tryDeleteFile(dir, recursive: true);
        }
      }
    });
  });
}

Matcher throws<T>([String? message]) => throwsA(isA<T>().having((dynamic exception) => exception.message, 'message', contains(message ?? '')));

final random = Random();
String generateRandomString(int len) {
  const _chars = 'abcdefghjklmnopqrstuvwxuz';
  return List.generate(len, (index) => _chars[random.nextInt(_chars.length)]).join();
}

Future<void> tryDeleteFile(FileSystemEntity fileEntity, {bool recursive = false}) async {
  for (var i = 0; i < 20; i++) {
    try {
      await fileEntity.delete(recursive: recursive);
      break;
    } catch (e) {
      await Future<void>.delayed(Duration(milliseconds: 50));
    }
  }
}

void parseTestNameFromArguments(List<String>? arguments) {
  if (testName != null || arguments == null || arguments.isEmpty) {
    return;
  }

  int nameArgIndex = arguments.indexOf("--name");
  if (nameArgIndex >= 0 && arguments.length > nameArgIndex) {
    testName = arguments[nameArgIndex + 1];
  }
}

<<<<<<< HEAD
String fullFilePath(String directory, String filename) {
  return _path.join(directory, _path.basename(filename));
=======
Future<void> setupBaas() async {
  final baasUrl = Platform.environment['BAAS_URL'];
  if (baasUrl == null) {
    return;
  }

  final cluster = Platform.environment['BAAS_CLUSTER'];
  final apiKey = Platform.environment['BAAS_API_KEY'];
  final privateApiKey = Platform.environment['BAAS_PRIVATE_API_KEY'];
  final projectId = Platform.environment['BAAS_PROJECT_ID'];

  final client = await (cluster == null ? BaasClient.docker(baasUrl) : BaasClient.atlas(baasUrl, cluster, apiKey!, privateApiKey!, projectId!));

  baasApps.addAll(await client.getOrCreateApps());
>>>>>>> fc665acc
}<|MERGE_RESOLUTION|>--- conflicted
+++ resolved
@@ -164,10 +164,10 @@
   }
 }
 
-<<<<<<< HEAD
 String fullFilePath(String directory, String filename) {
   return _path.join(directory, _path.basename(filename));
-=======
+}
+
 Future<void> setupBaas() async {
   final baasUrl = Platform.environment['BAAS_URL'];
   if (baasUrl == null) {
@@ -182,5 +182,4 @@
   final client = await (cluster == null ? BaasClient.docker(baasUrl) : BaasClient.atlas(baasUrl, cluster, apiKey!, privateApiKey!, projectId!));
 
   baasApps.addAll(await client.getOrCreateApps());
->>>>>>> fc665acc
 }