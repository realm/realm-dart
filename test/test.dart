--- conflicted
+++ resolved
@@ -104,24 +104,6 @@
   await setupBaas();
 
   setUp(() {
-<<<<<<< HEAD
-    String pathKey = generateRandomString(10);
-    String path = "$pathKey.realm";
-    if (Platform.isAndroid || Platform.isIOS) {
-      path = _path.join(Configuration.filesPath, path);
-    }
-    Configuration.defaultPath = path;
-
-    addTearDown(() async {
-      try {
-        Realm.deleteRealm(path);
-      } catch (e) {
-        fail("Can not delete realm at path: $path. Did you forget to close it?");
-      }
-      await Directory(_path.dirname(path)).list().forEach((f) {
-        if (f.path.contains(pathKey)) tryDeleteFile(f);
-      });
-=======
     final path = generateRandomRealmPath();
     Configuration.defaultPath = path;
 
@@ -142,24 +124,11 @@
         } catch (e) {
           fail("Can not delete realm at path: $path. Did you forget to close it?");
         }
-
-        if (await file.exists() && file.path.endsWith(".realm")) {
-          await tryDeleteFile(file);
-        }
-
-        file = File("$path.lock");
-        if (await file.exists()) {
-          await tryDeleteFile(file);
-        }
-
-        final dir = Directory("$path.management");
-        if (await dir.exists()) {
-          if ((await dir.stat()).type == FileSystemEntityType.directory) {
-            await tryDeleteFile(dir, recursive: true);
-          }
-        }
+	await Directory(_path.dirname(path)).list().forEach((f) {
+       	 if (f.path.contains(pathKey)) await tryDeleteFile(f, recursive: true);
+      	});
+      
       }
->>>>>>> 2dcd9fe5
     });
   });
 }
