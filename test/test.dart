--- conflicted
+++ resolved
@@ -225,7 +225,6 @@
   }
 
   test(name, () async {
-<<<<<<< HEAD
     final app = baasApps[appName] ?? baasApps.values.first;
     final temporary = await Directory.systemTemp.createTemp('realm_test_');
     final configuration = ApplicationConfiguration(
@@ -234,16 +233,6 @@
       baseFilePath: temporary,
     );
     return await testFunction(configuration);
-=======
-      final app = baasApps[appName] ?? baasApps.values.first;
-      final temporary = await Directory.systemTemp.createTemp('realm_test_');
-      final configuration = AppConfiguration(
-        app.clientAppId,
-        baseUrl: url,
-        baseFilePath: temporary,
-      );
-      return await testFunction(configuration);
->>>>>>> 5d740785
   }, skip: skip);
 }
 
