////////////////////////////////////////////////////////////////////////////////
//
// Copyright 2021 Realm Inc.
//
// Licensed under the Apache License, Version 2.0 (the "License");
// you may not use this file except in compliance with the License.
// You may obtain a copy of the License at
//
// http://www.apache.org/licenses/LICENSE-2.0
//
// Unless required by applicable law or agreed to in writing, software
// distributed under the License is distributed on an "AS IS" BASIS,
// WITHOUT WARRANTIES OR CONDITIONS OF ANY KIND, either express or implied.
// See the License for the specific language governing permissions and
// limitations under the License.
//
////////////////////////////////////////////////////////////////////////////////

import 'dart:ffi';
import 'dart:typed_data';
import 'package:objectid/objectid.dart';
import 'package:sane_uuid/uuid.dart';

/// All supported `Realm` property types.
/// {@category Configuration}
enum RealmPropertyType {
  int,
  bool,
  string,
  // ignore: unused_field, constant_identifier_names
  _3,
  binary,
  // ignore: unused_field, constant_identifier_names
  _5,
  mixed,
  // ignore: unused_field, constant_identifier_names
  _7,
  timestamp,
  float,
  double,
  decimal128,
  object,
  // ignore: unused_field, constant_identifier_names
  _13,
  linkingObjects,
  objectid,
  // ignore: unused_field, constant_identifier_names
  _16,
  uuid,
}

/// All supported `Realm` collection types.
/// {@category Configuration}
enum RealmCollectionType {
  none,
  list,
  set,
  dictionary,
}

/// A base class of all Realm errors.
/// {@category Realm}
class RealmError extends Error {
  final String? message;
  RealmError(String this.message);

  @override
  String toString() => "Realm error : $message";
}

/// Thrown if the operation is not supported.
/// {@category Realm}
class RealmUnsupportedSetError extends UnsupportedError implements RealmError {
  RealmUnsupportedSetError() : super('Cannot set late final field on realm object');
}

/// Thrown if the Realm operation is not allowed by the current state of the object.
class RealmStateError extends StateError implements RealmError {
  RealmStateError(super.message);
}

/// @nodoc
class Decimal128 {} // TODO!

/// @nodoc
class RealmObjectMarker {}

// Union type
/// @nodoc
class RealmAny {
  final dynamic value;
  T as<T>() => value as T; // better for code completion

  // This is private, so user cannot accidentally construct an invalid instance
  const RealmAny._(this.value);

  const RealmAny.bool(bool b) : this._(b);
  const RealmAny.string(String text) : this._(text);
  const RealmAny.int(int i) : this._(i);
  const RealmAny.float(Float f) : this._(f);
  const RealmAny.double(double d) : this._(d);
  const RealmAny.uint8List(Uint8List data) : this._(data);
  // TODO: RealmObjectMarker introduced to avoid dependency invertion.
  // It would be better if we could use RealmObject directly
  const RealmAny.realmObject(RealmObjectMarker o) : this._(o);
  const RealmAny.dateTime(DateTime timestamp) : this._(timestamp);
  const RealmAny.objectId(ObjectId id) : this._(id);
  const RealmAny.decimal128(Decimal128 decimal) : this._(decimal);
  const RealmAny.uuid(Uuid uuid) : this._(uuid);
}

/// Thrown when an error occurs during synchronization
/// {@category Sync}
class SyncError extends RealmError {
  /// The numeric code value indicating the type of the sync error.
  final int codeValue;

  /// The category of the sync error
  final SyncErrorCategory category;

  SyncError(String message, this.category, this.codeValue) : super(message);

  /// Creates a specific type of [SyncError] instance based on the [category] and the [code] supplied.
  static SyncError create(String message, SyncErrorCategory category, int code, {bool isFatal = false}) {
    switch (category) {
      case SyncErrorCategory.client:
        final SyncClientErrorCode errorCode = SyncClientErrorCode.fromInt(code);
        if (errorCode == SyncClientErrorCode.autoClientResetFailure) {
          return SyncClientResetError(message);
        }
        return SyncClientError(message, category, errorCode, isFatal: isFatal);
      case SyncErrorCategory.connection:
        return SyncConnectionError(message, category, SyncConnectionErrorCode.fromInt(code), isFatal: isFatal);
      case SyncErrorCategory.session:
        return SyncSessionError(message, category, SyncSessionErrorCode.fromInt(code), isFatal: isFatal);
      case SyncErrorCategory.system:
      case SyncErrorCategory.unknown:
      default:
        return GeneralSyncError(message, category, code);
    }
  }

  /// As a specific [SyncError] type.
  T as<T extends SyncError>() => this as T;
}

/// An error type that describes a session-level error condition.
/// {@category Sync}
class SyncClientError extends SyncError {
  /// If true the received error is fatal.
  final bool isFatal;

  /// The [SyncClientErrorCode] value indicating the type of the sync error.
  SyncClientErrorCode get code => SyncClientErrorCode.values[codeValue];

  SyncClientError(
    String message,
    SyncErrorCategory category,
    SyncClientErrorCode errorCode, {
    this.isFatal = false,
  }) : super(message, category, errorCode.code);
}

/// An error type that describes a client reset error condition.
/// {@category Sync}
class SyncClientResetError extends SyncError {
  /// If true the received error is fatal.
  final bool isFatal = true;

  /// The [ClientResetError] has error code of [SyncClientErrorCode.autoClientResetFailure]
  SyncClientErrorCode get code => SyncClientErrorCode.autoClientResetFailure;

<<<<<<< HEAD
  SyncClientResetError(String message) : super(message, SyncErrorCategory.client, SyncClientErrorCode.autoClientResetFailure.code);
}

/// An error type that describes a connection-level error condition.
/// {@category Sync}
class SyncConnectionError extends SyncError {
  /// If true the received error is fatal.
  final bool isFatal;

  /// The [SyncConnectionErrorCode] value indicating the type of the sync error.
  SyncConnectionErrorCode get code => SyncConnectionErrorCode.fromInt(codeValue);

  SyncConnectionError(
    String message,
    SyncErrorCategory category,
    SyncConnectionErrorCode errorCode, {
    this.isFatal = false,
  }) : super(message, category, errorCode.code);
}

/// An error type that describes a session-level error condition.
/// {@category Sync}
class SyncSessionError extends SyncError {
  /// If true the received error is fatal.
  final bool isFatal;

  /// The [SyncSessionErrorCode] value indicating the type of the sync error.
  SyncSessionErrorCode get code => SyncSessionErrorCode.values[codeValue];

  SyncSessionError(
    String message,
    SyncErrorCategory category,
    SyncSessionErrorCode errorCode, {
    this.isFatal = false,
  }) : super(message, category, errorCode.code);
}

/// A general or unknown sync error
class GeneralSyncError extends SyncError {
  /// The numeric value indicating the type of the general sync error.
  int get code => codeValue;

  GeneralSyncError(String message, SyncErrorCategory category, int code) : super(message, category, code);
=======
  SyncError(super.message, this.category, this.code);
>>>>>>> 79a69ebd
}

/// The category of a [SyncError].
enum SyncErrorCategory {
  /// The error originated from the client
  client,

  /// The error originated from the connection
  connection,

  /// The error originated from the session
  session,

  /// Another low-level system error occurred
  system,

  /// The category is unknown
  unknown,
}

/// General sync error codes
enum GeneralSyncErrorCode {
  // A general sync error code
  unknown(9999);

  static final Map<int, GeneralSyncErrorCode> _valuesMap = {for (var value in GeneralSyncErrorCode.values) value.code: value};

  static GeneralSyncErrorCode fromInt(int code) {
    final mappedCode = GeneralSyncErrorCode._valuesMap[code];
    if (mappedCode == null) {
      throw RealmError("Unknown GeneralSyncErrorCode");
    }

    return mappedCode;
  }

  final int code;
  const GeneralSyncErrorCode(this.code);
}

/// Protocol errors discovered by the client.
///
/// These errors will terminate the network connection
/// (disconnect all sessions  associated with the affected connection),
/// and the error will be reported via the connection state change listeners of the affected sessions.
enum SyncClientErrorCode {
  /// Connection closed (no error)
  connectionClosed(100),

  /// Unknown type of input message
  unknownMessage(101),

  /// Bad syntax in input message head
  badSyntax(102),

  /// Limits exceeded in input message
  limitsExceeded(103),

  /// Bad session identifier in input message
  badSessionIdent(104),

  /// Bad input message order
  badMessageOrder(105),

  /// Bad client file identifier (IDENT)
  badClientFileIdent(106),

  /// Bad progress information (DOWNLOAD)
  badProgress(107),

  /// Bad syntax in changeset header (DOWNLOAD)
  badChangesetHeaderSyntax(108),

  /// Bad changeset size in changeset header (DOWNLOAD)
  badChangesetSize(109),

  /// Bad origin file identifier in changeset header (DOWNLOAD)
  badOriginFileIdent(110),

  /// Bad server version in changeset header (DOWNLOAD)
  badServerVersion(111),

  /// Bad changeset (DOWNLOAD)
  badChangeset(112),

  /// Bad request identifier (MARK)
  badRequestIdent(113),

  /// Bad error code (ERROR),
  badErrorCode(114),

  /// Bad compression (DOWNLOAD)
  badCompression(115),

  /// Bad last integrated client version in changeset header (DOWNLOAD)
  badClientVersion(116),

  /// SSL server certificate rejected
  sslServerCertRejected(117),

  /// Timeout on reception of PONG respone message
  pongTimeout(118),

  /// Bad client file identifier salt (IDENT)
  badClientFileIdentSalt(119),

  /// Bad file identifier (ALLOC)
  badFileIdent(120),

  /// Sync connection was not fully established in time
  connectTimeout(121),

  /// Bad timestamp (PONG)
  badTimestamp(122),

  /// Bad or missing protocol version information from server
  badProtocolFromServer(123),

  /// Protocol version negotiation failed: Client is too old for server
  clientTooOldForServer(124),

  /// Protocol version negotiation failed: Client is too new for server
  clientTooNewForServer(125),

  /// Protocol version negotiation failed: No version supported by both client and server
  protocolMismatch(126),

  /// Bad values in state message (STATE)
  badStateMessage(127),

  /// Requested feature missing in negotiated protocol version
  missingProtocolFeature(128),

  /// Failed to establish HTTP tunnel with configured proxy
  httpTunnelFailed(131),

  /// A fatal error was encountered which prevents completion of a client reset
  autoClientResetFailure(132);

  static final Map<int, SyncClientErrorCode> _valuesMap = {for (var value in SyncClientErrorCode.values) value.code: value};

  static SyncClientErrorCode fromInt(int code) {
    final mappedCode = SyncClientErrorCode._valuesMap[code];
    if (mappedCode == null) {
      throw RealmError("Unknown SyncClientErrorCode");
    }

    return mappedCode;
  }

  final int code;

  const SyncClientErrorCode(this.code);
}

/// Protocol connection errors discovered by the server, and reported to the client
///
/// These errors will be reported via the error handlers of the affected sessions.
enum SyncConnectionErrorCode {
  // Connection level and protocol errors
  /// Connection closed (no error)
  connectionClosed(100),

  /// Other connection level error
  otherError(101),

  /// Unknown type of input message
  unknownMessage(102),

  /// Bad syntax in input message head
  badSyntax(103),

  /// Limits exceeded in input message
  limitsExceeded(104),

  /// Wrong protocol version (CLIENT) (obsolete)
  wrongProtocolVersion(105),

  /// Bad session identifier in input message
  badSessionIdent(106),

  /// Overlapping reuse of session identifier (BIND)
  reuseOfSessionIdent(107),

  /// Client file bound in other session (IDENT)
  boundInOtherSession(108),

  /// Bad input message order
  badMessageOrder(109),

  /// Error in decompression (UPLOAD)
  badDecompression(110),

  /// Bad syntax in a changeset header (UPLOAD)
  badChangesetHeaderSyntax(111),

  /// Bad size specified in changeset header (UPLOAD)
  badChangesetSize(112),

  /// Connected with wrong wire protocol - should switch to FLX sync
  switchToFlxSync(113),

  /// Connected with wrong wire protocol - should switch to PBS
  switchToPbs(114);

  static final Map<int, SyncConnectionErrorCode> _valuesMap = {for (var value in SyncConnectionErrorCode.values) value.code: value};

  static SyncConnectionErrorCode fromInt(int code) {
    final mappedCode = SyncConnectionErrorCode._valuesMap[code];
    if (mappedCode == null) {
      throw RealmError("Unknown SyncConnectionErrorCode");
    }

    return mappedCode;
  }

  final int code;
  const SyncConnectionErrorCode(this.code);
}

/// Protocol session errors discovered by the server, and reported to the client
///
/// These errors will be reported via the error handlers of the affected sessions.
enum SyncSessionErrorCode {
  /// Session closed (no error)
  sessionClosed(200),

  /// Other session level error
  otherSessionError(201),

  /// Access token expired
  tokenExpired(202),

  /// Bad user authentication (BIND)
  badAuthentication(203),

  /// Illegal Realm path (BIND)
  illegalRealmPath(204),

  /// No such Realm (BIND)
  noSuchRealm(205),

  /// Permission denied (BIND)
  permissionDenied(206),

  /// Bad server file identifier (IDENT) (obsolete!)
  badServerFileIdent(207),

  /// Bad client file identifier (IDENT)
  badClientFileIdent(208),

  /// Bad server version (IDENT, UPLOAD, TRANSACT)
  badServerVersion(209),

  /// Bad client version (IDENT, UPLOAD)
  badClientVersion(210),

  /// Diverging histories (IDENT)
  divergingHistories(211),

  /// Bad changeset (UPLOAD)
  badChangeset(212),

  /// Partial sync disabled (BIND)
  partialSyncDisabled(214),

  /// Unsupported session-level feature
  unsupportedSessionFeature(215),

  /// Bad origin file identifier (UPLOAD)
  badOriginFileIdent(216),

  /// Synchronization no longer possible for client-side file
  badClientFile(217),

  /// Server file was deleted while session was bound to it
  serverFileDeleted(218),

  /// Client file has been blacklisted (IDENT)
  clientFileBlacklisted(219),

  /// User has been blacklisted (BIND)
  userBlacklisted(220),

  /// Serialized transaction before upload completion
  transactBeforeUpload(221),

  /// Client file has expired
  clientFileExpired(222),

  /// User mismatch for client file identifier (IDENT)
  userMismatch(223),

  /// Too many sessions in connection (BIND)
  tooManySessions(224),

  /// Invalid schema change (UPLOAD)
  invalidSchemaChange(225),

  /// Client query is invalid/malformed (IDENT, QUERY)
  badQuery(226),

  /// Client tried to create an object that already exists outside their (()UPLOAD)
  objectAlreadyExists(227),

  /// Server permissions for this file ident have changed since the last time it (used) (IDENT)
  serverPermissionsChanged(228),

  /// Client tried to open a session before initial sync is complete (BIND)
  initialSyncNotCompleted(229),

  /// Client attempted a write that is disallowed by permissions, or modifies an object outside the current query - requires client reset (UPLOAD)
  writeNotAllowed(230);

  static final Map<int, SyncSessionErrorCode> _valuesMap = {for (var value in SyncSessionErrorCode.values) value.code: value};

  static SyncSessionErrorCode fromInt(int code) {
    final mappedCode = SyncSessionErrorCode._valuesMap[code];
    if (mappedCode == null) {
      throw RealmError("Unknown SyncSessionErrorCode");
    }

    return mappedCode;
  }

  final int code;
  const SyncSessionErrorCode(this.code);
}<|MERGE_RESOLUTION|>--- conflicted
+++ resolved
@@ -170,7 +170,6 @@
   /// The [ClientResetError] has error code of [SyncClientErrorCode.autoClientResetFailure]
   SyncClientErrorCode get code => SyncClientErrorCode.autoClientResetFailure;
 
-<<<<<<< HEAD
   SyncClientResetError(String message) : super(message, SyncErrorCategory.client, SyncClientErrorCode.autoClientResetFailure.code);
 }
 
@@ -214,9 +213,6 @@
   int get code => codeValue;
 
   GeneralSyncError(String message, SyncErrorCategory category, int code) : super(message, category, code);
-=======
-  SyncError(super.message, this.category, this.code);
->>>>>>> 79a69ebd
 }
 
 /// The category of a [SyncError].
