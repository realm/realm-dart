--- conflicted
+++ resolved
@@ -156,11 +156,7 @@
   final bool isFatal;
 
   /// The [SyncClientErrorCode] value indicating the type of the sync error.
-<<<<<<< HEAD
-  SyncClientErrorCode get code => SyncClientErrorCode.values[codeValue];
-=======
   SyncClientErrorCode get code => SyncClientErrorCode.fromInt(codeValue);
->>>>>>> 2258d9a8
 
   SyncClientError(
     String message,
@@ -181,11 +177,7 @@
   /// If true the received error is fatal.
   final bool isFatal = true;
 
-<<<<<<< HEAD
-  /// The [ClientResetError] has error code of [SyncClientErrorCode.autoClientResetFailure]
-=======
   /// The [SyncClientResetError] has error code of [SyncClientErrorCode.autoClientResetFailure]
->>>>>>> 2258d9a8
   SyncClientErrorCode get code => SyncClientErrorCode.autoClientResetFailure;
 
   SyncClientResetError(String message) : super(message, SyncErrorCategory.client, SyncClientErrorCode.autoClientResetFailure.code);
@@ -225,11 +217,7 @@
   final bool isFatal;
 
   /// The [SyncSessionErrorCode] value indicating the type of the sync error.
-<<<<<<< HEAD
-  SyncSessionErrorCode get code => SyncSessionErrorCode.values[codeValue];
-=======
   SyncSessionErrorCode get code => SyncSessionErrorCode.fromInt(codeValue);
->>>>>>> 2258d9a8
 
   SyncSessionError(
     String message,
