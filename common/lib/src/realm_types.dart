--- conflicted
+++ resolved
@@ -79,8 +79,17 @@
   RealmStateError(String message) : super(message);
 }
 
-<<<<<<< HEAD
-=======
+class SessionError extends SyncError {
+  final bool isFatal;
+
+  SessionError(
+    String message,
+    this.isFatal, {
+    SyncErrorCategory category = SyncErrorCategory.unknown,
+    int code = 0,
+  }) : super(message, category, code);
+}
+
 /// Thrown or reporeted if an error occurs during synchronization
 /// {@category Sync}
 class SyncError extends RealmError {
@@ -93,7 +102,6 @@
   SyncError(String message, this.category, this.code) : super(message);
 }
 
->>>>>>> be0a234d
 /// The category of a [SyncError].
 enum SyncErrorCategory {
   /// The error originated from the client
@@ -112,32 +120,6 @@
   unknown,
 }
 
-<<<<<<< HEAD
-/// Thrown or reporeted if an error occurs during synchronization
-/// {@category Sync}
-class SyncError extends RealmError {
-  /// The code of the error
-  final int code; // TODO: this should be an enum
-
-  /// The category of the error
-  final SyncErrorCategory category;
-
-  SyncError(String message, this.category, this.code) : super(message);
-}
-
-class SessionError extends SyncError {
-  final bool isFatal;
-
-  SessionError(
-    String message,
-    this.isFatal, {
-    SyncErrorCategory category = SyncErrorCategory.unknown,
-    int code = 0,
-  }) : super(message, category, code);
-}
-
-=======
->>>>>>> be0a234d
 /// @nodoc
 class Decimal128 {} // TODO!
 
