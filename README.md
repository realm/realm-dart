--- conflicted
+++ resolved
@@ -1,9 +1,5 @@
 # realm-dart
-<<<<<<< HEAD
-Experimental MongoDb Realm binding which allows working with a local Realm database in Dart standalone and Flutter. It provides the functionality for creating, retrieving, querying, sorting, filtering, updating Realm objects and supports change notifications.
-=======
 Experimental MongoDB Realm binding which allows working with a local Realm database in Dart standalone and Flutter. It provides the functionality for creating, retrieving, querying, sorting, filtering, updating Realm objects and supports change notifications.
->>>>>>> 8168ed2b
 
 Realm Dart is implemented as a Dart language library and a synchronous extension native dynamic library which is loaded in the application by the user code. 
 
