////////////////////////////////////////////////////////////////////////////////
//
// Copyright 2021 Realm Inc.
//
// Licensed under the Apache License, Version 2.0 (the "License");
// you may not use this file except in compliance with the License.
// You may obtain a copy of the License at
//
// http://www.apache.org/licenses/LICENSE-2.0
//
// Unless required by applicable law or agreed to in writing, software
// distributed under the License is distributed on an "AS IS" BASIS,
// WITHOUT WARRANTIES OR CONDITIONS OF ANY KIND, either express or implied.
// See the License for the specific language governing permissions and
// limitations under the License.
//
////////////////////////////////////////////////////////////////////////////////
import 'package:analyzer/dart/element/element.dart';
import 'package:analyzer/dart/element/type.dart';
import 'package:realm_common/realm_common.dart';

import 'dart_type_ex.dart';
import 'element.dart';
import 'field_element_ex.dart';

class RealmFieldInfo {
  final FieldElement fieldElement;
  final String? mapTo;
  final bool isPrimaryKey;
  final bool indexed;
  final RealmPropertyType realmType;
  final String? linkOriginProperty;

  RealmFieldInfo({
    required this.fieldElement,
    required this.mapTo,
    required this.isPrimaryKey,
    required this.indexed,
    required this.realmType,
    required this.linkOriginProperty,
  });

  DartType get type => fieldElement.type;

  bool get isFinal => fieldElement.isFinal;
  bool get isRealmCollection => type.isRealmCollection;
  bool get isDartCoreSet => type.isDartCoreSet;
  bool get isLate => fieldElement.isLate;
  bool get hasDefaultValue => fieldElement.hasInitializer;
  bool get optional => type.basicType.isNullable || realmType == RealmPropertyType.mixed;
  bool get isRequired => !(hasDefaultValue || optional);
  bool get isRealmBacklink => realmType == RealmPropertyType.linkingObjects;
  bool get isMixed => realmType == RealmPropertyType.mixed;
  bool get isComputed => isRealmBacklink; // only computed, so far

  String get name => fieldElement.name;
  String get realmName => mapTo ?? name;

  String get basicMappedTypeName => type.basicMappedName;

  String get basicNonNullableMappedTypeName => type.basicType.asNonNullable.mappedName;

  String get basicRealmTypeName =>
      fieldElement.modelType.basicType.asNonNullable.element2?.remappedRealmName ?? fieldElement.modelType.asNonNullable.basicMappedName;

  String get modelTypeName => fieldElement.modelTypeName;

  String get mappedTypeName => fieldElement.mappedTypeName;

  String get initializer {
    if (type.isDartCoreList) return ' = const []';
    if (isMixed && !type.isRealmCollection) return ' = const RealmValue.nullValue()';
    if (hasDefaultValue) return ' = ${fieldElement.initializerExpression}';
    if (type.isDartCoreSet) return ' = const {}';
    return ''; // no initializer
  }

  RealmCollectionType get realmCollectionType => type.realmCollectionType;

  Iterable<String> toCode() sync* {
    final getTypeName = type.isRealmCollection ? basicMappedTypeName : basicNonNullableMappedTypeName;
    yield '@override';
<<<<<<< HEAD
    yield "$mappedTypeName get $name => RealmObjectBase.get<$getTypeName>(this, '$realmName') as $mappedTypeName;";
=======

    if (isRealmBacklink) {
      yield "$mappedTypeName get $name => RealmObjectBase.get<$getTypeName>(this, '$realmName', validateBacklink: true) as $mappedTypeName;";
    } else {
      yield "$mappedTypeName get $name => RealmObjectBase.get<$getTypeName>(this, '$realmName') as $mappedTypeName;";
    }
>>>>>>> 0d933827
    bool generateSetter = !isFinal && !isRealmCollection && !isRealmBacklink;
    if (generateSetter) {
      yield '@override';
      yield "set $name(${mappedTypeName != modelTypeName ? 'covariant ' : ''}$mappedTypeName value) => RealmObjectBase.set(this, '$realmName', value);";
    } else {
      bool generateThrowError = isLate || isRealmCollection || isRealmBacklink;
      if (generateThrowError) {
        yield '@override';
        yield "set $name(${mappedTypeName != modelTypeName ? 'covariant ' : ''}$mappedTypeName value) => throw RealmUnsupportedSetError();";
      }
    }
  }

  @override
  String toString() => fieldElement.displayName;
}<|MERGE_RESOLUTION|>--- conflicted
+++ resolved
@@ -80,16 +80,12 @@
   Iterable<String> toCode() sync* {
     final getTypeName = type.isRealmCollection ? basicMappedTypeName : basicNonNullableMappedTypeName;
     yield '@override';
-<<<<<<< HEAD
-    yield "$mappedTypeName get $name => RealmObjectBase.get<$getTypeName>(this, '$realmName') as $mappedTypeName;";
-=======
 
     if (isRealmBacklink) {
       yield "$mappedTypeName get $name => RealmObjectBase.get<$getTypeName>(this, '$realmName', validateBacklink: true) as $mappedTypeName;";
     } else {
       yield "$mappedTypeName get $name => RealmObjectBase.get<$getTypeName>(this, '$realmName') as $mappedTypeName;";
     }
->>>>>>> 0d933827
     bool generateSetter = !isFinal && !isRealmCollection && !isRealmBacklink;
     if (generateSetter) {
       yield '@override';
