////////////////////////////////////////////////////////////////////////////////
//
// Copyright 2021 Realm Inc.
//
// Licensed under the Apache License, Version 2.0 (the "License");
// you may not use this file except in compliance with the License.
// You may obtain a copy of the License at
//
// http://www.apache.org/licenses/LICENSE-2.0
//
// Unless required by applicable law or agreed to in writing, software
// distributed under the License is distributed on an "AS IS" BASIS,
// WITHOUT WARRANTIES OR CONDITIONS OF ANY KIND, either express or implied.
// See the License for the specific language governing permissions and
// limitations under the License.
//
////////////////////////////////////////////////////////////////////////////////

library realm_generator;

import 'package:analyzer/dart/element/element.dart';
import 'package:analyzer/dart/element/type.dart';
import 'package:build/build.dart';
import 'package:source_gen/source_gen.dart';

class RealmObjectGenerator extends Generator {
  @override
  String generate(LibraryReader library, BuildStep buildStep) {
    var schemaClasses = library.classes.where((clazz) {
      return clazz.name.startsWith("_") &&
          clazz.fields.any((field) {
            return field.metadata.any((meta) {
              if (meta.element!.enclosingElement!.displayName == "RealmProperty") {
                return true;
              }
              //meta.element.enclosingElement.displayName == "RealmProperty"
              //meta.element.enclosingElement.fields[0].displayName == "primaryKey"
              //meta.element.enclosingElement.fields[0].type.displayName == "bool"
              //meta.element.enclosingElement.fields[0].type.isDartCoreBool == true

              // if (meta.annotationAst.name.name == "RealmProperty") {
              //   return true;
              // }
              //RealmProperty(type: "int")
              //meta.annotationAst.name.name == "RealmProperty"
              //type == meta.annotationAst.arguments.arguments[0].name.label.name
              //"int" == meta.annotationAst.arguments.arguments[0].expression.value

              return true;
            });
          });
    });
    //final numValue = annotation.read('value').literalValue as num;

    //return 'num ${element.name}Multiplied() => ${element.name} * $numValue;';

    StringBuffer generated = new StringBuffer();
    for (var schemaClass in schemaClasses) {
      var className = schemaClass.name.substring(1);

      StringBuffer getSchemaPropertyBuffer = new StringBuffer();

      /// The `const dynamic type = ...` is there to remove the warning of unused_element for the Realm data model class in the user dart file
      getSchemaPropertyBuffer.writeln("""
            static dynamic getSchema() {
              const dynamic type = ${schemaClass.name};
              return RealmObject.getSchema('${className}', [
            """);

      //Class._constructor() is used from native code when creating new instances of this type
      //Class() constructor is used to be able to create new detached objects and add them to the realm
      generated.writeln("""class ${className} extends RealmObject {
          // ignore_for_file: unused_element, unused_local_variable
          ${className}._constructor() : super.constructor();
          ${className}();
        """);

      for (var field in schemaClass.fields) {
        if (field.metadata.length == 0) {
          throw new Exception("Class '${schemaClass.name}' has a non RealmProperty type field '${field.name}'");
        }

        if (field.type.element!.name == "dynamic") {
          throw new Exception("Class '${schemaClass.name}' has a dynamic type field '${field.name}'");
        }

        var fieldTypeName = field.type.element!.name;
        if (fieldTypeName!.startsWith('_')) {
          fieldTypeName = fieldTypeName.substring(1);
        }

        // else if (field.type.isDartCoreInt) {

        // }
        // else if (field.type.isDartCoreDouble) {

        // }
        // else if (field.type.isDartCoreBool) {

        // }

        for (var meta in field.metadata) {
          if (meta.element!.enclosingElement!.name != "RealmProperty") {
            continue;
          }

          //copy the @RealmProperty anotation
          var realmPropertyDefiniton = meta.toSource();
          generated.writeln("${realmPropertyDefiniton}");

          String? listTypeArumentName = "";
          if (fieldTypeName == "List") {
            InterfaceType fieldType = field.type as InterfaceType;
            var listTypeArument = fieldType.typeArguments[0].element;
<<<<<<< HEAD
            listTypeArumentName = listTypeArument.name;
            var isDartType =
                listTypeArumentName == "String" || listTypeArumentName == "int" || listTypeArumentName == "double" || listTypeArumentName == "bool";
=======
            listTypeArumentName = listTypeArument!.name;
            var isDartType = listTypeArumentName == "String" ||
              listTypeArumentName == "int" ||
              listTypeArumentName == "double" ||
              listTypeArumentName == "bool";
>>>>>>> 65ea7550

            // if (field.type.element.name == "dynamic") {
            //   throw new Exception("Class '${schemaClass.name}' has a List<dynamic> type field '${field.displayName}'");
            // }

            //TODO: could read the source and try to extract the type T from List<T>
            //the source is available here or from
            //String source = field.source.contents.data;
            //see also [AnalysisContext.getContents]
            //also field.session has an
            //int offs = field.declaration.nameOffset;
            //field.declaration.linkedNode.parent.childEntities.first.typeArguments.arguments.single.name.name == 'Car' //when List<Car>
            //field.session.getParsedUnit(field.source.fullName)

            if (!isDartType && !listTypeArumentName!.startsWith("_")) {
              throw new Exception(
                  "Field ${schemaClass.name}.${field.name} has an invalid type ${field.type.toString()}. Type parameter name should start with '_' and be a RealmObject schema type");
            }

            if (listTypeArumentName!.startsWith("_")) {
              listTypeArumentName = listTypeArumentName.substring(1);
            }

            //generate
            //String get make => super['make'];
            generated
                .writeln("${fieldTypeName}<${listTypeArumentName}> get ${field.name} => this.super_get<${listTypeArumentName}>('${field.name}');");

            //generate
            //set name(String value) => super["name"] = value;
            generated.writeln(
                "set ${field.name}(${fieldTypeName}<${listTypeArumentName}> value) => this.super_set<${listTypeArumentName}>('${field.name}', value);");
          } else {
            //generate
            //String get make => super['make'];
            generated.writeln("${fieldTypeName} get ${field.name} => super['${field.name}'] as ${fieldTypeName};");

            //generate
            //set name(String value) => super["name"] = value;
            generated.writeln("set ${field.name}(${fieldTypeName} value) => super['${field.name}'] = value;");
          }
          //empty line between fields
          generated.writeln();

          //generte get _schema property
          //generated.writeln("dynamic get _schema {");
          //generated.writeln("var schema = RealmObject.getSchema('${className}', [");

          //infer the type of the object
          var schemaPropertyDefinition = "SchemaProperty('${field.name}', ";

          //if not RealmProperty.type is given. Try to infer the type
          if (!realmPropertyDefiniton.contains("type:")) {
            //normalize string to realm string
            if (field.type.isDartCoreString) {
              fieldTypeName = "string";
            }

            var inferredTypeDefinition = "type: '${fieldTypeName}',";
            if (fieldTypeName == "List") {
              if (listTypeArumentName == "String") {
                listTypeArumentName = "string";
              }
              inferredTypeDefinition = "type: '${listTypeArumentName}[]',";
            }

            //schemaPropertyName.replaceFirst(")", ")")
            schemaPropertyDefinition += inferredTypeDefinition;
            //schemaPropertyDefinition = "SchemaProperty('${field.name}', ${inferredTypeDefinition},";
            //schemaPropertyDefinition = schemaPropertyDefinition.replaceFirst(",", ",${inferredTypeDefinition},");
            //schemaPropertyDefinition = schemaPropertyDefinition.replaceFirst(', ', ' ');
          }

          var schemaPropertyName = realmPropertyDefiniton.replaceFirst("@RealmProperty(", "${schemaPropertyDefinition}");
          schemaPropertyName = schemaPropertyName.replaceFirst(",)", ")");
          getSchemaPropertyBuffer.writeln("${schemaPropertyName},");
        }
      }

      getSchemaPropertyBuffer.writeln("]);");
      getSchemaPropertyBuffer.writeln("}");

      //end class
      generated.writeln(getSchemaPropertyBuffer.toString());
      generated.writeln("}");
    }

    //String fileName = library.element.definingCompilationUnit.librarySource.shortName;
    //fileName = fileName.replaceAll(".dart", ".g.dart");

    // String generated = """part '${fileName}'; \n
    //                   """;
    //return generated;
    return generated.toString();
  }
}<|MERGE_RESOLUTION|>--- conflicted
+++ resolved
@@ -112,17 +112,13 @@
           if (fieldTypeName == "List") {
             InterfaceType fieldType = field.type as InterfaceType;
             var listTypeArument = fieldType.typeArguments[0].element;
-<<<<<<< HEAD
-            listTypeArumentName = listTypeArument.name;
-            var isDartType =
-                listTypeArumentName == "String" || listTypeArumentName == "int" || listTypeArumentName == "double" || listTypeArumentName == "bool";
-=======
+
             listTypeArumentName = listTypeArument!.name;
             var isDartType = listTypeArumentName == "String" ||
               listTypeArumentName == "int" ||
               listTypeArumentName == "double" ||
               listTypeArumentName == "bool";
->>>>>>> 65ea7550
+
 
             // if (field.type.element.name == "dynamic") {
             //   throw new Exception("Class '${schemaClass.name}' has a List<dynamic> type field '${field.displayName}'");
