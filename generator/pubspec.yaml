--- conflicted
+++ resolved
@@ -3,11 +3,7 @@
              Generates RealmObject classes from Realm data model classes.
              This package is part of the official Realm Flutter and Realm Dart SDKs.
 
-<<<<<<< HEAD
-version: 0.11.0+rc
-=======
 version: 1.0.0
->>>>>>> 41c47a96
 
 homepage: https://www.realm.io
 repository: https://github.com/realm/realm-dart
