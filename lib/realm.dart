--- conflicted
+++ resolved
@@ -15,6 +15,7 @@
 // limitations under the License.
 //
 ////////////////////////////////////////////////////////////////////////////////
+
 import 'dart:ffi';
 import 'dart:io';
 
@@ -22,13 +23,10 @@
 import 'src/cli/metrics/options.dart';
 import 'src/cli/metrics/target_os_type.dart';
 
-<<<<<<< HEAD
+//dart.library.cli is available only on dart desktop
+import 'src/realm_flutter.dart' if (dart.library.cli) 'src/realm_dart.dart';
+
 export 'src/realm_flutter.dart' if (dart.library.cli) 'src/realm_dart.dart';
-=======
-// dart.library.cli is available only on dart desktop
-import 'src/realm_flutter.dart' if (dart.library.cli) 'src/realm_dart.dart';
-export 'src/realm_flutter.dart' if (dart.library.cli) 'src/realm_dart.dart' hide RealmLib;
->>>>>>> fcdc90b7
 
 var _initialized = false;
 
@@ -47,15 +45,8 @@
     return;
   }
 
-<<<<<<< HEAD
   String _getBinaryPath(String binaryName, {String path = ""}) {
-    if (!path.isEmpty && path.endsWith("/")) {
-        //remove trailing slash
-        path = path.substring(0, path.length - 1);
-    }
-=======
-  String _platformPath(String name, {String? path}) {
-    assert(() {
+  	assert(() {
       try {
         if (!isFlutterPlatform) {
           uploadMetrics(Options(
@@ -66,9 +57,11 @@
       } catch (_) {} // ignore: avoid_catching_errors
       return true;
     }());
-
-    path ??= '';
->>>>>>> fcdc90b7
+    
+    if (!path.isEmpty && path.endsWith("/")) {
+        //remove trailing slash
+        path = path.substring(0, path.length - 1);
+    }
 
     if (Platform.isAndroid) {
       return "lib$binaryName.so";
@@ -83,7 +76,6 @@
 
     if (Platform.isMacOS) {
       if (path.isEmpty) {
-<<<<<<< HEAD
         Directory sourceDir = Directory.current;
         path = sourceDir.path;
       }
@@ -96,25 +88,12 @@
 
       fullPath = "$path/lib$binaryName.dylib";
       return fullPath;
-=======
-        Directory sourceDir = File.fromUri(Platform.script).parent;
-        path = sourceDir.path + "/";
-      }
-
-      return path + "lib" + name + ".dylib";
->>>>>>> fcdc90b7
     }
 
     if (Platform.isWindows) {
       if (path.isEmpty) {
         path = 'binary/windows';
       }
-<<<<<<< HEAD
-=======
-
-      return path + name + ".dll";
-    }
->>>>>>> fcdc90b7
 
       return "$path/$binaryName.dll";
     }
@@ -137,7 +116,7 @@
 
   DynamicLibrary realmLibrary;
   if (Platform.isAndroid || Platform.isWindows || Platform.isIOS || Platform.isLinux || Platform.isMacOS) {
-    realmLibrary = dlopenPlatformSpecific(realmBinaryName);
+    realmLibrary = dlopenPlatformSpecific(RealmBinaryName);
   } else {
     throw Exception("Unsupported platform: ${Platform.operatingSystem}");
   }
