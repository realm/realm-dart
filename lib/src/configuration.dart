////////////////////////////////////////////////////////////////////////////////
//
// Copyright 2021 Realm Inc.
//
// Licensed under the Apache License, Version 2.0 (the "License");
// you may not use this file except in compliance with the License.
// You may obtain a copy of the License at
//
// http://www.apache.org/licenses/LICENSE-2.0
//
// Unless required by applicable law or agreed to in writing, software
// distributed under the License is distributed on an "AS IS" BASIS,
// WITHOUT WARRANTIES OR CONDITIONS OF ANY KIND, either express or implied.
// See the License for the specific language governing permissions and
// limitations under the License.
//
////////////////////////////////////////////////////////////////////////////////

import 'dart:ffi';
import 'dart:io';

// ignore: no_leading_underscores_for_library_prefixes
import 'package:path/path.dart' as _path;

import 'native/realm_core.dart';
import 'realm_class.dart';
import 'init.dart';
import 'user.dart';

/// The signature of a callback used to determine if compaction
/// should be attempted.
///
/// The result of the callback decides if the [Realm] should be compacted
/// before being returned to the user.
///
/// The callback is given two arguments:
/// * the `totalSize` of the realm file (data + free space) in bytes, and
/// * the `usedSize`, which is the number bytes used by data in the file.
///
/// It should return true to indicate that an attempt to compact the file should be made.
/// The compaction will be skipped if another process is currently accessing the realm file.
typedef ShouldCompactCallback = bool Function(int totalSize, int usedSize);

/// The signature of a callback that will be executed only when the Realm is first created.
///
/// The Realm instance passed in the callback already has a write transaction opened, so you can
/// add some initial data that your app needs. The function will not execute for existing
/// Realms, even if all objects in the Realm are deleted.
typedef InitialDataCallback = void Function(Realm realm);

/// The signature of a callback that will be executed when the schema of the Realm changes.
///
/// The `migration` argument contains references to the Realm just before and just after the migration.
/// The `oldSchemaVersion` argument indicates the version from which the Realm migrates while
typedef MigrationCallback = void Function(Migration migration, int oldSchemaVersion);

/// The signature of a callback that will be triggered when a Client Reset error happens in a synchronized Realm.
///
/// The `clientResetError` argument holds useful data to be used when trying to manually recover from a client reset.
typedef ClientResetCallback = void Function(ClientResetError clientResetError);

/// Callback that indicates a Client Reset is about to happen.
///
/// The `beforeFrozen` argument holds the frozen Realm just before the client reset happens.
///
/// The lifetime of the Realm is tied to the callback, so don't store references to the Realm or objects
/// obtained from it for use outside of the callback.
typedef BeforeResetCallback = void Function(Realm beforeFrozen);

/// Callback that indicates a Client Reset has just happened.
///
/// The `beforeFrozen` argument holds the frozen Realm just before the client reset happened.
/// The `after` argument holds the live Realm just after the client reset happened.
///
/// The lifetime of the Realm instances supplied is tied to the callback, so don't store references to
/// the Realm or objects obtained from it for use outside of the callback.
typedef AfterResetCallback = void Function(Realm beforeFrozen, Realm after);

/// Configuration used to create a [Realm] instance
/// {@category Configuration}
abstract class Configuration implements Finalizable {
  /// The default realm filename to be used.
  static String get defaultRealmName => _path.basename(defaultRealmPath);
  static set defaultRealmName(String name) => defaultRealmPath = _path.join(_path.dirname(defaultRealmPath), _path.basename(name));

  /// A collection of [SchemaObject] that will be used to construct the
  /// [RealmSchema] once the Realm is opened.
  final Iterable<SchemaObject> schemaObjects;

  /// The platform dependent path used to store realm files
  ///
  /// On Flutter Android and iOS this is the application's data directory.
  /// On Flutter Windows this is the `C:\Users\username\AppData\Roaming\app_name` directory.
  /// On Flutter macOS this is the `/Users/username/Library/Containers/app_name/Data/Library/Application Support` directory.
  /// On Flutter Linux this is the `/home/username/.local/share/app_name` directory.
  /// On Dart standalone Windows, macOS and Linux this is the current directory.
  static String get defaultStoragePath {
    if (isFlutterPlatform) {
      return realmCore.getAppDirectory();
    }

    return Directory.current.path;
  }

  /// The platform dependent path to the default realm file.
  ///
  /// If set it should contain the path and the name of the realm file. Ex. "~/my_path/my_realm.realm"
  /// [defaultStoragePath] can be used to build this path.
  static String defaultRealmPath = _path.join(defaultStoragePath, 'default.realm');

  Configuration._(
    this.schemaObjects, {
    String? path,
    this.fifoFilesFallbackPath,
    this.encryptionKey,
  }) {
    _validateEncryptionKey(encryptionKey);
    this.path = path ?? _path.join(_path.dirname(_defaultPath), _path.basename(defaultRealmName));
  }

  // allow inheritors to override the _defaultPath value
  String get _defaultPath => Configuration.defaultRealmPath;

  /// Specifies the FIFO special files fallback location.
  ///
  /// Opening a [Realm] creates a number of FIFO special files in order to
  /// coordinate access to the [Realm] across threads and processes. If the [Realm] file is stored in a location
  /// that does not allow the creation of FIFO special files (e.g. the FAT32 filesystem), then the [Realm] cannot be opened.
  /// In that case [Realm] needs a different location to store these files and this property defines that location.
  /// The FIFO special files are very lightweight and the main [Realm] file will still be stored in the location defined
  /// by the [path] you  property. This property is ignored if the directory defined by [path] allow FIFO special files.
  final String? fifoFilesFallbackPath;

  /// The path where the Realm should be stored.
  ///
  /// If omitted the [defaultPath] for the platform will be used.
  late final String path;

  /// The key used to encrypt the entire [Realm].
  ///
  /// A full 64byte (512bit) key for AES-256 encryption.
  /// Once set, must be specified each time the file is used.
  /// If null encryption is not enabled.
  final List<int>? encryptionKey;

  /// Constructs a [LocalConfiguration]
  static LocalConfiguration local(
    List<SchemaObject> schemaObjects, {
    InitialDataCallback? initialDataCallback,
    int schemaVersion = 0,
    String? fifoFilesFallbackPath,
    String? path,
    List<int>? encryptionKey,
    bool disableFormatUpgrade = false,
    bool isReadOnly = false,
    ShouldCompactCallback? shouldCompactCallback,
    MigrationCallback? migrationCallback,
  }) =>
      LocalConfiguration._(schemaObjects,
          initialDataCallback: initialDataCallback,
          schemaVersion: schemaVersion,
          fifoFilesFallbackPath: fifoFilesFallbackPath,
          path: path,
          encryptionKey: encryptionKey,
          disableFormatUpgrade: disableFormatUpgrade,
          isReadOnly: isReadOnly,
          shouldCompactCallback: shouldCompactCallback,
          migrationCallback: migrationCallback);

  /// Constructs a [InMemoryConfiguration]
  static InMemoryConfiguration inMemory(
    List<SchemaObject> schemaObjects, {
    String? fifoFilesFallbackPath,
    String? path,
  }) =>
      InMemoryConfiguration._(
        schemaObjects,
        fifoFilesFallbackPath: fifoFilesFallbackPath,
        path: path,
      );

  /// Constructs a [FlexibleSyncConfiguration]
  static FlexibleSyncConfiguration flexibleSync(
    User user,
    List<SchemaObject> schemaObjects, {
    String? fifoFilesFallbackPath,
    String? path,
    List<int>? encryptionKey,
    SyncErrorHandler syncErrorHandler = defaultSyncErrorHandler,
    ClientResetHandler clientResetHandler = const RecoverOrDiscardUnsyncedChangesHandler(manualResetFallback: _defaultClientResetHandler),
  }) =>
      FlexibleSyncConfiguration._(
        user,
        schemaObjects,
        fifoFilesFallbackPath: fifoFilesFallbackPath,
        path: path,
        encryptionKey: encryptionKey,
        syncErrorHandler: syncErrorHandler,
        clientResetHandler: clientResetHandler,
      );

  /// Constructs a [DisconnectedSyncConfiguration]
  static DisconnectedSyncConfiguration disconnectedSync(
    List<SchemaObject> schemaObjects, {
    String? fifoFilesFallbackPath,
    String? path,
    List<int>? encryptionKey,
  }) =>
      DisconnectedSyncConfiguration._(
        schemaObjects,
        fifoFilesFallbackPath: fifoFilesFallbackPath,
        path: path,
        encryptionKey: encryptionKey,
      );

  void _validateEncryptionKey(List<int>? key) {
    if (key == null) {
      return;
    }

    if (key.length != realmCore.encryptionKeySize) {
      throw RealmException("Wrong encryption key size (must be ${realmCore.encryptionKeySize}, but was ${key.length})");
    }

    int notAByteElement = key.firstWhere((e) => e > 255, orElse: () => -1);
    if (notAByteElement >= 0) {
      throw RealmException('''Encryption key must be a list of bytes with allowed values form 0 to 255.
      Invalid value $notAByteElement found at index ${key.indexOf(notAByteElement)}.''');
    }
  }
}

/// [LocalConfiguration] is used to open local [Realm] instances,
/// that are persisted across runs.
/// {@category Configuration}
class LocalConfiguration extends Configuration {
  LocalConfiguration._(
    super.schemaObjects, {
    this.initialDataCallback,
    this.schemaVersion = 0,
    super.fifoFilesFallbackPath,
    super.path,
    super.encryptionKey,
    this.disableFormatUpgrade = false,
    this.isReadOnly = false,
    this.shouldCompactCallback,
    this.migrationCallback,
  }) : super._();

  /// The schema version used to open the [Realm]. If omitted, the default value is `0`.
  ///
  /// It is required to specify a schema version when initializing an existing
  /// Realm with a schema that contains objects that differ from their previous
  /// specification.
  ///
  /// If the schema was updated and the schemaVersion was not,
  /// a [RealmException] will be thrown.
  final int schemaVersion;

  /// Specifies whether a [Realm] should be opened as read-only.
  ///
  /// This allows opening it from locked locations such as resources,
  /// bundled with an application.
  ///
  /// The realm file must already exists at [path]
  final bool isReadOnly;

  /// Specifies if a [Realm] file format should be automatically upgraded
  /// if it was created with an older version of the [Realm] library.
  /// An exception will be thrown if a file format upgrade is required.
  final bool disableFormatUpgrade;

  /// Called when opening a [Realm] for the first time, after process start.
  final ShouldCompactCallback? shouldCompactCallback;

  /// Called when opening a [Realm] for the very first time, when db file is created.
  final InitialDataCallback? initialDataCallback;

  /// Called when opening a [Realm] with a schema version that is newer than the one used to create the file.
  final MigrationCallback? migrationCallback;
}

/// @nodoc
enum SessionStopPolicy {
  immediately, // Immediately stop the session as soon as all Realms/Sessions go out of scope.
  liveIndefinitely, // Never stop the session.
  afterChangesUploaded, // Once all Realms/Sessions go out of scope, wait for uploads to complete and stop.
}

/// The signature of a callback that will be invoked whenever a [SyncError] occurs for the synchronized Realm.
///
/// Client reset errors will not be reported through this callback as they are handled by [ClientResetHandler].
typedef SyncErrorHandler = void Function(SyncError);

void defaultSyncErrorHandler(SyncError e) {
  Realm.logger.log(RealmLogLevel.error, e);
}

void _defaultClientResetHandler(ClientResetError e) {
  Realm.logger.log(
      RealmLogLevel.error,
      "A client reset error occurred but no handler was supplied. "
      "Synchronization is now paused and will resume automatically once the app is restarted and "
      "the server data is re-downloaded. Any un-synchronized changes the client has made or will "
      "make will be lost. To handle that scenario, pass in a non-null value to "
      "clientResetHandler when constructing Configuration.flexibleSync.");
}

/// [FlexibleSyncConfiguration] is used to open [Realm] instances that are synchronized
/// with MongoDB Atlas.
/// {@category Configuration}
class FlexibleSyncConfiguration extends Configuration {
  /// The [User] used to created this [FlexibleSyncConfiguration]
  final User user;

  SessionStopPolicy _sessionStopPolicy = SessionStopPolicy.afterChangesUploaded;

  /// Called when a [SyncError] occurs for this synchronized [Realm].
  ///
  /// The default [SyncErrorHandler] prints to the console
  final SyncErrorHandler syncErrorHandler;

  /// Called when a [ClientResetError] occurs for this synchronized [Realm]
  ///
  /// The default [ClientResetHandler] logs a message using the current Realm.logger
  final ClientResetHandler clientResetHandler;

  FlexibleSyncConfiguration._(
    this.user,
    super.schemaObjects, {
    super.fifoFilesFallbackPath,
    super.path,
    super.encryptionKey,
    this.syncErrorHandler = defaultSyncErrorHandler,
    this.clientResetHandler = const RecoverOrDiscardUnsyncedChangesHandler(manualResetFallback: _defaultClientResetHandler),
  }) : super._();

  @override
  String get _defaultPath => realmCore.getPathForConfig(this);
}

extension FlexibleSyncConfigurationInternal on FlexibleSyncConfiguration {
  @pragma('vm:never-inline')
  void keepAlive() {
    user.keepAlive();
  }

  SessionStopPolicy get sessionStopPolicy => _sessionStopPolicy;
  set sessionStopPolicy(SessionStopPolicy value) => _sessionStopPolicy = value;
}

/// [DisconnectedSyncConfiguration] is used to open [Realm] instances that are synchronized
/// with MongoDB Atlas, without establishing a connection to Atlas App Services. This allows
/// for the synchronized realm to be opened in multiple processes concurrently, as long as
/// only one of them uses a [FlexibleSyncConfiguration] to sync changes.
/// {@category Configuration}
class DisconnectedSyncConfiguration extends Configuration {
  DisconnectedSyncConfiguration._(
    super.schemaObjects, {
    super.fifoFilesFallbackPath,
    super.path,
    super.encryptionKey,
  }) : super._();
}

/// [InMemoryConfiguration] is used to open [Realm] instances that
/// are temporary to running process.
/// {@category Configuration}
class InMemoryConfiguration extends Configuration {
  InMemoryConfiguration._(
    super.schemaObjects, {
    super.fifoFilesFallbackPath,
    super.path,
  }) : super._();
}

/// A collection of properties describing the underlying schema of a [RealmObjectBase].
///
/// {@category Configuration}
class SchemaObject {
  /// Schema object type.
  final Type type;

  /// Collection of the properties of this schema object.
  final List<SchemaProperty> properties;

  /// Returns the name of this schema type.
  final String name;

  /// Returns the base type of this schema object.
  final ObjectType baseType;

  /// Creates schema instance with object type and collection of object's properties.
  const SchemaObject(this.baseType, this.type, this.name, this.properties);
}

/// Describes the complete set of classes which may be stored in a `Realm`
///
/// {@category Configuration}
class RealmSchema extends Iterable<SchemaObject> {
  late final List<SchemaObject> _schema;

  /// Initializes [RealmSchema] instance representing ```schemaObjects``` collection
  RealmSchema(Iterable<SchemaObject> schemaObjects) {
    _schema = schemaObjects.toList();
  }

  @override
  Iterator<SchemaObject> get iterator => _schema.iterator;

  @override
  int get length => _schema.length;

  SchemaObject operator [](int index) => _schema[index];

  @override
  SchemaObject elementAt(int index) => _schema.elementAt(index);
}

/// The signature of a callback that will be invoked if a client reset error occurs for this [Realm].
///
/// A Client Resync is triggered if the device and server cannot agree
/// on a common shared history for the Realm file,
/// thus making it impossible for the device to upload or receive any changes.
/// This can happen if the server is rolled back or restored from backup.
/// {@category Sync}
abstract class ClientResetHandler {
  /// Defines what should happen in case of a Client Resync
  ClientResyncModeInternal get _mode;

  BeforeResetCallback? get _beforeResetCallback => null;
  AfterResetCallback? get _afterDiscardCallback => null;
  AfterResetCallback? get _afterRecoveryCallback => null;

  /// The callback that handles the [ClientResetError].
  final ClientResetCallback? onManualReset;

  /// Initializes a new instance of of [ClientResetHandler].
  const ClientResetHandler(this.onManualReset);
}

/// A client reset strategy where the user needs to fully take care of a client reset.
<<<<<<< HEAD
///
/// If you set [ManualRecoveryHandler] callback as `clientResetHandler` argument of [Configuration.flexibleSync],
/// that will enable full control of moving unsynced changes to synced realm.
/// {@category Sync}
class ManualRecoveryHandler extends ClientResetHandler {
  const ManualRecoveryHandler(ClientResetCallback onReset) : super(onReset);

  @override
  ClientResyncModeInternal get _mode => ClientResyncModeInternal.manual;
}

/// A client reset strategy where all the not yet synchronized data is automatically
/// discarded and a fresh copy of the synchronized Realm is obtained.
///
/// If you set [DiscardUnsyncedChangesHandler] callback as `clientResetHandler` argument of [Configuration.flexibleSync],
/// the local Realm will be discarded and replaced with the server side Realm.
/// All local changes will be lost.
/// {@category Sync}
class DiscardUnsyncedChangesHandler extends ClientResetHandler {
  /// The callback that will be executed just before the client reset happens.
  final BeforeResetCallback? beforeResetCallback;

  /// The callback that will be executed just after the client reset happens.
  final AfterResetCallback? afterResetCallback;

  const DiscardUnsyncedChangesHandler({this.beforeResetCallback, this.afterResetCallback, ClientResetCallback? manualResetFallback})
      : super(manualResetFallback);

  @override
  ClientResyncModeInternal get _mode => ClientResyncModeInternal.discardLocal;

  @override
  BeforeResetCallback? get _beforeResetCallback => beforeResetCallback;

  @override
  AfterResetCallback? get _afterDiscardCallback => afterResetCallback;
}

/// A client reset strategy that attempts to automatically recover any unsynchronized changes.
///
/// If you set [RecoverUnsyncedChangesHandler] callback as `clientResetHandler` argument of [Configuration.flexibleSync],
/// Realm will compare the local Realm with the Realm on the server and automatically transfer
/// any changes from the local Realm that makes sense to the Realm provided by the server.
/// {@category Sync}
class RecoverUnsyncedChangesHandler extends ClientResetHandler {
  /// The callback that will be executed just before the client reset happens.
  final BeforeResetCallback? beforeResetCallback;

  /// The callback that will be executed just after the client reset happens.
  final AfterResetCallback? afterResetCallback;

  const RecoverUnsyncedChangesHandler({this.beforeResetCallback, this.afterResetCallback, ClientResetCallback? manualResetFallback})
      : super(manualResetFallback);

  @override
  ClientResyncModeInternal get _mode => ClientResyncModeInternal.recover;

  @override
  BeforeResetCallback? get _beforeResetCallback => beforeResetCallback;

  @override
  AfterResetCallback? get _afterRecoveryCallback => afterResetCallback;
}

/// A client reset strategy that attempts to automatically recover any unsynchronized changes.
/// If that fails, this handler fallsback to the discard unsynced changes strategy.
///
/// If you set [RecoverOrDiscardUnsyncedChangesHandler] callback as `clientResetHandler` argument of [Configuration.flexibleSync],
/// Realm will compare the local Realm with the Realm on the server and automatically transfer
/// any changes from the local Realm that makes sense to the Realm provided by the server.
/// If that fails, the local changes will be discarded.
/// This is the default mode for fully synchronized Realms.
/// {@category Sync}
class RecoverOrDiscardUnsyncedChangesHandler extends ClientResetHandler {
  /// The callback that will be executed just before the client reset happens.
  final BeforeResetCallback? beforeResetCallback;

  /// The callback that will be executed just after the client reset happens if the local changes
  /// were successfully recovered.
  final AfterResetCallback? afterRecoveryCallback;

  /// The callback that will be executed just after the client reset happens if the local changes
  /// needed to be discarded.
  final AfterResetCallback? afterDiscardCallback;

  const RecoverOrDiscardUnsyncedChangesHandler(
      {this.beforeResetCallback, this.afterRecoveryCallback, this.afterDiscardCallback, ClientResetCallback? manualResetFallback})
      : super(manualResetFallback);

  @override
  ClientResyncModeInternal get _mode => ClientResyncModeInternal.recoverOrDiscard;

  @override
  BeforeResetCallback? get _beforeResetCallback => beforeResetCallback;

  @override
  AfterResetCallback? get _afterDiscardCallback => afterDiscardCallback;

  @override
  AfterResetCallback? get _afterRecoveryCallback => afterRecoveryCallback;
}

/// @nodoc
extension ClientResetHandlerInternal on ClientResetHandler {
  ClientResyncModeInternal get clientResyncMode => _mode;

  BeforeResetCallback? get beforeResetCallback => _beforeResetCallback;
  AfterResetCallback? get afterDiscardCallback => _afterDiscardCallback;
  AfterResetCallback? get afterRecoveryCallback => _afterRecoveryCallback;
}

/// Enum describing what should happen in case of a Client Resync.
/// @nodoc
enum ClientResyncModeInternal {
  manual,
  discardLocal,
  recover,
  recoverOrDiscard,
=======
typedef ManualSyncClientResetHandler = SyncClientResetErrorHandler;

/// @nodoc
extension SchemaObjectInternal on SchemaObject {
  bool get isGenericRealmObject => type == RealmObject || type == EmbeddedObject || type == RealmObjectBase;
>>>>>>> 17fbe8fa
}<|MERGE_RESOLUTION|>--- conflicted
+++ resolved
@@ -417,6 +417,11 @@
   SchemaObject elementAt(int index) => _schema.elementAt(index);
 }
 
+/// @nodoc
+extension SchemaObjectInternal on SchemaObject {
+  bool get isGenericRealmObject => type == RealmObject || type == EmbeddedObject || type == RealmObjectBase;
+}
+
 /// The signature of a callback that will be invoked if a client reset error occurs for this [Realm].
 ///
 /// A Client Resync is triggered if the device and server cannot agree
@@ -440,7 +445,6 @@
 }
 
 /// A client reset strategy where the user needs to fully take care of a client reset.
-<<<<<<< HEAD
 ///
 /// If you set [ManualRecoveryHandler] callback as `clientResetHandler` argument of [Configuration.flexibleSync],
 /// that will enable full control of moving unsynced changes to synced realm.
@@ -559,11 +563,4 @@
   discardLocal,
   recover,
   recoverOrDiscard,
-=======
-typedef ManualSyncClientResetHandler = SyncClientResetErrorHandler;
-
-/// @nodoc
-extension SchemaObjectInternal on SchemaObject {
-  bool get isGenericRealmObject => type == RealmObject || type == EmbeddedObject || type == RealmObjectBase;
->>>>>>> 17fbe8fa
 }