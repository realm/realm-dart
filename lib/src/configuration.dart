////////////////////////////////////////////////////////////////////////////////
//
// Copyright 2021 Realm Inc.
//
// Licensed under the Apache License, Version 2.0 (the "License");
// you may not use this file except in compliance with the License.
// You may obtain a copy of the License at
//
// http://www.apache.org/licenses/LICENSE-2.0
//
// Unless required by applicable law or agreed to in writing, software
// distributed under the License is distributed on an "AS IS" BASIS,
// WITHOUT WARRANTIES OR CONDITIONS OF ANY KIND, either express or implied.
// See the License for the specific language governing permissions and
// limitations under the License.
//
////////////////////////////////////////////////////////////////////////////////

import 'dart:io';

import 'native/realm_core.dart';

import 'realm_object.dart';
import 'realm_property.dart';
import 'package:path/path.dart' as _path;

/// Configuration used to create a [Realm] instance
/// {@category Configuration}
class Configuration {
  static String? _defaultPath;

  /// The [RealmSchema] for this [Configuration]
  final RealmSchema schema;

  /// Creates a [Configuration] with schema objects for opening a [Realm].
<<<<<<< HEAD
  ///
  /// [fifoFilesFallbackPath] enables FIFO special files.
  /// [readOnly] controls whether a [Realm] is opened as read-only.
  /// [inMemory] specifies if a [Realm] should be opened in-memory.
  /// [disableFormatUpgrade] specifies if [Realm] file format should be automatically upgraded.
  Configuration(List<SchemaObject> schemaObjects,
      {String? fifoFilesFallbackPath, bool readOnly = false, bool inMemory = false, bool disableFormatUpgrade = false})
      : _schema = RealmSchema(schemaObjects),
        _handle = realmCore.createConfig() {
    schemaVersion = 0;
    path = defaultPath;

    if (fifoFilesFallbackPath != null) {
      this.fifoFilesFallbackPath = fifoFilesFallbackPath;
    }
    if (disableFormatUpgrade == true) {
      this.disableFormatUpgrade = true;
    }

    if (readOnly) {
      isReadOnly = true;
    }
    if (inMemory) {
      isInMemory = true;
    }
    realmCore.setSchema(this);
  }
=======
  Configuration(List<SchemaObject> schemaObjects,
      {this.fifoFilesFallbackPath, this.isReadOnly = false, this.isInMemory = false, this.schemaVersion = 0, String? path})
      : schema = RealmSchema(schemaObjects),
        path = path ?? defaultPath;
>>>>>>> ad4ee95e

  static String _initDefaultPath() {
    var path = "default.realm";
    if (Platform.isAndroid || Platform.isIOS) {
      path = _path.join(realmCore.getFilesPath(), path);
    }
    return path;
  }

  /// The platform dependent path to the default realm file - `default.realm`.
  ///
  /// If set it should contain the name of the realm file. Ex. /mypath/myrealm.realm
  static String get defaultPath => _defaultPath ??= _initDefaultPath();
  static set defaultPath(String value) => _defaultPath = value;

  /// The platform dependent directory path used to store realm files
  ///
  /// On Android and iOS this is the application's data directory
  static String get filesPath {
    if (Platform.isAndroid || Platform.isIOS) {
      return realmCore.getFilesPath();
    }
    return "";
  }

  /// The schema version used to open the [Realm]
  ///
  /// If omitted the default value of `0` is used to open the [Realm]
  /// It is required to specify a schema version when initializing an existing
  /// Realm with a schema that contains objects that differ from their previous
  /// specification. If the schema was updated and the schemaVersion was not,
  /// an [RealmException] will be thrown.
  final int schemaVersion;

  /// The path where the Realm should be stored.
  ///
  /// If omitted the [defaultPath] for the platform will be used.
  final String path;

  /// Specifies whether a [Realm] should be opened as read-only.
  /// This allows opening it from locked locations such as resources,
  /// bundled with an application.
  ///
  /// The realm file must already exists at [path]
  final bool isReadOnly;

  /// Specifies whether a [Realm] should be opened in-memory.
  ///
  /// This still requires a [path] (can be the default path) to identify the [Realm] so other processes can open the same [Realm].
  /// The file will also be used as swap space if the [Realm] becomes bigger than what fits in memory,
  /// but it is not persistent and will be removed when the last instance is closed.
  /// When all in-memory instance of [Realm] is closed all data in that [Realm] is deleted.
  final bool isInMemory;

  /// Specifies the FIFO special files fallback location.
  /// Opening a [Realm] creates a number of FIFO special files in order to
  /// coordinate access to the [Realm] across threads and processes. If the [Realm] file is stored in a location
  /// that does not allow the creation of FIFO special files (e.g. FAT32 filesystems), then the [Realm] cannot be opened.
  /// In that case [Realm] needs a different location to store these files and this property defines that location.
  /// The FIFO special files are very lightweight and the main [Realm] file will still be stored in the location defined
  /// by the [path] you  property. This property is ignored if the directory defined by [path] allow FIFO special files.
<<<<<<< HEAD
  String get fifoFilesFallbackPath => realmCore.getConfigFifoPath(this);
  set fifoFilesFallbackPath(String value) => realmCore.setConfigFifoPath(this, value);

  /// Specifies if a [Realm] file format should be automatically upgraded
  /// if it was created with an older version of the [Realm] library.
  /// If set to true and a file format upgrade is required, an error will be thrown instead.
  bool get disableFormatUpgrade => realmCore.getConfigDisableFormatUpgrade(this);
  set disableFormatUpgrade(bool value) => realmCore.setConfigDisableFormatUpgrade(this, value);
=======
  final String? fifoFilesFallbackPath;
>>>>>>> ad4ee95e
}

/// A collection of properties describing the underlying schema of a [RealmObject].
///
/// {@category Configuration}
class SchemaObject {
  /// Schema object type.
  final Type type;

  /// Collection of the properties of this schema object.
  final List<SchemaProperty> properties;

  /// Returns the name of this schema type.
  String get name => type.toString();

  /// Creates schema instance with object type and collection of object's properties.
  const SchemaObject(this.type, this.properties);
}

/// Describes the complete set of classes which may be stored in a `Realm`
///
/// {@category Configuration}
class RealmSchema extends Iterable<SchemaObject> {
  late final List<SchemaObject> _schema;

  /// Initializes [RealmSchema] instance representing ```schemaObjects``` collection
  RealmSchema(List<SchemaObject> schemaObjects) {
    if (schemaObjects.isEmpty) {
      throw RealmException("No schema specified");
    }

    _schema = schemaObjects;
  }

  @override
  Iterator<SchemaObject> get iterator => _schema.iterator;

  @override
  int get length => _schema.length;

  SchemaObject operator [](int index) => _schema[index];

  @override
  SchemaObject elementAt(int index) => _schema.elementAt(index);
}<|MERGE_RESOLUTION|>--- conflicted
+++ resolved
@@ -33,40 +33,10 @@
   final RealmSchema schema;
 
   /// Creates a [Configuration] with schema objects for opening a [Realm].
-<<<<<<< HEAD
-  ///
-  /// [fifoFilesFallbackPath] enables FIFO special files.
-  /// [readOnly] controls whether a [Realm] is opened as read-only.
-  /// [inMemory] specifies if a [Realm] should be opened in-memory.
-  /// [disableFormatUpgrade] specifies if [Realm] file format should be automatically upgraded.
   Configuration(List<SchemaObject> schemaObjects,
-      {String? fifoFilesFallbackPath, bool readOnly = false, bool inMemory = false, bool disableFormatUpgrade = false})
-      : _schema = RealmSchema(schemaObjects),
-        _handle = realmCore.createConfig() {
-    schemaVersion = 0;
-    path = defaultPath;
-
-    if (fifoFilesFallbackPath != null) {
-      this.fifoFilesFallbackPath = fifoFilesFallbackPath;
-    }
-    if (disableFormatUpgrade == true) {
-      this.disableFormatUpgrade = true;
-    }
-
-    if (readOnly) {
-      isReadOnly = true;
-    }
-    if (inMemory) {
-      isInMemory = true;
-    }
-    realmCore.setSchema(this);
-  }
-=======
-  Configuration(List<SchemaObject> schemaObjects,
-      {this.fifoFilesFallbackPath, this.isReadOnly = false, this.isInMemory = false, this.schemaVersion = 0, String? path})
+      {this.fifoFilesFallbackPath, this.isReadOnly = false, this.isInMemory = false, this.schemaVersion = 0, String? path, bool this.disableFormatUpgrade = false})
       : schema = RealmSchema(schemaObjects),
         path = path ?? defaultPath;
->>>>>>> ad4ee95e
 
   static String _initDefaultPath() {
     var path = "default.realm";
@@ -128,18 +98,12 @@
   /// In that case [Realm] needs a different location to store these files and this property defines that location.
   /// The FIFO special files are very lightweight and the main [Realm] file will still be stored in the location defined
   /// by the [path] you  property. This property is ignored if the directory defined by [path] allow FIFO special files.
-<<<<<<< HEAD
-  String get fifoFilesFallbackPath => realmCore.getConfigFifoPath(this);
-  set fifoFilesFallbackPath(String value) => realmCore.setConfigFifoPath(this, value);
-
+  final String? fifoFilesFallbackPath;
+  
   /// Specifies if a [Realm] file format should be automatically upgraded
   /// if it was created with an older version of the [Realm] library.
   /// If set to true and a file format upgrade is required, an error will be thrown instead.
-  bool get disableFormatUpgrade => realmCore.getConfigDisableFormatUpgrade(this);
-  set disableFormatUpgrade(bool value) => realmCore.setConfigDisableFormatUpgrade(this, value);
-=======
-  final String? fifoFilesFallbackPath;
->>>>>>> ad4ee95e
+  final bool disableFormatUpgrade;
 }
 
 /// A collection of properties describing the underlying schema of a [RealmObject].
