--- conflicted
+++ resolved
@@ -611,13 +611,7 @@
 
   /// Initiates the client reset process.
   ///
-  /// Returns> `true` if actions were run successfully, `false` otherwise.
-<<<<<<< HEAD
-  ///
-  /// All Realm instances for that path must be closed before this method is called or an
-  /// [RealmException] will be thrown.
-=======
->>>>>>> f728142e
+  /// Returns `true` if actions were run successfully, `false` otherwise.
   bool resetRealm() {
     if (_config is! FlexibleSyncConfiguration) {
       throw RealmException("The current configuration is not FlexibleSyncConfiguration.");
@@ -744,7 +738,7 @@
 
   @override
   String toString() {
-    return "GeneralSyncError message: $message category: $category code: $code";
+    return "SyncResolveError message: $message category: $category code: $code";
   }
 }
 
