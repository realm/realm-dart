////////////////////////////////////////////////////////////////////////////////
//
// Copyright 2021 Realm Inc.
//
// Licensed under the Apache License, Version 2.0 (the "License");
// you may not use this file except in compliance with the License.
// You may obtain a copy of the License at
//
// http://www.apache.org/licenses/LICENSE-2.0
//
// Unless required by applicable law or agreed to in writing, software
// distributed under the License is distributed on an "AS IS" BASIS,
// WITHOUT WARRANTIES OR CONDITIONS OF ANY KIND, either express or implied.
// See the License for the specific language governing permissions and
// limitations under the License.
//
////////////////////////////////////////////////////////////////////////////////

import 'dart:collection';
import 'dart:typed_data';

import 'native/realm_core.dart';

import 'realm_object.dart';
import 'realm_property.dart';
import 'helpers.dart';

/// Configuration used to create a [Realm] instance
class Configuration {
  final ConfigHandle handle;
  final RealmSchema _schema;
  
  RealmSchema get schema => _schema;

<<<<<<< HEAD
  Configuration(List<SchemaObject> schemaObjects) : 
    _schema = RealmSchema(schemaObjects),  
    handle = realmCore.createConfig() {
    this.schemaVersion = 0;
    this.path = "default.realm";
    realmCore.setSchema(this);
=======
  Configuration(List<SchemaObject> schemaObjects) :
    _schema = RealmSchema(schemaObjects),
    handle = realmCore.createConfig() {
  
    this.schemaVersion = 0;
    this.path = "default.realm";
>>>>>>> beaad423
  }

  /// The schema version used to open the [Realm]
  /// 
  /// If omitted the default value of `0` is used to open the [Realm]
  /// It is required to specify a schema version when initializing an existing 
  /// Realm with a schema that contains objects that differ from their previous 
  /// specification. If the schema was updated and the schemaVersion was not, 
  /// an [RealmException] will be thrown.
  int get schemaVersion => realmCore.getSchemaVersion(this);
  set schemaVersion(int value) => realmCore.setSchemaVersion(this, value);

  String get path => realmCore.getConfigPath(this);
  set path(String value) => realmCore.setConfigPath(this, value);
}

class SchemaObject {
  Type type;
<<<<<<< HEAD
  
  String get name => type.toString();

  List<SchemaProperty> properties = [];

  SchemaObject(this.type);
}

class RealmSchema extends Iterable<SchemaObject> {
  late final SchemaHandle handle;
  
  late final List<SchemaObject> _schema;

=======
  String get name => type.toString();

  List<SchemaProperty> properties = [];

  SchemaObject(this.type);
}

class RealmSchema extends Iterable<SchemaObject> {
  late final SchemaHandle handle;
  
  late final List<SchemaObject> _schema;

>>>>>>> beaad423
  RealmSchema(List<SchemaObject> schemaObjects) {
    if (schemaObjects.isEmpty) {
      throw RealmException("No schema specified");
    }

    _schema = schemaObjects;
    handle = realmCore.createSchema(schemaObjects);
  }

  @override
  Iterator<SchemaObject> get iterator => _schema.iterator;

  @override 
  int get length => _schema.length;

  SchemaObject operator [](int index) => _schema[index];

  @override
  SchemaObject elementAt(int index) => _schema.elementAt(index);
}<|MERGE_RESOLUTION|>--- conflicted
+++ resolved
@@ -32,21 +32,12 @@
   
   RealmSchema get schema => _schema;
 
-<<<<<<< HEAD
   Configuration(List<SchemaObject> schemaObjects) : 
     _schema = RealmSchema(schemaObjects),  
     handle = realmCore.createConfig() {
     this.schemaVersion = 0;
     this.path = "default.realm";
     realmCore.setSchema(this);
-=======
-  Configuration(List<SchemaObject> schemaObjects) :
-    _schema = RealmSchema(schemaObjects),
-    handle = realmCore.createConfig() {
-  
-    this.schemaVersion = 0;
-    this.path = "default.realm";
->>>>>>> beaad423
   }
 
   /// The schema version used to open the [Realm]
@@ -65,7 +56,6 @@
 
 class SchemaObject {
   Type type;
-<<<<<<< HEAD
   
   String get name => type.toString();
 
@@ -79,20 +69,6 @@
   
   late final List<SchemaObject> _schema;
 
-=======
-  String get name => type.toString();
-
-  List<SchemaProperty> properties = [];
-
-  SchemaObject(this.type);
-}
-
-class RealmSchema extends Iterable<SchemaObject> {
-  late final SchemaHandle handle;
-  
-  late final List<SchemaObject> _schema;
-
->>>>>>> beaad423
   RealmSchema(List<SchemaObject> schemaObjects) {
     if (schemaObjects.isEmpty) {
       throw RealmException("No schema specified");
