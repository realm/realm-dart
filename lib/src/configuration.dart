--- conflicted
+++ resolved
@@ -221,11 +221,7 @@
   Realm.logger.log(RealmLogLevel.error, "A client reset error occurred but no handler was supplied. "
     "Synchronization is now paused and will resume automatically once the app is restarted and "
     "the server data is redownloaded. Any unsynchronized changes the client has made or will "
-<<<<<<< HEAD
-    "make will be lost. To handle that scenario, pass in a non-null value to" 
-=======
     "make will be lost. To handle that scenario, pass in a non-null value to " 
->>>>>>> ced7c42a
     "syncClientResetErrorHandler when constructing Configuration.flexibleSync.");
 }
 
@@ -324,11 +320,7 @@
 
 /// The signature of a callback that will be invoked if a client reset error occurs for this [Realm].
 ///
-<<<<<<< HEAD
-/// Currently, Flexible sync only supports the Manual Recovery.
-=======
 /// Currently, Flexible sync supports only the [ManualSyncClientResetHandler].
->>>>>>> ced7c42a
 class SyncClientResetErrorHandler {
   /// The callback that handles the [SyncClientResetError].
   final void Function(SyncClientResetError code) callback;
@@ -337,8 +329,5 @@
   const SyncClientResetErrorHandler(this.callback);
 }
 
-<<<<<<< HEAD
-=======
 /// A client reset strategy where the user needs to fully take care of a client reset.
->>>>>>> ced7c42a
 typedef ManualSyncClientResetHandler = SyncClientResetErrorHandler;