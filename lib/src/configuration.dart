////////////////////////////////////////////////////////////////////////////////
//
// Copyright 2021 Realm Inc.
//
// Licensed under the Apache License, Version 2.0 (the "License");
// you may not use this file except in compliance with the License.
// You may obtain a copy of the License at
//
// http://www.apache.org/licenses/LICENSE-2.0
//
// Unless required by applicable law or agreed to in writing, software
// distributed under the License is distributed on an "AS IS" BASIS,
// WITHOUT WARRANTIES OR CONDITIONS OF ANY KIND, either express or implied.
// See the License for the specific language governing permissions and
// limitations under the License.
//
////////////////////////////////////////////////////////////////////////////////

import 'dart:io';

import 'package:path/path.dart' as _path;

import 'native/realm_core.dart';
import 'realm_class.dart';

/// The signature of a callback used to determine if compaction
/// should be attempted.
///
/// The result of the callback decides if the [Realm] should be compacted
/// before being returned to the user.
///
/// The callback is given two arguments:
/// * the `totalSize` of the realm file (data + free space) in bytes, and
/// * the `usedSize`, which is the number bytes used by data in the file.
///
/// It should return true to indicate that an attempt to compact the file should be made.
/// The compaction will be skipped if another process is currently accessing the realm file.
typedef ShouldCompactCallback = bool Function(int totalSize, int usedSize);

/// The signature of a callback that will be executed only when the Realm is first created.
///
/// The Realm instance passed in the callback already has a write transaction opened, so you can
/// add some initial data that your app needs. The function will not execute for existing
/// Realms, even if all objects in the Realm are deleted.
typedef InitialDataCallback = void Function(Realm realm);

/// Configuration used to create a [Realm] instance
/// {@category Configuration}
abstract class Configuration {
  static const String _defaultRealmName = 'default.realm';

  static String get _defaultStorageFolder {
    if (Platform.isAndroid || Platform.isIOS) {
      return realmCore.getFilesPath();
    }

    return Directory.current.path;
  }

  static String? _defaultPath;

  Configuration._(
    List<SchemaObject> schemaObjects, {
    String? path,
    this.fifoFilesFallbackPath,
  }) : schema = RealmSchema(schemaObjects) {
    this.path = _getPath(path);
  }

  String _getPath(String? path) {
    return path ?? _defaultPath ?? _path.join(_defaultStorageFolder, _defaultRealmName);
  }

  /// Specifies the FIFO special files fallback location.
  ///
  /// Opening a [Realm] creates a number of FIFO special files in order to
  /// coordinate access to the [Realm] across threads and processes. If the [Realm] file is stored in a location
  /// that does not allow the creation of FIFO special files (e.g. FAT32 filesystems), then the [Realm] cannot be opened.
  /// In that case [Realm] needs a different location to store these files and this property defines that location.
  /// The FIFO special files are very lightweight and the main [Realm] file will still be stored in the location defined
  /// by the [path] you  property. This property is ignored if the directory defined by [path] allow FIFO special files.
  final String? fifoFilesFallbackPath;

  /// The path where the Realm should be stored.
  ///
  /// If omitted the [defaultPath] for the platform will be used.
  late final String path;

  /// The [RealmSchema] for this [Configuration]
  final RealmSchema schema;

  //TODO: Not supported yet.
  // /// The key used to encrypt the entire [Realm].
  // ///
  // /// A full 64byte (512bit) key for AES-256 encryption.
  // /// Once set, must be specified each time the file is used.
  // final List<int>? encryptionKey;

  /// Constructs a [LocalConfiguration]
  static LocalConfiguration local(
    List<SchemaObject> schemaObjects, {
    InitialDataCallback? initialDataCallback,
    int schemaVersion = 0,
    String? fifoFilesFallbackPath,
    String? path,
    bool disableFormatUpgrade = false,
    bool isReadOnly = false,
    ShouldCompactCallback? shouldCompactCallback,
  }) =>
      LocalConfiguration._(
        schemaObjects,
        initialDataCallback: initialDataCallback,
        schemaVersion: schemaVersion,
        fifoFilesFallbackPath: fifoFilesFallbackPath,
        path: path,
        disableFormatUpgrade: disableFormatUpgrade,
        isReadOnly: isReadOnly,
        shouldCompactCallback: shouldCompactCallback,
      );

  /// Constructs a [InMemoryConfiguration]
  static InMemoryConfiguration inMemory(
    List<SchemaObject> schemaObjects, {
    String? fifoFilesFallbackPath,
    String? path,
  }) =>
      InMemoryConfiguration._(
        schemaObjects,
        fifoFilesFallbackPath: fifoFilesFallbackPath,
        path: path,
      );

  /// Constructs a [FlexibleSyncConfiguration]
  static FlexibleSyncConfiguration flexibleSync(
    User user,
    List<SchemaObject> schemaObjects, {
    String? fifoFilesFallbackPath,
    String? path,
    SyncErrorHandler? syncErrorHandler,
    SyncClientResetErrorHandler? syncClientResetErrorHandler,
  }) =>
      FlexibleSyncConfiguration._(
        user,
        schemaObjects,
        fifoFilesFallbackPath: fifoFilesFallbackPath,
        path: path,
        syncErrorHandler: syncErrorHandler,
        syncClientResetErrorHandler: syncClientResetErrorHandler,
      );
}

extension ConfigurationInternal on Configuration {
  static String? get defaultPath => Configuration._defaultPath;
  static set defaultPath(String? value) => Configuration._defaultPath = value;

  static String get defaultStorageFolder => Configuration._defaultStorageFolder;
}

/// [LocalConfiguration] is used to open local [Realm] instances,
/// that are persisted across runs.
/// {@category Configuration}
class LocalConfiguration extends Configuration {
  LocalConfiguration._(
    super.schemaObjects, {
    this.initialDataCallback,
    this.schemaVersion = 0,
    super.fifoFilesFallbackPath,
    super.path,
    this.disableFormatUpgrade = false,
    this.isReadOnly = false,
    this.shouldCompactCallback,
  }) : super._();

  /// The schema version used to open the [Realm]. If omitted, the default value is `0`.
  ///
  /// It is required to specify a schema version when initializing an existing
  /// Realm with a schema that contains objects that differ from their previous
  /// specification.
  ///
  /// If the schema was updated and the schemaVersion was not,
  /// a [RealmException] will be thrown.
  final int schemaVersion;

  /// Specifies whether a [Realm] should be opened as read-only.
  ///
  /// This allows opening it from locked locations such as resources,
  /// bundled with an application.
  ///
  /// The realm file must already exists at [path]
  final bool isReadOnly;

  /// Specifies if a [Realm] file format should be automatically upgraded
  /// if it was created with an older version of the [Realm] library.
  /// An exception will be thrown if a file format upgrade is required.
  final bool disableFormatUpgrade;

  /// Called when opening a [Realm] for the first time, after process start.
  final ShouldCompactCallback? shouldCompactCallback;

  /// Called when opening a [Realm] for the very first time, when db file is created.
  final InitialDataCallback? initialDataCallback;
}

/// @nodoc
enum SessionStopPolicy {
  immediately, // Immediately stop the session as soon as all Realms/Sessions go out of scope.
  liveIndefinitely, // Never stop the session.
  afterChangesUploaded, // Once all Realms/Sessions go out of scope, wait for uploads to complete and stop.
}

///The signature of a callback that will be invoked whenever a [SyncError] occurs for the synchronized Realm.
///
/// Client reset errors will not be reported through this callback as they are handled by [SyncClientResetErrorHandler].
typedef SyncErrorHandler = void Function(SyncError);

/// [FlexibleSyncConfiguration] is used to open [Realm] instances that are synchronized
/// with MongoDB Realm.
/// {@category Configuration}
class FlexibleSyncConfiguration extends Configuration {
  final User user;

  SessionStopPolicy _sessionStopPolicy = SessionStopPolicy.afterChangesUploaded;

<<<<<<< HEAD
  /// Called when a [SyncError] occurs for this synchronized [Realm].
  final SyncErrorHandler? syncErrorHandler;

  /// Called when a [SyncClientResetError] occurs for this synchronized [Realm]
  final SyncClientResetErrorHandler? syncClientResetErrorHandler;

  FlexibleSyncConfiguration._(
    this.user,
    List<SchemaObject> schemaObjects, {
    String? fifoFilesFallbackPath,
    String? path,
    this.syncErrorHandler,
    this.syncClientResetErrorHandler,
  }) : super._(
          schemaObjects,
          fifoFilesFallbackPath: fifoFilesFallbackPath,
          path: path,
        );
=======
  /// Called when a [SessionError] occurs for the synchronized Realm.
  final SessionErrorHandler? sessionErrorHandler;

  FlexibleSyncConfiguration._(
    this.user,
    super.schemaObjects, {
    super.fifoFilesFallbackPath,
    super.path,
    this.sessionErrorHandler,
  }) : super._();
>>>>>>> 79a69ebd

  @override
  String _getPath(String? path) {
    return path ?? realmCore.getPathForConfig(this);
  }
}

extension FlexibleSyncConfigurationInternal on FlexibleSyncConfiguration {
  SessionStopPolicy get sessionStopPolicy => _sessionStopPolicy;
  set sessionStopPolicy(SessionStopPolicy value) => _sessionStopPolicy = value;
}

/// [InMemoryConfiguration] is used to open [Realm] instances that
/// are temporary to running process.
/// {@category Configuration}
class InMemoryConfiguration extends Configuration {
  InMemoryConfiguration._(
    super.schemaObjects, {
    super.fifoFilesFallbackPath,
    super.path,
  }) : super._();
}

/// A collection of properties describing the underlying schema of a [RealmObject].
///
/// {@category Configuration}
class SchemaObject {
  /// Schema object type.
  final Type type;

  /// Collection of the properties of this schema object.
  final List<SchemaProperty> properties;

  /// Returns the name of this schema type.
  final String name;

  /// Creates schema instance with object type and collection of object's properties.
  const SchemaObject(this.type, this.name, this.properties);
}

/// Describes the complete set of classes which may be stored in a `Realm`
///
/// {@category Configuration}
class RealmSchema extends Iterable<SchemaObject> {
  late final List<SchemaObject> _schema;

  /// Initializes [RealmSchema] instance representing ```schemaObjects``` collection
  RealmSchema(List<SchemaObject> schemaObjects) {
    if (schemaObjects.isEmpty) {
      throw RealmException("No schema specified");
    }

    _schema = schemaObjects;
  }

  @override
  Iterator<SchemaObject> get iterator => _schema.iterator;

  @override
  int get length => _schema.length;

  SchemaObject operator [](int index) => _schema[index];

  @override
  SchemaObject elementAt(int index) => _schema.elementAt(index);
}

/// The signature of a callback that will be invoked if a client reset error occurs for this [Realm].
///
/// Currently, Flexible sync only supports the Manual Recovery.
class SyncClientResetErrorHandler {
  /// The callback that handles the [SyncClientResetError].
  void Function(SyncClientResetError code) callback;

  /// Invokes the [SyncClientResetError] handling [callback].
  void call(SyncClientResetError error) => callback(error);

  /// Initializes a new instance of of [SyncClientResetErrorHandler].
  SyncClientResetErrorHandler(this.callback);
}<|MERGE_RESOLUTION|>--- conflicted
+++ resolved
@@ -221,28 +221,11 @@
 
   SessionStopPolicy _sessionStopPolicy = SessionStopPolicy.afterChangesUploaded;
 
-<<<<<<< HEAD
   /// Called when a [SyncError] occurs for this synchronized [Realm].
   final SyncErrorHandler? syncErrorHandler;
 
   /// Called when a [SyncClientResetError] occurs for this synchronized [Realm]
   final SyncClientResetErrorHandler? syncClientResetErrorHandler;
-
-  FlexibleSyncConfiguration._(
-    this.user,
-    List<SchemaObject> schemaObjects, {
-    String? fifoFilesFallbackPath,
-    String? path,
-    this.syncErrorHandler,
-    this.syncClientResetErrorHandler,
-  }) : super._(
-          schemaObjects,
-          fifoFilesFallbackPath: fifoFilesFallbackPath,
-          path: path,
-        );
-=======
-  /// Called when a [SessionError] occurs for the synchronized Realm.
-  final SessionErrorHandler? sessionErrorHandler;
 
   FlexibleSyncConfiguration._(
     this.user,
@@ -250,8 +233,8 @@
     super.fifoFilesFallbackPath,
     super.path,
     this.sessionErrorHandler,
+    this.syncClientResetErrorHandler,
   }) : super._();
->>>>>>> 79a69ebd
 
   @override
   String _getPath(String? path) {
