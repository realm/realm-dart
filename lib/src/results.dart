--- conflicted
+++ resolved
@@ -29,20 +29,12 @@
 /// {@category Realm}
 class RealmResults<T extends RealmObject> extends collection.IterableBase<T> {
   final RealmResultsHandle _handle;
-<<<<<<< HEAD
  
-  
   /// The Realm isntance this collection belongs to.
   final Realm realm;
-  
+   
   final _supportsSnapshot = <T>[] is List<RealmObject?>;
 
-=======
-
-  /// The Realm isntance this collection belongs to.
-  final Realm realm;
-
->>>>>>> 2f77fdff
   RealmResults._(this._handle, this.realm);
 
   /// Returns the element of type `T` at the specified [index].
