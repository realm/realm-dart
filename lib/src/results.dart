////////////////////////////////////////////////////////////////////////////////
//
// Copyright 2021 Realm Inc.
//
// Licensed under the Apache License, Version 2.0 (the "License");
// you may not use this file except in compliance with the License.
// You may obtain a copy of the License at
//
// http://www.apache.org/licenses/LICENSE-2.0
//
// Unless required by applicable law or agreed to in writing, software
// distributed under the License is distributed on an "AS IS" BASIS,
// WITHOUT WARRANTIES OR CONDITIONS OF ANY KIND, either express or implied.
// See the License for the specific language governing permissions and
// limitations under the License.
//
////////////////////////////////////////////////////////////////////////////////

import 'dart:async';
import 'dart:collection' as collection;
import 'dart:ffi';

import 'collections.dart';
import 'native/realm_core.dart';
import 'realm_class.dart';
import 'realm_object.dart' show RealmObjectMetadata;

/// Instances of this class are live collections and will update as new elements are either
/// added to or deleted from the Realm that match the underlying query.
///
/// {@category Realm}
<<<<<<< HEAD
class RealmResults<T extends RealmObject> extends collection.IterableBase<T> {
  final RealmObjectMetadata? _metadata;
=======
class RealmResults<T extends RealmObject> extends collection.IterableBase<T> implements Finalizable {
>>>>>>> bff07525
  final RealmResultsHandle _handle;

  /// The Realm instance this collection belongs to.
  final Realm realm;

  final _supportsSnapshot = <T>[] is List<RealmObject?>;

  RealmResults._(this._handle, this.realm, this._metadata);

  /// Returns the element of type `T` at the specified [index].
  T operator [](int index) {
    final handle = realmCore.getObjectAt(this, index);
    return realm.createObject(T, handle, _metadata!) as T;
  }

  /// Returns a new [RealmResults] filtered according to the provided query.
  ///
  /// The Realm Dart and Realm Flutter SDKs supports querying based on a language inspired by [NSPredicate](https://academy.realm.io/posts/nspredicate-cheatsheet/)
  /// and [Predicate Programming Guide.](https://developer.apple.com/library/archive/documentation/Cocoa/Conceptual/Predicates/AdditionalChapters/Introduction.html#//apple_ref/doc/uid/TP40001789)
  RealmResults<T> query(String query, [List<Object> args = const []]) {
    final handle = realmCore.queryResults(this, query, args);
    return RealmResultsInternal.create<T>(handle, realm, _metadata);
  }

  /// `true` if the `Results` collection is empty.
  @override
  bool get isEmpty => length == 0;

  /// Returns a new `Iterator` that allows iterating the elements in this `RealmResults`.
  @override
  Iterator<T> get iterator {
    var results = this;
    if (_supportsSnapshot) {
      final handle = realmCore.resultsSnapshot(this);
      results = RealmResultsInternal.create<T>(handle, realm, _metadata);
    }
    return _RealmResultsIterator(results);
  }

  /// The number of values in this `Results` collection.
  @override
  int get length => realmCore.getResultsCount(this);

  /// Allows listening for changes when the contents of this collection changes.
  Stream<RealmResultsChanges<T>> get changes {
    final controller = ResultsNotificationsController<T>(this);
    return controller.createStream();
  }
}

/// @nodoc
//RealmResults package internal members
extension RealmResultsInternal on RealmResults {
  @pragma('vm:never-inline')
  void keepAlive() {
    _handle.keepAlive();
  }

  RealmResultsHandle get handle => _handle;

  static RealmResults<T> create<T extends RealmObject>(RealmResultsHandle handle, Realm realm, RealmObjectMetadata? metadata) {
    return RealmResults<T>._(handle, realm, metadata);
  }
}

/// Describes the changes in a Realm results collection since the last time the notification callback was invoked.
class RealmResultsChanges<T extends RealmObject> extends RealmCollectionChanges {
  /// The results collection being monitored for changes.
  final RealmResults<T> results;

  RealmResultsChanges._(super.handle, this.results);
}

/// @nodoc
class ResultsNotificationsController<T extends RealmObject> extends NotificationsController {
  final RealmResults<T> results;
  late final StreamController<RealmResultsChanges<T>> streamController;

  ResultsNotificationsController(this.results);

  @override
  RealmNotificationTokenHandle subscribe() {
    return realmCore.subscribeResultsNotifications(results, this);
  }

  Stream<RealmResultsChanges<T>> createStream() {
    streamController = StreamController<RealmResultsChanges<T>>(onListen: start, onPause: stop, onResume: start, onCancel: stop);
    return streamController.stream;
  }

  @override
  void onChanges(HandleBase changesHandle) {
    if (changesHandle is! RealmCollectionChangesHandle) {
      throw RealmError("Invalid changes handle. RealmCollectionChangesHandle expected");
    }

    final changes = RealmResultsChanges._(changesHandle, results);
    streamController.add(changes);
  }

  @override
  void onError(RealmError error) {
    streamController.addError(error);
  }
}

class _RealmResultsIterator<T extends RealmObject> implements Iterator<T> {
  final RealmResults<T> _results;
  int _index;
  T? _current;

  _RealmResultsIterator(RealmResults<T> results)
      : _results = results,
        _index = -1;

  @override
  T get current => _current as T;

  @override
  bool moveNext() {
    int length = _results.length;
    _index++;
    if (_index >= length) {
      _current = null;
      return false;
    }
    _current = _results[_index];

    return true;
  }
}<|MERGE_RESOLUTION|>--- conflicted
+++ resolved
@@ -29,12 +29,8 @@
 /// added to or deleted from the Realm that match the underlying query.
 ///
 /// {@category Realm}
-<<<<<<< HEAD
-class RealmResults<T extends RealmObject> extends collection.IterableBase<T> {
+class RealmResults<T extends RealmObject> extends collection.IterableBase<T> implements Finalizable {
   final RealmObjectMetadata? _metadata;
-=======
-class RealmResults<T extends RealmObject> extends collection.IterableBase<T> implements Finalizable {
->>>>>>> bff07525
   final RealmResultsHandle _handle;
 
   /// The Realm instance this collection belongs to.
