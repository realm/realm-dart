--- conflicted
+++ resolved
@@ -378,22 +378,13 @@
 
       print('Creating database db_$uniqueName');
 
-<<<<<<< HEAD
-    await _createMongoDBService(
-      app,
-      serviceName,
-      syncConfig: '''{
-        "flexible_sync": {
-          "state": "enabled",
-          "database_name": "${getDatabaseName(name)}",
-=======
       await _createMongoDBService(
         app,
+        serviceName,
         syncConfig: '''{
         "flexible_sync": {
           "state": "enabled",
           "database_name": "db_$uniqueName",
->>>>>>> 707edcc8
           "queryable_fields_names": ["differentiator", "stringQueryField", "boolQueryField", "intQueryField"]
         }
       }''',
@@ -414,20 +405,12 @@
           }
         ]
       }''',
-<<<<<<< HEAD
-    );
-    await _put('groups/$_groupId/apps/$appId/sync/config', '{ "development_mode_enabled": true }');
-
-    //create email/password user for tests
-    final dynamic createUserResult = await _post('groups/$_groupId/apps/$appId/users', '{"email": "realm-test@realm.io", "password":"123456"}');
-    print("Create user result: $createUserResult");
-
-    if (confirmationType != "email" && confirmationType != "auto") {
-      await createSchema(app, serviceName: serviceName, collectionName: _documentCollectionName, schema: _documentCollectionSchema);
-=======
       );
       await _put('groups/$_groupId/apps/$appId/sync/config', '{ "development_mode_enabled": true }');
 
+      if (confirmationType != "email" && confirmationType != "auto") {
+        await createSchema(app, serviceName: serviceName, collectionName: _documentCollectionName, schema: _documentCollectionSchema);
+      }
       //create email/password user for tests
       final dynamic createUserResult = await _post('groups/$_groupId/apps/$appId/users', '{"email": "realm-test@realm.io", "password":"123456"}');
       print("Create user result: $createUserResult");
@@ -435,7 +418,6 @@
       print(error);
       app ??= BaasApp._empty(name);
       app.error = error;
->>>>>>> 707edcc8
     }
     return app;
   }
