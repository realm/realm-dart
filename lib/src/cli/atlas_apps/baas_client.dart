--- conflicted
+++ resolved
@@ -18,6 +18,7 @@
 
 import 'package:http/http.dart' as http;
 import 'dart:convert';
+import 'package:crypto/crypto.dart';
 
 class BaasClient {
   static const String _confirmFuncSource = '''exports = async ({ token, tokenId, username }) => {
@@ -179,7 +180,65 @@
       "runConfirmationFunction": ${(confirmationType != "email" && confirmationType != "auto").toString()},
       "runResetFunction": true
     }''');
-<<<<<<< HEAD
+
+    if (publicRSAKey.isNotEmpty) {
+      String publicRSAKeyEncoded = jsonEncode(publicRSAKey);
+      final dynamic createSecretResult = await _post('groups/$_groupId/apps/$appId/secrets', '{"name":"rsPublicKey","value":$publicRSAKeyEncoded}');
+      String keyName = createSecretResult['name'] as String;
+
+      await enableProvider(app, 'custom-token', config: '''{
+          "audience": "mongodb.com",
+          "signingAlgorithm": "RS256",
+          "useJWKURI": false
+           }''', secretConfig: '''{
+          "signingKeys": ["$keyName"]
+          }''', metadataFelds: '''{
+            "required": false,
+            "name": "name.firstName",
+            "field_name": "firstName"
+          },
+          {
+            "required": false,
+            "name": "name.lastName",
+            "field_name": "lastName"
+          },
+          {
+            "required": true,
+            "name": "email",
+            "field_name": "name"
+          },
+          {
+            "required": true,
+            "name": "email",
+            "field_name": "email"
+          },
+          {
+            "required": false,
+            "name": "gender",
+            "field_name": "gender"
+          },
+          {
+            "required": false,
+            "name": "birthDay",
+            "field_name": "birthDay"
+          },
+          {
+            "required": false,
+            "name": "minAge",
+            "field_name": "minAge"
+          },
+          {
+            "required": false,
+            "name": "maxAge",
+            "field_name": "maxAge"
+          },
+          {
+            "required": false,
+            "name": "company",
+            "field_name": "company"
+          }''');
+    }
+    
     if (confirmationType == null) {
       const facebookSecret = "876750ac6d06618b323dee591602897f";
       final dynamic createFacebookSecretResult = await _post('groups/$_groupId/apps/$appId/secrets', '{"name":"facebookSecret","value":"$facebookSecret"}');
@@ -223,66 +282,9 @@
           {
             "required": false,
             "name": "picture"
-=======
-
-    if (publicRSAKey.isNotEmpty) {
-      String publicRSAKeyEncoded = jsonEncode(publicRSAKey);
-      final dynamic createSecretResult = await _post('groups/$_groupId/apps/$appId/secrets', '{"name":"rsPublicKey","value":$publicRSAKeyEncoded}');
-      String keyName = createSecretResult['name'] as String;
-
-      await enableProvider(app, 'custom-token', config: '''{
-          "audience": "mongodb.com",
-          "signingAlgorithm": "RS256",
-          "useJWKURI": false
-           }''', secretConfig: '''{
-          "signingKeys": ["$keyName"]
-          }''', metadataFelds: '''{
-            "required": false,
-            "name": "name.firstName",
-            "field_name": "firstName"
-          },
-          {
-            "required": false,
-            "name": "name.lastName",
-            "field_name": "lastName"
-          },
-          {
-            "required": true,
-            "name": "email",
-            "field_name": "name"
-          },
-          {
-            "required": true,
-            "name": "email",
-            "field_name": "email"
-          },
-          {
-            "required": false,
-            "name": "gender",
-            "field_name": "gender"
-          },
-          {
-            "required": false,
-            "name": "birthDay",
-            "field_name": "birthDay"
-          },
-          {
-            "required": false,
-            "name": "minAge",
-            "field_name": "minAge"
-          },
-          {
-            "required": false,
-            "name": "maxAge",
-            "field_name": "maxAge"
-          },
-          {
-            "required": false,
-            "name": "company",
-            "field_name": "company"
->>>>>>> 0c999115
           }''');
     }
+    
     print('Creating database db_$name$_appSuffix');
 
     await _createMongoDBService(app, '''{
@@ -319,6 +321,7 @@
     if (type == 'api-key') {
       final providers = await _get(url) as List<dynamic>;
       final apiKeyProviderId = providers.singleWhere((dynamic doc) => doc['type'] == 'api-key')['_id'] as String;
+
       await _put('$url/$apiKeyProviderId/enable', '{}');
     } else {
       await _post(url, '''{
