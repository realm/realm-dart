////////////////////////////////////////////////////////////////////////////////
//
// Copyright 2022 Realm Inc.
//
// Licensed under the Apache License, Version 2.0 (the "License");
// you may not use this file except in compliance with the License.
// You may obtain a copy of the License at
//
// http://www.apache.org/licenses/LICENSE-2.0
//
// Unless required by applicable law or agreed to in writing, software
// distributed under the License is distributed on an "AS IS" BASIS,
// WITHOUT WARRANTIES OR CONDITIONS OF ANY KIND, either express or implied.
// See the License for the specific language governing permissions and
// limitations under the License.
//
////////////////////////////////////////////////////////////////////////////////

import 'package:http/http.dart' as http;
import 'dart:convert';
import 'package:crypto/crypto.dart';

class BaasClient {
  static const String _confirmFuncSource = '''exports = async ({ token, tokenId, username }) => {
    // process the confirm token, tokenId and username
    if (username.includes("realm_tests_do_autoverify")) {
      return { status: 'success' }
    }
    else if (username.includes("realm_tests_pending_confirm")) {
      const mdb = context.services.get("BackingDB");
      const collection = mdb.db("custom-auth").collection("users");
      const existing = await collection.findOne({ username: username });
      if (existing) {
          return { status: 'success' };
      }

      await collection.insertOne({ username: username });
      return { status: 'pending' }
    }
    else
    {
      // do not confirm the user
      return { status: 'fail' };
    }
  };''';

  static const String _resetFuncSource = '''exports = ({ token, tokenId, username, password }, status) => {
    // process the reset token, tokenId, username and password
    if (status && status !== "") {
      return { status: status };
    }
    else
    {
      return { status: 'fail' };
    }
  };''';
  static const String defaultAppName = "flexible";

  final String _baseUrl;
  final String? _clusterName;
  final String _differentiator;
  final Map<String, String> _headers;
  late final String _appSuffix = '-${shortenDifferentiator(_differentiator)}-$_clusterName';

  late String _groupId;

  BaasClient._(String baseUrl, String? differentiator, [this._clusterName])
      : _baseUrl = '$baseUrl/api/admin/v3.0',
        _headers = <String, String>{'Accept': 'application/json'},
        _differentiator = differentiator ?? 'local';

  /// A client that imports apps in a MongoDB Atlas docker image. See https://github.com/realm/ci/tree/master/realm/docker/mongodb-realm
  /// for instructions on how to set it up.
  /// @nodoc
  static Future<BaasClient> docker(String baseUrl, String? differentiator) async {
    final result = BaasClient._(baseUrl, differentiator);

    await result._authenticate('local-userpass', '{ "username": "unique_user@domain.com", "password": "password" }');

    dynamic groupDoc = await result._get('auth/profile');
    result._groupId = (groupDoc['roles'] as List<dynamic>)[0]['group_id'] as String;

    print('Current GroupID ${result._groupId}');

    return result;
  }

  /// A client that imports apps to a MongoDB Atlas environment (typically realm-dev or realm-qa).
  /// @nodoc
  static Future<BaasClient> atlas(String baseUrl, String cluster, String apiKey, String privateApiKey, String groupId, String? _differentiator) async {
    final BaasClient result = BaasClient._(baseUrl, _differentiator, cluster);

    await result._authenticate('mongodb-cloud', '{ "username": "$apiKey", "apiKey": "$privateApiKey" }');

    result._groupId = groupId;

    return result;
  }

  /// Tries to look up the applications for the specified cluster. For [docker] client, returns all apps,
  /// for [atlas] one, it will return only apps with suffix equal to the cluster name. If no apps exist,
  /// then it will create the test applications and return them.
  /// @nodoc
  Future<Map<String, BaasApp>> getOrCreateApps() async {
    final result = <String, BaasApp>{};
    var apps = await _getApps();
    if (apps.isNotEmpty) {
      for (final app in apps) {
        result[app.name] = app;
      }
    }
    await _createAppIfNotExists(result, defaultAppName);
    await _createAppIfNotExists(result, "autoConfirm", confirmationType: "auto");
    await _createAppIfNotExists(result, "emailConfirm", confirmationType: "email");

    return result;
  }

  Future<void> _createAppIfNotExists(Map<String, BaasApp> existingApps, String appName, {String? confirmationType}) async {
    if (!existingApps.containsKey(appName)) {
      existingApps[appName] = await _createApp(appName, confirmationType: confirmationType);
    }
  }

  Future<List<BaasApp>> _getApps() async {
    final apps = await _get('groups/$_groupId/apps') as List<dynamic>;
    return apps
        .map((dynamic doc) {
          final name = doc['name'] as String;
          if (!name.endsWith(_appSuffix)) {
            return null;
          }

          final appName = name.substring(0, name.length - _appSuffix.length);
          return BaasApp(doc['_id'] as String, doc['client_app_id'] as String, appName);
        })
        .where((doc) => doc != null)
        .map((doc) => doc!)
        .toList();
  }

  Future<void> updateAppConfirmFunction(String name, [String? source]) async {
    final dynamic docs = await _get('groups/$_groupId/apps');
    dynamic doc = docs.firstWhere((dynamic d) => d["name"] == "$name$_appSuffix", orElse: () => throw Exception("BAAS app not found"));
    final appId = doc['_id'] as String;
    final clientAppId = doc['client_app_id'] as String;
    final app = BaasApp(appId, clientAppId, name);

    final dynamic functions = await _get('groups/$_groupId/apps/$appId/functions');
    dynamic function = functions.firstWhere((dynamic f) => f["name"] == "confirmFunc", orElse: () => throw Exception("Func 'confirmFunc' not found"));
    final confirmFuncId = function['_id'] as String;

    await _updateFunction(app, 'confirmFunc', confirmFuncId, source ?? _confirmFuncSource);
  }

  Future<BaasApp> _createApp(String name, {String? confirmationType}) async {
    print('Creating app $name ($name$_appSuffix)');

    final dynamic doc = await _post('groups/$_groupId/apps', '{ "name": "$name$_appSuffix" }');
    final appId = doc['_id'] as String;
    final clientAppId = doc['client_app_id'] as String;

    final app = BaasApp(appId, clientAppId, name);

    final confirmFuncId = await _createFunction(app, 'confirmFunc', _confirmFuncSource);
    final resetFuncId = await _createFunction(app, 'resetFunc', _resetFuncSource);

    await enableProvider(app, 'anon-user');
    await enableProvider(app, 'local-userpass', '''{
      "autoConfirm": ${(confirmationType == "auto").toString()},
      "confirmEmailSubject": "Confirmation required",
      "confirmationFunctionName": "confirmFunc",
      "confirmationFunctionId": "$confirmFuncId",
      "emailConfirmationUrl": "http://localhost/confirmEmail",
      "resetFunctionName": "resetFunc",
      "resetFunctionId": "$resetFuncId",
      "resetPasswordSubject": "",
      "resetPasswordUrl": "http://localhost/resetPassword",
      "runConfirmationFunction": ${(confirmationType != "email" && confirmationType != "auto").toString()},
      "runResetFunction": true
    }''');

    await _createMongoDBService(app, '''{
      "flexible_sync": {
        "state": "enabled",
<<<<<<< HEAD
        "database_name": "flexible_sync_data",
        "queryable_fields_names": ["differentiator", "stringQueryField", "boolQueryField", "intQueryField"],
=======
        "database_name": "$_differentiator-$name",
        "queryable_fields_names": ["differentiator"],
>>>>>>> c4b070d3
        "permissions": {
          "rules": {},
          "defaultRoles": [
            {
              "name": "all",
              "applyWhen": {},
              "read": true,
              "write": true
            }
          ]
        }
      }
    }''');

    await _put('groups/$_groupId/apps/$appId/sync/config', '{ "development_mode_enabled": true }');

    //create email/password user for tests
    final dynamic createUserResult = await _post('groups/$_groupId/apps/$appId/users', '{"email": "realm-test@realm.io", "password":"123456"}');
    print("Create user result: $createUserResult");
    return app;
  }

  Future<void> enableProvider(BaasApp app, String type, [String config = '{}']) async {
    print('Enabling provider $type for ${app.name}');

    final url = 'groups/$_groupId/apps/$app/auth_providers';
    if (type == 'api-key') {
      final providers = await _get(url) as List<dynamic>;
      final apiKeyProviderId = providers.singleWhere((dynamic doc) => doc['type'] == 'api-key')['_id'] as String;

      await _put('$url/$apiKeyProviderId/enable', '{}');
    } else {
      await _post(url, '''{
          "name": "$type",
          "type": "$type",
          "disabled": false,
          "config": $config
        }''');
    }
  }

  Future<void> _authenticate(String provider, String credentials) async {
    dynamic response = await _post('auth/providers/$provider/login', credentials);

    _headers['Authorization'] = "Bearer ${response['access_token']}";
  }

  Future<String> _createFunction(BaasApp app, String name, String source) async {
    print('Creating function $name for ${app.name}...');

    final dynamic response = await _post('groups/$_groupId/apps/$app/functions', '''{
        "name": "$name",
        "source": ${jsonEncode(source)},
        "private": false,
        "can_evaluate": {}
      }''');

    return response['_id'] as String;
  }

  Future<void> _updateFunction(BaasApp app, String name, String functionId, String source) async {
    print('Updating function $name for ${app.name}...');

    await _put('groups/$_groupId/apps/$app/functions/$functionId', '''{
        "name": "$name",
        "source": ${jsonEncode(source)},
        "private": false,
        "can_evaluate": {}
      }''');
  }

  Future<String> _createMongoDBService(BaasApp app, String syncConfig) async {
    final serviceName = _clusterName == null ? 'mongodb' : 'mongodb-atlas';
    final mongoConfig = _clusterName == null ? '{ "uri": "mongodb://localhost:26000" }' : '{ "clusterName": "$_clusterName" }';
    final mongoServiceId = await _createService(app, 'BackingDB', serviceName, mongoConfig);

    // The cluster linking must be separated from enabling sync because Atlas
    // takes a few seconds to provision a user for BaaS, meaning enabling sync
    // will fail if we attempt to do it with the same request. It's nondeterministic
    // how long it'll take, so we must retry for a while.
    var attempt = 0;
    while (true) {
      try {
        await _patch('groups/$_groupId/apps/$app/services/$mongoServiceId/config', syncConfig);
        break;
      } catch (err) {
        if (attempt++ < 24) {
          print('Failed to update service after ${attempt * 5} seconds. Will keep retrying ...');

          await Future<dynamic>.delayed(const Duration(seconds: 5));
        } else {
          rethrow;
        }
      }
    }

    return mongoServiceId;
  }

  Future<String> _createService(BaasApp app, String name, String type, String config) async {
    print('Creating service $name for ${app.name}');

    final dynamic response = await _post('groups/$_groupId/apps/$app/services', '''{
        "name": "$name",
        "type": "$type",
        "config": $config
      }''');

    return response['_id'] as String;
  }

  Map<String, String> _getHeaders([Map<String, String>? additionalHeaders]) {
    if (additionalHeaders == null) {
      return _headers;
    }

    additionalHeaders.addAll(_headers);
    return additionalHeaders;
  }

  Uri _getUri(String relativePath) {
    return Uri.parse('$_baseUrl/$relativePath');
  }

  Future<dynamic> _post(String relativePath, String payload) async {
    var response = await http.post(_getUri(relativePath), headers: _getHeaders({'Content-Type': 'application/json'}), body: payload);
    return _decodeResponse(response, payload);
  }

  Future<dynamic> _get(String relativePath) async {
    var response = await http.get(_getUri(relativePath), headers: _getHeaders());
    return _decodeResponse(response);
  }

  Future<dynamic> _put(String relativePath, String payload) async {
    var response = await http.put(_getUri(relativePath), headers: _getHeaders({'Content-Type': 'application/json'}), body: payload);
    return _decodeResponse(response, payload);
  }

  Future<dynamic> _patch(String relativePath, String payload) async {
    var response = await http.patch(_getUri(relativePath), headers: _getHeaders({'Content-Type': 'application/json'}), body: payload);
    return _decodeResponse(response, payload);
  }

  dynamic _decodeResponse(http.Response response, [String? payload]) {
    if (response.statusCode > 399 || response.statusCode < 200) {
      throw Exception('Failed to ${response.request?.method} ${response.request?.url}: ${response.statusCode} ${response.body}. Body: $payload');
    }

    if (response.body.isEmpty) {
      return <String, dynamic>{};
    }
    return jsonDecode(response.body);
  }

  static String shortenDifferentiator(String input) {
    if (input.length < 8) {
      return input;
    }

    final hash = md5.convert(utf8.encode(input)).toString();
    return hash.substring(0, 8);
  }
}

class BaasApp {
  final String appId;
  final String clientAppId;
  final String name;

  BaasApp(this.appId, this.clientAppId, this.name);

  @override
  String toString() {
    return appId;
  }
}<|MERGE_RESOLUTION|>--- conflicted
+++ resolved
@@ -183,13 +183,8 @@
     await _createMongoDBService(app, '''{
       "flexible_sync": {
         "state": "enabled",
-<<<<<<< HEAD
-        "database_name": "flexible_sync_data",
+        "database_name": "$_differentiator-$name",
         "queryable_fields_names": ["differentiator", "stringQueryField", "boolQueryField", "intQueryField"],
-=======
-        "database_name": "$_differentiator-$name",
-        "queryable_fields_names": ["differentiator"],
->>>>>>> c4b070d3
         "permissions": {
           "rules": {},
           "defaultRoles": [
