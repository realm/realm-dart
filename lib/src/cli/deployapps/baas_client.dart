--- conflicted
+++ resolved
@@ -90,8 +90,7 @@
         result[app.name] = app;
       }
     }
-<<<<<<< HEAD
-    String appName = "flexible";
+    const String appName = "flexible";
     if (!result.containsKey(appName)) {
       result[appName] = await _createApp(appName);
     }
@@ -103,15 +102,8 @@
     appName = "emailConfirm";
     if (!result.containsKey(appName)) {
       result[appName] = await _createApp(appName, confirmationType: 'email');
-=======
-    const String appName = 'flexible';
-
-    if (!result.containsKey(appName)) {
-      final defaultApp = await _createApp(appName);
-      result[defaultApp.name] = defaultApp;
->>>>>>> d76bbcbe
-    }
-    // Add more types of apps as we add more tests here.
+    }
+
     return result;
   }
 
@@ -144,17 +136,10 @@
     final confirmFuncId = await _createFunction(app, 'confirmFunc', _confirmFuncSource);
     final resetFuncId = await _createFunction(app, 'resetFunc', _resetFuncSource);
 
-<<<<<<< HEAD
-    enableProvider(app, 'anon-user');
-    enableProvider(app, 'local-userpass', '''{
+    await enableProvider(app, 'anon-user');
+    await enableProvider(app, 'local-userpass', '''{
       "autoConfirm": ${(confirmationType == "auto").toString()},
       "confirmEmailSubject": "Confirmation required",
-=======
-    await enableProvider(app, 'anon-user');
-    await enableProvider(app, 'local-userpass', '''{
-      "autoConfirm": false,
-      "confirmEmailSubject": "",
->>>>>>> d76bbcbe
       "confirmationFunctionName": "confirmFunc",
       "confirmationFunctionId": "$confirmFuncId",
       "emailConfirmationUrl": "http://localhost/confirmEmail",
