////////////////////////////////////////////////////////////////////////////////
//
// Copyright 2021 Realm Inc.
//
// Licensed under the Apache License, Version 2.0 (the "License");
// you may not use this file except in compliance with the License.
// You may obtain a copy of the License at
//
// http://www.apache.org/licenses/LICENSE-2.0
//
// Unless required by applicable law or agreed to in writing, software
// distributed under the License is distributed on an "AS IS" BASIS,
// WITHOUT WARRANTIES OR CONDITIONS OF ANY KIND, either express or implied.
// See the License for the specific language governing permissions and
// limitations under the License.
//
////////////////////////////////////////////////////////////////////////////////
import 'dart:async';
import 'dart:convert';
import 'dart:io';

import 'package:args/command_runner.dart';
import 'package:crypto/crypto.dart';
import 'package:logging/logging.dart';
import 'package:path/path.dart' as path;
import 'package:pub_semver/pub_semver.dart';
import 'package:pubspec_parse/pubspec_parse.dart';

import 'flutter_info.dart';
import 'metrics.dart';
import 'options.dart';
import '../common/utils.dart';

class MetricsCommand extends Command<void> {
  @override
  final String description = 'Report anonymized builder metrics to Realm';

  @override
  final String name = 'metrics';

  MetricsCommand() {
    populateOptionsParser(argParser);
  }

  @override
  FutureOr<void>? run() async {
    await safe(() async {
      final options = parseOptionsResult(argResults!);
      await uploadMetrics(options);
    });
  }
}

Future<void> uploadMetrics(Options options) async {
  final pubspecPath = options.pubspecPath;
  final pubspec = Pubspec.parse(await File(pubspecPath).readAsString());

  hierarchicalLoggingEnabled = true;
  log.level = options.verbose ? Level.INFO : Level.WARNING;

  final skipUpload = isRealmCI || Platform.environment['CI'] != null || Platform.environment['REALM_DISABLE_ANALYTICS'] != null;
  if (skipUpload && !isRealmCI) {
    // skip early
    log.info('Skipping metrics upload');
    return;
  }

  FlutterInfo? flutterInfo;
  try {
    flutterInfo = await getInfo(options);
  } catch (e) {
    flutterInfo = null;
  }

  final hostId = await machineId();
  
  var frameworkName = flutterInfo != null ? 'Flutter' : null;

  Dependency? realmDep;
  if (pubspec.dependencies.containsKey('realm')) {
    realmDep = pubspec.dependencies["realm"];
    frameworkName = frameworkName ?? "Flutter";
  }
  else if (pubspec.dependencies.containsKey('realm')) {
    realmDep = pubspec.dependencies["realm_dart"];
    frameworkName = frameworkName ?? "Dart";
  }

  final realmVersion = realmDep is HostedDependency ? '${realmDep.version}' : '?';

  final metrics = await generateMetrics(
    distinctId: hostId,
    targetOsType: options.targetOsType,
    targetOsVersion: options.targetOsVersion,
    anonymizedMacAddress: hostId,
    anonymizedBundleId: pubspec.name.strongHash(),
    framework: frameworkName ?? "Unknown",
    frameworkVersion: flutterInfo != null
        ? [
            '${flutterInfo.frameworkVersion}',
            if (flutterInfo.channel != null) '(${flutterInfo.channel})', // to mimic Platform.version
            if (flutterInfo.frameworkCommitDate != null) '(${flutterInfo.frameworkCommitDate})', // -"-
          ].join(' ')
        : Platform.version,
    realmVersion: realmVersion,
  );

  const encoder = JsonEncoder.withIndent('  ');
  final payload = encoder.convert(metrics.toJson());
  log.info('Uploading metrics for ${pubspec.name}...\n$payload');
  final base64Payload = base64Encode(utf8.encode(payload));

  if (skipUpload) {
    // skip late
    log.info('Skipping metrics upload (late)');
    return;
  }

  final client = HttpClient();
  try {
    final request = await client.getUrl(
      Uri.parse(
        'https://webhooks.mongodb-realm.com'
        '/api/client/v2.0/app/realmsdkmetrics-zmhtm/service/metric_webhook/incoming_webhook/metric'
        '?data=$base64Payload}',
      ),
    );
    await request.close();
  } finally {
    client.close(force: true);
  }
}

Future<Digest> machineId() async {
  var id = await safe(() async {
    if (Platform.isLinux) {
      // For linux use /etc/machine-id
      // Can be changed by administrator but with unpredictable consequences!
      // (see https://man7.org/linux/man-pages/man5/machine-id.5.html)
      final process = await Process.start('cat', ['/etc/machine-id']);
      return await process.stdout.transform(utf8.decoder).join();
    } else if (Platform.isMacOS) {
      // For MacOS, use the IOPlatformUUID value from I/O Kit registry in
      // IOPlatformExpertDevice class
      final process = await Process.start('ioreg', [
        '-rd1',
        '-c',
        'IOPlatformExpertDevice',
      ]);
      final id = await process.stdout.transform(utf8.decoder).join();
      final r = RegExp('"IOPlatformUUID" = "([^"]*)"', dotAll: true);
      return r.firstMatch(id)?.group(1); // extract IOPlatformUUID
    } else if (Platform.isWindows) {
      // For Windows, use the key MachineGuid in registry:
      // HKEY_LOCAL_MACHINE\SOFTWARE\Microsoft\Cryptography
      // Can be changed by administrator but with unpredictable consequences!
      //
      // It is generated during OS installation and won't change unless you make
      // another OS update or re-install. Depending on the OS version it may
      // contain the network adapter MAC address embedded (plus some other numbers,
      // including random), or a pseudorandom number.
      //
      // Consider using System.Identity.UniqueID instead.
      // (see https://docs.microsoft.com/en-gb/windows/win32/properties/props-system-identity-uniqueid)
      final process = await Process.start(
        '${Platform.environment['WINDIR']}\\System32\\Reg.exe',
        [
          'QUERY',
          r'HKEY_LOCAL_MACHINE\SOFTWARE\Microsoft\Cryptography',
          '/v',
          'MachineGuid',
        ],
      );
      return await process.stdout.transform(systemEncoding.decoder).join();
    }
  }, message: 'failed to get machine id');
  id ??= Platform.localHostname; // fallback
  return id.strongHash(); // strong hash for privacy
}

extension _StringEx on String {
  static const _defaultSalt = <int>[75, 97, 115, 112, 101, 114, 32, 119, 97, 115, 32, 104, 101, 114];
  Digest strongHash({List<int> salt = _defaultSalt}) => sha256.convert([...salt, ...utf8.encode(this)]);
}

Future<FlutterInfo?> getInfo(Options options) async {
  final pubspecPath = options.pubspecPath;
  final pubspec = Pubspec.parse(await File(pubspecPath).readAsString());

  const flutter = 'flutter';
  final flutterDep = pubspec.dependencies.values.whereType<SdkDependency>().where((dep) => dep.sdk == flutter).firstOrNull;
  if (flutterDep == null) {
    return null; // no flutter dependency, so not a flutter project
  }
<<<<<<< HEAD

  // Read constraints, if any
  var flutterVersionConstraints = flutterDep.version.intersect(pubspec.environment?[flutter] ?? VersionConstraint.any);

  // Try to read actual version from version file in .dart_tools.
  // This is updated when calling a flutter command on the project,
  // but not when calling a dart command..
  final version = await safe(() async {
    return Version.parse(await File(path.join(path.dirname(pubspecPath), '.dart_tool/version')).readAsString());
  });

  // Try to get full info by calling flutter executable
  final info = await safe(() async {
    final flutterRoot = options.flutterRoot;
    final flutterPath = flutterRoot == null ? flutter : path.join(flutterRoot, 'bin', flutter);
    final process = await Process.start(
      flutterPath,
      ['--version', '--machine'],
    );
    final infoJson = await process.stdout.transform(utf8.decoder).join();
    return FlutterInfo.fromJson(json.decode(infoJson) as Map<String, dynamic>);
  });

  // Sanity check full info, if we have it
  if (info != null && (version == null || version == info.frameworkVersion) && flutterVersionConstraints.allows(info.frameworkVersion)) {
    // The returned info match both the projects constraints and the
    // flutter version of the lastest flutter command run on the project
    return info;
  }

=======

  // Read constraints, if any
  var flutterVersionConstraints = flutterDep.version.intersect(pubspec.environment?[flutter] ?? VersionConstraint.any);

  // Try to read actual version from version file in .dart_tools.
  // This is updated when calling a flutter command on the project,
  // but not when calling a dart command..
  final version = await safe(() async {
    return Version.parse(await File(path.join(path.dirname(pubspecPath), '.dart_tool/version')).readAsString());
  });

  // Try to get full info by calling flutter executable
  final info = await safe(() async {
    final flutterRoot = options.flutterRoot;
    final flutterExecutableName = Platform.isWindows ? "flutter.bat" : "flutter";
    final flutterPath = flutterRoot == null ? flutterExecutableName : path.join(flutterRoot, path.basename(flutterRoot) != "bin" ? 'bin' : "", flutterExecutableName);
    final process = await Process.start(flutterPath, ['--version', '--machine']);
    final infoJson = await process.stdout.transform(utf8.decoder).join();
    return FlutterInfo.fromJson(json.decode(infoJson) as Map<String, dynamic>);
  });

  // Sanity check full info, if we have it
  if (info != null && (version == null || version == info.frameworkVersion) && flutterVersionConstraints.allows(info.frameworkVersion)) {
    // The returned info match both the projects constraints and the
    // flutter version of the lastest flutter command run on the project
    return info;
  }

>>>>>>> a5e9a9cc
  // Fallback to simplified info build from the version read from .dart_tool/version,
  // secondly the min constraint of the flutter SDK used
  return FlutterInfo(
    frameworkVersion: version ?? (await safe(() => (flutterVersionConstraints as VersionRange).min!)) ?? Version.none,
    dartSdkVersion: Version.parse(Platform.version.toString().takeUntil(' ')),
  );
}<|MERGE_RESOLUTION|>--- conflicted
+++ resolved
@@ -192,38 +192,6 @@
   if (flutterDep == null) {
     return null; // no flutter dependency, so not a flutter project
   }
-<<<<<<< HEAD
-
-  // Read constraints, if any
-  var flutterVersionConstraints = flutterDep.version.intersect(pubspec.environment?[flutter] ?? VersionConstraint.any);
-
-  // Try to read actual version from version file in .dart_tools.
-  // This is updated when calling a flutter command on the project,
-  // but not when calling a dart command..
-  final version = await safe(() async {
-    return Version.parse(await File(path.join(path.dirname(pubspecPath), '.dart_tool/version')).readAsString());
-  });
-
-  // Try to get full info by calling flutter executable
-  final info = await safe(() async {
-    final flutterRoot = options.flutterRoot;
-    final flutterPath = flutterRoot == null ? flutter : path.join(flutterRoot, 'bin', flutter);
-    final process = await Process.start(
-      flutterPath,
-      ['--version', '--machine'],
-    );
-    final infoJson = await process.stdout.transform(utf8.decoder).join();
-    return FlutterInfo.fromJson(json.decode(infoJson) as Map<String, dynamic>);
-  });
-
-  // Sanity check full info, if we have it
-  if (info != null && (version == null || version == info.frameworkVersion) && flutterVersionConstraints.allows(info.frameworkVersion)) {
-    // The returned info match both the projects constraints and the
-    // flutter version of the lastest flutter command run on the project
-    return info;
-  }
-
-=======
 
   // Read constraints, if any
   var flutterVersionConstraints = flutterDep.version.intersect(pubspec.environment?[flutter] ?? VersionConstraint.any);
@@ -252,7 +220,6 @@
     return info;
   }
 
->>>>>>> a5e9a9cc
   // Fallback to simplified info build from the version read from .dart_tool/version,
   // secondly the min constraint of the flutter SDK used
   return FlutterInfo(
