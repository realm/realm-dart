--- conflicted
+++ resolved
@@ -46,11 +46,7 @@
   uuid,
 }
 
-<<<<<<< HEAD
-class RealmProperty {
-=======
 class _RealmProperty {
->>>>>>> 100bd607
   
   /// Realm will use this property as the primary key
   final bool? primaryKey;
@@ -89,23 +85,6 @@
   const Ignored();
 }
 
-class MapTo {
-  final String name;
-  const MapTo(this.name);
-}
-
-class PrimaryKey {
-  const PrimaryKey();
-}
-
-class Indexed {
-  const Indexed();
-}
-
-class Ignored {
-  const Ignored();
-}
-
 /// A RealmProperty in a schema. Used for runtime representation of `RealmProperty`
 class SchemaProperty extends _RealmProperty {
   final String name;
