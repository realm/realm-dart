--- conflicted
+++ resolved
@@ -86,20 +86,14 @@
     return realmCore.emailPasswordResendUserConfirmation(application, email);
   }
 
-<<<<<<< HEAD
-  /// Completes the reset password procedure by providing the desired new password.
+  /// Completes the reset password procedure by providing the desired new [password] using the 
+  /// password reset [token] and [tokenId] that were emailed to a user.
   Future<void> completeResetPassword(String password, String token, String tokenId) {
     return realmCore.emailPasswordCompleteResetPassword(application, password, token, tokenId);
   }
 
-  /// Sends a password reset email.
+  /// Sends a password reset [email] to initiate the password reset procedure.
   Future<void> resetPassword(String email) {
     return realmCore.emailPasswordResetPassword(application, email);
-=======
-  /// Completes the reset password procedure by providing the desired new [password] using the 
-  /// password reset [token] and [tokenId] that were emailed to a user.
-  Future<void> resetPassword(String password, String token, String tokenId) {
-    return realmCore.emailPasswordResetPassword(application, password, token, tokenId);
->>>>>>> a21847c8
   }
 }