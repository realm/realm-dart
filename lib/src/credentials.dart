////////////////////////////////////////////////////////////////////////////////
//
// Copyright 2022 Realm Inc.
//
// Licensed under the Apache License, Version 2.0 (the "License");
// you may not use this file except in compliance with the License.
// You may obtain a copy of the License at
//
// http://www.apache.org/licenses/LICENSE-2.0
//
// Unless required by applicable law or agreed to in writing, software
// distributed under the License is distributed on an "AS IS" BASIS,
// WITHOUT WARRANTIES OR CONDITIONS OF ANY KIND, either express or implied.
// See the License for the specific language governing permissions and
// limitations under the License.
//
////////////////////////////////////////////////////////////////////////////////

<<<<<<< HEAD
import 'dart:convert';

=======
>>>>>>> 5ef4cb7c
import 'native/realm_core.dart';
import 'application.dart';

/// An enum containing all authentication providers. These have to be enabled manually for the application before they can be used.
/// [Authentication Providers Docs](https://docs.mongodb.com/realm/authentication/providers/)
/// {@category Application}
enum AuthProviderType {
  /// For authenticating without credentials.
  anonymous,

  /// For authenticating with an email and a password.
  emailPassword,
}

/// A class, representing the credentials used for authenticating a [User]
/// {@category Application}
class Credentials {
  late final RealmAppCredentialsHandle _handle;

  final AuthProviderType provider;

  /// Returns a [Credentials] object that can be used to authenticate an anonymous user.
  /// [Anonymous Authentication Docs](https://docs.mongodb.com/realm/authentication/anonymous)
  Credentials.anonymous()
      : _handle = realmCore.createAppCredentialsAnonymous(),
        provider = AuthProviderType.anonymous;

  /// Returns a [Credentials] object that can be used to authenticate a user with their email and password.
  /// A user can login with email and password only after they have registered their account and verified their
  /// email.
  /// [Email/Password Authentication Docs](https://docs.mongodb.com/realm/authentication/email-password)
  Credentials.emailPassword(String email, String password)
      : _handle = realmCore.createAppCredentialsEmailPassword(email, password),
        provider = AuthProviderType.emailPassword;
}

/// @nodoc
extension CredentialsInternal on Credentials {
  RealmAppCredentialsHandle get handle => _handle;
}

/// A class, encapsulating functionality for users, logged in with [Credentials.emailPassword()].
/// It is always scoped to a particular app.
/// {@category Application}
class EmailPasswordAuthProvider {
  final Application application;

  /// Create a new EmailPasswordAuthProvider for the [application]
  EmailPasswordAuthProvider(this.application);

  /// Registers a new user with the given email and password.
  /// The [email] to register with. This will be the user's username and, if user confirmation is enabled, this will be the address for
  /// the confirmation email.
  /// The [password] to associate with the email. The password must be between 6 and 128 characters long.
  ///
  /// Successful completion indicates that the user has been created on the server and can now be logged in with [Credentials.emailPassword()].
  Future<void> registerUser(String email, String password) {
    return realmCore.emailPasswordRegisterUser(application, email, password);
  }

  /// Confirms a user with the given token and token id. These are typically included in the registration email.
  Future<void> confirmUser(String token, String tokenId) {
    return realmCore.emailPasswordConfirmUser(application, token, tokenId);
  }

  /// Resends the confirmation email for a user to the given email.
  Future<void> resendUserConfirmation(String email) {
    return realmCore.emailPasswordResendUserConfirmation(application, email);
  }

<<<<<<< HEAD
  /// Completes the reset password procedure by providing the desired new password.
=======
  /// Completes the reset password procedure by providing the desired new [password] using the 
  /// password reset [token] and [tokenId] that were emailed to a user.
>>>>>>> 5ef4cb7c
  Future<void> completeResetPassword(String password, String token, String tokenId) {
    return realmCore.emailPasswordCompleteResetPassword(application, password, token, tokenId);
  }

<<<<<<< HEAD
  /// Sends a password reset email.
  Future<void> resetPassword(String email) {
    return realmCore.emailPasswordResetPassword(application, email);
  }

  /// Calls the reset password function, configured on the server.
  Future<void> callResetPasswordFunction(String email, String password, Map<String, dynamic> functionArgs) {
    return realmCore.emailPasswordCallResetPasswordFunction(application, email, password, jsonEncode(functionArgs));
  }
=======
  /// Sends a password reset [email] to initiate the password reset procedure.
  Future<void> resetPassword(String email) {
    return realmCore.emailPasswordResetPassword(application, email);
  }
>>>>>>> 5ef4cb7c
}<|MERGE_RESOLUTION|>--- conflicted
+++ resolved
@@ -16,11 +16,8 @@
 //
 ////////////////////////////////////////////////////////////////////////////////
 
-<<<<<<< HEAD
 import 'dart:convert';
 
-=======
->>>>>>> 5ef4cb7c
 import 'native/realm_core.dart';
 import 'application.dart';
 
@@ -91,17 +88,12 @@
     return realmCore.emailPasswordResendUserConfirmation(application, email);
   }
 
-<<<<<<< HEAD
-  /// Completes the reset password procedure by providing the desired new password.
-=======
   /// Completes the reset password procedure by providing the desired new [password] using the 
   /// password reset [token] and [tokenId] that were emailed to a user.
->>>>>>> 5ef4cb7c
   Future<void> completeResetPassword(String password, String token, String tokenId) {
     return realmCore.emailPasswordCompleteResetPassword(application, password, token, tokenId);
   }
 
-<<<<<<< HEAD
   /// Sends a password reset email.
   Future<void> resetPassword(String email) {
     return realmCore.emailPasswordResetPassword(application, email);
@@ -111,10 +103,4 @@
   Future<void> callResetPasswordFunction(String email, String password, Map<String, dynamic> functionArgs) {
     return realmCore.emailPasswordCallResetPasswordFunction(application, email, password, jsonEncode(functionArgs));
   }
-=======
-  /// Sends a password reset [email] to initiate the password reset procedure.
-  Future<void> resetPassword(String email) {
-    return realmCore.emailPasswordResetPassword(application, email);
-  }
->>>>>>> 5ef4cb7c
 }