--- conflicted
+++ resolved
@@ -74,12 +74,8 @@
   /// The [password] to associate with the email. The password must be between 6 and 128 characters long.
   ///
   /// Successful completion indicates that the user has been created on the server and can now be logged in with [Credentials.emailPassword()].
-<<<<<<< HEAD
   Future<void> registerUser(String email, String password) async {
     return realmCore.appEmailPasswordRegisterUser(app, email, password);
-=======
-  Future<void> registerUser(String email, String password) {
-    return realmCore.emailPasswordRegisterUser(application, email, password);
   }
 
   /// Confirms a user with the given token and token id. These are typically included in the registration email.
@@ -111,6 +107,5 @@
   /// Retries the custom confirmation function on a user for a given email.
   Future<void> retryCustomConfirmationFunction(String email) {
     return realmCore.emailPasswordRetryCustomConfirmationFunction(application, email);
->>>>>>> 1a63d397
   }
 }