--- conflicted
+++ resolved
@@ -40,12 +40,8 @@
   /// Authenticate with Google account
   google,
 
-<<<<<<< HEAD
   /// For authenticating with JSON web token.
   jwt,
-=======
-  _custom,
->>>>>>> 82db10e3
 
   /// For authenticating with an email and a password.
   emailPassword,
