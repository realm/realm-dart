////////////////////////////////////////////////////////////////////////////////
//
// Copyright 2021 Realm Inc.
//
// Licensed under the Apache License, Version 2.0 (the "License");
// you may not use this file except in compliance with the License.
// You may obtain a copy of the License at
//
// http://www.apache.org/licenses/LICENSE-2.0
//
// Unless required by applicable law or agreed to in writing, software
// distributed under the License is distributed on an "AS IS" BASIS,
// WITHOUT WARRANTIES OR CONDITIONS OF ANY KIND, either express or implied.
// See the License for the specific language governing permissions and
// limitations under the License.
//
////////////////////////////////////////////////////////////////////////////////

<<<<<<< HEAD
//this is the library that is used with dart_init.
//dart_init needs all dart classes that realm_class.dart exports without hiding any export on import
//instead hide all non public classes on export

import 'realm_class.dart';


export 'realm_class.dart' hide Results, Helpers;
=======
export 'realm_class.dart' hide Results, Helpers, DynamicObject;
>>>>>>> fcdc90b7

/// Is Realm loaded in Flutter or Dart
const bool isFlutterPlatform =  false;
const String realmBinaryName = 'realm_dart';<|MERGE_RESOLUTION|>--- conflicted
+++ resolved
@@ -16,18 +16,10 @@
 //
 ////////////////////////////////////////////////////////////////////////////////
 
-<<<<<<< HEAD
-//this is the library that is used with dart_init.
-//dart_init needs all dart classes that realm_class.dart exports without hiding any export on import
-//instead hide all non public classes on export
-
 import 'realm_class.dart';
 
 
 export 'realm_class.dart' hide Results, Helpers;
-=======
-export 'realm_class.dart' hide Results, Helpers, DynamicObject;
->>>>>>> fcdc90b7
 
 /// Is Realm loaded in Flutter or Dart
 const bool isFlutterPlatform =  false;
