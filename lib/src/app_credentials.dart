--- conflicted
+++ resolved
@@ -17,11 +17,7 @@
 ////////////////////////////////////////////////////////////////////////////////
 import 'native/realm_core.dart';
 
-<<<<<<< HEAD
-/// An enum containing the possible authentication providers. These have to manually be enabled for
-=======
 /// An enum containing all authentication providers. These have to be enabled manually for the application before they can be used
->>>>>>> 7784c23f
 /// your application before they can be used.
 /// [Authentication Providers Docs](https://docs.mongodb.com/realm/authentication/providers/)
 /// {@category Application}
