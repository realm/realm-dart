--- conflicted
+++ resolved
@@ -43,12 +43,8 @@
         RealmStateError,
         RealmCollectionType,
         RealmPropertyType,
-<<<<<<< HEAD
-        ObjectId;
-=======
         ObjectId,
         UuidValue;
->>>>>>> a2373dfd
 export "configuration.dart" show Configuration, RealmSchema, SchemaObject;
 export 'list.dart' show RealmList, RealmListOfObject, RealmListChanges;
 export 'realm_object.dart' show RealmEntity, RealmException, RealmObject, RealmObjectChanges;
