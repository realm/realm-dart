--- conflicted
+++ resolved
@@ -32,10 +32,6 @@
 // always expose with `show` to explicitly control the public API surface
 export 'application.dart' show ApplicationConfiguration, MetadataPersistenceMode, Application;
 export 'package:realm_common/realm_common.dart'
-<<<<<<< HEAD
-    show Ignored, Indexed, MapTo, PrimaryKey, RealmError, RealmModel, RealmUnsupportedSetError, RealmStateError, RealmCollectionType, RealmPropertyType, ObjectId;
-export 'email_password_provider.dart' show EmailPasswordProvider;
-=======
     show
         Ignored,
         Indexed,
@@ -49,13 +45,13 @@
         RealmPropertyType,
         ObjectId,
         UuidValue;
->>>>>>> a2373dfd
+export 'email_password_provider.dart' show EmailPasswordProvider;
 export "configuration.dart" show Configuration, RealmSchema, SchemaObject;
 export 'list.dart' show RealmList, RealmListOfObject, RealmListChanges;
 export 'realm_object.dart' show RealmEntity, RealmException, RealmObject, RealmObjectChanges;
 export 'realm_property.dart';
 export 'results.dart' show RealmResults, RealmResultsChanges;
-export 'credentials.dart' show Credentials, AuthProvider;
+export 'credentials.dart' show Credentials, AuthProvider, EmailPasswordProvider;
 
 /// A [Realm] instance represents a `Realm` database.
 ///
