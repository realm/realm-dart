////////////////////////////////////////////////////////////////////////////////
//
// Copyright 2021 Realm Inc.
//
// Licensed under the Apache License, Version 2.0 (the "License");
// you may not use this file except in compliance with the License.
// You may obtain a copy of the License at
//
// http://www.apache.org/licenses/LICENSE-2.0
//
// Unless required by applicable law or agreed to in writing, software
// distributed under the License is distributed on an "AS IS" BASIS,
// WITHOUT WARRANTIES OR CONDITIONS OF ANY KIND, either express or implied.
// See the License for the specific language governing permissions and
// limitations under the License.
//
////////////////////////////////////////////////////////////////////////////////

import 'dart:async';
import 'dart:ffi';
import 'dart:io';
import 'dart:isolate';

import 'package:realm_common/realm_common.dart';

import 'configuration.dart';
import 'list.dart';
import 'native/realm_core.dart';
import 'realm_object.dart';
import 'results.dart';

// always expose with `show` to explicitly control the public API surface
export 'app.dart' show AppConfiguration, MetadataPersistenceMode, App;
export 'package:realm_common/realm_common.dart'
<<<<<<< HEAD
    show Ignored, Indexed, MapTo, PrimaryKey, RealmError, RealmModel, RealmUnsupportedSetError, RealmStateError, RealmCollectionType, RealmPropertyType, ObjectId;
export 'email_password_provider.dart' show EmailPasswordProvider;
=======
    show
        Ignored,
        Indexed,
        MapTo,
        PrimaryKey,
        RealmError,
        RealmModel,
        RealmUnsupportedSetError,
        RealmStateError,
        RealmCollectionType,
        RealmPropertyType,
        ObjectId,
        Uuid;
>>>>>>> 30a069c3
export "configuration.dart" show Configuration, RealmSchema, SchemaObject;
export 'list.dart' show RealmList, RealmListOfObject, RealmListChanges;
export 'realm_object.dart' show RealmEntity, RealmException, RealmObject, RealmObjectChanges;
export 'realm_property.dart';
export 'results.dart' show RealmResults, RealmResultsChanges;
export 'credentials.dart' show Credentials, AuthProviderType, EmailPasswordAuthProvider;
export 'user.dart' show User;

/// A [Realm] instance represents a `Realm` database.
///
/// {@category Realm}
class Realm {
  final Configuration _config;
  final Map<Type, RealmMetadata> _metadata = <Type, RealmMetadata>{};
  late final RealmHandle _handle;
  late final Scheduler _scheduler;

  /// The [Configuration] object used to open this [Realm]
  Configuration get config => _config;

  /// Opens a `Realm` using a [Configuration] object.
  Realm(Configuration config) : _config = config {
    _scheduler = Scheduler(close);

    try {
      _handle = realmCore.openRealm(_config, _scheduler);
      _populateMetadata();
    } catch (e) {
      _scheduler.stop();
      rethrow;
    }
  }

  Realm._unowned(Configuration config, RealmHandle handle) : _config = config {
    _handle = handle;
    _populateMetadata();
  }

  void _populateMetadata() {
    for (var realmClass in _config.schema) {
      final classMeta = realmCore.getClassMetadata(this, realmClass.name, realmClass.type);
      final propertyMeta = realmCore.getPropertyMetadata(this, classMeta.key);
      final metadata = RealmMetadata(classMeta, propertyMeta);
      _metadata[realmClass.type] = metadata;
    }
  }

  /// Deletes all files associated with a `Realm` located at given [path]
  ///
  /// The `Realm` must not be open.
  static void deleteRealm(String path) {
    realmCore.deleteRealmFiles(path);
  }

  /// Synchronously checks whether a `Realm` exists at [path]
  static bool existsSync(String path) {
    try {
      final fileEntity = File(path);
      return fileEntity.existsSync();
    } catch (e) {
      throw RealmException("Error while checking if Realm exists at $path. Error: $e");
    }
  }

  /// Checks whether a `Realm` exists at [path].
  static Future<bool> exists(String path) async {
    try {
      final fileEntity = File(path);
      return await fileEntity.exists();
    } catch (e) {
      throw RealmException("Error while checking if Realm exists at $path. Error: $e");
    }
  }

  /// Adds a [RealmObject] to the `Realm`.
  ///
  /// This `Realm` will start managing the [RealmObject].
  /// A [RealmObject] instance can be managed only by one `Realm`.
  /// If the object is already managed by this `Realm`, this method does nothing.
  /// This method modifies the object in-place as it becomes managed. Managed instances are persisted and become live objects.
  /// Returns the same instance as managed. This is just meant as a convenience to enable fluent syntax scenarios.
  /// Throws [RealmException] when trying to add objects with the same primary key.
  /// Throws [RealmException] if there is no write transaction created with [write].
  T add<T extends RealmObject>(T object) {
    if (object.isManaged) {
      return object;
    }

    final metadata = _metadata[object.runtimeType];
    if (metadata == null) {
      throw RealmException("Object type ${object.runtimeType} not configured in the current Realm's schema."
          " Add type ${object.runtimeType} to your config before opening the Realm");
    }

    final handle = metadata.class_.primaryKey == null
        ? realmCore.createRealmObject(this, metadata.class_.key)
        : realmCore.createRealmObjectWithPrimaryKey(this, metadata.class_.key, object.accessor.get(object, metadata.class_.primaryKey!)!);

    final accessor = RealmCoreAccessor(metadata);
    object.manage(this, handle, accessor);

    return object;
  }

  /// Adds a collection [RealmObject]s to this `Realm`.
  ///
  /// If the collection contains items that are already managed by this `Realm`, they will be ignored.
  /// This method behaves as calling [add] multiple times.
  void addAll<T extends RealmObject>(Iterable<T> items) {
    for (final i in items) {
      add(i);
    }
  }

  /// Deletes a [RealmObject] from this `Realm`.
  void delete<T extends RealmObject>(T object) {
    try {
      realmCore.deleteRealmObject(object);
    } catch (e) {
      throw RealmException("Error deleting object from databse. Error: $e");
    }
  }

  /// Deletes many [RealmObject]s from this `Realm`.
  ///
  /// Throws [RealmException] if there is no active write transaction.
  void deleteMany<T extends RealmObject>(Iterable<T> items) {
    if (items is RealmResults<T>) {
      realmCore.resultsDeleteAll(items);
    } else if (items is RealmList<T>) {
      realmCore.listDeleteAll(items);
    } else {
      for (T realmObject in items) {
        realmCore.deleteRealmObject(realmObject);
      }
    }
  }

  /// Checks whether the `Realm` is in write transaction.
  bool get isInTransaction => realmCore.getIsWritable(this);

  /// Synchronously calls the provided callback inside a write transaction.
  ///
  /// If no exception is thrown from within the callback, the transaction will be committed.
  /// It is more efficient to update several properties or even create multiple objects in a single write transaction.
  T write<T>(T Function() writeCallback) {
    final transaction = Transaction._(this);

    try {
      T result = writeCallback();
      transaction.commit();
      return result;
    } catch (e) {
      transaction.rollback();
      rethrow;
    }
  }

  /// Closes the `Realm`.
  ///
  /// All [RealmObject]s and `Realm ` collections are invalidated and can not be used.
  /// This method will not throw if called multiple times.
  void close() {
    realmCore.closeRealm(this);
    _scheduler.stop();
  }

  /// Checks whether the `Realm` is closed.
  bool get isClosed => realmCore.isRealmClosed(this);

  /// Fast lookup for a [RealmObject] with the specified [primaryKey].
  T? find<T extends RealmObject>(Object primaryKey) {
    RealmMetadata metadata = _getMetadata(T);

    final handle = realmCore.find(this, metadata.class_.key, primaryKey);
    if (handle == null) {
      return null;
    }

    final accessor = RealmCoreAccessor(metadata);
    var object = RealmObjectInternal.create(T, this, handle, accessor);
    return object as T;
  }

  RealmMetadata _getMetadata(Type type) {
    final metadata = _metadata[type];
    if (metadata == null) {
      throw RealmException("Object type $type not configured in the current Realm's schema. Add type $type to your config before opening the Realm");
    }

    return metadata;
  }

  /// Returns all [RealmObject]s of type `T` in the `Realm`
  ///
  /// The returned [RealmResults] allows iterating all the values without further filtering.
  RealmResults<T> all<T extends RealmObject>() {
    RealmMetadata metadata = _getMetadata(T);
    final handle = realmCore.findAll(this, metadata.class_.key);
    return RealmResultsInternal.create<T>(handle, this);
  }

  /// Returns all [RealmObject]s that match the specified [query].
  ///
  /// The Realm Dart and Realm Flutter SDKs supports querying based on a language inspired by [NSPredicate](https://academy.realm.io/posts/nspredicate-cheatsheet/)
  /// and [Predicate Programming Guide.](https://developer.apple.com/library/archive/documentation/Cocoa/Conceptual/Predicates/AdditionalChapters/Introduction.html#//apple_ref/doc/uid/TP40001789)
  RealmResults<T> query<T extends RealmObject>(String query, [List<Object> args = const []]) {
    RealmMetadata metadata = _getMetadata(T);
    final handle = realmCore.queryClass(this, metadata.class_.key, query, args);
    return RealmResultsInternal.create<T>(handle, this);
  }

  /// Deletes all [RealmObject]s of type `T` in the `Realm`
  void deleteAll<T extends RealmObject>() => deleteMany(all<T>());

  @override
  // ignore: hash_and_equals
  bool operator ==(Object other) {
    if (identical(this, other)) return true;
    if (other is! Realm) return false;
    return realmCore.realmEquals(this, other);
  }
}

class Scheduler {
  // ignore: constant_identifier_names
  static const dynamic SCHEDULER_FINALIZE_OR_PROCESS_EXIT = 0;
  late final SchedulerHandle handle;
  final void Function() onFinalize;
  final RawReceivePort receivePort = RawReceivePort();

  Scheduler(this.onFinalize) {
    receivePort.handler = (dynamic message) {
      if (message == SCHEDULER_FINALIZE_OR_PROCESS_EXIT) {
        onFinalize();
        stop();
        return;
      }

      realmCore.invokeScheduler(handle);
    };

    final sendPort = receivePort.sendPort;
    handle = realmCore.createScheduler(Isolate.current.hashCode, sendPort.nativePort);
  }

  void stop() {
    receivePort.close();
  }
}

/// @nodoc
class Transaction {
  Realm? _realm;

  Transaction._(Realm realm) {
    _realm = realm;
    realmCore.beginWrite(realm);
  }

  void commit() {
    if (_realm == null) {
      throw RealmException('Transaction was already closed. Cannot commit');
    }

    realmCore.commitWrite(_realm!);
    _realm = null;
  }

  void rollback() {
    if (_realm == null) {
      throw RealmException('Transaction was already closed. Cannot rollback');
    }

    realmCore.rollbackWrite(_realm!);
    _realm = null;
  }
}

/// @nodoc
extension RealmInternal on Realm {
  RealmHandle get handle => _handle;
  Scheduler get scheduler => _scheduler;

  static Realm getUnowned(Configuration config, RealmHandle handle) {
    return Realm._unowned(config, handle);
  }

  RealmObject createObject(Type type, RealmObjectHandle handle) {
    RealmMetadata metadata = _getMetadata(type);

    final accessor = RealmCoreAccessor(metadata);
    var object = RealmObjectInternal.create(type, this, handle, accessor);
    return object;
  }

  RealmList<T> createList<T extends Object>(RealmListHandle handle) {
    return RealmListInternal.create(handle, this);
  }

  List<String> getPropertyNames(Type type, List<int> propertyKeys) {
    RealmMetadata metadata = _getMetadata(type);
    final result = <String>[];
    for (var key in propertyKeys) {
      final name = metadata.getPropertyName(key);
      if (name != null) {
        result.add(name);
      }
    }
    return result;
  }
}

/// @nodoc
abstract class NotificationsController {
  RealmNotificationTokenHandle? handle;

  RealmNotificationTokenHandle subscribe();
  void onChanges(Handle changesHandle);
  void onError(RealmError error);

  void start() {
    if (handle != null) {
      throw RealmStateError("Realm notifications subscription already started");
    }

    handle = subscribe();
  }

  void stop() {
    if (handle == null) {
      return;
    }

    handle!.release();
    handle = null;
  }
}<|MERGE_RESOLUTION|>--- conflicted
+++ resolved
@@ -32,10 +32,6 @@
 // always expose with `show` to explicitly control the public API surface
 export 'app.dart' show AppConfiguration, MetadataPersistenceMode, App;
 export 'package:realm_common/realm_common.dart'
-<<<<<<< HEAD
-    show Ignored, Indexed, MapTo, PrimaryKey, RealmError, RealmModel, RealmUnsupportedSetError, RealmStateError, RealmCollectionType, RealmPropertyType, ObjectId;
-export 'email_password_provider.dart' show EmailPasswordProvider;
-=======
     show
         Ignored,
         Indexed,
@@ -49,7 +45,6 @@
         RealmPropertyType,
         ObjectId,
         Uuid;
->>>>>>> 30a069c3
 export "configuration.dart" show Configuration, RealmSchema, SchemaObject;
 export 'list.dart' show RealmList, RealmListOfObject, RealmListChanges;
 export 'realm_object.dart' show RealmEntity, RealmException, RealmObject, RealmObjectChanges;
