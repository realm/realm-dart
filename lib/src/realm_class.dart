--- conflicted
+++ resolved
@@ -546,21 +546,6 @@
     }
   }
 
-<<<<<<< HEAD
-  /// Update the `Realm` instance and outstanding objects to point to the most recent persisted version.
-  /// 
-  /// If another process or thread has made changes to the realm file, this causes
-  /// those changes to become visible in this realm instance.
-  /// Typically you don't need to call this method since Realm has auto-refresh built-in.
-  bool refresh() {
-    return realmCore.realmRefresh(this);
-  }
-
-  /// Returns a [Future] that will complete when the `Realm` is refreshed to the version which is the
-  /// latest version at the time when this method is called.
-  Future<void> refreshAsync() {
-    return realmCore.realmRefreshAsync(this);
-=======
   /// Writes a compacted copy of the `Realm` to the path in the specified config. If the configuration object has
   /// non-null [Configuration.encryptionKey], the copy will be encrypted with that key.
   ///
@@ -576,7 +561,21 @@
     }
 
     realmCore.writeCopy(this, config);
->>>>>>> 0555b15f
+  }
+  
+  /// Update the `Realm` instance and outstanding objects to point to the most recent persisted version.
+  /// 
+  /// If another process or thread has made changes to the realm file, this causes
+  /// those changes to become visible in this realm instance.
+  /// Typically you don't need to call this method since Realm has auto-refresh built-in.
+  bool refresh() {
+    return realmCore.realmRefresh(this);
+  }
+
+  /// Returns a [Future] that will complete when the `Realm` is refreshed to the version which is the
+  /// latest version at the time when this method is called.
+  Future<void> refreshAsync() {
+    return realmCore.realmRefreshAsync(this);
   }
 }
 
