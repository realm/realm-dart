////////////////////////////////////////////////////////////////////////////////
//
// Copyright 2021 Realm Inc.
//
// Licensed under the Apache License, Version 2.0 (the "License");
// you may not use this file except in compliance with the License.
// You may obtain a copy of the License at
//
// http://www.apache.org/licenses/LICENSE-2.0
//
// Unless required by applicable law or agreed to in writing, software
// distributed under the License is distributed on an "AS IS" BASIS,
// WITHOUT WARRANTIES OR CONDITIONS OF ANY KIND, either express or implied.
// See the License for the specific language governing permissions and
// limitations under the License.
//
////////////////////////////////////////////////////////////////////////////////

import 'dart:async';
import 'dart:ffi';
import 'dart:io';
import 'dart:isolate';

import 'package:realm_common/realm_common.dart';

import 'configuration.dart';
import 'list.dart';
import 'native/realm_core.dart';
import 'realm_object.dart';
import 'results.dart';

// always expose with `show` to explicitly control the public API surface
export 'application.dart' show ApplicationConfiguration, MetadataPersistenceMode, Application;
export 'package:realm_common/realm_common.dart'
    show
        Ignored,
        Indexed,
        MapTo,
        PrimaryKey,
        RealmError,
        RealmModel,
        RealmUnsupportedSetError,
        RealmStateError,
        RealmCollectionType,
        RealmPropertyType,
        ObjectId,
        UuidValue;
export "configuration.dart" show Configuration, RealmSchema, SchemaObject;
export 'list.dart' show RealmList, RealmListOfObject, RealmListChanges;
export 'realm_object.dart' show RealmEntity, RealmException, RealmObject, RealmObjectChanges;
export 'realm_property.dart';
export 'results.dart' show RealmResults, RealmResultsChanges;
export 'credentials.dart' show Credentials, AuthProviderType, EmailPasswordAuthProvider;
<<<<<<< HEAD
=======
export 'user.dart' show User;
>>>>>>> 59ef6cdb

/// A [Realm] instance represents a `Realm` database.
///
/// {@category Realm}
class Realm {
  final Configuration _config;
  final Map<Type, RealmMetadata> _metadata = <Type, RealmMetadata>{};
  late final RealmHandle _handle;
  late final Scheduler _scheduler;

  /// The [Configuration] object used to open this [Realm]
  Configuration get config => _config;

  /// Opens a `Realm` using a [Configuration] object.
  Realm(Configuration config) : _config = config {
    _scheduler = Scheduler(close);

    try {
      _handle = realmCore.openRealm(_config, _scheduler);
      _populateMetadata();
    } catch (e) {
      _scheduler.stop();
      rethrow;
    }
  }

  Realm._unowned(Configuration config, RealmHandle handle) : _config = config {
    _handle = handle;
    _populateMetadata();
  }

  void _populateMetadata() {
    for (var realmClass in _config.schema) {
      final classMeta = realmCore.getClassMetadata(this, realmClass.name, realmClass.type);
      final propertyMeta = realmCore.getPropertyMetadata(this, classMeta.key);
      final metadata = RealmMetadata(classMeta, propertyMeta);
      _metadata[realmClass.type] = metadata;
    }
  }

  /// Deletes all files associated with a `Realm` located at given [path]
  ///
  /// The `Realm` must not be open.
  static void deleteRealm(String path) {
    realmCore.deleteRealmFiles(path);
  }

  /// Synchronously checks whether a `Realm` exists at [path]
  static bool existsSync(String path) {
    try {
      final fileEntity = File(path);
      return fileEntity.existsSync();
    } catch (e) {
      throw RealmException("Error while checking if Realm exists at $path. Error: $e");
    }
  }

  /// Checks whether a `Realm` exists at [path].
  static Future<bool> exists(String path) async {
    try {
      final fileEntity = File(path);
      return await fileEntity.exists();
    } catch (e) {
      throw RealmException("Error while checking if Realm exists at $path. Error: $e");
    }
  }

  /// Adds a [RealmObject] to the `Realm`.
  ///
  /// This `Realm` will start managing the [RealmObject].
  /// A [RealmObject] instance can be managed only by one `Realm`.
  /// If the object is already managed by this `Realm`, this method does nothing.
  /// This method modifies the object in-place as it becomes managed. Managed instances are persisted and become live objects.
  /// Returns the same instance as managed. This is just meant as a convenience to enable fluent syntax scenarios.
  /// Throws [RealmException] when trying to add objects with the same primary key.
  /// Throws [RealmException] if there is no write transaction created with [write].
  T add<T extends RealmObject>(T object) {
    if (object.isManaged) {
      return object;
    }

    final metadata = _metadata[object.runtimeType];
    if (metadata == null) {
      throw RealmException("Object type ${object.runtimeType} not configured in the current Realm's schema."
          " Add type ${object.runtimeType} to your config before opening the Realm");
    }

    final handle = metadata.class_.primaryKey == null
        ? realmCore.createRealmObject(this, metadata.class_.key)
        : realmCore.createRealmObjectWithPrimaryKey(this, metadata.class_.key, object.accessor.get(object, metadata.class_.primaryKey!)!);

    final accessor = RealmCoreAccessor(metadata);
    object.manage(this, handle, accessor);

    return object;
  }

  /// Adds a collection [RealmObject]s to this `Realm`.
  ///
  /// If the collection contains items that are already managed by this `Realm`, they will be ignored.
  /// This method behaves as calling [add] multiple times.
  void addAll<T extends RealmObject>(Iterable<T> items) {
    for (final i in items) {
      add(i);
    }
  }

  /// Deletes a [RealmObject] from this `Realm`.
  void delete<T extends RealmObject>(T object) {
    try {
      realmCore.deleteRealmObject(object);
    } catch (e) {
      throw RealmException("Error deleting object from databse. Error: $e");
    }
  }

  /// Deletes many [RealmObject]s from this `Realm`.
  ///
  /// Throws [RealmException] if there is no active write transaction.
  void deleteMany<T extends RealmObject>(Iterable<T> items) {
    if (items is RealmResults<T>) {
      realmCore.resultsDeleteAll(items);
    } else if (items is RealmList<T>) {
      realmCore.listDeleteAll(items);
    } else {
      for (T realmObject in items) {
        realmCore.deleteRealmObject(realmObject);
      }
    }
  }

  /// Checks whether the `Realm` is in write transaction.
  bool get isInTransaction => realmCore.getIsWritable(this);

  /// Synchronously calls the provided callback inside a write transaction.
  ///
  /// If no exception is thrown from within the callback, the transaction will be committed.
  /// It is more efficient to update several properties or even create multiple objects in a single write transaction.
  T write<T>(T Function() writeCallback) {
    final transaction = Transaction._(this);

    try {
      T result = writeCallback();
      transaction.commit();
      return result;
    } catch (e) {
      transaction.rollback();
      rethrow;
    }
  }

  /// Closes the `Realm`.
  ///
  /// All [RealmObject]s and `Realm ` collections are invalidated and can not be used.
  /// This method will not throw if called multiple times.
  void close() {
    realmCore.closeRealm(this);
    _scheduler.stop();
  }

  /// Checks whether the `Realm` is closed.
  bool get isClosed => realmCore.isRealmClosed(this);

  /// Fast lookup for a [RealmObject] with the specified [primaryKey].
  T? find<T extends RealmObject>(Object primaryKey) {
    RealmMetadata metadata = _getMetadata(T);

    final handle = realmCore.find(this, metadata.class_.key, primaryKey);
    if (handle == null) {
      return null;
    }

    final accessor = RealmCoreAccessor(metadata);
    var object = RealmObjectInternal.create(T, this, handle, accessor);
    return object as T;
  }

  RealmMetadata _getMetadata(Type type) {
    final metadata = _metadata[type];
    if (metadata == null) {
      throw RealmException("Object type $type not configured in the current Realm's schema. Add type $type to your config before opening the Realm");
    }

    return metadata;
  }

  /// Returns all [RealmObject]s of type `T` in the `Realm`
  ///
  /// The returned [RealmResults] allows iterating all the values without further filtering.
  RealmResults<T> all<T extends RealmObject>() {
    RealmMetadata metadata = _getMetadata(T);
    final handle = realmCore.findAll(this, metadata.class_.key);
    return RealmResultsInternal.create<T>(handle, this);
  }

  /// Returns all [RealmObject]s that match the specified [query].
  ///
  /// The Realm Dart and Realm Flutter SDKs supports querying based on a language inspired by [NSPredicate](https://academy.realm.io/posts/nspredicate-cheatsheet/)
  /// and [Predicate Programming Guide.](https://developer.apple.com/library/archive/documentation/Cocoa/Conceptual/Predicates/AdditionalChapters/Introduction.html#//apple_ref/doc/uid/TP40001789)
  RealmResults<T> query<T extends RealmObject>(String query, [List<Object> args = const []]) {
    RealmMetadata metadata = _getMetadata(T);
    final handle = realmCore.queryClass(this, metadata.class_.key, query, args);
    return RealmResultsInternal.create<T>(handle, this);
  }

  /// Deletes all [RealmObject]s of type `T` in the `Realm`
  void deleteAll<T extends RealmObject>() => deleteMany(all<T>());

  @override
  // ignore: hash_and_equals
  bool operator ==(Object other) {
    if (identical(this, other)) return true;
    if (other is! Realm) return false;
    return realmCore.realmEquals(this, other);
  }
}

class Scheduler {
  // ignore: constant_identifier_names
  static const dynamic SCHEDULER_FINALIZE_OR_PROCESS_EXIT = 0;
  late final SchedulerHandle handle;
  final void Function() onFinalize;
  final RawReceivePort receivePort = RawReceivePort();

  Scheduler(this.onFinalize) {
    receivePort.handler = (dynamic message) {
      if (message == SCHEDULER_FINALIZE_OR_PROCESS_EXIT) {
        onFinalize();
        stop();
        return;
      }

      realmCore.invokeScheduler(handle);
    };

    final sendPort = receivePort.sendPort;
    handle = realmCore.createScheduler(Isolate.current.hashCode, sendPort.nativePort);
  }

  void stop() {
    receivePort.close();
  }
}

/// @nodoc
class Transaction {
  Realm? _realm;

  Transaction._(Realm realm) {
    _realm = realm;
    realmCore.beginWrite(realm);
  }

  void commit() {
    if (_realm == null) {
      throw RealmException('Transaction was already closed. Cannot commit');
    }

    realmCore.commitWrite(_realm!);
    _realm = null;
  }

  void rollback() {
    if (_realm == null) {
      throw RealmException('Transaction was already closed. Cannot rollback');
    }

    realmCore.rollbackWrite(_realm!);
    _realm = null;
  }
}

/// @nodoc
extension RealmInternal on Realm {
  RealmHandle get handle => _handle;
  Scheduler get scheduler => _scheduler;

  static Realm getUnowned(Configuration config, RealmHandle handle) {
    return Realm._unowned(config, handle);
  }

  RealmObject createObject(Type type, RealmObjectHandle handle) {
    RealmMetadata metadata = _getMetadata(type);

    final accessor = RealmCoreAccessor(metadata);
    var object = RealmObjectInternal.create(type, this, handle, accessor);
    return object;
  }

  RealmList<T> createList<T extends Object>(RealmListHandle handle) {
    return RealmListInternal.create(handle, this);
  }

  List<String> getPropertyNames(Type type, List<int> propertyKeys) {
    RealmMetadata metadata = _getMetadata(type);
    final result = <String>[];
    for (var key in propertyKeys) {
      final name = metadata.getPropertyName(key);
      if (name != null) {
        result.add(name);
      }
    }
    return result;
  }
}

/// @nodoc
abstract class NotificationsController {
  RealmNotificationTokenHandle? handle;

  RealmNotificationTokenHandle subscribe();
  void onChanges(Handle changesHandle);
  void onError(RealmError error);

  void start() {
    if (handle != null) {
      throw RealmStateError("Realm notifications subscription already started");
    }

    handle = subscribe();
  }

  void stop() {
    if (handle == null) {
      return;
    }

    handle!.release();
    handle = null;
  }
}<|MERGE_RESOLUTION|>--- conflicted
+++ resolved
@@ -51,10 +51,7 @@
 export 'realm_property.dart';
 export 'results.dart' show RealmResults, RealmResultsChanges;
 export 'credentials.dart' show Credentials, AuthProviderType, EmailPasswordAuthProvider;
-<<<<<<< HEAD
-=======
 export 'user.dart' show User;
->>>>>>> 59ef6cdb
 
 /// A [Realm] instance represents a `Realm` database.
 ///
