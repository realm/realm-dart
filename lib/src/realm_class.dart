////////////////////////////////////////////////////////////////////////////////
//
// Copyright 2021 Realm Inc.
//
// Licensed under the Apache License, Version 2.0 (the "License");
// you may not use this file except in compliance with the License.
// You may obtain a copy of the License at
//
// http://www.apache.org/licenses/LICENSE-2.0
//
// Unless required by applicable law or agreed to in writing, software
// distributed under the License is distributed on an "AS IS" BASIS,
// WITHOUT WARRANTIES OR CONDITIONS OF ANY KIND, either express or implied.
// See the License for the specific language governing permissions and
// limitations under the License.
//
////////////////////////////////////////////////////////////////////////////////

import 'dart:async';
import 'dart:ffi';
import 'dart:io';

import 'package:logging/logging.dart';
import 'package:realm_common/realm_common.dart';

import 'configuration.dart';
import 'list.dart';
import 'native/realm_core.dart';
import 'realm_object.dart';
import 'results.dart';
import 'scheduler.dart';
import 'subscription.dart';
import 'session.dart';

export 'package:realm_common/realm_common.dart'
    show
        Ignored,
        Indexed,
        MapTo,
        PrimaryKey,
        RealmError,
        SyncError,
        SyncClientError,
        SyncClientResetError,
        SyncConnectionError,
        SyncSessionError,
        GeneralSyncError,
        SyncErrorCategory,
        GeneralSyncErrorCode,
        SyncClientErrorCode,
        SyncConnectionErrorCode,
        SyncSessionErrorCode,
        RealmModel,
        RealmUnsupportedSetError,
        RealmStateError,
        RealmCollectionType,
        RealmPropertyType,
        ObjectId,
        Uuid;

// always expose with `show` to explicitly control the public API surface
export 'app.dart' show AppConfiguration, MetadataPersistenceMode, App;
export "configuration.dart"
    show
        Configuration,
        FlexibleSyncConfiguration,
        InitialDataCallback,
        InMemoryConfiguration,
        LocalConfiguration,
        RealmSchema,
        SchemaObject,
        ShouldCompactCallback,
        SyncErrorHandler,
        SyncClientResetErrorHandler;

export 'credentials.dart' show Credentials, AuthProviderType, EmailPasswordAuthProvider;
export 'list.dart' show RealmList, RealmListOfObject, RealmListChanges;
export 'realm_object.dart' show RealmEntity, RealmException, RealmObject, RealmObjectChanges;
export 'realm_property.dart';
export 'results.dart' show RealmResults, RealmResultsChanges;
export 'subscription.dart' show Subscription, SubscriptionSet, SubscriptionSetState, MutableSubscriptionSet;
export 'user.dart' show User, UserState, UserIdentity;
export 'session.dart' show Session, SessionState, ConnectionState, ProgressDirection, ProgressMode, SyncProgress, ConnectionStateChange;

/// A [Realm] instance represents a `Realm` database.
///
/// {@category Realm}
class Realm implements Finalizable {
  final Map<Type, RealmMetadata> _metadata = <Type, RealmMetadata>{};
  final RealmHandle _handle;

  /// The [Configuration] object used to open this [Realm]
  final Configuration config;

  /// Opens a `Realm` using a [Configuration] object.
  Realm(Configuration config) : this._(config);

  Realm._(this.config, [RealmHandle? handle]) : _handle = handle ?? _openRealmSync(config) {
    _populateMetadata();
  }

  /// A method for asynchronously obtaining and opening a [Realm].
  ///
  /// If the configuration is [FlexibleSyncConfiguration], the realm will be downloaded and fully
  /// synchronized with the server prior to the completion of the returned [RealmAsyncOpenTask].
  /// Otherwise this method will throw an exception.
  ///
  /// Open realm async arguments are:
  /// * `config`- a configuration object that describes the realm.
  /// * `onProgressCallback` - a function that is registered as a callback for receiving download progress notifications. It is not mandatory.
  ///
  /// The returned task has an awaitable [RealmAsyncOpenTask.realm] future that is completed once the remote realm is fully synchronized.
  /// It provides a method [RealmAsyncOpenTask.cancel] that cancels any current running download.
  static RealmAsyncOpenTask open(Configuration config, {ProgressCallback? onProgressCallback}) {
    _createFileDirectory(config.path);
    RealmAsyncOpenTaskHandle realmAsyncOpenTaskHandle = realmCore.createRealmAsyncOpenTask(config);
    final completer = Completer<RealmHandle?>();
    Future<Realm?> realm = realmCore.openRealmAsync(realmAsyncOpenTaskHandle, completer).onError((error, stackTrace) {
      print(error);
      return null;
    }).then((handle) {
      return handle != null ? Realm._(config, handle) : null;
    });
    return RealmAsyncOpenTask._(realmAsyncOpenTaskHandle, config, realm, onProgressCallback, completer);
  }

  static RealmHandle _openRealmSync(Configuration config) {
    _createFileDirectory(config.path);
    return realmCore.openRealm(config);
  }

  static void _createFileDirectory(String filePath) {
    var dir = File(filePath).parent;
    if (!dir.existsSync()) {
      dir.createSync(recursive: true);
    }
<<<<<<< HEAD

    RealmHandle realm = realmCore.openRealm(config);
    if (config is FlexibleSyncConfiguration) {
      if (config.initialSubscriptionsConfiguration != null && config.initialSubscriptionsConfiguration!.rerunOnOpen) {
        config.initialSubscriptionsConfiguration!.callback();
      }
    }
    return realm;
=======
>>>>>>> 1a8b7d42
  }

  void _populateMetadata() {
    for (var realmClass in config.schema) {
      final classMeta = realmCore.getClassMetadata(this, realmClass.name, realmClass.type);
      final propertyMeta = realmCore.getPropertyMetadata(this, classMeta.key);
      final metadata = RealmMetadata(classMeta, propertyMeta);
      _metadata[realmClass.type] = metadata;
    }
  }

  /// Deletes all files associated with a `Realm` located at given [path]
  ///
  /// The `Realm` must not be open.
  static void deleteRealm(String path) {
    realmCore.deleteRealmFiles(path);
  }

  /// Synchronously checks whether a `Realm` exists at [path]
  static bool existsSync(String path) {
    try {
      final fileEntity = File(path);
      return fileEntity.existsSync();
    } catch (e) {
      throw RealmException("Error while checking if Realm exists at $path. Error: $e");
    }
  }

  /// Checks whether a `Realm` exists at [path].
  static Future<bool> exists(String path) async {
    try {
      final fileEntity = File(path);
      return await fileEntity.exists();
    } catch (e) {
      throw RealmException("Error while checking if Realm exists at $path. Error: $e");
    }
  }

  /// Adds a [RealmObject] to the `Realm`.
  ///
  /// This `Realm` will start managing the [RealmObject].
  /// A [RealmObject] instance can be managed only by one `Realm`.
  /// If the object is already managed by this `Realm`, this method does nothing.
  /// This method modifies the object in-place as it becomes managed. Managed instances are persisted and become live objects.
  /// Returns the same instance as managed. This is just meant as a convenience to enable fluent syntax scenarios.
  ///
  /// By setting the [update] flag you can update any existing object with the same primary key.
  /// Updating only makes sense for objects with primary keys, and is effectively ignored
  /// otherwise.
  ///
  /// Throws [RealmException] when trying to add objects with the same primary key.
  /// Throws [RealmException] if there is no write transaction created with [write].
  T add<T extends RealmObject>(T object, {bool update = false}) {
    if (object.isManaged) {
      return object;
    }

    final metadata = _metadata[object.runtimeType];
    if (metadata == null) {
      throw RealmError("Object type ${object.runtimeType} not configured in the current Realm's schema."
          " Add type ${object.runtimeType} to your config before opening the Realm");
    }

    final handle = _createObject(object, metadata, update);
    final accessor = RealmCoreAccessor(metadata);
    object.manage(this, handle, accessor, update);

    return object;
  }

  RealmObjectHandle _createObject(RealmObject object, RealmMetadata metadata, bool update) {
    final key = metadata.class_.key;
    final primaryKey = metadata.class_.primaryKey;
    if (primaryKey == null) {
      return realmCore.createRealmObject(this, key);
    }
    if (update) {
      return realmCore.getOrCreateRealmObjectWithPrimaryKey(this, key, object.accessor.get(object, primaryKey)!);
    }
    return realmCore.createRealmObjectWithPrimaryKey(this, key, object.accessor.get(object, primaryKey)!);
  }

  /// Adds a collection [RealmObject]s to this `Realm`.
  ///
  /// If the collection contains items that are already managed by this `Realm`, they will be ignored.
  /// This method behaves as calling [add] multiple times.
  ///
  /// By setting the [update] flag you can update any existing object with the same primary key.
  /// Updating only makes sense for objects with primary keys, and is effectively ignored
  /// otherwise.
  void addAll<T extends RealmObject>(Iterable<T> items, {bool update = false}) {
    for (final i in items) {
      add(i, update: update);
    }
  }

  /// Deletes a [RealmObject] from this `Realm`.
  void delete<T extends RealmObject>(T object) => realmCore.deleteRealmObject(object);

  /// Deletes many [RealmObject]s from this `Realm`.
  ///
  /// Throws [RealmException] if there is no active write transaction.
  void deleteMany<T extends RealmObject>(Iterable<T> items) {
    if (items is RealmResults<T>) {
      realmCore.resultsDeleteAll(items);
    } else if (items is RealmList<T>) {
      realmCore.listDeleteAll(items);
    } else {
      for (T realmObject in items) {
        realmCore.deleteRealmObject(realmObject);
      }
    }
  }

  /// Checks whether the `Realm` is in write transaction.
  bool get isInTransaction => realmCore.getIsWritable(this);

  /// Synchronously calls the provided callback inside a write transaction.
  ///
  /// If no exception is thrown from within the callback, the transaction will be committed.
  /// It is more efficient to update several properties or even create multiple objects in a single write transaction.
  T write<T>(T Function() writeCallback) {
    final transaction = Transaction._(this);

    try {
      T result = writeCallback();
      transaction.commit();
      return result;
    } catch (e) {
      transaction.rollback();
      rethrow;
    }
  }

  /// Closes the `Realm`.
  ///
  /// All [RealmObject]s and `Realm ` collections are invalidated and can not be used.
  /// This method will not throw if called multiple times.
  void close() {
    _syncSession?.handle.release();
    _syncSession = null;

    _subscriptions?.handle.release();
    _subscriptions = null;

    realmCore.closeRealm(this);
  }

  /// Checks whether the `Realm` is closed.
  bool get isClosed => realmCore.isRealmClosed(this);

  /// Fast lookup for a [RealmObject] with the specified [primaryKey].
  T? find<T extends RealmObject>(Object primaryKey) {
    RealmMetadata metadata = _getMetadata(T);

    final handle = realmCore.find(this, metadata.class_.key, primaryKey);
    if (handle == null) {
      return null;
    }

    final accessor = RealmCoreAccessor(metadata);
    var object = RealmObjectInternal.create(T, this, handle, accessor);
    return object as T;
  }

  RealmMetadata _getMetadata(Type type) {
    final metadata = _metadata[type];
    if (metadata == null) {
      throw RealmError("Object type $type not configured in the current Realm's schema. Add type $type to your config before opening the Realm");
    }

    return metadata;
  }

  /// Returns all [RealmObject]s of type `T` in the `Realm`
  ///
  /// The returned [RealmResults] allows iterating all the values without further filtering.
  RealmResults<T> all<T extends RealmObject>() {
    RealmMetadata metadata = _getMetadata(T);
    final handle = realmCore.findAll(this, metadata.class_.key);
    return RealmResultsInternal.create<T>(handle, this);
  }

  /// Returns all [RealmObject]s that match the specified [query].
  ///
  /// The Realm Dart and Realm Flutter SDKs supports querying based on a language inspired by [NSPredicate](https://academy.realm.io/posts/nspredicate-cheatsheet/)
  /// and [Predicate Programming Guide.](https://developer.apple.com/library/archive/documentation/Cocoa/Conceptual/Predicates/AdditionalChapters/Introduction.html#//apple_ref/doc/uid/TP40001789)
  RealmResults<T> query<T extends RealmObject>(String query, [List<Object> args = const []]) {
    RealmMetadata metadata = _getMetadata(T);
    final handle = realmCore.queryClass(this, metadata.class_.key, query, args);
    return RealmResultsInternal.create<T>(handle, this);
  }

  /// Deletes all [RealmObject]s of type `T` in the `Realm`
  void deleteAll<T extends RealmObject>() => deleteMany(all<T>());

  SubscriptionSet? _subscriptions;

  /// The active [SubscriptionSet] for this [Realm]
  SubscriptionSet get subscriptions {
    if (config is! FlexibleSyncConfiguration) {
      throw RealmError('subscriptions is only valid on Realms opened with a FlexibleSyncConfiguration');
    }

    _subscriptions ??= SubscriptionSetInternal.create(this, realmCore.getSubscriptions(this));
    realmCore.refreshSubscriptionSet(_subscriptions!);
    return _subscriptions!;
  }

  Session? _syncSession;

  /// The [Session] for this [Realm]. The sync session is responsible for two-way synchronization
  /// with MongoDB Atlas. If the [Realm] is not synchronized, accessing this property will throw.
  Session get syncSession {
    if (config is! FlexibleSyncConfiguration) {
      throw RealmError('session is only valid on synchronized Realms (i.e. opened with FlexibleSyncConfiguration)');
    }

    _syncSession ??= SessionInternal.create(realmCore.realmGetSession(this));
    return _syncSession!;
  }

  @override
  // ignore: hash_and_equals
  bool operator ==(Object other) {
    if (identical(this, other)) return true;
    if (other is! Realm) return false;
    return realmCore.realmEquals(this, other);
  }

  /// The logger to use for logging
  static Logger logger = Logger.detached('Realm')
    ..level = RealmLogLevel.info
    ..onRecord.listen((event) => print(event));

  /// Used to shutdown Realm and allow the process to correctly release native resources and exit.
  ///
  /// Disclaimer: This method is mostly needed on Dart standalone and if not called the Dart probram will hang and not exit.
  /// This is a workaround of a Dart VM bug and will be removed in a future version of the SDK.
  static void shutdown() => scheduler.stop();
}

/// @nodoc
class Transaction {
  Realm? _realm;

  Transaction._(Realm realm) {
    _realm = realm;
    realmCore.beginWrite(realm);
  }

  void commit() {
    if (_realm == null) {
      throw RealmException('Transaction was already closed. Cannot commit');
    }

    realmCore.commitWrite(_realm!);
    _realm = null;
  }

  void rollback() {
    if (_realm == null) {
      throw RealmException('Transaction was already closed. Cannot rollback');
    }

    realmCore.rollbackWrite(_realm!);
    _realm = null;
  }
}

/// @nodoc
extension RealmInternal on Realm {
  @pragma('vm:never-inline')
  void keepAlive() {
    _handle.keepAlive();
    final c = config;
    if (c is FlexibleSyncConfiguration) {
      c.keepAlive();
    }
  }

  RealmHandle get handle => _handle;

  static Realm getUnowned(Configuration config, RealmHandle handle) {
    return Realm._(config, handle);
  }

  RealmObject createObject(Type type, RealmObjectHandle handle) {
    RealmMetadata metadata = _getMetadata(type);

    final accessor = RealmCoreAccessor(metadata);
    var object = RealmObjectInternal.create(type, this, handle, accessor);
    return object;
  }

  RealmList<T> createList<T extends Object>(RealmListHandle handle) {
    return RealmListInternal.create(handle, this);
  }

  List<String> getPropertyNames(Type type, List<int> propertyKeys) {
    RealmMetadata metadata = _getMetadata(type);
    final result = <String>[];
    for (var key in propertyKeys) {
      final name = metadata.getPropertyName(key);
      if (name != null) {
        result.add(name);
      }
    }
    return result;
  }
}

/// @nodoc
abstract class NotificationsController implements Finalizable {
  RealmNotificationTokenHandle? handle;

  RealmNotificationTokenHandle subscribe();
  void onChanges(HandleBase changesHandle);
  void onError(RealmError error);

  void start() {
    if (handle != null) {
      throw RealmStateError("Realm notifications subscription already started");
    }

    handle = subscribe();
  }

  void stop() {
    if (handle == null) {
      return;
    }

    handle!.release();
    handle = null;
  }
}

/// Specifies the criticality level above which messages will be logged
/// by the default sync client logger.
/// {@category Realm}
class RealmLogLevel {
  /// Log everything. This will seriously harm the performance of the
  /// sync client and should never be used in production scenarios.
  ///
  /// Same as [Level.ALL]
  static const all = Level.ALL;

  /// A version of [debug] that allows for very high volume output.
  /// This may seriously affect the performance of the sync client.
  ///
  /// Same as [Level.FINEST]
  static const trace = Level('TRACE', 300);

  /// Reveal information that can aid debugging, no longer paying
  /// attention to efficiency.
  ///
  /// Same as [Level.FINER]
  static const debug = Level('DEBUG', 400);

  /// Same as [info], but prioritize completeness over minimalism.
  ///
  /// Same as [Level.FINE];
  static const detail = Level('DETAIL', 500);

  /// Log operational sync client messages, but in a minimalist fashion to
  /// avoid general overhead from logging and to keep volume down.
  ///
  /// Same as [Level.INFO];
  static const info = Level.INFO;

  /// Log errors and warnings.
  ///
  /// Same as [Level.WARNING];
  static const warn = Level.WARNING;

  /// Log errors only.
  ///
  /// Same as [Level.SEVERE];
  static const error = Level('ERROR', 1000);

  /// Log only fatal errors.
  ///
  /// Same as [Level.SHOUT];
  static const fatal = Level('FATAL', 1200);

  /// Turn off logging.
  ///
  /// Same as [Level.OFF];
  static const off = Level.OFF;
}

/// The signature of a callback that will be executed while the Realm is opened asynchronously with [Realm.open].
/// This is the registered callback [onProgressCallback] to receive progress notifications while the download is in progress.
///
/// It is called with the following arguments:
/// * `transferredBytes` - the current number of bytes already transferred
/// * `totalBytes` - the total number of transferable bytes (the number of bytes already transferred plus the number of bytes pending transfer)
/// {@category Realm}
typedef ProgressCallback = void Function(int transferredBytes, int totalBytes);

/// Represents a task object which can be used to await for a realm to open asynchronously or to cancel opening.
///
/// When a [Realm] with [FlexibleSyncConfiguration] is opened asynchronously,
/// the latest state of the Realm is downloaded from the server before the completion callback is invoked.
/// This task object can be used to await the download process to complete or to cancel downloading.
/// A download progress notifier is registered is case of having [ProgressCallback],
/// which allows you to observe the state of the download progress.
/// Once the process completes the download progress notifier is unregistered.
///
/// {@category Realm}
class RealmAsyncOpenTask {
  final RealmAsyncOpenTaskHandle _handle;
  final Configuration _config;
  final Future<Realm?> _realm;
  late int _progressToken;
  final ProgressCallback? _progressCallback;
  final Completer<RealmHandle?> _completer;

  RealmAsyncOpenTask._(this._handle, this._config, this._realm, this._progressCallback, this._completer) {
    if (_progressCallback != null) {
      _progressToken = realmCore.realmAsyncOpenRegisterProgressNotifier(this);
    }
  }

  RealmAsyncOpenTaskHandle get handle => _handle;

  /// This is the registered callback to receive progress notifications
  /// while the download is in progress.
  ProgressCallback? get progressCallback => _progressCallback;

  /// The configuration object that describes the realm.
  Configuration get config => _config;

  /// An awaitable future that is completed once
  /// the remote realm is fully synchronized or download is canceled.
  /// Returns null when the process is canceled.
  Future<Realm?> get realm => _realm.whenComplete(() {
        if (progressCallback != null) {
          realmCore.realmAsyncOpenUnregisterProgressNotifier(_handle, _progressToken);
        }
      });

  /// Cancels any current running download.
  /// If multiple [RealmAsyncOpenTask] are all in the progress for the same Realm,
  /// then canceling one of them will cancel all of them.
  void cancel() {
    realmCore.cancelRealmAsyncOpenTask(_handle);
    if (!_completer.isCompleted) {
      _completer.complete(null);
    }
  }
}<|MERGE_RESOLUTION|>--- conflicted
+++ resolved
@@ -119,6 +119,9 @@
       print(error);
       return null;
     }).then((handle) {
+      // if (config.initialSubscriptionsConfiguration != null && config.initialSubscriptionsConfiguration!.rerunOnOpen) {
+      //   config.initialSubscriptionsConfiguration!.callback();
+      // }
       return handle != null ? Realm._(config, handle) : null;
     });
     return RealmAsyncOpenTask._(realmAsyncOpenTaskHandle, config, realm, onProgressCallback, completer);
@@ -134,17 +137,6 @@
     if (!dir.existsSync()) {
       dir.createSync(recursive: true);
     }
-<<<<<<< HEAD
-
-    RealmHandle realm = realmCore.openRealm(config);
-    if (config is FlexibleSyncConfiguration) {
-      if (config.initialSubscriptionsConfiguration != null && config.initialSubscriptionsConfiguration!.rerunOnOpen) {
-        config.initialSubscriptionsConfiguration!.callback();
-      }
-    }
-    return realm;
-=======
->>>>>>> 1a8b7d42
   }
 
   void _populateMetadata() {
