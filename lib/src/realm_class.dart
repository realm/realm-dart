--- conflicted
+++ resolved
@@ -148,16 +148,10 @@
       print(error);
       return null;
     }).then((handle) {
-<<<<<<< HEAD
-      // if (config.initialSubscriptionsConfiguration != null && config.initialSubscriptionsConfiguration!.rerunOnOpen) {
-      //   config.initialSubscriptionsConfiguration!.callback();
-      // }
-=======
       if (progressToken > 0) {
         realmCore.realmAsyncOpenUnregisterProgressNotifier(realmAsyncOpenTaskHandle, progressToken);
       }
       cancelationController?._opration = null;
->>>>>>> 69311a1b
       return handle != null ? Realm._(config, handle) : null;
     });
 
