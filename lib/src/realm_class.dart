////////////////////////////////////////////////////////////////////////////////
//
// Copyright 2021 Realm Inc.
//
// Licensed under the Apache License, Version 2.0 (the "License");
// you may not use this file except in compliance with the License.
// You may obtain a copy of the License at
//
// http://www.apache.org/licenses/LICENSE-2.0
//
// Unless required by applicable law or agreed to in writing, software
// distributed under the License is distributed on an "AS IS" BASIS,
// WITHOUT WARRANTIES OR CONDITIONS OF ANY KIND, either express or implied.
// See the License for the specific language governing permissions and
// limitations under the License.
//
////////////////////////////////////////////////////////////////////////////////

import 'dart:async';
import 'dart:ffi';
import 'dart:io';

import 'package:logging/logging.dart';
import 'package:realm_common/realm_common.dart';
import 'package:collection/collection.dart';

import 'configuration.dart';
import 'list.dart';
import 'native/realm_core.dart';
import 'realm_object.dart';
import 'results.dart';
import 'scheduler.dart';
import 'subscription.dart';
import 'session.dart';

export 'package:realm_common/realm_common.dart'
    show
        Ignored,
        Indexed,
        MapTo,
        PrimaryKey,
        RealmError,
        SyncError,
        SyncClientError,
        SyncClientResetError,
        SyncConnectionError,
        SyncSessionError,
        GeneralSyncError,
        SyncErrorCategory,
        GeneralSyncErrorCode,
        SyncClientErrorCode,
        SyncConnectionErrorCode,
        SyncSessionErrorCode,
        RealmModel,
        RealmUnsupportedSetError,
        RealmStateError,
        RealmCollectionType,
        RealmPropertyType,
        ObjectId,
        Uuid;

// always expose with `show` to explicitly control the public API surface
export 'app.dart' show AppConfiguration, MetadataPersistenceMode, App;
export "configuration.dart"
    show
        Configuration,
        FlexibleSyncConfiguration,
        InitialDataCallback,
        InMemoryConfiguration,
        LocalConfiguration,
        RealmSchema,
        SchemaObject,
        ShouldCompactCallback,
        SyncErrorHandler,
        SyncClientResetErrorHandler,
        InitialSubscriptionsConfiguration;

export 'credentials.dart' show Credentials, AuthProviderType, EmailPasswordAuthProvider;
export 'list.dart' show RealmList, RealmListOfObject, RealmListChanges;
export 'realm_object.dart' show RealmEntity, RealmException, RealmObject, RealmObjectChanges, DynamicRealmObject;
export 'realm_property.dart';
export 'results.dart' show RealmResults, RealmResultsChanges;
export 'subscription.dart' show Subscription, SubscriptionSet, SubscriptionSetState, MutableSubscriptionSet;
export 'user.dart' show User, UserState, UserIdentity;
export 'session.dart' show Session, SessionState, ConnectionState, ProgressDirection, ProgressMode, SyncProgress, ConnectionStateChange;

/// A [Realm] instance represents a `Realm` database.
///
/// {@category Realm}
class Realm implements Finalizable {
  late final RealmMetadata _metadata;
  late final RealmHandle _handle;

  /// An object encompassing this `Realm` instance's dynamic API.
  late final DynamicRealm dynamic = DynamicRealm._(this);

  /// The [Configuration] object used to open this [Realm]
  final Configuration config;

  /// The schema of this [Realm]. If the [Configuration] was created with a
  /// non-empty list of schemas, this will match the collection. Otherwise,
  /// the schema will be read from the file.
  late final RealmSchema schema;

  /// Gets a value indicating whether this [Realm] is frozen. Frozen Realms are immutable
  /// and will not update when writes are made to the database.
  late final bool isFrozen;

  /// Returns true if the [Realm] is opened for the first time and the realm file is created.
  late final bool _openedFirstTime;

  /// Opens a `Realm` using a [Configuration] object.
  Realm(Configuration config) : this._(config);

  Realm._(this.config, [RealmHandle? handle])
      : _openedFirstTime = !File(config.path).existsSync(),
        _handle = handle ?? _openRealmSync(config) {
    _populateMetadata();
    isFrozen = realmCore.isFrozen(this);

    if (config is FlexibleSyncConfiguration) {
      FlexibleSyncConfiguration flexibleSyncConfiguration = config as FlexibleSyncConfiguration;
      if (_openedFirstTime || flexibleSyncConfiguration.initialSubscriptionsConfiguration?.rerunOnOpen == true) {
        flexibleSyncConfiguration.initialSubscriptionsConfiguration?.callback(this);
      }
    }
  }

  /// A method for asynchronously opening a [Realm].
  ///
  /// If the configuration is [FlexibleSyncConfiguration], the realm will be downloaded and fully
  /// synchronized with the server prior to the completion of the returned [Future].
  /// This method could be called also for opening a local [Realm].
  ///
  /// * `config`- a configuration object that describes the realm.
  /// * `cancellationToken` - an optional [CancellationToken] used to cancel the operation.
  /// * `onProgressCallback` - a callback for receiving download progress notifications for synced [Realm]s.
  ///
  /// Returns [Future<Realm>] that completes with the `realm` once the remote realm is fully synchronized or with an `error` if operation is canceled.
  /// When the configuration is [LocalConfiguration] this completes right after the local realm is opened or operation is canceled.
  static Future<Realm> open(Configuration config, {CancellationToken? cancellationToken, ProgressCallback? onProgressCallback}) async {
    Realm realm = await CancellableFuture.fromFutureFunction<Realm>(() => _open(config, cancellationToken, onProgressCallback), cancellationToken);
    return realm;
  }

  static Future<Realm> _open(Configuration config, CancellationToken? cancellationToken, ProgressCallback? onProgressCallback) async {
    Realm? realm;

    cancellationToken?.onBeforeCancel(() async {
      realm?.close();
    });

<<<<<<< HEAD
    realm = Realm(config);

=======
>>>>>>> f31c62c9
    if (config is FlexibleSyncConfiguration) {
      final session = realm.syncSession;
      if (onProgressCallback != null) {
        await session
            .getProgressStream(ProgressDirection.download, ProgressMode.forCurrentlyOutstandingWork)
            .forEach((s) => onProgressCallback.call(s.transferredBytes, s.transferableBytes));
      }
      if (realm._openedFirstTime) {
        await session.waitForDownload();
<<<<<<< HEAD
      }
      else {
=======
      } else {
>>>>>>> f31c62c9
        await realm.subscriptions.waitForSynchronization();
      }
    }
    return realm;
  }

  static RealmHandle _openRealmSync(Configuration config) {
    var dir = File(config.path).parent;
    if (!dir.existsSync()) {
      dir.createSync(recursive: true);
    }
    return realmCore.openRealm(config);
  }

  void _populateMetadata() {
    schema = config.schemaObjects.isNotEmpty ? RealmSchema(config.schemaObjects) : realmCore.readSchema(this);
    _metadata = RealmMetadata._(schema.map((c) => realmCore.getObjectMetadata(this, c.name, c.type)));
  }

  /// Deletes all files associated with a `Realm` located at given [path]
  ///
  /// The `Realm` must not be open.
  static void deleteRealm(String path) {
    realmCore.deleteRealmFiles(path);
  }

  /// Synchronously checks whether a `Realm` exists at [path]
  static bool existsSync(String path) {
    try {
      final fileEntity = File(path);
      return fileEntity.existsSync();
    } catch (e) {
      throw RealmException("Error while checking if Realm exists at $path. Error: $e");
    }
  }

  /// Checks whether a `Realm` exists at [path].
  static Future<bool> exists(String path) async {
    try {
      final fileEntity = File(path);
      return await fileEntity.exists();
    } catch (e) {
      throw RealmException("Error while checking if Realm exists at $path. Error: $e");
    }
  }

  /// Adds a [RealmObject] to the `Realm`.
  ///
  /// This `Realm` will start managing the [RealmObject].
  /// A [RealmObject] instance can be managed only by one `Realm`.
  /// If the object is already managed by this `Realm`, this method does nothing.
  /// This method modifies the object in-place as it becomes managed. Managed instances are persisted and become live objects.
  /// Returns the same instance as managed. This is just meant as a convenience to enable fluent syntax scenarios.
  ///
  /// By setting the [update] flag you can update any existing object with the same primary key.
  /// Updating only makes sense for objects with primary keys, and is effectively ignored
  /// otherwise.
  ///
  /// Throws [RealmException] when trying to add objects with the same primary key.
  /// Throws [RealmException] if there is no write transaction created with [write].
  T add<T extends RealmObject>(T object, {bool update = false}) {
    if (object.isManaged) {
      return object;
    }

    final metadata = _metadata.getByType(object.runtimeType);
    final handle = _createObject(object, metadata, update);

    final accessor = RealmCoreAccessor(metadata);
    object.manage(this, handle, accessor, update);

    return object;
  }

  RealmObjectHandle _createObject(RealmObject object, RealmObjectMetadata metadata, bool update) {
    final key = metadata.classKey;
    final primaryKey = metadata.primaryKey;
    if (primaryKey == null) {
      return realmCore.createRealmObject(this, key);
    }
    if (update) {
      return realmCore.getOrCreateRealmObjectWithPrimaryKey(this, key, object.accessor.get(object, primaryKey));
    }
    return realmCore.createRealmObjectWithPrimaryKey(this, key, object.accessor.get(object, primaryKey));
  }

  /// Adds a collection [RealmObject]s to this `Realm`.
  ///
  /// If the collection contains items that are already managed by this `Realm`, they will be ignored.
  /// This method behaves as calling [add] multiple times.
  ///
  /// By setting the [update] flag you can update any existing object with the same primary key.
  /// Updating only makes sense for objects with primary keys, and is effectively ignored
  /// otherwise.
  void addAll<T extends RealmObject>(Iterable<T> items, {bool update = false}) {
    for (final i in items) {
      add(i, update: update);
    }
  }

  /// Deletes a [RealmObject] from this `Realm`.
  void delete<T extends RealmObject>(T object) => realmCore.deleteRealmObject(object);

  /// Deletes many [RealmObject]s from this `Realm`.
  ///
  /// Throws [RealmException] if there is no active write transaction.
  void deleteMany<T extends RealmObject>(Iterable<T> items) {
    if (items is RealmResults<T>) {
      realmCore.resultsDeleteAll(items);
    } else if (items is RealmList<T>) {
      realmCore.listDeleteAll(items);
    } else {
      for (T realmObject in items) {
        realmCore.deleteRealmObject(realmObject);
      }
    }
  }

  /// Checks whether the `Realm` is in write transaction.
  bool get isInTransaction => realmCore.getIsWritable(this);

  /// Synchronously calls the provided callback inside a write transaction.
  ///
  /// If no exception is thrown from within the callback, the transaction will be committed.
  /// It is more efficient to update several properties or even create multiple objects in a single write transaction.
  T write<T>(T Function() writeCallback) {
    final transaction = Transaction._(this);

    try {
      T result = writeCallback();
      transaction.commit();
      return result;
    } catch (e) {
      transaction.rollback();
      rethrow;
    }
  }

  /// Closes the `Realm`.
  ///
  /// All [RealmObject]s and `Realm ` collections are invalidated and can not be used.
  /// This method will not throw if called multiple times.
  void close() {
    _syncSession?.handle.release();
    _syncSession = null;

    _subscriptions?.handle.release();
    _subscriptions = null;

    realmCore.closeRealm(this);
  }

  /// Checks whether the `Realm` is closed.
  bool get isClosed => realmCore.isRealmClosed(this);

  /// Fast lookup for a [RealmObject] with the specified [primaryKey].
  T? find<T extends RealmObject>(Object? primaryKey) {
    final metadata = _metadata.getByType(T);

    final handle = realmCore.find(this, metadata.classKey, primaryKey);
    if (handle == null) {
      return null;
    }

    final accessor = RealmCoreAccessor(metadata);
    var object = RealmObjectInternal.create(T, this, handle, accessor);
    return object as T;
  }

  /// Returns all [RealmObject]s of type `T` in the `Realm`
  ///
  /// The returned [RealmResults] allows iterating all the values without further filtering.
  RealmResults<T> all<T extends RealmObject>() {
    final metadata = _metadata.getByType(T);
    final handle = realmCore.findAll(this, metadata.classKey);
    return RealmResultsInternal.create<T>(handle, this, metadata);
  }

  /// Returns all [RealmObject]s that match the specified [query].
  ///
  /// The Realm Dart and Realm Flutter SDKs supports querying based on a language inspired by [NSPredicate](https://academy.realm.io/posts/nspredicate-cheatsheet/)
  /// and [Predicate Programming Guide.](https://developer.apple.com/library/archive/documentation/Cocoa/Conceptual/Predicates/AdditionalChapters/Introduction.html#//apple_ref/doc/uid/TP40001789)
  RealmResults<T> query<T extends RealmObject>(String query, [List<Object?> args = const []]) {
    final metadata = _metadata.getByType(T);
    final handle = realmCore.queryClass(this, metadata.classKey, query, args);
    return RealmResultsInternal.create<T>(handle, this, metadata);
  }

  /// Deletes all [RealmObject]s of type `T` in the `Realm`
  void deleteAll<T extends RealmObject>() => deleteMany(all<T>());

  /// Returns a frozen (immutable) snapshot of this Realm.
  ///
  /// A frozen Realm is an immutable snapshot view of a particular version of a
  /// Realm's data. Unlike normal [Realm] instances, it does not live-update to
  /// reflect writes made to the Realm. Writing to a frozen Realm is not allowed,
  /// and attempting to begin a write transaction will throw an exception.
  ///
  /// All objects and collections read from a frozen Realm will also be frozen.
  ///
  /// Note: Keeping a large number of frozen Realms with different versions alive can
  /// have a negative impact on the file size of the underlying database.
  Realm freeze() {
    if (isFrozen) {
      return this;
    }

    return Realm._(config, realmCore.freeze(this));
  }

  SubscriptionSet? _subscriptions;

  /// The active [SubscriptionSet] for this [Realm]
  SubscriptionSet get subscriptions {
    if (config is! FlexibleSyncConfiguration) {
      throw RealmError('subscriptions is only valid on Realms opened with a FlexibleSyncConfiguration');
    }

    _subscriptions ??= SubscriptionSetInternal.create(this, realmCore.getSubscriptions(this));
    realmCore.refreshSubscriptionSet(_subscriptions!);
    return _subscriptions!;
  }

  Session? _syncSession;

  /// The [Session] for this [Realm]. The sync session is responsible for two-way synchronization
  /// with MongoDB Atlas. If the [Realm] is not synchronized, accessing this property will throw.
  Session get syncSession {
    if (config is! FlexibleSyncConfiguration) {
      throw RealmError('session is only valid on synchronized Realms (i.e. opened with FlexibleSyncConfiguration)');
    }

    _syncSession ??= SessionInternal.create(realmCore.realmGetSession(this));
    return _syncSession!;
  }

  @override
  // ignore: hash_and_equals
  bool operator ==(Object other) {
    if (identical(this, other)) return true;
    if (other is! Realm) return false;
    return realmCore.realmEquals(this, other);
  }

  /// The logger to use for logging
  static Logger logger = Logger.detached('Realm')
    ..level = RealmLogLevel.info
    ..onRecord.listen((event) => print(event));

  /// Used to shutdown Realm and allow the process to correctly release native resources and exit.
  ///
  /// Disclaimer: This method is mostly needed on Dart standalone and if not called the Dart program will hang and not exit.
  /// This is a workaround of a Dart VM bug and will be removed in a future version of the SDK.
  static void shutdown() => scheduler.stop();
}

/// @nodoc
class Transaction {
  Realm? _realm;

  Transaction._(Realm realm) {
    _realm = realm;
    realmCore.beginWrite(realm);
  }

  void commit() {
    if (_realm == null) {
      throw RealmException('Transaction was already closed. Cannot commit');
    }

    realmCore.commitWrite(_realm!);
    _realm = null;
  }

  void rollback() {
    if (_realm == null) {
      throw RealmException('Transaction was already closed. Cannot rollback');
    }

    realmCore.rollbackWrite(_realm!);
    _realm = null;
  }
}

/// @nodoc
extension RealmInternal on Realm {
  @pragma('vm:never-inline')
  void keepAlive() {
    _handle.keepAlive();
    final c = config;
    if (c is FlexibleSyncConfiguration) {
      c.keepAlive();
    }
  }

  RealmHandle get handle => _handle;

  static Realm getUnowned(Configuration config, RealmHandle handle) {
    return Realm._(config, handle);
  }

  RealmObject createObject(Type type, RealmObjectHandle handle, RealmObjectMetadata metadata) {
    final accessor = RealmCoreAccessor(metadata);
    return RealmObjectInternal.create(type, this, handle, accessor);
  }

  RealmList<T> createList<T extends Object?>(RealmListHandle handle, RealmObjectMetadata? metadata) {
    return RealmListInternal.create<T>(handle, this, metadata);
  }

  List<String> getPropertyNames(Type type, List<int> propertyKeys) {
    final metadata = _metadata.getByType(type);
    final result = <String>[];
    for (var key in propertyKeys) {
      final name = metadata.getPropertyName(key);
      if (name != null) {
        result.add(name);
      }
    }
    return result;
  }

  RealmMetadata get metadata => _metadata;

  T? resolveObject<T extends RealmObject>(T object) {
    if (!object.isManaged) {
      throw RealmStateError("Can't resolve unmanaged objects");
    }

    if (!object.isValid) {
      throw RealmStateError("Can't resolve invalidated (deleted) objects");
    }

    final handle = realmCore.resolveObject(object, this);
    if (handle == null) {
      return null;
    }

    final metadata = (object.accessor as RealmCoreAccessor).metadata;

    return RealmObjectInternal.create(T, this, handle, RealmCoreAccessor(metadata)) as T;
  }

  RealmList<T>? resolveList<T extends Object?>(ManagedRealmList<T> list) {
    final handle = realmCore.resolveList(list, this);
    if (handle == null) {
      return null;
    }

    return createList<T>(handle, list.metadata);
  }

  RealmResults<T> resolveResults<T extends RealmObject>(RealmResults<T> results) {
    final handle = realmCore.resolveResults(results, this);
    return RealmResultsInternal.create<T>(handle, this, results.metadata);
  }
}

/// @nodoc
abstract class NotificationsController implements Finalizable {
  RealmNotificationTokenHandle? handle;

  RealmNotificationTokenHandle subscribe();
  void onChanges(HandleBase changesHandle);
  void onError(RealmError error);

  void start() {
    if (handle != null) {
      throw RealmStateError("Realm notifications subscription already started");
    }

    handle = subscribe();
  }

  void stop() {
    if (handle == null) {
      return;
    }

    handle!.release();
    handle = null;
  }
}

/// Specifies the criticality level above which messages will be logged
/// by the default sync client logger.
/// {@category Realm}
class RealmLogLevel {
  /// Log everything. This will seriously harm the performance of the
  /// sync client and should never be used in production scenarios.
  ///
  /// Same as [Level.ALL]
  static const all = Level.ALL;

  /// A version of [debug] that allows for very high volume output.
  /// This may seriously affect the performance of the sync client.
  ///
  /// Same as [Level.FINEST]
  static const trace = Level('TRACE', 300);

  /// Reveal information that can aid debugging, no longer paying
  /// attention to efficiency.
  ///
  /// Same as [Level.FINER]
  static const debug = Level('DEBUG', 400);

  /// Same as [info], but prioritize completeness over minimalism.
  ///
  /// Same as [Level.FINE];
  static const detail = Level('DETAIL', 500);

  /// Log operational sync client messages, but in a minimalist fashion to
  /// avoid general overhead from logging and to keep volume down.
  ///
  /// Same as [Level.INFO];
  static const info = Level.INFO;

  /// Log errors and warnings.
  ///
  /// Same as [Level.WARNING];
  static const warn = Level.WARNING;

  /// Log errors only.
  ///
  /// Same as [Level.SEVERE];
  static const error = Level('ERROR', 1000);

  /// Log only fatal errors.
  ///
  /// Same as [Level.SHOUT];
  static const fatal = Level('FATAL', 1200);

  /// Turn off logging.
  ///
  /// Same as [Level.OFF];
  static const off = Level.OFF;
}

/// @nodoc
class RealmMetadata {
  final Map<Type, RealmObjectMetadata> _typeMap = <Type, RealmObjectMetadata>{};
  final Map<String, RealmObjectMetadata> _stringMap = <String, RealmObjectMetadata>{};

  RealmMetadata._(Iterable<RealmObjectMetadata> objectMetadatas) {
    for (final metadata in objectMetadatas) {
      if (metadata.type != RealmObject) {
        _typeMap[metadata.type] = metadata;
      } else {
        _stringMap[metadata.name] = metadata;
      }
    }
  }

  RealmObjectMetadata getByType(Type type) {
    final metadata = _typeMap[type];
    if (metadata == null) {
      throw RealmError("Object type $type not configured in the current Realm's schema. Add type $type to your config before opening the Realm");
    }

    return metadata;
  }

  RealmObjectMetadata getByName(String type) {
    var metadata = _stringMap[type];
    if (metadata == null) {
      metadata = _typeMap.values.firstWhereOrNull((v) => v.name == type);
      if (metadata == null) {
        throw RealmError("Object type $type not configured in the current Realm's schema. Add type $type to your config before opening the Realm");
      }

      _stringMap[type] = metadata;
    }

    return metadata;
  }
}

/// Exposes a set of dynamic methods on the Realm object. These don't use strongly typed
/// classes and instead lookup objects by string name.
///
/// {@category Realm}
class DynamicRealm {
  final Realm _realm;

  DynamicRealm._(this._realm);

  /// Returns all [RealmObject]s of type [className] in the `Realm`
  ///
  /// The returned [RealmResults] allows iterating all the values without further filtering.
  RealmResults<RealmObject> all(String className) {
    final metadata = _realm._metadata.getByName(className);
    final handle = realmCore.findAll(_realm, metadata.classKey);
    return RealmResultsInternal.create<RealmObject>(handle, _realm, metadata);
  }

  /// Fast lookup for a [RealmObject] of type [className] with the specified [primaryKey].
  RealmObject? find(String className, Object primaryKey) {
    final metadata = _realm._metadata.getByName(className);

    final handle = realmCore.find(_realm, metadata.classKey, primaryKey);
    if (handle == null) {
      return null;
    }

    final accessor = RealmCoreAccessor(metadata);
    return RealmObjectInternal.create(RealmObject, _realm, handle, accessor);
  }
}

/// The signature of a callback that will be executed while the Realm is opened asynchronously with [Realm.open].
/// This is the registered callback onProgressCallback to receive progress notifications while the download is in progress.
///
/// It is called with the following arguments:
/// * `transferredBytes` - the current number of bytes already transferred
/// * `totalBytes` - the total number of transferable bytes (the number of bytes already transferred plus the number of bytes pending transfer)
/// {@category Realm}
typedef ProgressCallback = void Function(int transferredBytes, int totalBytes);

/// An exception being thrown when a cancellable operation is cancelled by calling [CancellationToken.cancel].
/// {@category Realm}
class CancelledException implements RealmException {
  final String message;

  CancelledException(this.message);

  @override
  String toString() {
    return message;
  }
}

/// [CancellationToken] provides method [cancel] that executes [_onCancel] and [beforeCancel] callbacks.
/// It is used for canceling long Future operations.
/// {@category Realm}
class CancellationToken {
  bool isCanceled = false;
  final _attachedCallbacks = <Function>[];
  final _attachedBeforeCancelCallbacks = <Function>[];

  void _onCancel(Function onCancel) {
    _attachedCallbacks.add(onCancel);
  }

  void onBeforeCancel(Function beforeCancel) {
    _attachedBeforeCancelCallbacks.add(beforeCancel);
  }

  void cancel() {
    try {
      for (final beforeCancelCallback in _attachedBeforeCancelCallbacks) {
        beforeCancelCallback();
      }
      for (final cancelCallback in _attachedCallbacks) {
        cancelCallback();
      }
    } finally {
      isCanceled = true;
      _attachedBeforeCancelCallbacks.clear();
      _attachedCallbacks.clear();
    }
  }
}

/// [CancellableFuture] provides a static method [fromFutureFunction] that builds cancellable Future
/// from Future function.
///
/// fromFutureFunction arguments are:
/// * `futureFunction`- a function executung a Future that has to be canceled.
/// * `cancellationToken` - [CancellationToken] that is used to cancel the Future.
/// * `cancelledMessage` - am optional argument providing reasonable message of [CancelledException] thrown by the Future if the token is canceled.
/// {@category Realm}
class CancellableFuture {
  static Future<T> fromFutureFunction<T>(Future<T> Function() futureFunction, CancellationToken? cancellationToken, {String? cancelledMessage}) async {
    if (cancellationToken != null) {
      final cancelException = CancelledException(cancelledMessage ?? "CancellableFuture was canceled.");
      final completer = Completer<T>();
      cancellationToken._onCancel(() {
        if (!completer.isCompleted) {
          completer.completeError(cancelException);
        }
      });
      if (cancellationToken.isCanceled) {
        completer.completeError(cancelException);
        await completer.future;
      } else {
        if (!(completer.isCompleted || cancellationToken.isCanceled)) {
          return await Future.any([completer.future, futureFunction()]);
        }
      }
    }
    return await Future.any([futureFunction()]);
  }
}<|MERGE_RESOLUTION|>--- conflicted
+++ resolved
@@ -150,11 +150,8 @@
       realm?.close();
     });
 
-<<<<<<< HEAD
     realm = Realm(config);
 
-=======
->>>>>>> f31c62c9
     if (config is FlexibleSyncConfiguration) {
       final session = realm.syncSession;
       if (onProgressCallback != null) {
@@ -164,12 +161,7 @@
       }
       if (realm._openedFirstTime) {
         await session.waitForDownload();
-<<<<<<< HEAD
-      }
-      else {
-=======
       } else {
->>>>>>> f31c62c9
         await realm.subscriptions.waitForSynchronization();
       }
     }
