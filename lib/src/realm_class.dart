--- conflicted
+++ resolved
@@ -154,24 +154,10 @@
     try {
       if (config is FlexibleSyncConfiguration) {
         final session = realm.syncSession;
-<<<<<<< HEAD
-	if (config.initialSubscriptionsConfiguration?.callback != null &&
+        if (config.initialSubscriptionsConfiguration?.callback != null &&
               (realm._openedFirstTime || config.initialSubscriptionsConfiguration!.rerunOnOpen == true)) {
             await realm.subscriptions.waitForSynchronization();
         }
-        if (onProgressCallback != null) {
-          subscription = session
-              .getProgressStream(
-                ProgressDirection.download,
-                ProgressMode.forCurrentlyOutstandingWork,
-              )
-              .listen(
-                (syncProgress) => onProgressCallback.call(syncProgress),
-                cancelOnError: true,
-              );
-        }
-        await session.waitForDownload(cancellationToken);
-=======
         await Future.wait<void>([
           session.waitForDownload(cancellationToken),
           if (onProgressCallback != null)
@@ -183,7 +169,6 @@
                 .forEach(onProgressCallback)
                 .asCancellable(cancellationToken),
         ]);
->>>>>>> 4d6a656d
       }
       // handle cancellation even if we are not using flexible sync
       return await CancellableFuture.value(realm, cancellationToken);
