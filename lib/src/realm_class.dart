////////////////////////////////////////////////////////////////////////////////
//
// Copyright 2021 Realm Inc.
//
// Licensed under the Apache License, Version 2.0 (the "License");
// you may not use this file except in compliance with the License.
// You may obtain a copy of the License at
//
// http://www.apache.org/licenses/LICENSE-2.0
//
// Unless required by applicable law or agreed to in writing, software
// distributed under the License is distributed on an "AS IS" BASIS,
// WITHOUT WARRANTIES OR CONDITIONS OF ANY KIND, either express or implied.
// See the License for the specific language governing permissions and
// limitations under the License.
//
////////////////////////////////////////////////////////////////////////////////

import 'dart:async';
import 'dart:ffi';
import 'dart:io';
import 'dart:isolate';

import 'package:realm_common/realm_common.dart';

import 'configuration.dart';
import 'list.dart';
import 'native/realm_core.dart';
import 'realm_object.dart';
import 'results.dart';
import 'subscription.dart';
import 'session.dart';

export 'package:realm_common/realm_common.dart'
    show
        Ignored,
        Indexed,
        MapTo,
        PrimaryKey,
        RealmError,
        SyncError,
<<<<<<< HEAD
        SessionError,
=======
>>>>>>> be0a234d
        SyncErrorCategory,
        RealmModel,
        RealmUnsupportedSetError,
        RealmStateError,
        RealmCollectionType,
        RealmPropertyType,
        ObjectId,
        Uuid;

// always expose with `show` to explicitly control the public API surface
<<<<<<< HEAD
export 'app.dart' show AppConfiguration, MetadataPersistenceMode, App;
=======
export 'app.dart' show AppConfiguration, MetadataPersistenceMode, LogLevel, App;
>>>>>>> be0a234d
export "configuration.dart"
    show
        Configuration,
        FlexibleSyncConfiguration,
        InitialDataCallback,
        InMemoryConfiguration,
        LocalConfiguration,
        RealmSchema,
        SchemaObject,
        ShouldCompactCallback;

export 'credentials.dart' show Credentials, AuthProviderType, EmailPasswordAuthProvider;
export 'list.dart' show RealmList, RealmListOfObject, RealmListChanges;
export 'realm_object.dart' show RealmEntity, RealmException, RealmObject, RealmObjectChanges;
export 'realm_property.dart';
export 'results.dart' show RealmResults, RealmResultsChanges;
export 'subscription.dart' show Subscription, SubscriptionSet, SubscriptionSetState, MutableSubscriptionSet;
export 'user.dart' show User, UserState;
<<<<<<< HEAD
export 'session.dart' show Session, SessionState, ConnectionState;
=======
export 'session.dart' show Session, SessionState, ConnectionState, ProgressDirection, ProgressMode, SyncProgress;
>>>>>>> be0a234d

/// A [Realm] instance represents a `Realm` database.
///
/// {@category Realm}
class Realm {
  final Configuration _config;
  final Map<Type, RealmMetadata> _metadata = <Type, RealmMetadata>{};
  late final RealmHandle _handle;
  late final Scheduler _scheduler;

  /// The [Configuration] object used to open this [Realm]
  Configuration get config => _config;

  /// Opens a `Realm` using a [Configuration] object.
  Realm(Configuration config) : _config = config {
    _scheduler = Scheduler(close);

    try {
      _handle = realmCore.openRealm(_config, _scheduler);
      _populateMetadata();
    } catch (e) {
      _scheduler.stop();
      rethrow;
    }
  }

  Realm._unowned(Configuration config, RealmHandle handle) : _config = config {
    _handle = handle;
    _populateMetadata();
  }

  void _populateMetadata() {
    for (var realmClass in _config.schema) {
      final classMeta = realmCore.getClassMetadata(this, realmClass.name, realmClass.type);
      final propertyMeta = realmCore.getPropertyMetadata(this, classMeta.key);
      final metadata = RealmMetadata(classMeta, propertyMeta);
      _metadata[realmClass.type] = metadata;
    }
  }

  /// Deletes all files associated with a `Realm` located at given [path]
  ///
  /// The `Realm` must not be open.
  static void deleteRealm(String path) {
    realmCore.deleteRealmFiles(path);
  }

  /// Synchronously checks whether a `Realm` exists at [path]
  static bool existsSync(String path) {
    try {
      final fileEntity = File(path);
      return fileEntity.existsSync();
    } catch (e) {
      throw RealmException("Error while checking if Realm exists at $path. Error: $e");
    }
  }

  /// Checks whether a `Realm` exists at [path].
  static Future<bool> exists(String path) async {
    try {
      final fileEntity = File(path);
      return await fileEntity.exists();
    } catch (e) {
      throw RealmException("Error while checking if Realm exists at $path. Error: $e");
    }
  }

  /// Adds a [RealmObject] to the `Realm`.
  ///
  /// This `Realm` will start managing the [RealmObject].
  /// A [RealmObject] instance can be managed only by one `Realm`.
  /// If the object is already managed by this `Realm`, this method does nothing.
  /// This method modifies the object in-place as it becomes managed. Managed instances are persisted and become live objects.
  /// Returns the same instance as managed. This is just meant as a convenience to enable fluent syntax scenarios.
  /// Throws [RealmException] when trying to add objects with the same primary key.
  /// Throws [RealmException] if there is no write transaction created with [write].
  T add<T extends RealmObject>(T object) {
    if (object.isManaged) {
      return object;
    }

    final metadata = _metadata[object.runtimeType];
    if (metadata == null) {
      throw RealmException("Object type ${object.runtimeType} not configured in the current Realm's schema."
          " Add type ${object.runtimeType} to your config before opening the Realm");
    }

    final handle = metadata.class_.primaryKey == null
        ? realmCore.createRealmObject(this, metadata.class_.key)
        : realmCore.createRealmObjectWithPrimaryKey(this, metadata.class_.key, object.accessor.get(object, metadata.class_.primaryKey!)!);

    final accessor = RealmCoreAccessor(metadata);
    object.manage(this, handle, accessor);

    return object;
  }

  /// Adds a collection [RealmObject]s to this `Realm`.
  ///
  /// If the collection contains items that are already managed by this `Realm`, they will be ignored.
  /// This method behaves as calling [add] multiple times.
  void addAll<T extends RealmObject>(Iterable<T> items) {
    for (final i in items) {
      add(i);
    }
  }

  /// Deletes a [RealmObject] from this `Realm`.
  void delete<T extends RealmObject>(T object) {
    try {
      realmCore.deleteRealmObject(object);
    } catch (e) {
      throw RealmException("Error deleting object from databse. Error: $e");
    }
  }

  /// Deletes many [RealmObject]s from this `Realm`.
  ///
  /// Throws [RealmException] if there is no active write transaction.
  void deleteMany<T extends RealmObject>(Iterable<T> items) {
    if (items is RealmResults<T>) {
      realmCore.resultsDeleteAll(items);
    } else if (items is RealmList<T>) {
      realmCore.listDeleteAll(items);
    } else {
      for (T realmObject in items) {
        realmCore.deleteRealmObject(realmObject);
      }
    }
  }

  /// Checks whether the `Realm` is in write transaction.
  bool get isInTransaction => realmCore.getIsWritable(this);

  /// Synchronously calls the provided callback inside a write transaction.
  ///
  /// If no exception is thrown from within the callback, the transaction will be committed.
  /// It is more efficient to update several properties or even create multiple objects in a single write transaction.
  T write<T>(T Function() writeCallback) {
    final transaction = Transaction._(this);

    try {
      T result = writeCallback();
      transaction.commit();
      return result;
    } catch (e) {
      transaction.rollback();
      rethrow;
    }
  }

  /// Closes the `Realm`.
  ///
  /// All [RealmObject]s and `Realm ` collections are invalidated and can not be used.
  /// This method will not throw if called multiple times.
  void close() {
    _syncSession?.handle.release();
    _syncSession = null;

    _subscriptions?.handle.release();
    _subscriptions = null;

    realmCore.closeRealm(this);
    _scheduler.stop();
  }

  /// Checks whether the `Realm` is closed.
  bool get isClosed => realmCore.isRealmClosed(this);

  /// Fast lookup for a [RealmObject] with the specified [primaryKey].
  T? find<T extends RealmObject>(Object primaryKey) {
    RealmMetadata metadata = _getMetadata(T);

    final handle = realmCore.find(this, metadata.class_.key, primaryKey);
    if (handle == null) {
      return null;
    }

    final accessor = RealmCoreAccessor(metadata);
    var object = RealmObjectInternal.create(T, this, handle, accessor);
    return object as T;
  }

  RealmMetadata _getMetadata(Type type) {
    final metadata = _metadata[type];
    if (metadata == null) {
      throw RealmException("Object type $type not configured in the current Realm's schema. Add type $type to your config before opening the Realm");
    }

    return metadata;
  }

  /// Returns all [RealmObject]s of type `T` in the `Realm`
  ///
  /// The returned [RealmResults] allows iterating all the values without further filtering.
  RealmResults<T> all<T extends RealmObject>() {
    RealmMetadata metadata = _getMetadata(T);
    final handle = realmCore.findAll(this, metadata.class_.key);
    return RealmResultsInternal.create<T>(handle, this);
  }

  /// Returns all [RealmObject]s that match the specified [query].
  ///
  /// The Realm Dart and Realm Flutter SDKs supports querying based on a language inspired by [NSPredicate](https://academy.realm.io/posts/nspredicate-cheatsheet/)
  /// and [Predicate Programming Guide.](https://developer.apple.com/library/archive/documentation/Cocoa/Conceptual/Predicates/AdditionalChapters/Introduction.html#//apple_ref/doc/uid/TP40001789)
  RealmResults<T> query<T extends RealmObject>(String query, [List<Object> args = const []]) {
    RealmMetadata metadata = _getMetadata(T);
    final queryHandle = realmCore.queryClass(this, metadata.class_.key, query, args);
    final handle = realmCore.queryFindAll(queryHandle);
    return RealmResultsInternal.create<T>(handle, this);
  }

  /// Deletes all [RealmObject]s of type `T` in the `Realm`
  void deleteAll<T extends RealmObject>() => deleteMany(all<T>());

  SubscriptionSet? _subscriptions;

  /// The active [SubscriptionSet] for this [Realm]
  SubscriptionSet get subscriptions {
    if (config is! FlexibleSyncConfiguration) throw RealmError('subscriptions is only valid on Realms opened with a FlexibleSyncConfiguration');
    _subscriptions ??= SubscriptionSetInternal.create(this, realmCore.getSubscriptions(this));
    realmCore.refreshSubscriptionSet(_subscriptions!);
    return _subscriptions!;
  }

  Session? _syncSession;

  /// The [Session] for this [Realm]. The sync session is responsible for two-way synchronization
<<<<<<< HEAD
  /// with MongoDB Atlas. If the [Realm] was is not synchronized, accessing this property will throw.
=======
  /// with MongoDB Atlas. If the [Realm] is not synchronized, accessing this property will throw.
>>>>>>> be0a234d
  Session get syncSession {
    if (config is! FlexibleSyncConfiguration) {
      throw RealmError('session is only valid on synchronized Realms (i.e. opened with FlexibleSyncConfiguration)');
    }

    _syncSession ??= SessionInternal.create(realmCore.realmGetSession(this), scheduler);
    return _syncSession!;
  }

  @override
  // ignore: hash_and_equals
  bool operator ==(Object other) {
    if (identical(this, other)) return true;
    if (other is! Realm) return false;
    return realmCore.realmEquals(this, other);
  }
}

class Scheduler {
  // ignore: constant_identifier_names
  static const dynamic SCHEDULER_FINALIZE_OR_PROCESS_EXIT = 0;
  late final SchedulerHandle handle;
  final void Function() onFinalize;
  final RawReceivePort receivePort = RawReceivePort();

  Scheduler(this.onFinalize) {
    receivePort.handler = (dynamic message) {
      if (message == SCHEDULER_FINALIZE_OR_PROCESS_EXIT) {
        onFinalize();
        stop();
        return;
      }

      realmCore.invokeScheduler(handle);
    };

    final sendPort = receivePort.sendPort;
    handle = realmCore.createScheduler(Isolate.current.hashCode, sendPort.nativePort);
  }

  void stop() {
    receivePort.close();
  }
}

/// @nodoc
class Transaction {
  Realm? _realm;

  Transaction._(Realm realm) {
    _realm = realm;
    realmCore.beginWrite(realm);
  }

  void commit() {
    if (_realm == null) {
      throw RealmException('Transaction was already closed. Cannot commit');
    }

    realmCore.commitWrite(_realm!);
    _realm = null;
  }

  void rollback() {
    if (_realm == null) {
      throw RealmException('Transaction was already closed. Cannot rollback');
    }

    realmCore.rollbackWrite(_realm!);
    _realm = null;
  }
}

/// @nodoc
extension RealmInternal on Realm {
  RealmHandle get handle => _handle;
  Scheduler get scheduler => _scheduler;

  static Realm getUnowned(Configuration config, RealmHandle handle) {
    return Realm._unowned(config, handle);
  }

  RealmObject createObject(Type type, RealmObjectHandle handle) {
    RealmMetadata metadata = _getMetadata(type);

    final accessor = RealmCoreAccessor(metadata);
    var object = RealmObjectInternal.create(type, this, handle, accessor);
    return object;
  }

  RealmList<T> createList<T extends Object>(RealmListHandle handle) {
    return RealmListInternal.create(handle, this);
  }

  List<String> getPropertyNames(Type type, List<int> propertyKeys) {
    RealmMetadata metadata = _getMetadata(type);
    final result = <String>[];
    for (var key in propertyKeys) {
      final name = metadata.getPropertyName(key);
      if (name != null) {
        result.add(name);
      }
    }
    return result;
  }
}

/// @nodoc
abstract class NotificationsController {
  RealmNotificationTokenHandle? handle;

  RealmNotificationTokenHandle subscribe();
  void onChanges(Handle changesHandle);
  void onError(RealmError error);

  void start() {
    if (handle != null) {
      throw RealmStateError("Realm notifications subscription already started");
    }

    handle = subscribe();
  }

  void stop() {
    if (handle == null) {
      return;
    }

    handle!.release();
    handle = null;
  }
}<|MERGE_RESOLUTION|>--- conflicted
+++ resolved
@@ -38,11 +38,8 @@
         MapTo,
         PrimaryKey,
         RealmError,
+        SessionError,
         SyncError,
-<<<<<<< HEAD
-        SessionError,
-=======
->>>>>>> be0a234d
         SyncErrorCategory,
         RealmModel,
         RealmUnsupportedSetError,
@@ -53,11 +50,7 @@
         Uuid;
 
 // always expose with `show` to explicitly control the public API surface
-<<<<<<< HEAD
-export 'app.dart' show AppConfiguration, MetadataPersistenceMode, App;
-=======
 export 'app.dart' show AppConfiguration, MetadataPersistenceMode, LogLevel, App;
->>>>>>> be0a234d
 export "configuration.dart"
     show
         Configuration,
@@ -76,11 +69,7 @@
 export 'results.dart' show RealmResults, RealmResultsChanges;
 export 'subscription.dart' show Subscription, SubscriptionSet, SubscriptionSetState, MutableSubscriptionSet;
 export 'user.dart' show User, UserState;
-<<<<<<< HEAD
-export 'session.dart' show Session, SessionState, ConnectionState;
-=======
 export 'session.dart' show Session, SessionState, ConnectionState, ProgressDirection, ProgressMode, SyncProgress;
->>>>>>> be0a234d
 
 /// A [Realm] instance represents a `Realm` database.
 ///
@@ -288,8 +277,7 @@
   /// and [Predicate Programming Guide.](https://developer.apple.com/library/archive/documentation/Cocoa/Conceptual/Predicates/AdditionalChapters/Introduction.html#//apple_ref/doc/uid/TP40001789)
   RealmResults<T> query<T extends RealmObject>(String query, [List<Object> args = const []]) {
     RealmMetadata metadata = _getMetadata(T);
-    final queryHandle = realmCore.queryClass(this, metadata.class_.key, query, args);
-    final handle = realmCore.queryFindAll(queryHandle);
+    final handle = realmCore.queryClass(this, metadata.class_.key, query, args);
     return RealmResultsInternal.create<T>(handle, this);
   }
 
@@ -309,11 +297,7 @@
   Session? _syncSession;
 
   /// The [Session] for this [Realm]. The sync session is responsible for two-way synchronization
-<<<<<<< HEAD
-  /// with MongoDB Atlas. If the [Realm] was is not synchronized, accessing this property will throw.
-=======
   /// with MongoDB Atlas. If the [Realm] is not synchronized, accessing this property will throw.
->>>>>>> be0a234d
   Session get syncSession {
     if (config is! FlexibleSyncConfiguration) {
       throw RealmError('session is only valid on synchronized Realms (i.e. opened with FlexibleSyncConfiguration)');
