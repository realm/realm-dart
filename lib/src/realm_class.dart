////////////////////////////////////////////////////////////////////////////////
//
// Copyright 2021 Realm Inc.
//
// Licensed under the Apache License, Version 2.0 (the "License");
// you may not use this file except in compliance with the License.
// You may obtain a copy of the License at
//
// http://www.apache.org/licenses/LICENSE-2.0
//
// Unless required by applicable law or agreed to in writing, software
// distributed under the License is distributed on an "AS IS" BASIS,
// WITHOUT WARRANTIES OR CONDITIONS OF ANY KIND, either express or implied.
// See the License for the specific language governing permissions and
// limitations under the License.
//
////////////////////////////////////////////////////////////////////////////////

import 'dart:ffi';
import 'dart:io';
import 'dart:isolate';

import 'results.dart';
import 'configuration.dart';
import 'realm_object.dart';
import 'native/realm_core.dart';
import 'list.dart';

export 'list.dart' hide RealmListInternal;
export 'results.dart' hide RealmResultsInternal;
export 'realm_object.dart'
    hide RealmObjectInternal, RealmAccessor, RealmValuesAccessor, RealmMetadata, RealmCoreAccessor, RealmClassMetadata, RealmPropertyMetadata;
export "configuration.dart" hide ConfigurationInternal;
export 'realm_property.dart';
export 'helpers.dart';

/// A Realm instance represents a Realm database.
class Realm {
  final Configuration _config;
  final Map<Type, RealmMetadata> _metadata = <Type, RealmMetadata>{};
  late final RealmHandle _handle;
  late final _Scheduler _scheduler;

  /// The [Configuration] object of this [Realm]
  Configuration get config => _config;

  /// Opens a Realm using the default or a custom [Configuration] object
  Realm(Configuration config) : _config = config {
    _scheduler = _Scheduler(config, close);

    try {
      _handle = realmCore.openRealm(config);

      for (var realmClass in config.schema) {
        final classMeta = realmCore.getClassMetadata(this, realmClass.name, realmClass.type);
        final propertyMeta = realmCore.getPropertyMetadata(this, classMeta.key);
        final metadata = RealmMetadata(classMeta, propertyMeta);
        _metadata[realmClass.type] = metadata;
      }
    } catch (e) {
      _scheduler.stop();
      rethrow;
    }
  }

<<<<<<< HEAD
  static void deleteRealm(String path) {
    realmCore.deleteRealmFiles(path);
=======
  static bool existsSync(String path) {
    try {
      final fileEntity = File(path);
      return fileEntity.existsSync();
    } catch (e) {
      throw RealmException("Error while checking if Realm exists at ${path}. Error: $e");
    }
  }

  static Future<bool> exists(String path) async {
  try {
      final fileEntity = File(path);
      return await fileEntity.exists();
    } catch (e) {
      throw RealmException("Error while checking if Realm exists at ${path}. Error: $e");
    }
>>>>>>> eb22d613
  }

  T add<T extends RealmObject>(T object) {
    if (object.isManaged) {
      return object;
    }

    final metadata = _metadata[object.runtimeType];
    if (metadata == null) {
      throw RealmException("Object type ${object.runtimeType} not configured in the current Realm's schema."
          " Add type ${object.runtimeType} to your config before opening the Realm");
    }

    final handle = metadata.class_.primaryKey == null
        ? realmCore.createRealmObject(this, metadata.class_.key)
        : realmCore.createRealmObjectWithPrimaryKey(this, metadata.class_.key, metadata.class_.primaryKey!);

    final accessor = RealmCoreAccessor(metadata);
    object.manage(this, handle, accessor);

    return object;
  }

  /// Delete given [RealmObject] from Realm database.
  /// Throws [RealmException] on error.
  void delete<T extends RealmObject>(T object) {
    try {
      realmCore.deleteRealmObject(object);
    } catch (e) {
      throw RealmException("Error deleting object from databse. Error: $e");
    }
  }

  /// Deletes [RealmObject] items in given collection from Realm database.
  void deleteMany<T extends RealmObject>(Iterable<T> items) {
    if (items is RealmResults<T>) {
      realmCore.resultsDeleteAll(items);
    } else if (items is RealmList<T>) {
      realmCore.listDeleteAll(items);
    } else {
      for (T realmObject in items) {
        realmCore.deleteRealmObject(realmObject);
      }
    }
  }

  void addAll<T extends RealmObject>(Iterable<T> items) {
    for (final i in items) {
      add(i);
    }
  }

  void remove<T extends RealmObject>(T object) {
    realmCore.deleteRealmObject(object);
  }

  bool get _isInTransaction => realmCore.getIsWritable(this);

  void write(void Function() writeCallback) {
    try {
      realmCore.beginWrite(this);
      writeCallback();
      realmCore.commitWrite(this);
    } catch (e) {
      if (_isInTransaction) {
        realmCore.rollbackWrite(this);
      }
      rethrow;
    }
  }

  void close() {
    realmCore.closeRealm(this);
  }

  bool get isClosed => realmCore.isRealmClosed(this);

  T? find<T extends RealmObject>(String primaryKey) {
    RealmMetadata metadata = _getMetadata(T);

    final handle = realmCore.find(this, metadata.class_.key, primaryKey);
    if (handle == null) {
      return null;
    }

    final accessor = RealmCoreAccessor(metadata);
    var object = RealmObjectInternal.create(T, this, handle, accessor);
    return object as T;
  }

  RealmMetadata _getMetadata(Type type) {
    final metadata = _metadata[type];
    if (metadata == null) {
      throw RealmException("Object type $type not configured in the current Realm's schema. Add type $type to your config before opening the Realm");
    }

    return metadata;
  }

  RealmResults<T> all<T extends RealmObject>() {
    RealmMetadata metadata = _getMetadata(T);
    final handle = realmCore.findAll(this, metadata.class_.key);
    return RealmResultsInternal.create<T>(handle, this);
  }

  RealmResults<T> query<T extends RealmObject>(String query, [List<Object> args = const []]) {
    RealmMetadata metadata = _getMetadata(T);
    final handle = realmCore.queryClass(this, metadata.class_.key, query, args);
    return RealmResultsInternal.create<T>(handle, this);
  }
}

class _Scheduler {
  // ignore: constant_identifier_names
  static const dynamic SCHEDULER_FINALIZE_OR_PROCESS_EXIT = null;
  late final SchedulerHandle handle;
  final void Function() onFinalize;
  final RawReceivePort receivePort = RawReceivePort();

  _Scheduler(Configuration config, this.onFinalize) {
    receivePort.handler = (dynamic message) {
      if (message == SCHEDULER_FINALIZE_OR_PROCESS_EXIT) {
        onFinalize();
        stop();
        return;
      }

      realmCore.invokeScheduler(Isolate.current.hashCode, message as int);
    };

    final sendPort = receivePort.sendPort;
    handle = realmCore.createScheduler(Isolate.current.hashCode, sendPort.nativePort);

    //We use this to receive a SCHEDULER_FINALIZE_OR_PROCESS_EXIT notification on process exit to close the receivePort or the process with hang.
    Isolate.spawn(_handler, 2, onExit: sendPort);

    realmCore.setScheduler(config, handle);
  }

  void stop() {
    receivePort.close();
  }

  static void _handler(int message) {}
}

extension RealmInternal on Realm {
  RealmHandle get handle => _handle;

  RealmObject createObject(Type type, RealmObjectHandle handle) {
    RealmMetadata metadata = _getMetadata(type);

    final accessor = RealmCoreAccessor(metadata);
    var object = RealmObjectInternal.create(type, this, handle, accessor);
    return object;
  }

  RealmList<T> createList<T extends Object>(RealmListHandle handle) {
    return RealmListInternal.create(handle, this);
  }
}<|MERGE_RESOLUTION|>--- conflicted
+++ resolved
@@ -63,10 +63,10 @@
     }
   }
 
-<<<<<<< HEAD
   static void deleteRealm(String path) {
     realmCore.deleteRealmFiles(path);
-=======
+  }
+
   static bool existsSync(String path) {
     try {
       final fileEntity = File(path);
@@ -77,13 +77,12 @@
   }
 
   static Future<bool> exists(String path) async {
-  try {
+    try {
       final fileEntity = File(path);
       return await fileEntity.exists();
     } catch (e) {
       throw RealmException("Error while checking if Realm exists at ${path}. Error: $e");
     }
->>>>>>> eb22d613
   }
 
   T add<T extends RealmObject>(T object) {
