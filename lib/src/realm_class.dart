////////////////////////////////////////////////////////////////////////////////
//
// Copyright 2021 Realm Inc.
//
// Licensed under the Apache License, Version 2.0 (the "License");
// you may not use this file except in compliance with the License.
// You may obtain a copy of the License at
//
// http://www.apache.org/licenses/LICENSE-2.0
//
// Unless required by applicable law or agreed to in writing, software
// distributed under the License is distributed on an "AS IS" BASIS,
// WITHOUT WARRANTIES OR CONDITIONS OF ANY KIND, either express or implied.
// See the License for the specific language governing permissions and
// limitations under the License.
//
////////////////////////////////////////////////////////////////////////////////

import 'dart:ffi';
import 'dart:io';
import 'dart:isolate';

import 'package:realm_common/realm_common.dart';

import 'results.dart';
import 'configuration.dart';
import 'realm_object.dart';
import 'native/realm_core.dart';
import 'list.dart';

export 'list.dart' hide RealmListInternal;
export 'results.dart' hide RealmResultsInternal;

export 'realm_object.dart' show RealmException, RealmObject;

export "configuration.dart" show Configuration, RealmSchema, SchemaObject;

export 'package:realm_common/realm_common.dart'
    show Ignored, Indexed, MapTo, PrimaryKey, RealmError, RealmModel, RealmUnsupportedSetError, RealmCollectionType, RealmPropertyType;

export 'realm_property.dart';

/// A [Realm] instance represents a `Realm` database.
///
/// {@category Realm}
class Realm {
  final Configuration _config;
  final Map<Type, RealmMetadata> _metadata = <Type, RealmMetadata>{};
  late final RealmHandle _handle;
  late final _Scheduler _scheduler;

  /// The [Configuration] object used to open this [Realm]
  Configuration get config => _config;

  /// Opens a `Realm` using a [Configuration] object.
  Realm(Configuration config) : _config = config {
    _scheduler = _Scheduler(config, close);

    try {
      _handle = realmCore.openRealm(config);

      for (var realmClass in config.schema) {
        final classMeta = realmCore.getClassMetadata(this, realmClass.name, realmClass.type);
        final propertyMeta = realmCore.getPropertyMetadata(this, classMeta.key);
        final metadata = RealmMetadata(classMeta, propertyMeta);
        _metadata[realmClass.type] = metadata;
      }
    } catch (e) {
      _scheduler.stop();
      rethrow;
    }
  }

  /// Deletes all files associated with a `Realm` located at given [path]
  ///
  /// The `Realm` must not be open.
  static void deleteRealm(String path) {
    realmCore.deleteRealmFiles(path);
  }

  /// Synchronously checks whether a `Realm` exists at [path]
  static bool existsSync(String path) {
    try {
      final fileEntity = File(path);
      return fileEntity.existsSync();
    } catch (e) {
      throw RealmException("Error while checking if Realm exists at $path. Error: $e");
    }
  }

  /// Checks whether a `Realm` exists at [path].
  static Future<bool> exists(String path) async {
    try {
      final fileEntity = File(path);
      return await fileEntity.exists();
    } catch (e) {
      throw RealmException("Error while checking if Realm exists at $path. Error: $e");
    }
  }

  /// Adds a [RealmObject] to the `Realm`.
  ///
  /// This `Realm` will start managing the [RealmObject].
  /// A [RealmObject] instance can be managed only by one `Realm`.
  /// If the object is already managed by this `Realm`, this method does nothing.
  /// This method modifies the object in-place as it becomes managed. Managed instances are persisted and become live objects.
  /// Returns the same instance as managed. This is just meant as a convenience to enable fluent syntax scenarios.
  /// Throws [RealmException] when trying to add objects with the same primary key.
  /// Throws [RealmException] if there is no write transaction created with [write].
  T add<T extends RealmObject>(T object) {
    if (object.isManaged) {
      return object;
    }

    final metadata = _metadata[object.runtimeType];
    if (metadata == null) {
      throw RealmException("Object type ${object.runtimeType} not configured in the current Realm's schema."
          " Add type ${object.runtimeType} to your config before opening the Realm");
    }

    final handle = metadata.class_.primaryKey == null
        ? realmCore.createRealmObject(this, metadata.class_.key)
        : realmCore.createRealmObjectWithPrimaryKey(this, metadata.class_.key, object.accessor.get(object, metadata.class_.primaryKey!)!);

    final accessor = RealmCoreAccessor(metadata);
    object.manage(this, handle, accessor);

    return object;
  }

  /// Adds a collection [RealmObject]s to this `Realm`.
  ///
  /// If the collection contains items that are already managed by this `Realm`, they will be ignored.
  /// This method behaves as calling [add] multiple times.
  void addAll<T extends RealmObject>(Iterable<T> items) {
    for (final i in items) {
      add(i);
    }
  }

  /// Deletes a [RealmObject] from this `Realm`.
  void delete<T extends RealmObject>(T object) {
    try {
      realmCore.deleteRealmObject(object);
    } catch (e) {
      throw RealmException("Error deleting object from databse. Error: $e");
    }
  }

  /// Deletes many [RealmObject]s from this `Realm`.
  ///
  /// Throws [RealmException] if there is no active write transaction.
  void deleteMany<T extends RealmObject>(Iterable<T> items) {
    if (items is RealmResults<T>) {
      realmCore.resultsDeleteAll(items);
    } else if (items is RealmList<T>) {
      realmCore.listDeleteAll(items);
    } else {
      for (T realmObject in items) {
        realmCore.deleteRealmObject(realmObject);
      }
    }
  }

  bool get _isInTransaction => realmCore.getIsWritable(this);

  /// Synchronously calls the provided callback inside a write transaction.
  ///
  /// If no exception is thrown from within the callback, the transaction will be committed.
  /// It is more efficient to update several properties or even create multiple objects in a single write transaction.
  void write(void Function() writeCallback) {
    try {
      realmCore.beginWrite(this);
      writeCallback();
      realmCore.commitWrite(this);
    } catch (e) {
      if (_isInTransaction) {
        realmCore.rollbackWrite(this);
      }
      rethrow;
    }
  }

  /// Closes the `Realm`.
  ///
  /// All [RealmObject]s and `Realm ` collections are invalidated and can not be used. 
  /// This method will not throw if called multiple times.
  void close() {
    realmCore.closeRealm(this);
  }

  /// Checks whether the `Realm` is closed.
  bool get isClosed => realmCore.isRealmClosed(this);

<<<<<<< HEAD
  /// Fast lookup for a [RealmObject] with the specified [primaryKey].
  T? find<T extends RealmObject>(String primaryKey) {
=======
  T? find<T extends RealmObject>(Object primaryKey) {
>>>>>>> 5eaed7aa
    RealmMetadata metadata = _getMetadata(T);

    final handle = realmCore.find(this, metadata.class_.key, primaryKey);
    if (handle == null) {
      return null;
    }

    final accessor = RealmCoreAccessor(metadata);
    var object = RealmObjectInternal.create(T, this, handle, accessor);
    return object as T;
  }

  RealmMetadata _getMetadata(Type type) {
    final metadata = _metadata[type];
    if (metadata == null) {
      throw RealmException("Object type $type not configured in the current Realm's schema. Add type $type to your config before opening the Realm");
    }

    return metadata;
  }

  /// Returns all [RealmObject]s of type `T` in the `Realm`
  ///
  /// The returned [RealmResults] allows iterating all the values without further filtering.
  RealmResults<T> all<T extends RealmObject>() {
    RealmMetadata metadata = _getMetadata(T);
    final handle = realmCore.findAll(this, metadata.class_.key);
    return RealmResultsInternal.create<T>(handle, this);
  }

  /// Returns all [RealmObject]s that match the specified [query].
  ///
  /// The Realm Dart and Realm Flutter SDKs supports querying based on a language inspired by [NSPredicate](https://academy.realm.io/posts/nspredicate-cheatsheet/)
  /// and [Predicate Programming Guide.](https://developer.apple.com/library/archive/documentation/Cocoa/Conceptual/Predicates/AdditionalChapters/Introduction.html#//apple_ref/doc/uid/TP40001789)
  RealmResults<T> query<T extends RealmObject>(String query, [List<Object> args = const []]) {
    RealmMetadata metadata = _getMetadata(T);
    final handle = realmCore.queryClass(this, metadata.class_.key, query, args);
    return RealmResultsInternal.create<T>(handle, this);
  }
}

class _Scheduler {
  // ignore: constant_identifier_names
  static const dynamic SCHEDULER_FINALIZE_OR_PROCESS_EXIT = null;
  late final SchedulerHandle handle;
  final void Function() onFinalize;
  final RawReceivePort receivePort = RawReceivePort();

  _Scheduler(Configuration config, this.onFinalize) {
    receivePort.handler = (dynamic message) {
      if (message == SCHEDULER_FINALIZE_OR_PROCESS_EXIT) {
        onFinalize();
        stop();
        return;
      }

      realmCore.invokeScheduler(Isolate.current.hashCode, message as int);
    };

    final sendPort = receivePort.sendPort;
    handle = realmCore.createScheduler(Isolate.current.hashCode, sendPort.nativePort);

    //We use this to receive a SCHEDULER_FINALIZE_OR_PROCESS_EXIT notification on process exit to close the receivePort or the process with hang.
    Isolate.spawn(_handler, 2, onExit: sendPort);

    realmCore.setScheduler(config, handle);
  }

  void stop() {
    receivePort.close();
  }

  static void _handler(int message) {}
}

/// @nodoc
extension RealmInternal on Realm {
  RealmHandle get handle => _handle;

  RealmObject createObject(Type type, RealmObjectHandle handle) {
    RealmMetadata metadata = _getMetadata(type);

    final accessor = RealmCoreAccessor(metadata);
    var object = RealmObjectInternal.create(type, this, handle, accessor);
    return object;
  }

  RealmList<T> createList<T extends Object>(RealmListHandle handle) {
    return RealmListInternal.create(handle, this);
  }
}<|MERGE_RESOLUTION|>--- conflicted
+++ resolved
@@ -192,12 +192,8 @@
   /// Checks whether the `Realm` is closed.
   bool get isClosed => realmCore.isRealmClosed(this);
 
-<<<<<<< HEAD
   /// Fast lookup for a [RealmObject] with the specified [primaryKey].
-  T? find<T extends RealmObject>(String primaryKey) {
-=======
   T? find<T extends RealmObject>(Object primaryKey) {
->>>>>>> 5eaed7aa
     RealmMetadata metadata = _getMetadata(T);
 
     final handle = realmCore.find(this, metadata.class_.key, primaryKey);
