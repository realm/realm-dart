--- conflicted
+++ resolved
@@ -19,13 +19,11 @@
 import 'dart:async';
 import 'dart:ffi';
 import 'dart:io';
+
 import 'package:logging/logging.dart';
 import 'package:realm_common/realm_common.dart';
-<<<<<<< HEAD
 import 'package:collection/collection.dart';
-=======
 import 'package:async/async.dart';
->>>>>>> a0ab6cf9
 
 import 'configuration.dart';
 import 'list.dart';
@@ -553,7 +551,6 @@
   static const off = Level.OFF;
 }
 
-<<<<<<< HEAD
 /// @nodoc
 class RealmMetadata {
   final Map<Type, RealmObjectMetadata> _typeMap = <Type, RealmObjectMetadata>{};
@@ -633,37 +630,7 @@
   /// {@category Realm}
   typedef ProgressCallback = void Function(int transferredBytes, int totalBytes);
 
-  /// Represents a task object which can be used to await for a realm to open asynchronously or to cancel opening.
-  ///
-  /// When a [Realm] with [FlexibleSyncConfiguration] is opened asynchronously,
-  /// the latest state of the Realm is downloaded from the server before the completion callback is invoked.
-  /// This task object can be used to await the download process to complete or to cancel downloading.
-  /// A download progress notifier is registered is case of having [ProgressCallback],
-  /// which allows you to observe the state of the download progress.
-  /// Once the process completes the download progress notifier is unregistered.
-  ///
-  /// {@category Realm}
-  class RealmAsyncOpenTask {
-  final RealmAsyncOpenTaskHandle _handle;
-  final Configuration _config;
-  final Future<Realm?> _realm;
-  late int _progressToken;
-  final ProgressCallback? _progressCallback;
-  final Completer<RealmHandle?> _completer;
-
-  RealmAsyncOpenTask._(this._handle, this._config, this._realm, this._progressCallback, this._completer) {
-    if (_progressCallback != null) {
-      _progressToken = realmCore.realmAsyncOpenRegisterProgressNotifier(this);
-    }
-  }
-
-  RealmAsyncOpenTaskHandle get handle => _handle;
-
-  /// This is the registered callback to receive progress notifications
-  /// while the download is in progress.
-  ProgressCallback? get progressCallback => _progressCallback;
-=======
-/// The signature of a callback that will be executed while the Realm is opened asynchronously with [Realm.open].
+  /// The signature of a callback that will be executed while the Realm is opened asynchronously with [Realm.open].
 /// This is the registered callback onProgressCallback to receive progress notifications while the download is in progress.
 ///
 /// It is called with the following arguments:
@@ -680,7 +647,6 @@
 /// {@category Realm}
 class RealmCancelationController {
   bool _canceledCalled = false;
->>>>>>> a0ab6cf9
 
   CancelableOperation<Realm?>? _opration;
 
