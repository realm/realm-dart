////////////////////////////////////////////////////////////////////////////////
//
// Copyright 2021 Realm Inc.
//
// Licensed under the Apache License, Version 2.0 (the "License");
// you may not use this file except in compliance with the License.
// You may obtain a copy of the License at
//
// http://www.apache.org/licenses/LICENSE-2.0
//
// Unless required by applicable law or agreed to in writing, software
// distributed under the License is distributed on an "AS IS" BASIS,
// WITHOUT WARRANTIES OR CONDITIONS OF ANY KIND, either express or implied.
// See the License for the specific language governing permissions and
// limitations under the License.
//
////////////////////////////////////////////////////////////////////////////////

import 'native/realm_core.dart';
import 'realm_class.dart';
import 'list.dart';

abstract class RealmAccessor {
  Object? get<T extends Object>(RealmObject object, String name);
  void set(RealmObject object, String name, Object? value, [bool isDefault = false]);

  static final Map<Type, Map<String, Object?>> _defaultValues = <Type, Map<String, Object?>>{};

  static void setDefaults<T extends RealmObject>(Map<String, Object?> values) {
    _defaultValues[T] = values;
  }

  static Object? getDefaultValue(Type realmObjectType, String name) {
    final type = realmObjectType;
    if (!_defaultValues.containsKey(type)) {
      throw RealmException("Type $type not found.");
    }

    final values = _defaultValues[type]!;
    if (values.containsKey(name)) {
      return values[name];
    }

    return null;
  }

  static Map<String, Object?>? getDefaults(Type realmObjectType) {
    if (!_defaultValues.containsKey(realmObjectType)) {
      return null;
    }

    return _defaultValues[realmObjectType]!;
  }
}

class RealmValuesAccessor implements RealmAccessor {
  final Map<String, Object?> _values = <String, Object?>{};

  @override
  Object? get<T extends Object>(RealmObject object, String name) {
    if (!_values.containsKey(name)) {
      return RealmAccessor.getDefaultValue(object.runtimeType, name);
    }

    return _values[name];
  }

  @override
  void set(RealmObject object, String name, Object? value, [bool isDefault = false]) {
    _values[name] = value;
  }

  void setAll(RealmObject object, RealmAccessor accessor) {
    final defaults = RealmAccessor.getDefaults(object.runtimeType);

    if (defaults != null) {
      for (var item in defaults.entries) {
        //check if a default value has been overwritten
        if (!_values.containsKey(item.key)) {
          accessor.set(object, item.key, item.value, true);
        }
      }
    }

    for (var entry in _values.entries) {
      accessor.set(object, entry.key, entry.value);
    }
  }
}

class RealmMetadata {
  RealmClassMetadata class_;
  final Map<String, RealmPropertyMetadata> _propertyKeys;

  RealmMetadata(this.class_, this._propertyKeys);

  RealmPropertyMetadata operator [](String propertyName) =>
      _propertyKeys[propertyName] ?? (throw RealmException("Property $propertyName does not exists on class ${class_.type.runtimeType}"));
}

class RealmClassMetadata {
  final int key;
  final Type type;
  final String? primaryKey;

  RealmClassMetadata(this.type, int classKey, [this.primaryKey]) : key = classKey;
}

class RealmPropertyMetadata {
  final int key;
  final RealmCollectionType collectionType;
  const RealmPropertyMetadata(this.key, [this.collectionType = RealmCollectionType.none]);
}

class RealmCoreAccessor implements RealmAccessor {
  final RealmMetadata metadata;

  RealmCoreAccessor(this.metadata);

  @override
  Object? get<T extends Object>(RealmObject object, String name) {
    try {
      final propertyMeta = metadata[name];
      if (propertyMeta.collectionType == RealmCollectionType.list) {
        final handle = realmCore.getListProperty(object, propertyMeta.key);
        return object._realm!.createList<T>(handle);
      }

      Object? value = realmCore.getProperty(object, propertyMeta.key);

      if (value is RealmObjectHandle) {
        return object._realm!.createObject(T, value);
      }

      return value;
    } on Exception catch (e) {
      throw RealmException("Error getting property ${metadata.class_.type}.$name Error: $e");
    }
  }

  @override
  void set(RealmObject object, String name, Object? value, [bool isDefault = false]) {
    final propertyMeta = metadata[name];
    try {
      if (value is List) {
        if (value.isEmpty) {
          return;
        }

        //This assumes the target list property is empty. `value is List` should happen only when making a RealmObject managed
        final handle = realmCore.getListProperty(object, propertyMeta.key);
        for (var i = 0; i < value.length; i++) {
          RealmListInternal.setValue(handle, object._realm!, i, value[i]);
        }
        return;
      }

      //If value is RealmObject - manage it
      if (value is RealmObject && !value.isManaged) {
        object._realm!.add(value);
      }

      realmCore.setProperty(object, propertyMeta.key, value, isDefault);
    } on Exception catch (e) {
      throw RealmException("Error setting property ${metadata.class_.type}.$name Error: $e");
    }
  }
}

/// A object in a realm.
///
/// RealmObjects are generated from Realm data model classes
/// A data model class `_MyClass` will have a RealmObject with name `MyClass` generated
/// which should be used insead of directly instantiating and working with RealmObject instances
class RealmObject {
  RealmObjectHandle? _handle;
  RealmAccessor _accessor = RealmValuesAccessor();
  Realm? _realm;
  static final Map<Type, RealmObject Function()> _factories = <Type, RealmObject Function()>{};

  static Object? get<T extends Object>(RealmObject object, String name) {
    return object._accessor.get<T>(object, name);
  }

  static void set<T extends Object>(RealmObject object, String name, T? value) {
    object._accessor.set(object, name, value);
  }

  static void registerFactory<T extends RealmObject>(T Function() factory) {
    if (_factories.containsKey(T)) {
      return;
    }

    _factories[T] = factory;
  }

  static T create<T extends RealmObject>() {
    if (!_factories.containsKey(T)) {
      throw RealmException("Factory for Realm object type $T not found");
    }

    return _factories[T]!() as T;
  }

  static bool setDefaults<T extends RealmObject>(Map<String, Object> values) {
    RealmAccessor.setDefaults<T>(values);
    return true;
  }

<<<<<<< HEAD
  @override
  // ignore: hash_and_equals
  bool operator ==(Object other) {
    if (identical(this, other)) return true;
    if (other is! RealmObject) return false;
    if (!isManaged || !other.isManaged) return false;
    return realmCore.equals(this, other);
  }
=======
  bool get isValid => isManaged ? realmCore.objectIsValid(this) : true;
>>>>>>> 551e7302
}

//RealmObject package internal members
/// @nodoc
extension RealmObjectInternal on RealmObject {
  void manage(Realm realm, RealmObjectHandle handle, RealmCoreAccessor accessor) {
    if (_handle != null) {
      //most certainly a bug hence we throw an Error
      throw ArgumentError("Object is already managed");
    }

    _handle = handle;
    _realm = realm;

    if (_accessor is RealmValuesAccessor) {
      (_accessor as RealmValuesAccessor).setAll(this, accessor);
    }

    _accessor = accessor;
  }

  static RealmObject create(Type type, Realm realm, RealmObjectHandle handle, RealmCoreAccessor accessor) {
    if (!RealmObject._factories.containsKey(type)) {
      throw Exception("Factory for object type $type not found.");
    }

    final object = RealmObject._factories[type]!();
    object._handle = handle;
    object._accessor = accessor;
    object._realm = realm;
    return object;
  }

  RealmObjectHandle get handle => _handle!;
  RealmAccessor get accessor => _accessor;
  Realm? get realm => _realm;

  bool get isManaged => _realm != null;
}

/// An exception being thrown when a Realm operation or Realm object access fails
class RealmException implements Exception {
  final String message;

  RealmException(this.message);

  @override
  String toString() {
    return "RealmException: $message";
  }
}<|MERGE_RESOLUTION|>--- conflicted
+++ resolved
@@ -207,7 +207,6 @@
     return true;
   }
 
-<<<<<<< HEAD
   @override
   // ignore: hash_and_equals
   bool operator ==(Object other) {
@@ -216,9 +215,9 @@
     if (!isManaged || !other.isManaged) return false;
     return realmCore.equals(this, other);
   }
-=======
+  
   bool get isValid => isManaged ? realmCore.objectIsValid(this) : true;
->>>>>>> 551e7302
+
 }
 
 //RealmObject package internal members
