////////////////////////////////////////////////////////////////////////////////
//
// Copyright 2021 Realm Inc.
//
// Licensed under the Apache License, Version 2.0 (the "License");
// you may not use this file except in compliance with the License.
// You may obtain a copy of the License at
//
// http://www.apache.org/licenses/LICENSE-2.0
//
// Unless required by applicable law or agreed to in writing, software
// distributed under the License is distributed on an "AS IS" BASIS,
// WITHOUT WARRANTIES OR CONDITIONS OF ANY KIND, either express or implied.
// See the License for the specific language governing permissions and
// limitations under the License.
//
////////////////////////////////////////////////////////////////////////////////

import 'dart:core';
import 'dart:core' as core;
import 'dart:collection' as collection;

import 'native/realm_core.dart';

import 'realm_object.dart';
import 'realm_class.dart';
import 'results.dart';

<<<<<<< HEAD
extension RealmListExtension<T extends Object> on List<T> {
  bool get isValid {
    final self = this;
    if (self is RealmList<T>) {
      return self.isValid;
    }
    return true;
  } 
}

=======
/// Instances of this class are live collections and will update as new elements are either
/// added to or deleted from the Realm that match the underlying query.
///
///{@category Realm}
>>>>>>> 17789b31
class RealmList<T extends Object> extends collection.ListBase<T> {
  final RealmListHandle _handle;
  final Realm _realm;

  RealmList._(this._handle, this._realm);

  /// The length of this [RealmList].
  @override
  int get length => realmCore.getListSize(handle);

  /// @nodoc
  //settng lenght is no operation
  @override
  set length(int length) {}

  /// Returns the element at the specified index.
  @override
  T operator [](int index) {
    if (index < 0) {
      throw RealmException("Index out of range $index");
    }

    try {
      final value = realmCore.listGetElementAt(this, index);

      if (value is RealmObjectHandle) {
        return _realm.createObject(T, value) as T;
      }

      return value as T;
    } on Exception catch (e) {
      throw RealmException("Error getting value at index $index. Error: $e");
    }
  }

  /// Sets the element at the specified index in the list.
  @override
  void operator []=(int index, T value) {
    RealmListInternal.setValue(handle, _realm, index, value);
  }

  /// Clears the collection in memory and the references
  /// to the objects in this collection in Realm.

  /// Removes all elements from this list.
  ///
  /// The length of the list becomes zero.
  /// If the elements are managed [RealmObject]s, they all remain in the Realm.
  @override
  void clear() {
    realmCore.listClear(this);
  }

  bool get isValid => realmCore.listIsValid(this);
}

// The query operations on lists only work for list of objects (core restriction),
// so we add it as an extension method to allow the compiler to prevent misuse.
extension RealmListOfObject<T extends RealmObject> on RealmList<T> {
  /// Filters the list and returns a new [RealmResults] according to the provided query.
  ///
  /// Only works for lists of Realm objects.
  /// 
  /// @param query The query used to filter the list
  /// @param args Optional parameters for substitution in the query
  ///
  /// @return The live result
  ///
  /// The Realm Dart and Realm Flutter SDKs supports querying based on a language inspired by [NSPredicate](https://academy.realm.io/posts/nspredicate-cheatsheet/)
  /// and [Predicate Programming Guide.](https://developer.apple.com/library/archive/documentation/Cocoa/Conceptual/Predicates/AdditionalChapters/Introduction.html#//apple_ref/doc/uid/TP40001789)
  ///
  /// Only works for lists of objects.
  RealmResults<T> query(String query, [List<Object> args = const []]) {
    final handle = realmCore.queryList(this, query, args);
    return RealmResultsInternal.create<T>(handle, realm);
  }
}

/// @nodoc
extension RealmListInternal on RealmList {
  RealmListHandle get handle => _handle;
  Realm get realm => _realm;

  static RealmList<T> create<T extends Object>(RealmListHandle handle, Realm realm) => RealmList<T>._(handle, realm);

  static void setValue(RealmListHandle handle, Realm realm, int index, Object? value) {
    if (index < 0) {
      throw RealmException("Index out of range $index");
    }

    try {
      if (value is RealmObject && !value.isManaged) {
        realm.add<RealmObject>(value);
      }

      final length = realmCore.getListSize(handle);
      if (index >= length) {
        realmCore.listInsertElementAt(handle, index, value);
      } else {
        realmCore.listSetElementAt(handle, index, value);
      }
    } on Exception catch (e) {
      throw RealmException("Error setting value at index $index. Error: $e");
    }
  }
}<|MERGE_RESOLUTION|>--- conflicted
+++ resolved
@@ -26,7 +26,6 @@
 import 'realm_class.dart';
 import 'results.dart';
 
-<<<<<<< HEAD
 extension RealmListExtension<T extends Object> on List<T> {
   bool get isValid {
     final self = this;
@@ -37,12 +36,10 @@
   } 
 }
 
-=======
 /// Instances of this class are live collections and will update as new elements are either
 /// added to or deleted from the Realm that match the underlying query.
 ///
 ///{@category Realm}
->>>>>>> 17789b31
 class RealmList<T extends Object> extends collection.ListBase<T> {
   final RealmListHandle _handle;
   final Realm _realm;
