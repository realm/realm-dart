////////////////////////////////////////////////////////////////////////////////
//
// Copyright 2022 Realm Inc.
//
// Licensed under the Apache License, Version 2.0 (the "License");
// you may not use this file except in compliance with the License.
// You may obtain a copy of the License at
//
// http://www.apache.org/licenses/LICENSE-2.0
//
// Unless required by applicable law or agreed to in writing, software
// distributed under the License is distributed on an "AS IS" BASIS,
// WITHOUT WARRANTIES OR CONDITIONS OF ANY KIND, either express or implied.
// See the License for the specific language governing permissions and
// limitations under the License.
//
////////////////////////////////////////////////////////////////////////////////

import 'dart:convert';

import 'native/realm_core.dart';
import 'app.dart';
import 'credentials.dart';
import 'realm_class.dart';

/// This class represents a `user` in a MongoDB Realm app.
/// A user can log in to the server and, if access is granted, it is possible to synchronize the local Realm to MongoDB.
/// Moreover, synchronization is halted when the user is logged out. It is possible to persist a user. By retrieving a user, there is no need to log in again.
/// Persisting a user between sessions, the user's credentials are stored
/// locally on the device, and should be treated as sensitive data.
/// {@category Application}
class User {
  final UserHandle _handle;

  /// The [App] with which the [User] is associated with.
  final App app;

  User._(this.app, this._handle);

  /// The current state of this [User].
  UserState get state {
    return realmCore.userGetState(this);
  }

  /// Get this [User]'s id on MongoDB Realm.
  String get id {
    return realmCore.userGetId(this);
  }

  /// Gets a collection of all identities associated with this [User].
  List<UserIdentity> get identities {
    return realmCore.userGetIdentities(this);
  }

  /// Removes the [User]'s local credentials. This will also close any associated Sessions.
  Future<void> logOut() async {
    return await realmCore.userLogOut(this);
  }

  /// Gets an unique identifier for the current device.
  String? get deviceId {
    return realmCore.userGetDeviceId(this);
  }

  /// Gets the [AuthProviderType] this [User] is currently logged in with.
  AuthProviderType get provider {
    return realmCore.userGetAuthProviderType(this);
  }

  /// Gets the profile information for this [User].
  UserProfile get profile {
    return realmCore.userGetProfileData(this);
  }

  /// The custom user data associated with this [User].
  dynamic get customData {
    final data = realmCore.userGetCustomData(this);
    if (data == null) {
      return null;
    }

    return jsonDecode(data);
  }

  /// Refreshes the custom data for a this [User].
  Future<dynamic> refreshCustomData() async {
    await realmCore.userRefreshCustomData(app, this);
    return customData;
  }

  /// Links this [User] with a new `User` identity represented by the given credentials.
  ///
  /// Linking a user with more credentials, mean the user can login either of these credentials. It also makes it possible to "upgrade" an anonymous user
  /// by linking it with e.g. Email/Password credentials.
  /// *Note: It is not possible to link two existing users of MongoDB Realm. The provided credentials must not have been used by another user.*
  ///
  /// The following snippet shows how to associate an email and password with an anonymous user allowing them to login on a different device.
  /// ```dart
  ///  final app = App(configuration);
  ///  final user = await app.logIn(Credentials.anonymous());
  ///
  ///  // This step is only needed for email password auth - a password record must exist before you can link a user to it.
  ///  final authProvider = EmailPasswordAuthProvider(app);
  ///  await authProvider.registerUser("username", "password");
  ///
  ///  await user.linkCredentials(Credentials.emailPassword("username", "password"));
  /// ```
  Future<User> linkCredentials(Credentials credentials) async {
    final userHandle = await realmCore.userLinkCredentials(app, this, credentials);
<<<<<<< HEAD
    return UserInternal.create(userHandle, app: app);
  }

  /// The current state of this [User].
  UserState get state {
    return realmCore.userGetState(this);
  }

  /// Get this [User]'s id on MongoDB Realm
  String get id {
    return realmCore.userGetId(this);
  }

  /// Gets a collection of all identities associated with this [User]
  List<UserIdentity> get identities {
    return realmCore.userGetIdentities(this);
  }

  /// Removes the user's local credentials. This will also close any associated Sessions.
  Future<void> logOut() async {
    return await realmCore.userLogOut(this);
=======
    return UserInternal.create(userHandle, app);
>>>>>>> be0a234d
  }

  @override
  // ignore: hash_and_equals
  bool operator ==(Object other) {
    if (identical(this, other)) return true;
    if (other is! User) return false;
    return realmCore.userEquals(this, other);
  }
}

/// The current state of a [User].
enum UserState {
  /// The user is logged out. Call [App.login] to log the user back in.
  loggedOut,

  /// The user is logged in, and any Realms associated with it are synchronizing with MongoDB Realm.
  loggedIn,

  /// The user has been logged out and their local data has been removed.
  removed,
}

/// The user identity associated with a [User]
class UserIdentity {
  /// The unique identifier for this [UserIdentity].
  final String id;

  /// The [AuthProviderType] defining this identity.
  final AuthProviderType provider;

  const UserIdentity._(this.id, this.provider);
}

/// A class containing profile information about [User].
class UserProfile {
  final Map<String, dynamic> _data;

  /// Gets the name of the [User].
  String? get name => _data["name"] as String?;

  /// Gets the first name of the [User].
  String? get firstName => _data["firstName"] as String?;

  /// Gets the last name of the [User].
  String? get lastName => _data["lastName"] as String?;

  /// Gets the email of the [User].
  String? get email => _data["email"] as String?;

  /// Gets the gender of the [User].
  String? get gender => _data["gender"] as String?;

  /// Gets the birthday of the user.
  String? get birthDay => _data["birthDay"] as String?;

  /// Gets the minimum age of the [User].
  String? get minAge => _data["minAge"] as String?;

  /// Gets the maximum age of the [User].
  String? get maxAge => _data["maxAge"] as String?;

  /// Gets the url for the [User]'s profile picture.
  String? get pictureUrl => _data["pictureUrl"] as String?;

  /// Gets a profile property of the [User].
  dynamic operator [](String property) => _data[property];

  const UserProfile(this._data);
}

/// @nodoc
extension UserIdentityInternal on UserIdentity {
  static UserIdentity create(String identity, AuthProviderType provider) => UserIdentity._(identity, provider);
}

/// @nodoc
extension UserInternal on User {
  UserHandle get handle => _handle;

<<<<<<< HEAD
  static User create(UserHandle handle, {App? app}) {
=======
  static User create(UserHandle handle, [App? app]) {
>>>>>>> be0a234d
    app ??= AppInternal.create(realmCore.userGetApp(handle));

    return User._(app, handle);
  }
}<|MERGE_RESOLUTION|>--- conflicted
+++ resolved
@@ -107,31 +107,7 @@
   /// ```
   Future<User> linkCredentials(Credentials credentials) async {
     final userHandle = await realmCore.userLinkCredentials(app, this, credentials);
-<<<<<<< HEAD
-    return UserInternal.create(userHandle, app: app);
-  }
-
-  /// The current state of this [User].
-  UserState get state {
-    return realmCore.userGetState(this);
-  }
-
-  /// Get this [User]'s id on MongoDB Realm
-  String get id {
-    return realmCore.userGetId(this);
-  }
-
-  /// Gets a collection of all identities associated with this [User]
-  List<UserIdentity> get identities {
-    return realmCore.userGetIdentities(this);
-  }
-
-  /// Removes the user's local credentials. This will also close any associated Sessions.
-  Future<void> logOut() async {
-    return await realmCore.userLogOut(this);
-=======
     return UserInternal.create(userHandle, app);
->>>>>>> be0a234d
   }
 
   @override
@@ -212,11 +188,7 @@
 extension UserInternal on User {
   UserHandle get handle => _handle;
 
-<<<<<<< HEAD
-  static User create(UserHandle handle, {App? app}) {
-=======
   static User create(UserHandle handle, [App? app]) {
->>>>>>> be0a234d
     app ??= AppInternal.create(realmCore.userGetApp(handle));
 
     return User._(app, handle);
