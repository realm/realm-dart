////////////////////////////////////////////////////////////////////////////////
//
// Copyright 2021 Realm Inc.
//
// Licensed under the Apache License, Version 2.0 (the "License");
// you may not use this file except in compliance with the License.
// You may obtain a copy of the License at
//
// http://www.apache.org/licenses/LICENSE-2.0
//
// Unless required by applicable law or agreed to in writing, software
// distributed under the License is distributed on an "AS IS" BASIS,
// WITHOUT WARRANTIES OR CONDITIONS OF ANY KIND, either express or implied.
// See the License for the specific language governing permissions and
// limitations under the License.
//
////////////////////////////////////////////////////////////////////////////////
// ignore_for_file: non_constant_identifier_names

import 'dart:async';
import 'dart:convert';
import 'dart:ffi';
import 'dart:io';
import 'dart:typed_data';

// Hide StringUtf8Pointer.toNativeUtf8 and StringUtf16Pointer since these allows silently allocating memory. Use toUtf8Ptr instead
import 'package:ffi/ffi.dart' hide StringUtf8Pointer, StringUtf16Pointer;
import 'package:logging/logging.dart';

import '../app.dart';
import '../collections.dart';
import '../configuration.dart';
import '../credentials.dart';
import '../init.dart';
import '../list.dart';
import '../realm_class.dart';
import '../realm_object.dart';
import '../results.dart';
import '../scheduler.dart';
import '../subscription.dart';
import '../user.dart';
import '../session.dart';
import 'realm_bindings.dart';

late RealmLibrary _realmLib;

final _RealmCore realmCore = _RealmCore();

const int TRUE = 1;
const int FALSE = 0;

class _RealmCore {
  // From realm.h. Currently not exported from the shared library
  static const int RLM_INVALID_CLASS_KEY = 0x7FFFFFFF;
  // ignore: unused_field
  static const int RLM_INVALID_PROPERTY_KEY = -1;
  // ignore: unused_field
  static const int RLM_INVALID_OBJECT_KEY = -1;

  // Hide the RealmCore class and make it a singleton
  static _RealmCore? _instance;
  late final int isolateKey;

  _RealmCore._() {
    final lib = initRealm();
    _realmLib = RealmLibrary(lib);
  }

  factory _RealmCore() {
    return _instance ??= _RealmCore._();
  }

  String get libraryVersion => '0.2.1+alpha';

  LastError? getLastError(Allocator allocator) {
    final error = allocator<realm_error_t>();
    final success = _realmLib.realm_get_last_error(error);
    if (!success) {
      return null;
    }

    final message = error.ref.message.cast<Utf8>().toRealmDartString();

    return LastError(error.ref.error, message);
  }

  void throwLastError([String? errorMessage]) {
    using((Arena arena) {
      final lastError = getLastError(arena);
      throw RealmException('${errorMessage != null ? errorMessage + ". " : ""}${lastError ?? ""}');
    });
  }

  SchemaHandle _createSchema(Iterable<SchemaObject> schema) {
    return using((Arena arena) {
      final classCount = schema.length;

      final schemaClasses = arena<realm_class_info_t>(classCount);
      final schemaProperties = arena<Pointer<realm_property_info_t>>(classCount);

      for (var i = 0; i < classCount; i++) {
        final schemaObject = schema.elementAt(i);
        final classInfo = schemaClasses.elementAt(i).ref;

        classInfo.name = schemaObject.name.toUtf8Ptr(arena);
        classInfo.primary_key = "".toUtf8Ptr(arena);
        classInfo.num_properties = schemaObject.properties.length;
        classInfo.num_computed_properties = 0;
        classInfo.key = RLM_INVALID_CLASS_KEY;
        classInfo.flags = realm_class_flags.RLM_CLASS_NORMAL;

        final propertiesCount = schemaObject.properties.length;
        final properties = arena<realm_property_info_t>(propertiesCount);

        for (var j = 0; j < propertiesCount; j++) {
          final schemaProperty = schemaObject.properties[j];
          final propInfo = properties.elementAt(j).ref;
          propInfo.name = schemaProperty.name.toUtf8Ptr(arena);
          //TODO: assign the correct public name value.
          propInfo.public_name = "".toUtf8Ptr(arena);
          propInfo.link_target = (schemaProperty.linkTarget ?? "").toUtf8Ptr(arena);
          propInfo.link_origin_property_name = "".toUtf8Ptr(arena);
          propInfo.type = schemaProperty.propertyType.index;
          propInfo.collection_type = schemaProperty.collectionType.index;
          propInfo.flags = realm_property_flags.RLM_PROPERTY_NORMAL;

          if (schemaProperty.optional) {
            propInfo.flags |= realm_property_flags.RLM_PROPERTY_NULLABLE;
          }

          if (schemaProperty.primaryKey) {
            classInfo.primary_key = schemaProperty.name.toUtf8Ptr(arena);
            propInfo.flags = realm_property_flags.RLM_PROPERTY_PRIMARY_KEY;
          }
        }

        schemaProperties[i] = properties;
        schemaProperties.elementAt(i).value = properties;
      }

      final schemaPtr = _realmLib.invokeGetPointer(() => _realmLib.realm_schema_new(schemaClasses, classCount, schemaProperties));
      return SchemaHandle._(schemaPtr);
    });
  }

  ConfigHandle _createConfig(Configuration config) {
    return using((Arena arena) {
      final schemaHandle = _createSchema(config.schema);
      final configPtr = _realmLib.realm_config_new();
      final configHandle = ConfigHandle._(configPtr);

      _realmLib.realm_config_set_schema(configHandle._pointer, schemaHandle._pointer);
      _realmLib.realm_config_set_path(configHandle._pointer, config.path.toUtf8Ptr(arena));
      _realmLib.realm_config_set_scheduler(configHandle._pointer, scheduler.handle._pointer);

      if (config.fifoFilesFallbackPath != null) {
        _realmLib.realm_config_set_fifo_path(configHandle._pointer, config.fifoFilesFallbackPath!.toUtf8Ptr(arena));
      }

      // Setting schema version only makes sense for local realms, but core insists it is always set,
      // hence we set it to 0 in those cases.
      _realmLib.realm_config_set_schema_version(configHandle._pointer, config is LocalConfiguration ? config.schemaVersion : 0);

      if (config is LocalConfiguration) {
        if (config.initialDataCallback != null) {
          _realmLib.realm_config_set_data_initialization_function(
            configHandle._pointer,
            Pointer.fromFunction(initial_data_callback, FALSE),
            config.toWeakHandle(),
            nullptr,
          );
        }
        if (config.isReadOnly) {
          _realmLib.realm_config_set_schema_mode(configHandle._pointer, realm_schema_mode.RLM_SCHEMA_MODE_IMMUTABLE);
        }
        if (config.disableFormatUpgrade) {
          _realmLib.realm_config_set_disable_format_upgrade(configHandle._pointer, config.disableFormatUpgrade);
        }
        if (config.shouldCompactCallback != null) {
          _realmLib.realm_config_set_should_compact_on_launch_function(
            configHandle._pointer,
            Pointer.fromFunction(should_compact_callback, 0),
            config.toWeakHandle(),
            nullptr,
          );
        }
      } else if (config is InMemoryConfiguration) {
        _realmLib.realm_config_set_in_memory(configHandle._pointer, true);
      } else if (config is FlexibleSyncConfiguration) {
        final syncConfigPtr = _realmLib.invokeGetPointer(() => _realmLib.realm_flx_sync_config_new(config.user.handle._pointer));
        try {
          _realmLib.realm_sync_config_set_session_stop_policy(syncConfigPtr, config.sessionStopPolicy.index);
          _realmLib.realm_sync_config_set_error_handler(syncConfigPtr, Pointer.fromFunction(_syncErrorHandlerCallback), config.toPersistentHandle(),
              _realmLib.addresses.realm_dart_delete_persistent_handle);
          _realmLib.realm_config_set_sync_config(configPtr, syncConfigPtr);
        } finally {
          _realmLib.realm_release(syncConfigPtr.cast());
        }
      }

      return configHandle;
    });
  }

  String getPathForConfig(FlexibleSyncConfiguration config) {
    final syncConfigPtr = _realmLib.invokeGetPointer(() => _realmLib.realm_flx_sync_config_new(config.user.handle._pointer));
    try {
      final path = _realmLib.realm_app_sync_client_get_default_file_path_for_realm(syncConfigPtr, nullptr);
      return path.cast<Utf8>().toRealmDartString(freeRealmMemory: true)!;
    } finally {
      _realmLib.realm_release(syncConfigPtr.cast());
    }
  }

  ObjectId subscriptionId(Subscription subscription) {
    final id = _realmLib.realm_sync_subscription_id(subscription.handle._pointer);
    return id.toDart();
  }

  String? subscriptionName(Subscription subscription) {
    final name = _realmLib.realm_sync_subscription_name(subscription.handle._pointer);
    return name.toDart();
  }

  String subscriptionObjectClassName(Subscription subscription) {
    final objectClassName = _realmLib.realm_sync_subscription_object_class_name(subscription.handle._pointer);
    return objectClassName.toDart()!;
  }

  String subscriptionQueryString(Subscription subscription) {
    final queryString = _realmLib.realm_sync_subscription_query_string(subscription.handle._pointer);
    return queryString.toDart()!;
  }

  DateTime subscriptionCreatedAt(Subscription subscription) {
    final createdAt = _realmLib.realm_sync_subscription_created_at(subscription.handle._pointer);
    return createdAt.toDart();
  }

  DateTime subscriptionUpdatedAt(Subscription subscription) {
    final updatedAt = _realmLib.realm_sync_subscription_updated_at(subscription.handle._pointer);
    return updatedAt.toDart();
  }

  SubscriptionSetHandle getSubscriptions(Realm realm) {
    return SubscriptionSetHandle._(_realmLib.invokeGetPointer(() => _realmLib.realm_sync_get_active_subscription_set(realm.handle._pointer)));
  }

  void refreshSubscriptions(SubscriptionSet subscriptions) {
    _realmLib.invokeGetBool(() => _realmLib.realm_sync_subscription_set_refresh(subscriptions.handle._pointer));
  }

  int getSubscriptionSetSize(SubscriptionSet subscriptions) {
    return _realmLib.realm_sync_subscription_set_size(subscriptions.handle._pointer);
  }

  SubscriptionHandle subscriptionAt(SubscriptionSet subscriptions, int index) {
    return SubscriptionHandle._(_realmLib.invokeGetPointer(() => _realmLib.realm_sync_subscription_at(
          subscriptions.handle._pointer,
          index,
        )));
  }

  SubscriptionHandle? findSubscriptionByName(SubscriptionSet subscriptions, String name) {
    return using((arena) {
      final result = _realmLib.realm_sync_find_subscription_by_name(
        subscriptions.handle._pointer,
        name.toUtf8Ptr(arena),
      );
      return result == nullptr ? null : SubscriptionHandle._(result);
    });
  }

  SubscriptionHandle? findSubscriptionByResults(SubscriptionSet subscriptions, RealmResults results) {
    final result = _realmLib.realm_sync_find_subscription_by_results(
      subscriptions.handle._pointer,
      results.handle._pointer,
    );
    return result == nullptr ? null : SubscriptionHandle._(result);
  }

  static void _stateChangeCallback(Pointer<Void> userdata, int state) {
    final completer = userdata.toObject<Completer<SubscriptionSetState>>(isPersistent: true);
    if (completer == null) {
      return;
    }
    completer.complete(SubscriptionSetState.values[state]);
  }

  Future<SubscriptionSetState> waitForSubscriptionSetStateChange(SubscriptionSet subscriptions, SubscriptionSetState notifyWhen) {
    final completer = Completer<SubscriptionSetState>();
    _realmLib.realm_dart_sync_on_subscription_set_state_change_async(
      subscriptions.handle._pointer,
      notifyWhen.index,
      Pointer.fromFunction(_stateChangeCallback),
      completer.toPersistentHandle(),
      _realmLib.addresses.realm_dart_delete_persistent_handle,
      scheduler.handle._pointer,
    );
    return completer.future;
  }

  int subscriptionSetGetVersion(SubscriptionSet subscriptions) {
    return _realmLib.realm_sync_subscription_set_version(subscriptions.handle._pointer);
  }

  SubscriptionSetState subscriptionSetGetState(SubscriptionSet subscriptions) {
    return SubscriptionSetState.values[_realmLib.realm_sync_subscription_set_state(subscriptions.handle._pointer)];
  }

  MutableSubscriptionSetHandle subscriptionSetMakeMutable(SubscriptionSet subscriptions) {
    return MutableSubscriptionSetHandle._(_realmLib.invokeGetPointer(() => _realmLib.realm_sync_make_subscription_set_mutable(subscriptions.handle._pointer)));
  }

  SubscriptionSetHandle subscriptionSetCommit(MutableSubscriptionSet subscriptions) {
    return SubscriptionSetHandle._(_realmLib.invokeGetPointer(() => _realmLib.realm_sync_subscription_set_commit(subscriptions.handle._mutablePointer)));
  }

  SubscriptionHandle insertOrAssignSubscription(MutableSubscriptionSet subscriptions, RealmResults results, String? name, bool update) {
    if (!update) {
      if (name != null && findSubscriptionByName(subscriptions, name) != null) {
        throw RealmException('Duplicate subscription with name: $name');
      }
    }
    return using((arena) {
      final out_index = arena<IntPtr>();
      final out_inserted = arena<Uint8>();
      _realmLib.invokeGetBool(() => _realmLib.realm_sync_subscription_set_insert_or_assign_results(
            subscriptions.handle._mutablePointer,
            results.handle._pointer,
            name?.toUtf8Ptr(arena) ?? nullptr,
            out_index,
            out_inserted,
          ));
      return subscriptionAt(subscriptions, out_index.value);
    });
  }

  bool eraseSubscriptionById(MutableSubscriptionSet subscriptions, Subscription subscription) {
    return using((arena) {
      final out_found = arena<Uint8>();
      _realmLib.invokeGetBool(() => _realmLib.realm_sync_subscription_set_erase_by_id(
            subscriptions.handle._mutablePointer,
            subscription.id.toNative(arena),
            out_found,
          ));
      return out_found.value != 0;
    });
  }

  bool eraseSubscriptionByName(MutableSubscriptionSet subscriptions, String name) {
    return using((arena) {
      final out_found = arena<Uint8>();
      _realmLib.invokeGetBool(() => _realmLib.realm_sync_subscription_set_erase_by_name(
            subscriptions.handle._mutablePointer,
            name.toUtf8Ptr(arena),
            out_found,
          ));
      return out_found.value != 0;
    });
  }

  bool eraseSubscriptionByResults(MutableSubscriptionSet subscriptions, RealmResults results) {
    return using((arena) {
      final out_found = arena<Uint8>();
      _realmLib.invokeGetBool(() => _realmLib.realm_sync_subscription_set_erase_by_results(
            subscriptions.handle._mutablePointer,
            results.handle._pointer,
            out_found,
          ));
      return out_found.value != 0;
    });
  }

  void clearSubscriptionSet(MutableSubscriptionSet subscriptions) {
    _realmLib.invokeGetBool(() => _realmLib.realm_sync_subscription_set_clear(subscriptions.handle._mutablePointer));
  }

  void refreshSubscriptionSet(SubscriptionSet subscriptions) {
    _realmLib.invokeGetBool(() => _realmLib.realm_sync_subscription_set_refresh(subscriptions.handle._pointer));
  }

  static int initial_data_callback(Pointer<Void> userdata, Pointer<shared_realm> realmHandle) {
    try {
      final LocalConfiguration? config = userdata.toObject();
      if (config == null) {
        return FALSE;
      }
      final realm = RealmInternal.getUnowned(config, RealmHandle._unowned(realmHandle));
      config.initialDataCallback!(realm);
      return TRUE;
    } catch (ex) {
      // TODO: this should propagate the error to Core: https://github.com/realm/realm-core/issues/5366
    }

    return FALSE;
  }

  static int should_compact_callback(Pointer<Void> userdata, int totalSize, int usedSize) {
    final LocalConfiguration? config = userdata.toObject();
    if (config == null) {
      return FALSE;
    }

    return config.shouldCompactCallback!(totalSize, usedSize) ? TRUE : FALSE;
  }

  static void _syncErrorHandlerCallback(Pointer<Void> userdata, Pointer<realm_sync_session> user, realm_sync_error error) {
    final FlexibleSyncConfiguration? syncConfig = userdata.toObject(isPersistent: true);
    if (syncConfig == null) {
      return;
    }
<<<<<<< HEAD
    final sessionError = error.toSessionError();
    if (syncConfig.sessionErrorHandler != null) {
      syncConfig.sessionErrorHandler!(sessionError);
    }
=======

    final syncError = error.toSyncError();

    if (syncError is SyncClientResetError) {
        syncConfig.syncClientResetErrorHandler.callback(syncError);
        return;
    } 

    syncConfig.syncErrorHandler(syncError);
>>>>>>> 99d95faa
  }

  void raiseError(Session session, SyncErrorCategory category, int errorCode, bool isFatal) {
    _realmLib.realm_dart_sync_session_report_error_for_testing(session.handle._pointer, category.index, errorCode, isFatal);
  }

  SchedulerHandle createScheduler(int isolateId, int sendPort) {
    final schedulerPtr = _realmLib.realm_dart_create_scheduler(isolateId, sendPort);
    return SchedulerHandle._(schedulerPtr);
  }

  void invokeScheduler(SchedulerHandle schedulerHandle) {
    _realmLib.realm_scheduler_perform_work(schedulerHandle._pointer);
  }

  RealmHandle openRealm(Configuration config) {
    final configHandle = _createConfig(config);
    final realmPtr = _realmLib.invokeGetPointer(() => _realmLib.realm_open(configHandle._pointer), "Error opening realm at path ${config.path}");
    return RealmHandle._(realmPtr);
  }

  void deleteRealmFiles(String path) {
    using((Arena arena) {
      final realm_deleted = arena<Uint8>();
      _realmLib.invokeGetBool(() => _realmLib.realm_delete_files(path.toUtf8Ptr(arena), realm_deleted), "Error deleting realm at path $path");
    });
  }

  String getFilesPath() {
    return _realmLib.realm_dart_get_files_path().cast<Utf8>().toRealmDartString()!;
  }

  void closeRealm(Realm realm) {
    _realmLib.invokeGetBool(() => _realmLib.realm_close(realm.handle._pointer), "Realm close failed");
  }

  bool isRealmClosed(Realm realm) {
    return _realmLib.realm_is_closed(realm.handle._pointer);
  }

  void beginWrite(Realm realm) {
    _realmLib.invokeGetBool(() => _realmLib.realm_begin_write(realm.handle._pointer), "Could not begin write");
  }

  void commitWrite(Realm realm) {
    _realmLib.invokeGetBool(() => _realmLib.realm_commit(realm.handle._pointer), "Could not commit write");
  }

  bool getIsWritable(Realm realm) {
    return _realmLib.realm_is_writable(realm.handle._pointer);
  }

  void rollbackWrite(Realm realm) {
    _realmLib.invokeGetBool(() => _realmLib.realm_rollback(realm.handle._pointer), "Could not rollback write");
  }

  void realmRefresh(Realm realm) {
    _realmLib.invokeGetBool(() => _realmLib.realm_refresh(realm.handle._pointer), "Could not refresh");
  }

  RealmClassMetadata getClassMetadata(Realm realm, String className, Type classType) {
    return using((Arena arena) {
      final found = arena<Uint8>();
      final classInfo = arena<realm_class_info_t>();
      _realmLib.invokeGetBool(() => _realmLib.realm_find_class(realm.handle._pointer, className.toUtf8Ptr(arena), found, classInfo),
          "Error getting class $className from realm at ${realm.config.path}");

      if (found.value == 0) {
        throwLastError("Class $className not found in ${realm.config.path}");
      }

      final primaryKey = classInfo.ref.primary_key.cast<Utf8>().toRealmDartString(treatEmptyAsNull: true);
      return RealmClassMetadata(classType, classInfo.ref.key, primaryKey);
    });
  }

  Map<String, RealmPropertyMetadata> getPropertyMetadata(Realm realm, int classKey) {
    return using((Arena arena) {
      final propertyCountPtr = arena<IntPtr>();
      _realmLib.invokeGetBool(
          () => _realmLib.realm_get_property_keys(realm.handle._pointer, classKey, nullptr, 0, propertyCountPtr), "Error getting property count");

      var propertyCount = propertyCountPtr.value;
      final propertiesPtr = arena<realm_property_info_t>(propertyCount);
      _realmLib.invokeGetBool(() => _realmLib.realm_get_class_properties(realm.handle._pointer, classKey, propertiesPtr, propertyCount, propertyCountPtr),
          "Error getting class properties.");

      propertyCount = propertyCountPtr.value;
      Map<String, RealmPropertyMetadata> result = <String, RealmPropertyMetadata>{};
      for (var i = 0; i < propertyCount; i++) {
        final property = propertiesPtr.elementAt(i);
        final propertyName = property.ref.name.cast<Utf8>().toRealmDartString()!;
        final propertyMeta = RealmPropertyMetadata(property.ref.key, RealmCollectionType.values.elementAt(property.ref.collection_type));
        result[propertyName] = propertyMeta;
      }
      return result;
    });
  }

  RealmObjectHandle createRealmObject(Realm realm, int classKey) {
    final realmPtr = _realmLib.invokeGetPointer(() => _realmLib.realm_object_create(realm.handle._pointer, classKey));
    return RealmObjectHandle._(realmPtr);
  }

  RealmObjectHandle createRealmObjectWithPrimaryKey(Realm realm, int classKey, Object primaryKey) {
    return using((Arena arena) {
      final realm_value = _toRealmValue(primaryKey, arena);
      final realmPtr = _realmLib.invokeGetPointer(() => _realmLib.realm_object_create_with_primary_key(realm.handle._pointer, classKey, realm_value.ref));
      return RealmObjectHandle._(realmPtr);
    });
  }

  Object? getProperty(RealmObject object, int propertyKey) {
    return using((Arena arena) {
      final realm_value = arena<realm_value_t>();
      _realmLib.invokeGetBool(() => _realmLib.realm_get_value(object.handle._pointer, propertyKey, realm_value));
      return realm_value.toDartValue(object.realm);
    });
  }

  void setProperty(RealmObject object, int propertyKey, Object? value, bool isDefault) {
    return using((Arena arena) {
      final realm_value = _toRealmValue(value, arena);
      _realmLib.invokeGetBool(() => _realmLib.realm_set_value(object.handle._pointer, propertyKey, realm_value.ref, isDefault));
    });
  }

  String objectToString(RealmObject object) {
    return _realmLib.realm_object_to_string(object.handle._pointer).cast<Utf8>().toRealmDartString(freeRealmMemory: true)!;
  }

  // For debugging
  // ignore: unused_element
  int get _threadId => _realmLib.realm_dart_get_thread_id();

  RealmObjectHandle? find(Realm realm, int classKey, Object primaryKey) {
    return using((Arena arena) {
      final realm_value = _toRealmValue(primaryKey, arena);
      final pointer = _realmLib.realm_object_find_with_primary_key(realm.handle._pointer, classKey, realm_value.ref, nullptr);
      if (pointer == nullptr) {
        return null;
      }

      return RealmObjectHandle._(pointer);
    });
  }

  void deleteRealmObject(RealmObject object) {
    _realmLib.invokeGetBool(() => _realmLib.realm_object_delete(object.handle._pointer));
  }

  RealmResultsHandle findAll(Realm realm, int classKey) {
    final pointer = _realmLib.invokeGetPointer(() => _realmLib.realm_object_find_all(realm.handle._pointer, classKey));
    return RealmResultsHandle._(pointer);
  }

  RealmResultsHandle queryClass(Realm realm, int classKey, String query, List<Object> args) {
    return using((arena) {
      final length = args.length;
      final argsPointer = arena<realm_value_t>(length);
      for (var i = 0; i < length; ++i) {
        _intoRealmValue(args[i], argsPointer.elementAt(i), arena);
      }
      final queryHandle = RealmQueryHandle._(_realmLib.invokeGetPointer(
        () => _realmLib.realm_query_parse(
          realm.handle._pointer,
          classKey,
          query.toUtf8Ptr(arena),
          length,
          argsPointer,
        ),
      ));
      return _queryFindAll(queryHandle);
    });
  }

  RealmResultsHandle queryResults(RealmResults target, String query, List<Object> args) {
    return using((arena) {
      final length = args.length;
      final argsPointer = arena<realm_value_t>(length);
      for (var i = 0; i < length; ++i) {
        _intoRealmValue(args[i], argsPointer.elementAt(i), arena);
      }
      final queryHandle = RealmQueryHandle._(_realmLib.invokeGetPointer(
        () => _realmLib.realm_query_parse_for_results(
          target.handle._pointer,
          query.toUtf8Ptr(arena),
          length,
          argsPointer,
        ),
      ));
      return _queryFindAll(queryHandle);
    });
  }

  RealmResultsHandle _queryFindAll(RealmQueryHandle queryHandle) {
    final resultsPointer = _realmLib.invokeGetPointer(() => _realmLib.realm_query_find_all(queryHandle._pointer));
    return RealmResultsHandle._(resultsPointer);
  }

  RealmResultsHandle queryList(RealmList target, String query, List<Object> args) {
    return using((arena) {
      final length = args.length;
      final argsPointer = arena<realm_value_t>(length);
      for (var i = 0; i < length; ++i) {
        _intoRealmValue(args[i], argsPointer.elementAt(i), arena);
      }
      final queryHandle = RealmQueryHandle._(_realmLib.invokeGetPointer(
        () => _realmLib.realm_query_parse_for_list(
          target.handle._pointer,
          query.toUtf8Ptr(arena),
          length,
          argsPointer,
        ),
      ));
      return _queryFindAll(queryHandle);
    });
  }

  RealmObjectHandle getObjectAt(RealmResults results, int index) {
    final pointer = _realmLib.invokeGetPointer(() => _realmLib.realm_results_get_object(results.handle._pointer, index));
    return RealmObjectHandle._(pointer);
  }

  int getResultsCount(RealmResults results) {
    return using((Arena arena) {
      final countPtr = arena<IntPtr>();
      _realmLib.invokeGetBool(() => _realmLib.realm_results_count(results.handle._pointer, countPtr));
      return countPtr.value;
    });
  }

  CollectionChanges getCollectionChanges(RealmCollectionChangesHandle changes) {
    return using((arena) {
      final out_num_deletions = arena<IntPtr>();
      final out_num_insertions = arena<IntPtr>();
      final out_num_modifications = arena<IntPtr>();
      final out_num_moves = arena<IntPtr>();
      _realmLib.realm_collection_changes_get_num_changes(
        changes._pointer,
        out_num_deletions,
        out_num_insertions,
        out_num_modifications,
        out_num_moves,
      );

      final deletionsCount = out_num_deletions != nullptr ? out_num_deletions.value : 0;
      final insertionCount = out_num_insertions != nullptr ? out_num_insertions.value : 0;
      final modificationCount = out_num_modifications != nullptr ? out_num_modifications.value : 0;
      var moveCount = out_num_moves != nullptr ? out_num_moves.value : 0;

      final out_deletion_indexes = arena<IntPtr>(deletionsCount);
      final out_insertion_indexes = arena<IntPtr>(insertionCount);
      final out_modification_indexes = arena<IntPtr>(modificationCount);
      final out_modification_indexes_after = arena<IntPtr>(modificationCount);
      final out_moves = arena<realm_collection_move_t>(moveCount);

      _realmLib.realm_collection_changes_get_changes(
        changes._pointer,
        out_deletion_indexes,
        deletionsCount,
        out_insertion_indexes,
        insertionCount,
        out_modification_indexes,
        modificationCount,
        out_modification_indexes_after,
        modificationCount,
        out_moves,
        moveCount,
      );

      var elementZero = out_moves.elementAt(0);
      List<Move> moves = List.filled(moveCount, Move(elementZero.ref.from, elementZero.ref.to));
      for (var i = 1; i < moveCount; i++) {
        final movePtr = out_moves.elementAt(i);
        moves[i] = Move(movePtr.ref.from, movePtr.ref.to);
      }

      return CollectionChanges(out_deletion_indexes.toIntList(deletionsCount), out_insertion_indexes.toIntList(insertionCount),
          out_modification_indexes.toIntList(modificationCount), out_modification_indexes_after.toIntList(modificationCount), moves);
    });
  }

  RealmLinkHandle _getObjectAsLink(RealmObject object) {
    final realmLink = _realmLib.realm_object_as_link(object.handle._pointer);
    return RealmLinkHandle._(realmLink);
  }

  RealmObjectHandle _getObject(Realm realm, int classKey, int objectKey) {
    final pointer = _realmLib.invokeGetPointer(() => _realmLib.realm_get_object(realm.handle._pointer, classKey, objectKey));
    return RealmObjectHandle._(pointer);
  }

  RealmListHandle getListProperty(RealmObject object, int propertyKey) {
    final pointer = _realmLib.invokeGetPointer(() => _realmLib.realm_get_list(object.handle._pointer, propertyKey));
    return RealmListHandle._(pointer);
  }

  int getListSize(RealmListHandle handle) {
    return using((Arena arena) {
      final size = arena<IntPtr>();
      _realmLib.invokeGetBool(() => _realmLib.realm_list_size(handle._pointer, size));
      return size.value;
    });
  }

  Object? listGetElementAt(RealmList list, int index) {
    return using((Arena arena) {
      final realm_value = arena<realm_value_t>();
      _realmLib.invokeGetBool(() => _realmLib.realm_list_get(list.handle._pointer, index, realm_value));
      return realm_value.toDartValue(list.realm);
    });
  }

  void listSetElementAt(RealmListHandle handle, int index, Object? value) {
    return using((Arena arena) {
      final realm_value = _toRealmValue(value, arena);
      _realmLib.invokeGetBool(() => _realmLib.realm_list_set(handle._pointer, index, realm_value.ref));
    });
  }

  void listInsertElementAt(RealmListHandle handle, int index, Object? value) {
    return using((Arena arena) {
      final realm_value = _toRealmValue(value, arena);
      _realmLib.invokeGetBool(() => _realmLib.realm_list_insert(handle._pointer, index, realm_value.ref));
    });
  }

  void listDeleteAll(RealmList list) {
    _realmLib.invokeGetBool(() => _realmLib.realm_list_remove_all(list.handle._pointer));
  }

  void resultsDeleteAll(RealmResults results) {
    _realmLib.invokeGetBool(() => _realmLib.realm_results_delete_all(results.handle._pointer));
  }

  void listClear(RealmList list) {
    _realmLib.invokeGetBool(() => _realmLib.realm_list_clear(list.handle._pointer));
  }

  bool _equals<T extends NativeType>(Handle<T> first, Handle<T> second) {
    return _realmLib.realm_equals(first._pointer.cast(), second._pointer.cast());
  }

  bool objectEquals(RealmObject first, RealmObject second) => _equals(first.handle, second.handle);
  bool realmEquals(Realm first, Realm second) => _equals(first.handle, second.handle);
  bool userEquals(User first, User second) => _equals(first.handle, second.handle);
  bool subscriptionEquals(Subscription first, Subscription second) => _equals(first.handle, second.handle);

  RealmResultsHandle resultsSnapshot(RealmResults results) {
    final resultsPointer = _realmLib.invokeGetPointer(() => _realmLib.realm_results_snapshot(results.handle._pointer));
    return RealmResultsHandle._(resultsPointer);
  }

  bool objectIsValid(RealmObject object) {
    return _realmLib.realm_object_is_valid(object.handle._pointer);
  }

  bool listIsValid(RealmList list) {
    return _realmLib.realm_list_is_valid(list.handle._pointer);
  }

  static void collection_change_callback(Pointer<Void> userdata, Pointer<realm_collection_changes> data) {
    NotificationsController? controller = userdata.toObject();
    if (controller == null) {
      return;
    }

    if (data == nullptr) {
      controller.onError(RealmError("Invalid notifications data received"));
      return;
    }

    try {
      final clonedData = _realmLib.realm_clone(data.cast());
      if (clonedData == nullptr) {
        controller.onError(RealmError("Error while cloning notifications data"));
        return;
      }

      final changesHandle = RealmCollectionChangesHandle._(clonedData.cast());
      controller.onChanges(changesHandle);
    } catch (e) {
      controller.onError(RealmError("Error handling change notifications. Error: $e"));
    }
  }

  static void object_change_callback(Pointer<Void> userdata, Pointer<realm_object_changes> data) {
    NotificationsController? controller = userdata.toObject();
    if (controller == null) {
      return;
    }

    if (data == nullptr) {
      controller.onError(RealmError("Invalid notifications data received"));
      return;
    }

    try {
      final clonedData = _realmLib.realm_clone(data.cast());
      if (clonedData == nullptr) {
        controller.onError(RealmError("Error while cloning notifications data"));
        return;
      }

      final changesHandle = RealmObjectChangesHandle._(clonedData.cast());
      controller.onChanges(changesHandle);
    } catch (e) {
      controller.onError(RealmError("Error handling change notifications. Error: $e"));
    }
  }

  RealmNotificationTokenHandle subscribeResultsNotifications(RealmResults results, NotificationsController controller) {
    final pointer = _realmLib.invokeGetPointer(() => _realmLib.realm_results_add_notification_callback(
          results.handle._pointer,
          controller.toWeakHandle(),
          nullptr,
          nullptr,
          Pointer.fromFunction(collection_change_callback),
          nullptr,
          scheduler.handle._pointer,
        ));

    return RealmNotificationTokenHandle._(pointer);
  }

  RealmNotificationTokenHandle subscribeListNotifications(RealmList list, NotificationsController controller) {
    final pointer = _realmLib.invokeGetPointer(() => _realmLib.realm_list_add_notification_callback(
          list.handle._pointer,
          controller.toWeakHandle(),
          nullptr,
          nullptr,
          Pointer.fromFunction(collection_change_callback),
          nullptr,
          scheduler.handle._pointer,
        ));

    return RealmNotificationTokenHandle._(pointer);
  }

  RealmNotificationTokenHandle subscribeObjectNotifications(RealmObject object, NotificationsController controller) {
    final pointer = _realmLib.invokeGetPointer(() => _realmLib.realm_object_add_notification_callback(
          object.handle._pointer,
          controller.toWeakHandle(),
          nullptr,
          nullptr,
          Pointer.fromFunction(object_change_callback),
          nullptr,
          scheduler.handle._pointer,
        ));

    return RealmNotificationTokenHandle._(pointer);
  }

  bool getObjectChangesIsDeleted(RealmObjectChangesHandle handle) {
    return _realmLib.realm_object_changes_is_deleted(handle._pointer);
  }

  List<int> getObjectChangesProperties(RealmObjectChangesHandle handle) {
    return using((arena) {
      final count = _realmLib.realm_object_changes_get_num_modified_properties(handle._pointer);

      final out_modified = arena<realm_property_key_t>(count);
      _realmLib.realm_object_changes_get_modified_properties(handle._pointer, out_modified, count);

      return out_modified.asTypedList(count).toList();
    });
  }

  AppConfigHandle _createAppConfig(AppConfiguration configuration, RealmHttpTransportHandle httpTransport) {
    return using((arena) {
      final app_id = configuration.appId.toUtf8Ptr(arena);
      final handle = AppConfigHandle._(_realmLib.realm_app_config_new(app_id, httpTransport._pointer));

      _realmLib.realm_app_config_set_base_url(handle._pointer, configuration.baseUrl.toString().toUtf8Ptr(arena));

      _realmLib.realm_app_config_set_default_request_timeout(handle._pointer, configuration.defaultRequestTimeout.inMilliseconds);

      if (configuration.localAppName != null) {
        _realmLib.realm_app_config_set_local_app_name(handle._pointer, configuration.localAppName!.toUtf8Ptr(arena));
      }

      if (configuration.localAppVersion != null) {
        _realmLib.realm_app_config_set_local_app_version(handle._pointer, configuration.localAppVersion!.toUtf8Ptr(arena));
      }

      _realmLib.realm_app_config_set_platform(handle._pointer, Platform.operatingSystem.toUtf8Ptr(arena));
      _realmLib.realm_app_config_set_platform_version(handle._pointer, Platform.operatingSystemVersion.toUtf8Ptr(arena));

      _realmLib.realm_app_config_set_sdk_version(handle._pointer, libraryVersion.toUtf8Ptr(arena));

      return handle;
    });
  }

  RealmAppCredentialsHandle createAppCredentialsAnonymous() {
    return RealmAppCredentialsHandle._(_realmLib.realm_app_credentials_new_anonymous());
  }

  RealmAppCredentialsHandle createAppCredentialsEmailPassword(String email, String password) {
    return using((arena) {
      final emailPtr = email.toUtf8Ptr(arena);
      final passwordPtr = password.toRealmString(arena);
      return RealmAppCredentialsHandle._(_realmLib.realm_app_credentials_new_email_password(emailPtr, passwordPtr.ref));
    });
  }

  RealmHttpTransportHandle _createHttpTransport(HttpClient httpClient) {
    return RealmHttpTransportHandle._(_realmLib.realm_http_transport_new(
      Pointer.fromFunction(request_callback),
      httpClient.toPersistentHandle(),
      _realmLib.addresses.realm_dart_delete_persistent_handle,
    ));
  }

  static void request_callback(Pointer<Void> userData, realm_http_request request, Pointer<Void> request_context) {
    //
    // The request struct only survives until end-of-call, even though
    // we explicitly call realm_http_transport_complete_request to
    // mark request as completed later.
    //
    // Therefor we need to copy everything out of request before returning.
    // We cannot clone request on the native side with realm_clone,
    // since realm_http_request does not inherit from WrapC.

    HttpClient? userObject = userData.toObject(isPersistent: true);
    if (userObject == null) {
      return;
    }

    HttpClient client = userObject;

    client.connectionTimeout = Duration(milliseconds: request.timeout_ms);

    final url = Uri.parse(request.url.cast<Utf8>().toRealmDartString()!);

    final body = request.body.cast<Utf8>().toRealmDartString()!;

    final headers = <String, String>{};
    for (int i = 0; i < request.num_headers; ++i) {
      final header = request.headers[i];
      final name = header.name.cast<Utf8>().toRealmDartString()!;
      final value = header.value.cast<Utf8>().toRealmDartString()!;
      headers[name] = value;
    }

    _request_callback_async(client, request.method, url, body, headers, request_context);
    // The request struct dies here!
  }

  static void _request_callback_async(
    HttpClient client,
    int requestMethod,
    Uri url,
    String body,
    Map<String, String> headers,
    Pointer<Void> request_context,
  ) async {
    await using((arena) async {
      final response_pointer = arena<realm_http_response>();
      final responseRef = response_pointer.ref;
      try {
        // Build request
        late HttpClientRequest request;

        // this throws if requestMethod is unknown _HttpMethod
        final method = _HttpMethod.values[requestMethod];

        switch (method) {
          case _HttpMethod.delete:
            request = await client.deleteUrl(url);
            break;
          case _HttpMethod.put:
            request = await client.putUrl(url);
            break;
          case _HttpMethod.patch:
            request = await client.patchUrl(url);
            break;
          case _HttpMethod.post:
            request = await client.postUrl(url);
            break;
          case _HttpMethod.get:
            request = await client.getUrl(url);
            break;
        }

        for (final header in headers.entries) {
          request.headers.add(header.key, header.value);
        }

        request.add(utf8.encode(body));

        // Do the call..
        final response = await request.close();
        final responseBody = await response.fold<List<int>>([], (acc, l) => acc..addAll(l)); // gather response

        // Report back to core
        responseRef.status_code = response.statusCode;
        responseRef.body = responseBody.toInt8Ptr(arena);
        responseRef.body_size = responseBody.length;

        int headerCnt = 0;
        response.headers.forEach((name, values) {
          headerCnt += values.length;
        });

        responseRef.headers = arena<realm_http_header>(headerCnt);
        responseRef.num_headers = headerCnt;

        int index = 0;
        response.headers.forEach((name, values) {
          for (final value in values) {
            final headerRef = responseRef.headers.elementAt(index).ref;
            headerRef.name = name.toUtf8Ptr(arena);
            headerRef.value = value.toUtf8Ptr(arena);
            index++;
          }
        });

        responseRef.custom_status_code = _CustomErrorCode.noError.code;
      } on SocketException catch (_) {
        // TODO: A Timeout causes a socket exception, but not all socket exceptions are due to timeouts
        responseRef.custom_status_code = _CustomErrorCode.timeout.code;
      } on HttpException catch (_) {
        responseRef.custom_status_code = _CustomErrorCode.unknownHttp.code;
      } catch (_) {
        responseRef.custom_status_code = _CustomErrorCode.unknown.code;
      } finally {
        _realmLib.realm_http_transport_complete_request(request_context, response_pointer);
      }
    });
  }

  static void _logCallback(Pointer<Void> userdata, int levelAsInt, Pointer<Int8> message) {
    final logger = Realm.logger;

    try {
      final level = LevelExt.fromInt(levelAsInt);

      // Don't do expensive utf8 to utf16 conversion unless needed.
      if (logger.isLoggable(level)) {
        logger.log(level, message.cast<Utf8>().toDartString());
      }
    } finally {
      _realmLib.realm_free(message.cast()); // always free the message.
    }
  }

  SyncClientConfigHandle _createSyncClientConfig(AppConfiguration configuration) {
    return using((arena) {
      final handle = SyncClientConfigHandle._(_realmLib.realm_sync_client_config_new());

      _realmLib.realm_sync_client_config_set_base_file_path(handle._pointer, configuration.baseFilePath.path.toUtf8Ptr(arena));
      _realmLib.realm_sync_client_config_set_metadata_mode(handle._pointer, configuration.metadataPersistenceMode.index);

<<<<<<< HEAD
      _realmLib.realm_sync_client_config_set_log_level(handle._pointer, _LogLevel.fromLevel(Realm.logger.level).index);
=======
      _realmLib.realm_sync_client_config_set_log_level(handle._pointer, Realm.logger.level.toInt());

>>>>>>> 99d95faa
      _realmLib.realm_dart_sync_client_config_set_log_callback(
        handle._pointer,
        Pointer.fromFunction(_logCallback),
        nullptr,
        nullptr,
        scheduler.handle._pointer,
      );

      _realmLib.realm_sync_client_config_set_connect_timeout(handle._pointer, configuration.maxConnectionTimeout.inMicroseconds);
      if (configuration.metadataEncryptionKey != null && configuration.metadataPersistenceMode == MetadataPersistenceMode.encrypted) {
        _realmLib.realm_sync_client_config_set_metadata_encryption_key(handle._pointer, configuration.metadataEncryptionKey!.toUint8Ptr(arena));
      }

      return handle;
    });
  }

  AppHandle getApp(AppConfiguration configuration) {
    final httpTransportHandle = _createHttpTransport(configuration.httpClient);
    final appConfigHandle = _createAppConfig(configuration, httpTransportHandle);
    final syncClientConfigHandle = _createSyncClientConfig(configuration);
    final realmAppPtr = _realmLib.invokeGetPointer(() => _realmLib.realm_app_get(appConfigHandle._pointer, syncClientConfigHandle._pointer));
    return AppHandle._(realmAppPtr);
  }

  String appGetId(App app) {
    return _realmLib.realm_app_get_app_id(app.handle._pointer).cast<Utf8>().toRealmDartString()!;
  }

  static void _app_user_completion_callback(Pointer<Void> userdata, Pointer<realm_user> user, Pointer<realm_app_error> error) {
    final Completer<UserHandle>? completer = userdata.toObject(isPersistent: true);
    if (completer == null) {
      return;
    }

    if (error != nullptr) {
      final message = error.ref.message.cast<Utf8>().toRealmDartString()!;
      completer.completeError(RealmException(message));
      return;
    }

    var userClone = _realmLib.realm_clone(user.cast());
    if (userClone == nullptr) {
      completer.completeError(RealmException("Error while cloning user object."));
      return;
    }

    completer.complete(UserHandle._(userClone.cast()));
  }

  Future<UserHandle> logIn(App app, Credentials credentials) {
    final completer = Completer<UserHandle>();
    _realmLib.invokeGetBool(
        () => _realmLib.realm_app_log_in_with_credentials(
              app.handle._pointer,
              credentials.handle._pointer,
              Pointer.fromFunction(_app_user_completion_callback),
              completer.toPersistentHandle(),
              _realmLib.addresses.realm_dart_delete_persistent_handle,
            ),
        "Login failed");
    return completer.future;
  }

  static void void_completion_callback(Pointer<Void> userdata, Pointer<realm_app_error> error) {
    final Completer<void>? completer = userdata.toObject(isPersistent: true);
    if (completer == null) {
      return;
    }

    if (error != nullptr) {
      final message = error.ref.message.cast<Utf8>().toRealmDartString()!;
      completer.completeError(RealmException(message));
      return;
    }

    completer.complete();
  }

  Future<void> appEmailPasswordRegisterUser(App app, String email, String password) {
    final completer = Completer<void>();
    using((arena) {
      _realmLib.invokeGetBool(() => _realmLib.realm_app_email_password_provider_client_register_email(
            app.handle._pointer,
            email.toUtf8Ptr(arena),
            password.toRealmString(arena).ref,
            Pointer.fromFunction(void_completion_callback),
            completer.toPersistentHandle(),
            _realmLib.addresses.realm_dart_delete_persistent_handle,
          ));
    });
    return completer.future;
  }

  Future<void> emailPasswordConfirmUser(App app, String token, String tokenId) {
    final completer = Completer<void>();
    using((arena) {
      _realmLib.invokeGetBool(() => _realmLib.realm_app_email_password_provider_client_confirm_user(
            app.handle._pointer,
            token.toUtf8Ptr(arena),
            tokenId.toUtf8Ptr(arena),
            Pointer.fromFunction(void_completion_callback),
            completer.toPersistentHandle(),
            _realmLib.addresses.realm_dart_delete_persistent_handle,
          ));
    });
    return completer.future;
  }

  Future<void> emailPasswordResendUserConfirmation(App app, String email) {
    final completer = Completer<void>();
    using((arena) {
      _realmLib.invokeGetBool(() => _realmLib.realm_app_email_password_provider_client_resend_confirmation_email(
            app.handle._pointer,
            email.toUtf8Ptr(arena),
            Pointer.fromFunction(void_completion_callback),
            completer.toPersistentHandle(),
            _realmLib.addresses.realm_dart_delete_persistent_handle,
          ));
    });
    return completer.future;
  }

  Future<void> emailPasswordCompleteResetPassword(App app, String password, String token, String tokenId) {
    final completer = Completer<void>();
    using((arena) {
      _realmLib.invokeGetBool(() => _realmLib.realm_app_email_password_provider_client_reset_password(
            app.handle._pointer,
            password.toRealmString(arena).ref,
            token.toUtf8Ptr(arena),
            tokenId.toUtf8Ptr(arena),
            Pointer.fromFunction(void_completion_callback),
            completer.toPersistentHandle(),
            _realmLib.addresses.realm_dart_delete_persistent_handle,
          ));
    });
    return completer.future;
  }

  Future<void> emailPasswordResetPassword(App app, String email) {
    final completer = Completer<void>();
    using((arena) {
      _realmLib.invokeGetBool(() => _realmLib.realm_app_email_password_provider_client_send_reset_password_email(
            app.handle._pointer,
            email.toUtf8Ptr(arena),
            Pointer.fromFunction(void_completion_callback),
            completer.toPersistentHandle(),
            _realmLib.addresses.realm_dart_delete_persistent_handle,
          ));
    });
    return completer.future;
  }

  Future<void> emailPasswordCallResetPasswordFunction(App app, String email, String password, String? argsAsJSON) {
    final completer = Completer<void>();
    using((arena) {
      _realmLib.invokeGetBool(() => _realmLib.realm_app_email_password_provider_client_call_reset_password_function(
            app.handle._pointer,
            email.toUtf8Ptr(arena),
            password.toRealmString(arena).ref,
            argsAsJSON != null ? argsAsJSON.toUtf8Ptr(arena) : nullptr,
            Pointer.fromFunction(void_completion_callback),
            completer.toPersistentHandle(),
            _realmLib.addresses.realm_dart_delete_persistent_handle,
          ));
    });
    return completer.future;
  }

  Future<void> emailPasswordRetryCustomConfirmationFunction(App app, String email) {
    final completer = Completer<void>();
    using((arena) {
      _realmLib.invokeGetBool(() => _realmLib.realm_app_email_password_provider_client_retry_custom_confirmation(
            app.handle._pointer,
            email.toUtf8Ptr(arena),
            Pointer.fromFunction(void_completion_callback),
            completer.toPersistentHandle(),
            _realmLib.addresses.realm_dart_delete_persistent_handle,
          ));
    });
    return completer.future;
  }

  UserHandle? getCurrentUser(AppHandle appHandle) {
    final userPtr = _realmLib.realm_app_get_current_user(appHandle._pointer);
    if (userPtr == nullptr) {
      return null;
    }
    return UserHandle._(userPtr);
  }

  static void _logOutCallback(Pointer<Void> userdata, Pointer<realm_app_error> error) {
    final Completer<void>? completer = userdata.toObject(isPersistent: true);
    if (completer == null) {
      return;
    }

    if (error != nullptr) {
      final message = error.ref.message.cast<Utf8>().toRealmDartString()!;
      completer.completeError(RealmException(message));
      return;
    }

    completer.complete();
  }

  Future<void> logOut(App application, User? user) {
    final completer = Completer<void>();
    if (user == null) {
      _realmLib.invokeGetBool(
          () => _realmLib.realm_app_log_out_current_user(
                application.handle._pointer,
                Pointer.fromFunction(_logOutCallback),
                completer.toPersistentHandle(),
                _realmLib.addresses.realm_dart_delete_persistent_handle,
              ),
          "Logout failed");
    } else {
      _realmLib.invokeGetBool(
          () => _realmLib.realm_app_log_out(
                application.handle._pointer,
                user.handle._pointer,
                Pointer.fromFunction(_logOutCallback),
                completer.toPersistentHandle(),
                _realmLib.addresses.realm_dart_delete_persistent_handle,
              ),
          "Logout failed");
    }
    return completer.future;
  }

  void clearCachedApps() {
    _realmLib.realm_clear_cached_apps();
  }

  List<UserHandle> getUsers(App app) {
    return using((arena) {
      final usersCount = arena<IntPtr>();
      _realmLib.invokeGetBool(() => _realmLib.realm_app_get_all_users(app.handle._pointer, nullptr, 0, usersCount));

      final usersPtr = arena<Pointer<realm_user>>(usersCount.value);
      _realmLib.invokeGetBool(() => _realmLib.realm_app_get_all_users(
            app.handle._pointer,
            Pointer.fromAddress(usersPtr.address),
            usersCount.value,
            usersCount,
          ));

      final userHandles = <UserHandle>[];
      for (var i = 0; i < usersCount.value; i++) {
        final usrPtr = usersPtr.elementAt(i).value;
        userHandles.add(UserHandle._(usrPtr));
      }

      return userHandles;
    });
  }

  Future<void> removeUser(App app, User user) {
    final completer = Completer<void>();
    _realmLib.invokeGetBool(
        () => _realmLib.realm_app_remove_user(
              app.handle._pointer,
              user.handle._pointer,
              Pointer.fromFunction(void_completion_callback),
              completer.toPersistentHandle(),
              _realmLib.addresses.realm_dart_delete_persistent_handle,
            ),
        "Remove user failed");
    return completer.future;
  }

  void switchUser(App application, User user) {
    return using((arena) {
      _realmLib.invokeGetBool(
          () => _realmLib.realm_app_switch_user(
                application.handle._pointer,
                user.handle._pointer,
                nullptr,
              ),
          "Switch user failed");
    });
  }

  String? userGetCustomData(User user) {
    final customDataPtr = _realmLib.realm_user_get_custom_data(user.handle._pointer);
    return customDataPtr.cast<Utf8>().toRealmDartString(freeRealmMemory: true, treatEmptyAsNull: true);
  }

  Future<void> userRefreshCustomData(App app, User user) {
    final completer = Completer<void>();
    _realmLib.invokeGetBool(
        () => _realmLib.realm_app_refresh_custom_data(
              app.handle._pointer,
              user.handle._pointer,
              Pointer.fromFunction(void_completion_callback),
              completer.toPersistentHandle(),
              _realmLib.addresses.realm_dart_delete_persistent_handle,
            ),
        "Refresh custom data failed");
    return completer.future;
  }

  Future<UserHandle> userLinkCredentials(App app, User user, Credentials credentials) {
    final completer = Completer<UserHandle>();
    _realmLib.invokeGetBool(
        () => _realmLib.realm_app_link_user(
              app.handle._pointer,
              user.handle._pointer,
              credentials.handle._pointer,
              Pointer.fromFunction(_app_user_completion_callback),
              completer.toPersistentHandle(),
              _realmLib.addresses.realm_dart_delete_persistent_handle,
            ),
        "Link credentials failed");
    return completer.future;
  }

  UserState userGetState(User user) {
    final nativeUserState = _realmLib.realm_user_get_state(user.handle._pointer);
    return UserState.values.fromIndex(nativeUserState);
  }

  String userGetId(User user) {
    final idPtr = _realmLib.invokeGetPointer(() => _realmLib.realm_user_get_identity(user.handle._pointer), "Error while getting user id");
    final userId = idPtr.cast<Utf8>().toDartString();
    return userId;
  }

  AppHandle userGetApp(UserHandle userHandle) {
    final appPtr = _realmLib.realm_user_get_app(userHandle._pointer);
    if (appPtr == nullptr) {
      throw RealmException('User does not have an associated app. This is likely due to the user being logged out.');
    }

    return AppHandle._(appPtr);
  }

  List<UserIdentity> userGetIdentities(User user) {
    return using((arena) {
      //TODO: This approach is prone to race conditions. Fix this once Core changes how count is retrieved.
      final idsCount = arena<IntPtr>();
      _realmLib.invokeGetBool(
          () => _realmLib.realm_user_get_all_identities(user.handle._pointer, nullptr, 0, idsCount), "Error while getting user identities count");

      final idsPtr = arena<realm_user_identity_t>(idsCount.value);
      _realmLib.invokeGetBool(
          () => _realmLib.realm_user_get_all_identities(user.handle._pointer, idsPtr, idsCount.value, idsCount), "Error while getting user identities");

      final userIdentities = <UserIdentity>[];
      for (var i = 0; i < idsCount.value; i++) {
        final idPtr = idsPtr.elementAt(i);
        userIdentities.add(UserIdentityInternal.create(
            idPtr.ref.id.cast<Utf8>().toRealmDartString(freeRealmMemory: true)!, AuthProviderType.values.fromIndex(idPtr.ref.provider_type)));
      }

      return userIdentities;
    });
  }

  Future<void> userLogOut(User user) {
    _realmLib.invokeGetBool(() => _realmLib.realm_user_log_out(user.handle._pointer), "Logout failed");
    return Future<void>.value();
  }

  String? userGetDeviceId(User user) {
    final deviceId = _realmLib.invokeGetPointer(() => _realmLib.realm_user_get_device_id(user.handle._pointer));
    return deviceId.cast<Utf8>().toRealmDartString(treatEmptyAsNull: true, freeRealmMemory: true);
  }

  AuthProviderType userGetAuthProviderType(User user) {
    final provider = _realmLib.realm_user_get_auth_provider(user.handle._pointer);
    return AuthProviderType.values.fromIndex(provider);
  }

  UserProfile userGetProfileData(User user) {
    final data = _realmLib.invokeGetPointer(() => _realmLib.realm_user_get_profile_data(user.handle._pointer));
    final dynamic profileData = jsonDecode(data.cast<Utf8>().toRealmDartString(freeRealmMemory: true)!);
    return UserProfile(profileData as Map<String, dynamic>);
  }

  SessionHandle realmGetSession(Realm realm) {
    return SessionHandle._(_realmLib.invokeGetPointer(() => _realmLib.realm_sync_session_get(realm.handle._pointer)));
  }

  String sessionGetPath(Session session) {
    return _realmLib.realm_sync_session_get_file_path(session.handle._pointer).cast<Utf8>().toRealmDartString()!;
  }

  SessionState sessionGetState(Session session) {
    final value = _realmLib.realm_sync_session_get_state(session.handle._pointer);
    return _convertCoreSessionState(value);
  }

  ConnectionState sessionGetConnectionState(Session session) {
    final value = _realmLib.realm_sync_session_get_connection_state(session.handle._pointer);
    return ConnectionState.values[value];
  }

  UserHandle sessionGetUser(Session session) {
    return UserHandle._(_realmLib.realm_sync_session_get_user(session.handle._pointer));
  }

  SessionState _convertCoreSessionState(int value) {
    switch (value) {
      case 0: // RLM_SYNC_SESSION_STATE_ACTIVE
      case 1: // RLM_SYNC_SESSION_STATE_DYING
        return SessionState.active;
      case 2: // RLM_SYNC_SESSION_STATE_INACTIVE
      case 3: // RLM_SYNC_SESSION_STATE_WAITING_FOR_ACCESS_TOKEN
        return SessionState.inactive;
      default:
        throw Exception("Unexpected SessionState: $value");
    }
  }

  void sessionPause(Session session) {
    _realmLib.realm_sync_session_pause(session.handle._pointer);
  }

  void sessionResume(Session session) {
    _realmLib.realm_sync_session_resume(session.handle._pointer);
  }

  int sessionRegisterProgressNotifier(Session session, ProgressDirection direction, ProgressMode mode, SessionProgressNotificationsController controller) {
    final isStreaming = mode == ProgressMode.reportIndefinitely;
    return _realmLib.realm_dart_sync_session_register_progress_notifier(session.handle._pointer, Pointer.fromFunction(_onSyncProgress), direction.index,
        isStreaming, controller.toPersistentHandle(), _realmLib.addresses.realm_dart_delete_persistent_handle, scheduler.handle._pointer);
  }

  void sessionUnregisterProgressNotifier(Session session, int token) {
    _realmLib.realm_sync_session_unregister_progress_notifier(session.handle._pointer, token);
  }

  static void _onSyncProgress(Pointer<Void> userdata, int transferred, int transferable) {
    final SessionProgressNotificationsController? controller = userdata.toObject(isPersistent: true);
    if (controller == null) {
      return;
    }

    controller.onProgress(transferred, transferable);
  }

  int sessionRegisterConnectionStateNotifier(Session session, SessionConnectionStateController controller) {
    return _realmLib.realm_dart_sync_session_register_connection_state_change_callback(session.handle._pointer, Pointer.fromFunction(_onConnectionStateChange),
        controller.toPersistentHandle(), _realmLib.addresses.realm_dart_delete_persistent_handle, scheduler.handle._pointer);
  }

  void sessionUnregisterConnectionStateNotifier(Session session, int token) {
    _realmLib.realm_sync_session_unregister_connection_state_change_callback(session.handle._pointer, token);
  }

  static void _onConnectionStateChange(Pointer<Void> userdata, int oldState, int newState) {
    final SessionConnectionStateController? controller = userdata.toObject(isPersistent: true);
    if (controller == null) {
      return;
    }

    controller.onConnectionStateChange(ConnectionState.values[oldState], ConnectionState.values[newState]);
  }

  Future<void> sessionWaitForUpload(Session session) {
    final completer = Completer<void>();
    _realmLib.realm_dart_sync_session_wait_for_upload_completion(
      session.handle._pointer,
      Pointer.fromFunction(_sessionWaitCompletionCallback),
      completer.toPersistentHandle(),
      _realmLib.addresses.realm_dart_delete_persistent_handle,
      scheduler.handle._pointer,
    );
    return completer.future;
  }

  Future<void> sessionWaitForDownload(Session session) {
    final completer = Completer<void>();
    _realmLib.realm_dart_sync_session_wait_for_download_completion(
      session.handle._pointer,
      Pointer.fromFunction(_sessionWaitCompletionCallback),
      completer.toPersistentHandle(),
      _realmLib.addresses.realm_dart_delete_persistent_handle,
      scheduler.handle._pointer,
    );
    return completer.future;
  }

  static void _sessionWaitCompletionCallback(Pointer<Void> userdata, Pointer<realm_sync_error_code_t> errorCode) {
    final completer = userdata.toObject<Completer<void>>(isPersistent: true);
    if (completer == null) {
      return;
    }

    if (errorCode != nullptr) {
      completer.completeError(errorCode.toSyncError());
    } else {
      completer.complete();
    }
  }
}

class LastError {
  final int code;
  final String? message;

  LastError(this.code, [this.message]);

  @override
  String toString() {
    return "Error code: $code ${(message != null ? ". Message: $message" : "")}";
  }
}

abstract class Handle<T extends NativeType> {
  final Pointer<T> _pointer;
  late final Dart_FinalizableHandle _finalizableHandle;

  Handle(this._pointer, int size) {
    _finalizableHandle = _realmLib.realm_dart_attach_finalizer(this, _pointer.cast(), size);
    if (_finalizableHandle == nullptr) {
      throw Exception("Error creating $runtimeType");
    }
  }

  Handle.unowned(this._pointer);

  @override
  String toString() => "${_pointer.toString()} value=${_pointer.cast<IntPtr>().value}";
}

class SchemaHandle extends Handle<realm_schema> {
  SchemaHandle._(Pointer<realm_schema> pointer) : super(pointer, 24);
}

class ConfigHandle extends Handle<realm_config> {
  ConfigHandle._(Pointer<realm_config> pointer) : super(pointer, 512);
}

class RealmHandle extends Handle<shared_realm> {
  RealmHandle._(Pointer<shared_realm> pointer) : super(pointer, 24);

  RealmHandle._unowned(Pointer<shared_realm> pointer) : super.unowned(pointer);
}

class SchedulerHandle extends Handle<realm_scheduler> {
  SchedulerHandle._(Pointer<realm_scheduler> pointer) : super(pointer, 24);
}

class RealmObjectHandle extends Handle<realm_object> {
  RealmObjectHandle._(Pointer<realm_object> pointer) : super(pointer, 112);
}

class RealmLinkHandle {
  final int targetKey;
  final int classKey;
  RealmLinkHandle._(realm_link_t link)
      : targetKey = link.target,
        classKey = link.target_table;
}

class RealmResultsHandle extends Handle<realm_results> {
  RealmResultsHandle._(Pointer<realm_results> pointer) : super(pointer, 872);
}

class RealmListHandle extends Handle<realm_list> {
  RealmListHandle._(Pointer<realm_list> pointer) : super(pointer, 88);
}

class RealmQueryHandle extends Handle<realm_query> {
  RealmQueryHandle._(Pointer<realm_query> pointer) : super(pointer, 256);
}

class ReleasableHandle<T extends NativeType> extends Handle<T> {
  bool released = false;
  ReleasableHandle(Pointer<T> pointer, int size) : super(pointer, size);
  void release() {
    if (released) {
      return;
    }

    _realmLib.realm_dart_delete_finalizable(_finalizableHandle, this);
    _realmLib.realm_release(_pointer.cast());
    released = true;
  }
}

class RealmNotificationTokenHandle extends ReleasableHandle<realm_notification_token> {
  RealmNotificationTokenHandle._(Pointer<realm_notification_token> pointer) : super(pointer, 32);
}

class RealmCallbackTokenHandle extends ReleasableHandle<realm_callback_token> {
  RealmCallbackTokenHandle._(Pointer<realm_callback_token> pointer) : super(pointer, 24);
}

class RealmCollectionChangesHandle extends Handle<realm_collection_changes> {
  RealmCollectionChangesHandle._(Pointer<realm_collection_changes> pointer) : super(pointer, 256);
}

class RealmObjectChangesHandle extends Handle<realm_object_changes> {
  RealmObjectChangesHandle._(Pointer<realm_object_changes> pointer) : super(pointer, 256);
}

class RealmAppCredentialsHandle extends Handle<realm_app_credentials> {
  RealmAppCredentialsHandle._(Pointer<realm_app_credentials> pointer) : super(pointer, 16);
}

class RealmHttpTransportHandle extends Handle<realm_http_transport> {
  RealmHttpTransportHandle._(Pointer<realm_http_transport> pointer) : super(pointer, 24);
}

class AppConfigHandle extends Handle<realm_app_config> {
  AppConfigHandle._(Pointer<realm_app_config> pointer) : super(pointer, 8);
}

class SyncClientConfigHandle extends Handle<realm_sync_client_config> {
  SyncClientConfigHandle._(Pointer<realm_sync_client_config> pointer) : super(pointer, 8);
}

class AppHandle extends Handle<realm_app> {
  AppHandle._(Pointer<realm_app> pointer) : super(pointer, 16);
}

class UserHandle extends Handle<realm_user> {
  UserHandle._(Pointer<realm_user> pointer) : super(pointer, 24);
}

class SubscriptionHandle extends Handle<realm_flx_sync_subscription> {
  SubscriptionHandle._(Pointer<realm_flx_sync_subscription> pointer) : super(pointer, 184);
}

class SubscriptionSetHandle extends ReleasableHandle<realm_flx_sync_subscription_set> {
  SubscriptionSetHandle._(Pointer<realm_flx_sync_subscription_set> pointer) : super(pointer, 128);
}

class MutableSubscriptionSetHandle extends SubscriptionSetHandle {
  MutableSubscriptionSetHandle._(Pointer<realm_flx_sync_mutable_subscription_set> pointer) : super._(pointer.cast());

  Pointer<realm_flx_sync_mutable_subscription_set> get _mutablePointer => super._pointer.cast();
}

class SessionHandle extends ReleasableHandle<realm_sync_session_t> {
  SessionHandle._(Pointer<realm_sync_session_t> pointer) : super(pointer, 24);
}

extension on List<int> {
  Pointer<Int8> toInt8Ptr(Allocator allocator) {
    return toUint8Ptr(allocator).cast();
  }

  Pointer<Uint8> toUint8Ptr(Allocator allocator) {
    final nativeSize = length + 1;
    final result = allocator<Uint8>(nativeSize);
    final Uint8List native = result.asTypedList(nativeSize);
    native.setAll(0, this); // copy
    native.last = 0; // zero terminate
    return result.cast();
  }
}

extension _StringEx on String {
  Pointer<Int8> toUtf8Ptr(Allocator allocator) {
    final units = utf8.encode(this);
    return units.toInt8Ptr(allocator);
  }

  Pointer<realm_string_t> toRealmString(Allocator allocator) {
    final realm_string = allocator<realm_string_t>();
    realm_string.ref.data = toUtf8Ptr(allocator);
    final units = utf8.encode(this);
    realm_string.ref.size = units.length + 1;
    return realm_string;
  }
}

extension _RealmLibraryEx on RealmLibrary {
  void invokeGetBool(bool Function() callback, [String? errorMessage]) {
    bool success = callback();
    if (!success) {
      realmCore.throwLastError(errorMessage);
    }
  }

  Pointer<T> invokeGetPointer<T extends NativeType>(Pointer<T> Function() callback, [String? errorMessage]) {
    final result = callback();
    if (result == nullptr) {
      realmCore.throwLastError(errorMessage);
    }
    return result;
  }
}

Pointer<realm_value_t> _toRealmValue(Object? value, Allocator allocator) {
  final realm_value = allocator<realm_value_t>();
  _intoRealmValue(value, realm_value, allocator);
  return realm_value;
}

const int _microsecondsPerSecond = 1000 * 1000;
const int _nanosecondsPerMicrosecond = 1000;

void _intoRealmValue(Object? value, Pointer<realm_value_t> realm_value, Allocator allocator) {
  if (value == null) {
    realm_value.ref.type = realm_value_type.RLM_TYPE_NULL;
  } else if (value is RealmObject) {
    //when converting a RealmObject to realm_value.link we assume the object is managed
    final link = realmCore._getObjectAsLink(value);
    realm_value.ref.values.link.target = link.targetKey;
    realm_value.ref.values.link.target_table = link.classKey;
    realm_value.ref.type = realm_value_type.RLM_TYPE_LINK;
  } else {
    switch (value.runtimeType) {
      case int:
        realm_value.ref.values.integer = value as int;
        realm_value.ref.type = realm_value_type.RLM_TYPE_INT;
        break;
      case bool:
        realm_value.ref.values.boolean = (value as bool) ? 1 : 0;
        realm_value.ref.type = realm_value_type.RLM_TYPE_BOOL;
        break;
      case String:
        String string = value as String;
        final units = utf8.encode(string);
        final result = allocator<Uint8>(units.length);
        final Uint8List nativeString = result.asTypedList(units.length);
        nativeString.setAll(0, units);
        realm_value.ref.values.string.data = result.cast();
        realm_value.ref.values.string.size = units.length;
        realm_value.ref.type = realm_value_type.RLM_TYPE_STRING;
        break;
      case double:
        realm_value.ref.values.dnum = value as double;
        realm_value.ref.type = realm_value_type.RLM_TYPE_DOUBLE;
        break;
      case ObjectId:
        final bytes = (value as ObjectId).bytes;
        for (var i = 0; i < 12; i++) {
          realm_value.ref.values.object_id.bytes[i] = bytes[i];
        }
        realm_value.ref.type = realm_value_type.RLM_TYPE_OBJECT_ID;
        break;
      case Uuid:
        final bytes = (value as Uuid).bytes.asUint8List();
        for (var i = 0; i < 16; i++) {
          realm_value.ref.values.uuid.bytes[i] = bytes[i];
        }
        realm_value.ref.type = realm_value_type.RLM_TYPE_UUID;
        break;
      case DateTime:
        final microseconds = (value as DateTime).toUtc().microsecondsSinceEpoch;
        final seconds = microseconds ~/ _microsecondsPerSecond;
        int nanoseconds = _nanosecondsPerMicrosecond * (microseconds % _microsecondsPerSecond);
        if (microseconds < 0 && nanoseconds != 0) {
          nanoseconds = nanoseconds - _nanosecondsPerMicrosecond * _microsecondsPerSecond;
        }
        realm_value.ref.values.timestamp.seconds = seconds;
        realm_value.ref.values.timestamp.nanoseconds = nanoseconds;
        realm_value.ref.type = realm_value_type.RLM_TYPE_TIMESTAMP;
        break;
      default:
        throw RealmException("Property type ${value.runtimeType} not supported");
    }
  }
}

extension on Pointer<realm_value_t> {
  Object? toDartValue(Realm realm) {
    if (this == nullptr) {
      throw RealmException("Can not convert nullptr realm_value to Dart value");
    }

    switch (ref.type) {
      case realm_value_type.RLM_TYPE_NULL:
        return null;
      case realm_value_type.RLM_TYPE_INT:
        return ref.values.integer;
      case realm_value_type.RLM_TYPE_BOOL:
        return ref.values.boolean != 0;
      case realm_value_type.RLM_TYPE_STRING:
        return ref.values.string.data.cast<Utf8>().toRealmDartString(length: ref.values.string.size)!;
      case realm_value_type.RLM_TYPE_FLOAT:
        return ref.values.fnum;
      case realm_value_type.RLM_TYPE_DOUBLE:
        return ref.values.dnum;
      case realm_value_type.RLM_TYPE_LINK:
        final objectKey = ref.values.link.target;
        final classKey = ref.values.link.target_table;
        RealmObjectHandle handle = realmCore._getObject(realm, classKey, objectKey);
        return handle;
      case realm_value_type.RLM_TYPE_BINARY:
        throw Exception("Not implemented");
      case realm_value_type.RLM_TYPE_TIMESTAMP:
        final seconds = ref.values.timestamp.seconds;
        final nanoseconds = ref.values.timestamp.nanoseconds;
        return DateTime.fromMicrosecondsSinceEpoch(seconds * _microsecondsPerSecond + nanoseconds ~/ _nanosecondsPerMicrosecond, isUtc: true);
      case realm_value_type.RLM_TYPE_DECIMAL128:
        throw Exception("Not implemented");
      case realm_value_type.RLM_TYPE_OBJECT_ID:
        return ObjectId.fromBytes(cast<Uint8>().asTypedList(12));
      case realm_value_type.RLM_TYPE_UUID:
        return Uuid.fromBytes(cast<Uint8>().asTypedList(16).buffer);
      default:
        throw RealmException("realm_value_type ${ref.type} not supported");
    }
  }
}

extension on Pointer<IntPtr> {
  List<int> toIntList(int count) {
    List<int> result = List.filled(count, elementAt(0).value);
    for (var i = 1; i < count; i++) {
      result[i] = elementAt(i).value;
    }
    return result;
  }
}

extension on Pointer<Void> {
  T? toObject<T extends Object>({bool isPersistent = false}) {
    assert(this != nullptr, "Pointer<Void> is null");

    Object object = isPersistent ? _realmLib.realm_dart_persistent_handle_to_object(this) : _realmLib.realm_dart_weak_handle_to_object(this);

    assert(object is T, "$T expected");
    if (object is! T) {
      return null;
    }

    return object;
  }
}

extension on Pointer<Utf8> {
  String? toRealmDartString({bool treatEmptyAsNull = false, int? length, bool freeRealmMemory = false}) {
    if (this == nullptr) {
      return null;
    }

    try {
      final result = toDartString(length: length);

      if (treatEmptyAsNull && result == '') {
        return null;
      }
      return result;
    } finally {
      if (freeRealmMemory) {
        _realmLib.realm_free(cast());
      }
    }
  }
}

extension on realm_sync_error {
  SyncError toSyncError() {
    final message = detailed_message.cast<Utf8>().toRealmDartString()!;
    final SyncErrorCategory category = SyncErrorCategory.values[error_code.category];
    final isFatal = is_fatal == 0 ? false : true;
    final bool isClientResetRequested = is_client_reset_requested == TRUE;

    //client reset can be requested with is_client_reset_requested disregarding the error_code.value
    if (isClientResetRequested) {
      return SyncClientResetError(message);
    }

    return SyncError.create(message, category, error_code.value, isFatal: isFatal);
  }
}

extension on Pointer<realm_sync_error_code_t> {
  SyncError toSyncError() {
    final message = ref.message.cast<Utf8>().toDartString();
    return SyncError.create(message, SyncErrorCategory.values[ref.category], ref.value, isFatal: false);
  }
}

extension on Object {
  Pointer<Void> toWeakHandle() {
    return _realmLib.realm_dart_object_to_weak_handle(this);
  }

  Pointer<Void> toPersistentHandle() {
    return _realmLib.realm_dart_object_to_persistent_handle(this);
  }
}

extension on List<AuthProviderType> {
  AuthProviderType fromIndex(int index) {
    if (!AuthProviderType.values.any((value) => value.index == index)) {
      throw RealmError("Unknown AuthProviderType $index");
    }

    return AuthProviderType.values[index];
  }
}

extension on List<UserState> {
  UserState fromIndex(int index) {
    if (!UserState.values.any((value) => value.index == index)) {
      throw RealmError("Unknown user state $index");
    }

    return UserState.values[index];
  }
}

enum _CustomErrorCode {
  noError(0),
  unknownHttp(998),
  unknown(999),
  timeout(1000);

  final int code;
  const _CustomErrorCode(this.code);
}

enum _HttpMethod {
  get,
  post,
  patch,
  put,
  delete,
}

extension on realm_timestamp_t {
  DateTime toDart() {
    return DateTime.fromMicrosecondsSinceEpoch(seconds * 1000000 + nanoseconds ~/ 1000, isUtc: true);
  }
}

extension on realm_string_t {
  String? toDart() => data.cast<Utf8>().toRealmDartString();
}

extension on ObjectId {
  Pointer<realm_object_id> toNative(Allocator allocator) {
    final result = allocator<realm_object_id>();
    for (var i = 0; i < 12; i++) {
      result.ref.bytes[i] = bytes[i];
    }
    return result;
  }
}

extension on realm_object_id {
  ObjectId toDart() {
    final buffer = Uint8List(12);
    for (int i = 0; i < 12; ++i) {
      buffer[i] = bytes[i];
    }
    return ObjectId.fromBytes(buffer);
  }
}

extension LevelExt on Level {
  int toInt() {
    if (this == Level.ALL) {
      return 0;
    } else if (name == "TRACE") {
      return 1;
    } else if (name == "DEBUG") {
      return 2;
    } else if (name == "DETAIL") {
      return 3;
    } else if (this == Level.INFO) {
      return 4;
    } else if (this == Level.WARNING) {
      return 5;
    } else if (name == "ERROR") {
      return 6;
    } else if (name == "FATAL") {
      return 7;
    } else if (this == Level.OFF) {
      return 8;
    } else {
      // if unknown logging is off
      return 8;
    }
  }

  static Level fromInt(int value) {
    switch (value) {
      case 0:
        return RealmLogLevel.all;
      case 1:
        return RealmLogLevel.trace;
      case 2:
        return RealmLogLevel.debug;
      case 3:
        return RealmLogLevel.detail;
      case 4:
        return RealmLogLevel.info;
      case 5:
        return RealmLogLevel.warn;
      case 6:
        return RealmLogLevel.error;
      case 7:
        return RealmLogLevel.fatal;
      case 8:
      default:
        // if unknown logging is off
        return RealmLogLevel.off;
    }
  }
}<|MERGE_RESOLUTION|>--- conflicted
+++ resolved
@@ -410,12 +410,6 @@
     if (syncConfig == null) {
       return;
     }
-<<<<<<< HEAD
-    final sessionError = error.toSessionError();
-    if (syncConfig.sessionErrorHandler != null) {
-      syncConfig.sessionErrorHandler!(sessionError);
-    }
-=======
 
     final syncError = error.toSyncError();
 
@@ -425,7 +419,6 @@
     } 
 
     syncConfig.syncErrorHandler(syncError);
->>>>>>> 99d95faa
   }
 
   void raiseError(Session session, SyncErrorCategory category, int errorCode, bool isFatal) {
@@ -1081,12 +1074,8 @@
       _realmLib.realm_sync_client_config_set_base_file_path(handle._pointer, configuration.baseFilePath.path.toUtf8Ptr(arena));
       _realmLib.realm_sync_client_config_set_metadata_mode(handle._pointer, configuration.metadataPersistenceMode.index);
 
-<<<<<<< HEAD
-      _realmLib.realm_sync_client_config_set_log_level(handle._pointer, _LogLevel.fromLevel(Realm.logger.level).index);
-=======
       _realmLib.realm_sync_client_config_set_log_level(handle._pointer, Realm.logger.level.toInt());
 
->>>>>>> 99d95faa
       _realmLib.realm_dart_sync_client_config_set_log_callback(
         handle._pointer,
         Pointer.fromFunction(_logCallback),
