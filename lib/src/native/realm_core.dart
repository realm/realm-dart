--- conflicted
+++ resolved
@@ -28,14 +28,8 @@
 import 'package:ffi/ffi.dart' hide StringUtf8Pointer, StringUtf16Pointer;
 import 'package:pub_semver/pub_semver.dart';
 
-import '../application.dart';
 import '../application_configuration.dart';
 import '../collections.dart';
-<<<<<<< HEAD
-=======
-import '../configuration.dart';
-import '../credentials.dart';
->>>>>>> d63f205c
 import '../init.dart';
 import '../list.dart';
 import '../realm_class.dart';
@@ -47,56 +41,6 @@
 
 final _RealmCore realmCore = _RealmCore();
 
-<<<<<<< HEAD
-=======
-// TODO: Once enhanced-enums land in 2.17, replace with:
-/*
-enum _CustomErrorCode {
-  noError(0),
-  httpClientDisposed(997),
-  unknownHttp(998),
-  unknown(999),
-  timeout(1000);
-
-  final int code;
-  const _CustomErrorCode(this.code);
-}
-*/
-
-enum _CustomErrorCode {
-  noError,
-  httpClientDisposed,
-  unknownHttp,
-  unknown,
-  timeout,
-}
-
-extension on _CustomErrorCode {
-  int get code {
-    switch (this) {
-      case _CustomErrorCode.noError:
-        return 0;
-      case _CustomErrorCode.httpClientDisposed:
-        return 997;
-      case _CustomErrorCode.unknownHttp:
-        return 998;
-      case _CustomErrorCode.unknown:
-        return 999;
-      case _CustomErrorCode.timeout:
-        return 1000;
-    }
-  }
-}
-
-enum _HttpMethod {
-  get,
-  post,
-  patch,
-  put,
-  delete,
-}
-
->>>>>>> d63f205c
 class _RealmCore {
   // From realm.h. Currently not exported from the shared library
   static const int RLM_INVALID_CLASS_KEY = 0x7FFFFFFF;
@@ -196,7 +140,6 @@
 
   ConfigHandle _createConfig(Configuration config, SchedulerHandle schedulerHandle) {
     return using((Arena arena) {
-<<<<<<< HEAD
       final schemaHandle = _createSchema(config.schema);
       final configPtr = _realmLib.realm_config_new();
       final configHandle = ConfigHandle._(configPtr);
@@ -215,15 +158,516 @@
       }
       if (config.disableFormatUpgrade) {
         _realmLib.realm_config_set_disable_format_upgrade(configHandle._pointer, config.disableFormatUpgrade);
-=======
-      _realmLib.realm_config_set_fifo_path(config.handle._pointer, path.toUtf8Ptr(arena));
+      }
+
+      return configHandle;
+    });
+  }
+
+  SchedulerHandle createScheduler(int isolateId, int sendPort) {
+    final schedulerPtr = _realmLib.realm_dart_create_scheduler(isolateId, sendPort);
+    return SchedulerHandle._(schedulerPtr);
+  }
+
+  void invokeScheduler(SchedulerHandle schedulerHandle) {
+    _realmLib.realm_scheduler_perform_work(schedulerHandle._pointer);
+  }
+
+  RealmHandle openRealm(Configuration config, Scheduler scheduler) {
+    final configHandle = _createConfig(config, scheduler.handle);
+    final realmPtr = _realmLib.invokeGetPointer(() => _realmLib.realm_open(configHandle._pointer), "Error opening realm at path ${config.path}");
+    return RealmHandle._(realmPtr);
+  }
+
+  void deleteRealmFiles(String path) {
+    using((Arena arena) {
+      final realm_deleted = arena<Uint8>();
+      _realmLib.invokeGetBool(() => _realmLib.realm_delete_files(path.toUtf8Ptr(arena), realm_deleted), "Error deleting realm at path $path");
+    });
+  }
+
+  String getFilesPath() {
+    return _realmLib.realm_dart_get_files_path().cast<Utf8>().toDartString();
+  }
+
+  void closeRealm(Realm realm) {
+    _realmLib.invokeGetBool(() => _realmLib.realm_close(realm.handle._pointer), "Realm close failed");
+  }
+
+  bool isRealmClosed(Realm realm) {
+    return _realmLib.realm_is_closed(realm.handle._pointer);
+  }
+
+  void beginWrite(Realm realm) {
+    _realmLib.invokeGetBool(() => _realmLib.realm_begin_write(realm.handle._pointer), "Could not begin write");
+  }
+
+  void commitWrite(Realm realm) {
+    _realmLib.invokeGetBool(() => _realmLib.realm_commit(realm.handle._pointer), "Could not commit write");
+  }
+
+  bool getIsWritable(Realm realm) {
+    return _realmLib.realm_is_writable(realm.handle._pointer);
+  }
+
+  void rollbackWrite(Realm realm) {
+    _realmLib.invokeGetBool(() => _realmLib.realm_rollback(realm.handle._pointer), "Could not rollback write");
+  }
+
+  void realmRefresh(Realm realm) {
+    _realmLib.invokeGetBool(() => _realmLib.realm_refresh(realm.handle._pointer), "Could not refresh");
+  }
+
+  RealmClassMetadata getClassMetadata(Realm realm, String className, Type classType) {
+    return using((Arena arena) {
+      final found = arena<Uint8>();
+      final classInfo = arena<realm_class_info_t>();
+      _realmLib.invokeGetBool(() => _realmLib.realm_find_class(realm.handle._pointer, className.toUtf8Ptr(arena), found, classInfo),
+          "Error getting class $className from realm at ${realm.config.path}");
+
+      if (found.value == 0) {
+        throwLastError("Class $className not found in ${realm.config.path}");
+      }
+
+      String? primaryKey;
+      if (classInfo.ref.primary_key != nullptr) {
+        primaryKey = classInfo.ref.primary_key.cast<Utf8>().toDartString();
+        if (primaryKey.isEmpty) {
+          primaryKey = null;
+        }
+      }
+      return RealmClassMetadata(classType, classInfo.ref.key, primaryKey);
+    });
+  }
+
+  Map<String, RealmPropertyMetadata> getPropertyMetadata(Realm realm, int classKey) {
+    return using((Arena arena) {
+      final propertyCountPtr = arena<IntPtr>();
+      _realmLib.invokeGetBool(
+          () => _realmLib.realm_get_property_keys(realm.handle._pointer, classKey, nullptr, 0, propertyCountPtr), "Error getting property count");
+
+      var propertyCount = propertyCountPtr.value;
+      final propertiesPtr = arena<realm_property_info_t>(propertyCount);
+      _realmLib.invokeGetBool(() => _realmLib.realm_get_class_properties(realm.handle._pointer, classKey, propertiesPtr, propertyCount, propertyCountPtr),
+          "Error getting class properties.");
+
+      propertyCount = propertyCountPtr.value;
+      Map<String, RealmPropertyMetadata> result = <String, RealmPropertyMetadata>{};
+      for (var i = 0; i < propertyCount; i++) {
+        final property = propertiesPtr.elementAt(i);
+        final propertyName = property.ref.name.cast<Utf8>().toDartString();
+        final propertyMeta = RealmPropertyMetadata(property.ref.key, RealmCollectionType.values.elementAt(property.ref.collection_type));
+        result[propertyName] = propertyMeta;
+      }
+      return result;
+    });
+  }
+
+  RealmObjectHandle createRealmObject(Realm realm, int classKey) {
+    final realmPtr = _realmLib.invokeGetPointer(() => _realmLib.realm_object_create(realm.handle._pointer, classKey));
+    return RealmObjectHandle._(realmPtr);
+  }
+
+  RealmObjectHandle createRealmObjectWithPrimaryKey(Realm realm, int classKey, Object primaryKey) {
+    return using((Arena arena) {
+      final realm_value = _toRealmValue(primaryKey, arena);
+      final realmPtr = _realmLib.invokeGetPointer(() => _realmLib.realm_object_create_with_primary_key(realm.handle._pointer, classKey, realm_value.ref));
+      return RealmObjectHandle._(realmPtr);
+    });
+  }
+
+  Object? getProperty(RealmObject object, int propertyKey) {
+    return using((Arena arena) {
+      final realm_value = arena<realm_value_t>();
+      _realmLib.invokeGetBool(() => _realmLib.realm_get_value(object.handle._pointer, propertyKey, realm_value));
+      return realm_value.toDartValue(object.realm);
+    });
+  }
+
+  void setProperty(RealmObject object, int propertyKey, Object? value, bool isDefault) {
+    return using((Arena arena) {
+      final realm_value = _toRealmValue(value, arena);
+      _realmLib.invokeGetBool(() => _realmLib.realm_set_value(object.handle._pointer, propertyKey, realm_value.ref, isDefault));
+    });
+  }
+
+  // For debugging
+  // ignore: unused_element
+  int get _threadId => _realmLib.get_thread_id();
+
+  RealmObjectHandle? find(Realm realm, int classKey, Object primaryKey) {
+    return using((Arena arena) {
+      final realm_value = _toRealmValue(primaryKey, arena);
+      final pointer = _realmLib.realm_object_find_with_primary_key(realm.handle._pointer, classKey, realm_value.ref, nullptr);
+      if (pointer == nullptr) {
+        return null;
+      }
+
+      return RealmObjectHandle._(pointer);
+    });
+  }
+
+  void deleteRealmObject(RealmObject object) {
+    _realmLib.invokeGetBool(() => _realmLib.realm_object_delete(object.handle._pointer));
+  }
+
+  RealmResultsHandle findAll(Realm realm, int classKey) {
+    final pointer = _realmLib.invokeGetPointer(() => _realmLib.realm_object_find_all(realm.handle._pointer, classKey));
+    return RealmResultsHandle._(pointer);
+  }
+
+  RealmResultsHandle queryClass(Realm realm, int classKey, String query, List<Object> args) {
+    return using((arena) {
+      final length = args.length;
+      final argsPointer = arena<realm_value_t>(length);
+      for (var i = 0; i < length; ++i) {
+        _intoRealmValue(args[i], argsPointer.elementAt(i), arena);
+      }
+      final queryHandle = RealmQueryHandle._(_realmLib.invokeGetPointer(
+        () => _realmLib.realm_query_parse(
+          realm.handle._pointer,
+          classKey,
+          query.toUtf8Ptr(arena),
+          length,
+          argsPointer,
+        ),
+      ));
+      final resultsPointer = _realmLib.invokeGetPointer(() => _realmLib.realm_query_find_all(queryHandle._pointer));
+      return RealmResultsHandle._(resultsPointer);
+    });
+  }
+
+  RealmResultsHandle queryResults(RealmResults target, String query, List<Object> args) {
+    return using((arena) {
+      final length = args.length;
+      final argsPointer = arena<realm_value_t>(length);
+      for (var i = 0; i < length; ++i) {
+        _intoRealmValue(args[i], argsPointer.elementAt(i), arena);
+      }
+      final queryHandle = RealmQueryHandle._(_realmLib.invokeGetPointer(
+        () => _realmLib.realm_query_parse_for_results(
+          target.handle._pointer,
+          query.toUtf8Ptr(arena),
+          length,
+          argsPointer,
+        ),
+      ));
+      final resultsPointer = _realmLib.invokeGetPointer(() => _realmLib.realm_query_find_all(queryHandle._pointer));
+      return RealmResultsHandle._(resultsPointer);
+    });
+  }
+
+  RealmResultsHandle queryList(RealmList target, String query, List<Object> args) {
+    return using((arena) {
+      final length = args.length;
+      final argsPointer = arena<realm_value_t>(length);
+      for (var i = 0; i < length; ++i) {
+        _intoRealmValue(args[i], argsPointer.elementAt(i), arena);
+      }
+      final queryHandle = RealmQueryHandle._(_realmLib.invokeGetPointer(
+        () => _realmLib.realm_query_parse_for_list(
+          target.handle._pointer,
+          query.toUtf8Ptr(arena),
+          length,
+          argsPointer,
+        ),
+      ));
+      final resultsPointer = _realmLib.invokeGetPointer(() => _realmLib.realm_query_find_all(queryHandle._pointer));
+      return RealmResultsHandle._(resultsPointer);
+    });
+  }
+
+  RealmObjectHandle getObjectAt(RealmResults results, int index) {
+    final pointer = _realmLib.invokeGetPointer(() => _realmLib.realm_results_get_object(results.handle._pointer, index));
+    return RealmObjectHandle._(pointer);
+  }
+
+  int getResultsCount(RealmResults results) {
+    return using((Arena arena) {
+      final countPtr = arena<IntPtr>();
+      _realmLib.invokeGetBool(() => _realmLib.realm_results_count(results.handle._pointer, countPtr));
+      return countPtr.value;
+    });
+  }
+
+  CollectionChanges getCollectionChanges(RealmCollectionChangesHandle changes) {
+    return using((arena) {
+      final out_num_deletions = arena<IntPtr>();
+      final out_num_insertions = arena<IntPtr>();
+      final out_num_modifications = arena<IntPtr>();
+      final out_num_moves = arena<IntPtr>();
+      _realmLib.realm_collection_changes_get_num_changes(
+        changes._pointer,
+        out_num_deletions,
+        out_num_insertions,
+        out_num_modifications,
+        out_num_moves,
+      );
+
+      final deletionsCount = out_num_deletions != nullptr ? out_num_deletions.value : 0;
+      final insertionCount = out_num_insertions != nullptr ? out_num_insertions.value : 0;
+      final modificationCount = out_num_modifications != nullptr ? out_num_modifications.value : 0;
+      var moveCount = out_num_moves != nullptr ? out_num_moves.value : 0;
+
+      final out_deletion_indexes = arena<IntPtr>(deletionsCount);
+      final out_insertion_indexes = arena<IntPtr>(insertionCount);
+      final out_modification_indexes = arena<IntPtr>(modificationCount);
+      final out_modification_indexes_after = arena<IntPtr>(modificationCount);
+      final out_moves = arena<realm_collection_move_t>(moveCount);
+
+      _realmLib.realm_collection_changes_get_changes(
+        changes._pointer,
+        out_deletion_indexes,
+        deletionsCount,
+        out_insertion_indexes,
+        insertionCount,
+        out_modification_indexes,
+        modificationCount,
+        out_modification_indexes_after,
+        modificationCount,
+        out_moves,
+        moveCount,
+      );
+
+      var elementZero = out_moves.elementAt(0);
+      List<Move> moves = List.filled(moveCount, Move(elementZero.ref.from, elementZero.ref.to));
+      for (var i = 1; i < moveCount; i++) {
+        final movePtr = out_moves.elementAt(i);
+        moves[i] = Move(movePtr.ref.from, movePtr.ref.to);
+      }
+
+      return CollectionChanges(out_deletion_indexes.toIntList(deletionsCount), out_insertion_indexes.toIntList(insertionCount),
+          out_modification_indexes.toIntList(modificationCount), out_modification_indexes_after.toIntList(modificationCount), moves);
+    });
+  }
+
+  RealmLinkHandle _getObjectAsLink(RealmObject object) {
+    final realmLink = _realmLib.realm_object_as_link(object.handle._pointer);
+    return RealmLinkHandle._(realmLink);
+  }
+
+  RealmObjectHandle _getObject(Realm realm, int classKey, int objectKey) {
+    final pointer = _realmLib.invokeGetPointer(() => _realmLib.realm_get_object(realm.handle._pointer, classKey, objectKey));
+    return RealmObjectHandle._(pointer);
+  }
+
+  RealmListHandle getListProperty(RealmObject object, int propertyKey) {
+    final pointer = _realmLib.invokeGetPointer(() => _realmLib.realm_get_list(object.handle._pointer, propertyKey));
+    return RealmListHandle._(pointer);
+  }
+
+  int getListSize(RealmListHandle handle) {
+    return using((Arena arena) {
+      final size = arena<IntPtr>();
+      _realmLib.invokeGetBool(() => _realmLib.realm_list_size(handle._pointer, size));
+      return size.value;
+    });
+  }
+
+  Object? listGetElementAt(RealmList list, int index) {
+    return using((Arena arena) {
+      final realm_value = arena<realm_value_t>();
+      _realmLib.invokeGetBool(() => _realmLib.realm_list_get(list.handle._pointer, index, realm_value));
+      return realm_value.toDartValue(list.realm);
+    });
+  }
+
+  void listSetElementAt(RealmListHandle handle, int index, Object? value) {
+    return using((Arena arena) {
+      final realm_value = _toRealmValue(value, arena);
+      _realmLib.invokeGetBool(() => _realmLib.realm_list_set(handle._pointer, index, realm_value.ref));
+    });
+  }
+
+  void listInsertElementAt(RealmListHandle handle, int index, Object? value) {
+    return using((Arena arena) {
+      final realm_value = _toRealmValue(value, arena);
+      _realmLib.invokeGetBool(() => _realmLib.realm_list_insert(handle._pointer, index, realm_value.ref));
+    });
+  }
+
+  void listDeleteAll(RealmList list) {
+    _realmLib.invokeGetBool(() => _realmLib.realm_list_remove_all(list.handle._pointer));
+  }
+
+  void resultsDeleteAll(RealmResults results) {
+    _realmLib.invokeGetBool(() => _realmLib.realm_results_delete_all(results.handle._pointer));
+  }
+
+  void listClear(RealmList list) {
+    _realmLib.invokeGetBool(() => _realmLib.realm_list_clear(list.handle._pointer));
+  }
+
+  bool _equals<T extends NativeType>(Handle<T> first, Handle<T> second) {
+    return _realmLib.realm_equals(first._pointer.cast(), second._pointer.cast());
+  }
+
+  bool objectEquals(RealmObject first, RealmObject second) => _equals(first.handle, second.handle);
+  bool realmEquals(Realm first, Realm second) => _equals(first.handle, second.handle);
+
+  RealmResultsHandle resultsSnapshot(RealmResults results) {
+    final resultsPointer = _realmLib.invokeGetPointer(() => _realmLib.realm_results_snapshot(results.handle._pointer));
+    return RealmResultsHandle._(resultsPointer);
+  }
+
+  bool objectIsValid(RealmObject object) {
+    return _realmLib.realm_object_is_valid(object.handle._pointer);
+  }
+
+  bool listIsValid(RealmList list) {
+    return _realmLib.realm_list_is_valid(list.handle._pointer);
+  }
+
+  static void collection_change_callback(Pointer<Void> userdata, Pointer<realm_collection_changes> data) {
+    NotificationsController? controller = userdata.toObject();
+    if (controller == null) {
+      return;
+    }
+
+    if (data == nullptr) {
+      controller.onError(RealmError("Invalid notifications data received"));
+      return;
+    }
+
+    try {
+      final clonedData = _realmLib.realm_clone(data.cast());
+      if (clonedData == nullptr) {
+        controller.onError(RealmError("Error while cloning notifications data"));
+        return;
+      }
+
+      final changesHandle = RealmCollectionChangesHandle._(clonedData.cast());
+      controller.onChanges(changesHandle);
+    } catch (e) {
+      controller.onError(RealmError("Error handling change notifications. Error: $e"));
+    }
+  }
+
+  static void object_change_callback(Pointer<Void> userdata, Pointer<realm_object_changes> data) {
+    NotificationsController? controller = userdata.toObject();
+    if (controller == null) {
+      return;
+    }
+
+    if (data == nullptr) {
+      controller.onError(RealmError("Invalid notifications data received"));
+      return;
+    }
+
+    try {
+      final clonedData = _realmLib.realm_clone(data.cast());
+      if (clonedData == nullptr) {
+        controller.onError(RealmError("Error while cloning notifications data"));
+        return;
+      }
+
+      final changesHandle = RealmObjectChangesHandle._(clonedData.cast());
+      controller.onChanges(changesHandle);
+    } catch (e) {
+      controller.onError(RealmError("Error handling change notifications. Error: $e"));
+    }
+  }
+
+  RealmNotificationTokenHandle subscribeResultsNotifications(RealmResultsHandle handle, NotificationsController controller, SchedulerHandle schedulerHandle) {
+    final pointer = _realmLib.invokeGetPointer(() => _realmLib.realm_results_add_notification_callback(
+          handle._pointer,
+          controller.toGCHandle(),
+          nullptr,
+          nullptr,
+          Pointer.fromFunction(collection_change_callback),
+          nullptr,
+          schedulerHandle._pointer,
+        ));
+
+    return RealmNotificationTokenHandle._(pointer);
+  }
+
+  RealmNotificationTokenHandle subscribeListNotifications(RealmListHandle handle, NotificationsController controller, SchedulerHandle schedulerHandle) {
+    final pointer = _realmLib.invokeGetPointer(() => _realmLib.realm_list_add_notification_callback(
+          handle._pointer,
+          controller.toGCHandle(),
+          nullptr,
+          nullptr,
+          Pointer.fromFunction(collection_change_callback),
+          nullptr,
+          schedulerHandle._pointer,
+        ));
+
+    return RealmNotificationTokenHandle._(pointer);
+  }
+
+  RealmNotificationTokenHandle subscribeObjectNotifications(RealmObjectHandle handle, NotificationsController controller, SchedulerHandle schedulerHandle) {
+    final pointer = _realmLib.invokeGetPointer(() => _realmLib.realm_object_add_notification_callback(
+          handle._pointer,
+          controller.toGCHandle(),
+          nullptr,
+          nullptr,
+          Pointer.fromFunction(object_change_callback),
+          nullptr,
+          schedulerHandle._pointer,
+        ));
+
+    return RealmNotificationTokenHandle._(pointer);
+  }
+
+  bool getObjectChangesIsDeleted(RealmObjectChangesHandle handle) {
+    return _realmLib.realm_object_changes_is_deleted(handle._pointer);
+  }
+
+  List<int> getObjectChangesProperties(RealmObjectChangesHandle handle) {
+    return using((arena) {
+      final count = _realmLib.realm_object_changes_get_num_modified_properties(handle._pointer);
+
+      final out_modified = arena<realm_property_key_t>(count);
+      _realmLib.realm_object_changes_get_modified_properties(handle._pointer, out_modified, count);
+
+      return out_modified.asTypedList(count).toList();
+    });
+  }
+
+  AppConfigHandle _createAppConfig(ApplicationConfiguration configuration, RealmHttpTransportHandle httpTransport) {
+    return using((arena) {
+      final c = configuration;
+      final app_id = c.appId.toUtf8Ptr(arena);
+      final handle = AppConfigHandle._(_realmLib.realm_app_config_new(app_id, httpTransport._pointer));
+      if (c.baseUrl != null) {
+        _realmLib.realm_app_config_set_base_url(handle._pointer, c.baseUrl.toString().toUtf8Ptr(arena));
+      }
+      if (c.defaultRequestTimeout != null) {
+        _realmLib.realm_app_config_set_default_request_timeout(handle._pointer, c.defaultRequestTimeout.inMilliseconds);
+      }
+      if (c.localAppName != null) {
+        _realmLib.realm_app_config_set_local_app_name(handle._pointer, c.localAppName!.toUtf8Ptr(arena));
+      }
+      if (c.localAppVersion != null) {
+        final versionString = c.localAppVersion.toString();
+        _realmLib.realm_app_config_set_local_app_version(handle._pointer, versionString.toUtf8Ptr(arena));
+      }
+      _realmLib.realm_app_config_set_platform(handle._pointer, Platform.operatingSystem.toUtf8Ptr(arena));
+      _realmLib.realm_app_config_set_platform_version(handle._pointer, Platform.operatingSystemVersion.toUtf8Ptr(arena));
+      final version = Version.parse(Platform.version.split(' ')[0]);
+      _realmLib.realm_app_config_set_sdk_version(handle._pointer, version.toString().toUtf8Ptr(arena));
+
+      return handle;
+    });
+  }
+
+  RealmAppCredentialsHandle createAppCredentialsAnonymous() {
+    return RealmAppCredentialsHandle._(_realmLib.realm_app_credentials_new_anonymous());
+  }
+
+  RealmAppCredentialsHandle createAppCredentialsEmailPassword(String email, String password) {
+    return using((arena) {
+      final emailPtr = email.toUtf8Ptr(arena);
+      final passwordPtr = password.toRealmString(arena);
+      return RealmAppCredentialsHandle._(_realmLib.realm_app_credentials_new_email_password(emailPtr, passwordPtr.ref));
     });
   }
 
   RealmHttpTransportHandle createHttpTransport(HttpClient httpClient) {
     return RealmHttpTransportHandle._(_realmLib.realm_http_transport_new(
       Pointer.fromFunction(request_callback),
-      _realmLib.gc_handle_weak_new(httpClient),
+      httpClient.toGCHandle(),
       nullptr,
     ));
   }
@@ -237,13 +681,17 @@
     // Therefor we need to copy everything out of request before returning.
     // We cannot clone request on the native side with realm_clone,
     // since realm_http_request does not inherit from WrapC.
-    //
-    final client = _realmLib.gc_handle_deref(userData) as HttpClient;
+
+    HttpClient? userObject = userData.toObject();
+    if (userObject == null) {
+      return;
+    }
+
+    HttpClient client = userObject;
+
     client.connectionTimeout = Duration(milliseconds: request.timeout_ms);
 
     final url = Uri.parse(request.url.cast<Utf8>().toDartString());
-
-    final method = _HttpMethod.values[request.method];
 
     final body = request.body.cast<Utf8>().toDartString();
 
@@ -255,13 +703,13 @@
       headers[name] = value;
     }
 
-    _request_callback_async(client, method, url, body, headers, request_context);
+    _request_callback_async(client, request.method, url, body, headers, request_context);
     // The request struct dies here!
   }
 
   static void _request_callback_async(
     HttpClient client,
-    _HttpMethod method,
+    int requestMethod,
     Uri url,
     String body,
     Map<String, String> headers,
@@ -273,6 +721,10 @@
       try {
         // Build request
         late HttpClientRequest request;
+
+        // this throws if requestMethod is unknown _HttpMethod
+        final method = _HttpMethod.values[requestMethod];
+
         switch (method) {
           case _HttpMethod.delete:
             request = await client.deleteUrl(url);
@@ -303,7 +755,7 @@
 
         // Report back to core
         responseRef.status_code = response.statusCode;
-        responseRef.body = responseBody.toUint8Ptr(arena).cast();
+        responseRef.body = responseBody.toUint8Ptr(arena);
         responseRef.body_size = responseBody.length;
 
         int headerCnt = 0;
@@ -314,13 +766,12 @@
         responseRef.headers = arena<realm_http_header>(headerCnt);
         responseRef.num_headers = headerCnt;
 
-        int idx = 0;
         response.headers.forEach((name, values) {
+          int idx = 0;
           for (final value in values) {
             final headerRef = responseRef.headers.elementAt(idx).ref;
             headerRef.name = name.toUtf8Ptr(arena);
             headerRef.value = value.toUtf8Ptr(arena);
-            idx++;
           }
         });
 
@@ -334,668 +785,10 @@
         responseRef.custom_status_code = _CustomErrorCode.unknown.code;
       } finally {
         _realmLib.realm_http_transport_complete_request(request_context, response_pointer);
->>>>>>> d63f205c
-      }
-
-      return configHandle;
-    });
-  }
-
-  SchedulerHandle createScheduler(int isolateId, int sendPort) {
-    final schedulerPtr = _realmLib.realm_dart_create_scheduler(isolateId, sendPort);
-    return SchedulerHandle._(schedulerPtr);
-  }
-
-  void invokeScheduler(SchedulerHandle schedulerHandle) {
-    _realmLib.realm_scheduler_perform_work(schedulerHandle._pointer);
-  }
-
-  RealmHandle openRealm(Configuration config, Scheduler scheduler) {
-    final configHandle = _createConfig(config, scheduler.handle);
-    final realmPtr = _realmLib.invokeGetPointer(() => _realmLib.realm_open(configHandle._pointer), "Error opening realm at path ${config.path}");
-    return RealmHandle._(realmPtr);
-  }
-
-  void deleteRealmFiles(String path) {
-    using((Arena arena) {
-      final realm_deleted = arena<Uint8>();
-      _realmLib.invokeGetBool(() => _realmLib.realm_delete_files(path.toUtf8Ptr(arena), realm_deleted), "Error deleting realm at path $path");
-    });
-  }
-
-  String getFilesPath() {
-    return _realmLib.realm_dart_get_files_path().cast<Utf8>().toDartString();
-  }
-
-  void closeRealm(Realm realm) {
-    _realmLib.invokeGetBool(() => _realmLib.realm_close(realm.handle._pointer), "Realm close failed");
-  }
-
-  bool isRealmClosed(Realm realm) {
-    return _realmLib.realm_is_closed(realm.handle._pointer);
-  }
-
-  void beginWrite(Realm realm) {
-    _realmLib.invokeGetBool(() => _realmLib.realm_begin_write(realm.handle._pointer), "Could not begin write");
-  }
-
-  void commitWrite(Realm realm) {
-    _realmLib.invokeGetBool(() => _realmLib.realm_commit(realm.handle._pointer), "Could not commit write");
-  }
-
-  bool getIsWritable(Realm realm) {
-    return _realmLib.realm_is_writable(realm.handle._pointer);
-  }
-
-  void rollbackWrite(Realm realm) {
-    _realmLib.invokeGetBool(() => _realmLib.realm_rollback(realm.handle._pointer), "Could not rollback write");
-  }
-
-  void realmRefresh(Realm realm) {
-    _realmLib.invokeGetBool(() => _realmLib.realm_refresh(realm.handle._pointer), "Could not refresh");
-  }
-
-  RealmClassMetadata getClassMetadata(Realm realm, String className, Type classType) {
-    return using((Arena arena) {
-      final found = arena<Uint8>();
-      final classInfo = arena<realm_class_info_t>();
-      _realmLib.invokeGetBool(() => _realmLib.realm_find_class(realm.handle._pointer, className.toUtf8Ptr(arena), found, classInfo),
-          "Error getting class $className from realm at ${realm.config.path}");
-
-      if (found.value == 0) {
-        throwLastError("Class $className not found in ${realm.config.path}");
-      }
-
-      String? primaryKey;
-      if (classInfo.ref.primary_key != nullptr) {
-        primaryKey = classInfo.ref.primary_key.cast<Utf8>().toDartString();
-        if (primaryKey.isEmpty) {
-          primaryKey = null;
-        }
-      }
-      return RealmClassMetadata(classType, classInfo.ref.key, primaryKey);
-    });
-  }
-
-  Map<String, RealmPropertyMetadata> getPropertyMetadata(Realm realm, int classKey) {
-    return using((Arena arena) {
-      final propertyCountPtr = arena<IntPtr>();
-      _realmLib.invokeGetBool(
-          () => _realmLib.realm_get_property_keys(realm.handle._pointer, classKey, nullptr, 0, propertyCountPtr), "Error getting property count");
-
-      var propertyCount = propertyCountPtr.value;
-      final propertiesPtr = arena<realm_property_info_t>(propertyCount);
-      _realmLib.invokeGetBool(() => _realmLib.realm_get_class_properties(realm.handle._pointer, classKey, propertiesPtr, propertyCount, propertyCountPtr),
-          "Error getting class properties.");
-
-      propertyCount = propertyCountPtr.value;
-      Map<String, RealmPropertyMetadata> result = <String, RealmPropertyMetadata>{};
-      for (var i = 0; i < propertyCount; i++) {
-        final property = propertiesPtr.elementAt(i);
-        final propertyName = property.ref.name.cast<Utf8>().toDartString();
-        final propertyMeta = RealmPropertyMetadata(property.ref.key, RealmCollectionType.values.elementAt(property.ref.collection_type));
-        result[propertyName] = propertyMeta;
-      }
-      return result;
-    });
-  }
-
-  RealmObjectHandle createRealmObject(Realm realm, int classKey) {
-    final realmPtr = _realmLib.invokeGetPointer(() => _realmLib.realm_object_create(realm.handle._pointer, classKey));
-    return RealmObjectHandle._(realmPtr);
-  }
-
-  RealmObjectHandle createRealmObjectWithPrimaryKey(Realm realm, int classKey, Object primaryKey) {
-    return using((Arena arena) {
-      final realm_value = _toRealmValue(primaryKey, arena);
-      final realmPtr = _realmLib.invokeGetPointer(() => _realmLib.realm_object_create_with_primary_key(realm.handle._pointer, classKey, realm_value.ref));
-      return RealmObjectHandle._(realmPtr);
-    });
-  }
-
-  Object? getProperty(RealmObject object, int propertyKey) {
-    return using((Arena arena) {
-      final realm_value = arena<realm_value_t>();
-      _realmLib.invokeGetBool(() => _realmLib.realm_get_value(object.handle._pointer, propertyKey, realm_value));
-      return realm_value.toDartValue(object.realm);
-    });
-  }
-
-  void setProperty(RealmObject object, int propertyKey, Object? value, bool isDefault) {
-    return using((Arena arena) {
-      final realm_value = _toRealmValue(value, arena);
-      _realmLib.invokeGetBool(() => _realmLib.realm_set_value(object.handle._pointer, propertyKey, realm_value.ref, isDefault));
-    });
-  }
-
-  // For debugging
-  // ignore: unused_element
-  int get _threadId => _realmLib.get_thread_id();
-
-  RealmObjectHandle? find(Realm realm, int classKey, Object primaryKey) {
-    return using((Arena arena) {
-      final realm_value = _toRealmValue(primaryKey, arena);
-      final pointer = _realmLib.realm_object_find_with_primary_key(realm.handle._pointer, classKey, realm_value.ref, nullptr);
-      if (pointer == nullptr) {
-        return null;
-      }
-
-      return RealmObjectHandle._(pointer);
-    });
-  }
-
-  void deleteRealmObject(RealmObject object) {
-    _realmLib.invokeGetBool(() => _realmLib.realm_object_delete(object.handle._pointer));
-  }
-
-  RealmResultsHandle findAll(Realm realm, int classKey) {
-    final pointer = _realmLib.invokeGetPointer(() => _realmLib.realm_object_find_all(realm.handle._pointer, classKey));
-    return RealmResultsHandle._(pointer);
-  }
-
-  RealmResultsHandle queryClass(Realm realm, int classKey, String query, List<Object> args) {
-    return using((arena) {
-      final length = args.length;
-      final argsPointer = arena<realm_value_t>(length);
-      for (var i = 0; i < length; ++i) {
-        _intoRealmValue(args[i], argsPointer.elementAt(i), arena);
-      }
-      final queryHandle = RealmQueryHandle._(_realmLib.invokeGetPointer(
-        () => _realmLib.realm_query_parse(
-          realm.handle._pointer,
-          classKey,
-          query.toUtf8Ptr(arena),
-          length,
-          argsPointer,
-        ),
-      ));
-      final resultsPointer = _realmLib.invokeGetPointer(() => _realmLib.realm_query_find_all(queryHandle._pointer));
-      return RealmResultsHandle._(resultsPointer);
-    });
-  }
-
-  RealmResultsHandle queryResults(RealmResults target, String query, List<Object> args) {
-    return using((arena) {
-      final length = args.length;
-      final argsPointer = arena<realm_value_t>(length);
-      for (var i = 0; i < length; ++i) {
-        _intoRealmValue(args[i], argsPointer.elementAt(i), arena);
-      }
-      final queryHandle = RealmQueryHandle._(_realmLib.invokeGetPointer(
-        () => _realmLib.realm_query_parse_for_results(
-          target.handle._pointer,
-          query.toUtf8Ptr(arena),
-          length,
-          argsPointer,
-        ),
-      ));
-      final resultsPointer = _realmLib.invokeGetPointer(() => _realmLib.realm_query_find_all(queryHandle._pointer));
-      return RealmResultsHandle._(resultsPointer);
-    });
-  }
-
-  RealmResultsHandle queryList(RealmList target, String query, List<Object> args) {
-    return using((arena) {
-      final length = args.length;
-      final argsPointer = arena<realm_value_t>(length);
-      for (var i = 0; i < length; ++i) {
-        _intoRealmValue(args[i], argsPointer.elementAt(i), arena);
-      }
-      final queryHandle = RealmQueryHandle._(_realmLib.invokeGetPointer(
-        () => _realmLib.realm_query_parse_for_list(
-          target.handle._pointer,
-          query.toUtf8Ptr(arena),
-          length,
-          argsPointer,
-        ),
-      ));
-      final resultsPointer = _realmLib.invokeGetPointer(() => _realmLib.realm_query_find_all(queryHandle._pointer));
-      return RealmResultsHandle._(resultsPointer);
-    });
-  }
-
-  RealmObjectHandle getObjectAt(RealmResults results, int index) {
-    final pointer = _realmLib.invokeGetPointer(() => _realmLib.realm_results_get_object(results.handle._pointer, index));
-    return RealmObjectHandle._(pointer);
-  }
-
-  int getResultsCount(RealmResults results) {
-    return using((Arena arena) {
-      final countPtr = arena<IntPtr>();
-      _realmLib.invokeGetBool(() => _realmLib.realm_results_count(results.handle._pointer, countPtr));
-      return countPtr.value;
-    });
-  }
-
-  CollectionChanges getCollectionChanges(RealmCollectionChangesHandle changes) {
-    return using((arena) {
-      final out_num_deletions = arena<IntPtr>();
-      final out_num_insertions = arena<IntPtr>();
-      final out_num_modifications = arena<IntPtr>();
-      final out_num_moves = arena<IntPtr>();
-      _realmLib.realm_collection_changes_get_num_changes(
-        changes._pointer,
-        out_num_deletions,
-        out_num_insertions,
-        out_num_modifications,
-        out_num_moves,
-      );
-
-      final deletionsCount = out_num_deletions != nullptr ? out_num_deletions.value : 0;
-      final insertionCount = out_num_insertions != nullptr ? out_num_insertions.value : 0;
-      final modificationCount = out_num_modifications != nullptr ? out_num_modifications.value : 0;
-      var moveCount = out_num_moves != nullptr ? out_num_moves.value : 0;
-
-      final out_deletion_indexes = arena<IntPtr>(deletionsCount);
-      final out_insertion_indexes = arena<IntPtr>(insertionCount);
-      final out_modification_indexes = arena<IntPtr>(modificationCount);
-      final out_modification_indexes_after = arena<IntPtr>(modificationCount);
-      final out_moves = arena<realm_collection_move_t>(moveCount);
-
-      _realmLib.realm_collection_changes_get_changes(
-        changes._pointer,
-        out_deletion_indexes,
-        deletionsCount,
-        out_insertion_indexes,
-        insertionCount,
-        out_modification_indexes,
-        modificationCount,
-        out_modification_indexes_after,
-        modificationCount,
-        out_moves,
-        moveCount,
-      );
-
-      var elementZero = out_moves.elementAt(0);
-      List<Move> moves = List.filled(moveCount, Move(elementZero.ref.from, elementZero.ref.to));
-      for (var i = 1; i < moveCount; i++) {
-        final movePtr = out_moves.elementAt(i);
-        moves[i] = Move(movePtr.ref.from, movePtr.ref.to);
-      }
-
-      return CollectionChanges(out_deletion_indexes.toIntList(deletionsCount), out_insertion_indexes.toIntList(insertionCount),
-          out_modification_indexes.toIntList(modificationCount), out_modification_indexes_after.toIntList(modificationCount), moves);
-    });
-  }
-
-  RealmLinkHandle _getObjectAsLink(RealmObject object) {
-    final realmLink = _realmLib.realm_object_as_link(object.handle._pointer);
-    return RealmLinkHandle._(realmLink);
-  }
-
-  RealmObjectHandle _getObject(Realm realm, int classKey, int objectKey) {
-    final pointer = _realmLib.invokeGetPointer(() => _realmLib.realm_get_object(realm.handle._pointer, classKey, objectKey));
-    return RealmObjectHandle._(pointer);
-  }
-
-  RealmListHandle getListProperty(RealmObject object, int propertyKey) {
-    final pointer = _realmLib.invokeGetPointer(() => _realmLib.realm_get_list(object.handle._pointer, propertyKey));
-    return RealmListHandle._(pointer);
-  }
-
-  int getListSize(RealmListHandle handle) {
-    return using((Arena arena) {
-      final size = arena<IntPtr>();
-      _realmLib.invokeGetBool(() => _realmLib.realm_list_size(handle._pointer, size));
-      return size.value;
-    });
-  }
-
-  Object? listGetElementAt(RealmList list, int index) {
-    return using((Arena arena) {
-      final realm_value = arena<realm_value_t>();
-      _realmLib.invokeGetBool(() => _realmLib.realm_list_get(list.handle._pointer, index, realm_value));
-      return realm_value.toDartValue(list.realm);
-    });
-  }
-
-  void listSetElementAt(RealmListHandle handle, int index, Object? value) {
-    return using((Arena arena) {
-      final realm_value = _toRealmValue(value, arena);
-      _realmLib.invokeGetBool(() => _realmLib.realm_list_set(handle._pointer, index, realm_value.ref));
-    });
-  }
-
-  void listInsertElementAt(RealmListHandle handle, int index, Object? value) {
-    return using((Arena arena) {
-      final realm_value = _toRealmValue(value, arena);
-      _realmLib.invokeGetBool(() => _realmLib.realm_list_insert(handle._pointer, index, realm_value.ref));
-    });
-  }
-
-  void listDeleteAll(RealmList list) {
-    _realmLib.invokeGetBool(() => _realmLib.realm_list_remove_all(list.handle._pointer));
-  }
-
-  void resultsDeleteAll(RealmResults results) {
-    _realmLib.invokeGetBool(() => _realmLib.realm_results_delete_all(results.handle._pointer));
-  }
-
-  void listClear(RealmList list) {
-    _realmLib.invokeGetBool(() => _realmLib.realm_list_clear(list.handle._pointer));
-  }
-
-  bool _equals<T extends NativeType>(Handle<T> first, Handle<T> second) {
-    return _realmLib.realm_equals(first._pointer.cast(), second._pointer.cast());
-  }
-
-  bool objectEquals(RealmObject first, RealmObject second) => _equals(first.handle, second.handle);
-  bool realmEquals(Realm first, Realm second) => _equals(first.handle, second.handle);
-
-  RealmResultsHandle resultsSnapshot(RealmResults results) {
-    final resultsPointer = _realmLib.invokeGetPointer(() => _realmLib.realm_results_snapshot(results.handle._pointer));
-    return RealmResultsHandle._(resultsPointer);
-  }
-
-  bool objectIsValid(RealmObject object) {
-    return _realmLib.realm_object_is_valid(object.handle._pointer);
-  }
-
-  bool listIsValid(RealmList list) {
-    return _realmLib.realm_list_is_valid(list.handle._pointer);
-  }
-
-  static void collection_change_callback(Pointer<Void> userdata, Pointer<realm_collection_changes> data) {
-    NotificationsController? controller = userdata.toObject();
-    if (controller == null) {
-      return;
-    }
-
-    if (data == nullptr) {
-      controller.onError(RealmError("Invalid notifications data received"));
-      return;
-    }
-
-    try {
-      final clonedData = _realmLib.realm_clone(data.cast());
-      if (clonedData == nullptr) {
-        controller.onError(RealmError("Error while cloning notifications data"));
-        return;
-      }
-
-      final changesHandle = RealmCollectionChangesHandle._(clonedData.cast());
-      controller.onChanges(changesHandle);
-    } catch (e) {
-      controller.onError(RealmError("Error handling change notifications. Error: $e"));
-    }
-  }
-
-  static void object_change_callback(Pointer<Void> userdata, Pointer<realm_object_changes> data) {
-    NotificationsController? controller = userdata.toObject();
-    if (controller == null) {
-      return;
-    }
-
-    if (data == nullptr) {
-      controller.onError(RealmError("Invalid notifications data received"));
-      return;
-    }
-
-    try {
-      final clonedData = _realmLib.realm_clone(data.cast());
-      if (clonedData == nullptr) {
-        controller.onError(RealmError("Error while cloning notifications data"));
-        return;
-      }
-
-      final changesHandle = RealmObjectChangesHandle._(clonedData.cast());
-      controller.onChanges(changesHandle);
-    } catch (e) {
-      controller.onError(RealmError("Error handling change notifications. Error: $e"));
-    }
-  }
-
-  RealmNotificationTokenHandle subscribeResultsNotifications(RealmResultsHandle handle, NotificationsController controller, SchedulerHandle schedulerHandle) {
-    final pointer = _realmLib.invokeGetPointer(() => _realmLib.realm_results_add_notification_callback(
-          handle._pointer,
-          controller.toGCHandle(),
-          nullptr,
-          nullptr,
-          Pointer.fromFunction(collection_change_callback),
-          nullptr,
-          schedulerHandle._pointer,
-        ));
-
-    return RealmNotificationTokenHandle._(pointer);
-  }
-
-  RealmNotificationTokenHandle subscribeListNotifications(RealmListHandle handle, NotificationsController controller, SchedulerHandle schedulerHandle) {
-    final pointer = _realmLib.invokeGetPointer(() => _realmLib.realm_list_add_notification_callback(
-          handle._pointer,
-          controller.toGCHandle(),
-          nullptr,
-          nullptr,
-          Pointer.fromFunction(collection_change_callback),
-          nullptr,
-          schedulerHandle._pointer,
-        ));
-
-    return RealmNotificationTokenHandle._(pointer);
-  }
-
-  RealmNotificationTokenHandle subscribeObjectNotifications(RealmObjectHandle handle, NotificationsController controller, SchedulerHandle schedulerHandle) {
-    final pointer = _realmLib.invokeGetPointer(() => _realmLib.realm_object_add_notification_callback(
-          handle._pointer,
-          controller.toGCHandle(),
-          nullptr,
-          nullptr,
-          Pointer.fromFunction(object_change_callback),
-          nullptr,
-          schedulerHandle._pointer,
-        ));
-
-    return RealmNotificationTokenHandle._(pointer);
-  }
-
-  bool getObjectChangesIsDeleted(RealmObjectChangesHandle handle) {
-    return _realmLib.realm_object_changes_is_deleted(handle._pointer);
-  }
-
-  List<int> getObjectChangesProperties(RealmObjectChangesHandle handle) {
-    return using((arena) {
-      final count = _realmLib.realm_object_changes_get_num_modified_properties(handle._pointer);
-
-      final out_modified = arena<realm_property_key_t>(count);
-      _realmLib.realm_object_changes_get_modified_properties(handle._pointer, out_modified, count);
-
-      return out_modified.asTypedList(count).toList();
-    });
-  }
-
-  AppConfigHandle _createAppConfig(ApplicationConfiguration configuration, RealmHttpTransportHandle httpTransport) {
-    return using((arena) {
-      final c = configuration;
-      final app_id = c.appId.toUtf8Ptr(arena);
-      final handle = AppConfigHandle._(_realmLib.realm_app_config_new(app_id, httpTransport._pointer));
-      if (c.baseUrl != null) {
-        _realmLib.realm_app_config_set_base_url(handle._pointer, c.baseUrl.toString().toUtf8Ptr(arena));
-      }
-      if (c.defaultRequestTimeout != null) {
-        _realmLib.realm_app_config_set_default_request_timeout(handle._pointer, c.defaultRequestTimeout.inMilliseconds);
-      }
-      if (c.localAppName != null) {
-        _realmLib.realm_app_config_set_local_app_name(handle._pointer, c.localAppName!.toUtf8Ptr(arena));
-      }
-      if (c.localAppVersion != null) {
-        final versionString = c.localAppVersion.toString();
-        _realmLib.realm_app_config_set_local_app_version(handle._pointer, versionString.toUtf8Ptr(arena));
-      }
-      _realmLib.realm_app_config_set_platform(handle._pointer, Platform.operatingSystem.toUtf8Ptr(arena));
-      _realmLib.realm_app_config_set_platform_version(handle._pointer, Platform.operatingSystemVersion.toUtf8Ptr(arena));
-<<<<<<< HEAD
-      _realmLib.realm_app_config_set_sdk_version(handle._pointer, Platform.version.toUtf8Ptr(arena));
-=======
-      final version = Version.parse(Platform.version.split(' ')[0]);
-      _realmLib.realm_app_config_set_sdk_version(handle._pointer, version.toString().toUtf8Ptr(arena));
->>>>>>> d63f205c
-
-      return handle;
-    });
-  }
-
-<<<<<<< HEAD
-  RealmAppCredentialsHandle createAppCredentialsAnonymous() {
-    return RealmAppCredentialsHandle._(_realmLib.realm_app_credentials_new_anonymous());
-  }
-
-  RealmAppCredentialsHandle createAppCredentialsEmailPassword(String email, String password) {
-    return using((arena) {
-      final emailPtr = email.toUtf8Ptr(arena);
-      final passwordPtr = password.toRealmString(arena);
-      return RealmAppCredentialsHandle._(_realmLib.realm_app_credentials_new_email_password(emailPtr, passwordPtr.ref));
-    });
-  }
-
-  RealmHttpTransportHandle createHttpTransport(HttpClient httpClient) {
-    return RealmHttpTransportHandle._(_realmLib.realm_http_transport_new(
-      Pointer.fromFunction(request_callback),
-      httpClient.toGCHandle(),
-      nullptr,
-    ));
-  }
-
-  static void request_callback(Pointer<Void> userData, realm_http_request request, Pointer<Void> request_context) {
-    //
-    // The request struct only survives until end-of-call, even though
-    // we explicitly call realm_http_transport_complete_request to
-    // mark request as completed later.
-    //
-    // Therefor we need to copy everything out of request before returning.
-    // We cannot clone request on the native side with realm_clone,
-    // since realm_http_request does not inherit from WrapC.
-
-    HttpClient? userObject = userData.toObject();
-    if (userObject == null) {
-      return;
-    }
-
-    HttpClient client = userObject;
-
-    client.connectionTimeout = Duration(milliseconds: request.timeout_ms);
-
-    final url = Uri.parse(request.url.cast<Utf8>().toDartString());
-
-    final body = request.body.cast<Utf8>().toDartString();
-
-    final headers = <String, String>{};
-    for (int i = 0; i < request.num_headers; ++i) {
-      final header = request.headers[i];
-      final name = header.name.cast<Utf8>().toDartString();
-      final value = header.value.cast<Utf8>().toDartString();
-      headers[name] = value;
-    }
-
-    _request_callback_async(client, request.method, url, body, headers, request_context);
-    // The request struct dies here!
-  }
-
-  static void _request_callback_async(
-    HttpClient client,
-    int requestMethod,
-    Uri url,
-    String body,
-    Map<String, String> headers,
-    Pointer<Void> request_context,
-  ) async {
-    await using((arena) async {
-      final response_pointer = arena<realm_http_response>();
-      final responseRef = response_pointer.ref;
-      try {
-        // Build request
-        late HttpClientRequest request;
-
-        // this throws if requestMethod is unknown _HttpMethod
-        final method = _HttpMethod.values[requestMethod];
-
-        switch (method) {
-          case _HttpMethod.delete:
-            request = await client.deleteUrl(url);
-            break;
-          case _HttpMethod.put:
-            request = await client.putUrl(url);
-            break;
-          case _HttpMethod.patch:
-            request = await client.patchUrl(url);
-            break;
-          case _HttpMethod.post:
-            request = await client.postUrl(url);
-            break;
-          case _HttpMethod.get:
-            request = await client.getUrl(url);
-            break;
-        }
-
-        for (final header in headers.entries) {
-          request.headers.add(header.key, header.value);
-        }
-
-        request.add(utf8.encode(body));
-
-        // Do the call..
-        final response = await request.close();
-        final responseBody = await response.fold<List<int>>([], (acc, l) => acc..addAll(l)); // gather response
-
-        // Report back to core
-        responseRef.status_code = response.statusCode;
-        responseRef.body = responseBody.toInt8Ptr(arena);
-        responseRef.body_size = responseBody.length;
-
-        int headerCnt = 0;
-        response.headers.forEach((name, values) {
-          headerCnt += values.length;
-        });
-
-        responseRef.headers = arena<realm_http_header>(headerCnt);
-        responseRef.num_headers = headerCnt;
-
-        response.headers.forEach((name, values) {
-          int idx = 0;
-          for (final value in values) {
-            final headerRef = responseRef.headers.elementAt(idx).ref;
-            headerRef.name = name.toUtf8Ptr(arena);
-            headerRef.value = value.toUtf8Ptr(arena);
-          }
-        });
-
-        responseRef.custom_status_code = _CustomErrorCode.noError.code;
-      } on SocketException catch (_) {
-        // TODO: A Timeout causes a socket exception, but not all socket exceptions are due to timeouts
-        responseRef.custom_status_code = _CustomErrorCode.timeout.code;
-      } on HttpException catch (_) {
-        responseRef.custom_status_code = _CustomErrorCode.unknownHttp.code;
-      } catch (_) {
-        responseRef.custom_status_code = _CustomErrorCode.unknown.code;
-      } finally {
-        _realmLib.realm_http_transport_complete_request(request_context, response_pointer);
-      }
-    });
-  }
-
-  RealmAppHandle getApp(ApplicationConfiguration appConfig) {
-    final httpHandle = createHttpTransport(appConfig.httpClient);
-    final appConfigHandle = _createAppConfig(appConfig, httpHandle);
-    return RealmAppHandle._(_realmLib.realm_app_get(appConfigHandle._pointer, nullptr)); // TODO: realm_sync_client_config
-  }
-
-  static void app_log_in_with_credentials_callback(Pointer<Void> userdata, Pointer<realm_user> user, Pointer<realm_app_error> error) {
-    final Completer<RealmUserHandle>? completer = userdata.toObject();
-    if (completer == null) {
-      return;
-    }
-    if (error != nullptr) {
-      final message = error.ref.message.cast<Utf8>().toDartString();
-      completer.completeError(RealmException(message));
-    } else {
-      completer.complete(RealmUserHandle._(_realmLib.realm_clone(user.cast()).cast()));
-    }
-  }
-
-  Future<RealmUserHandle> logIn(RealmAppHandle app, RealmAppCredentialsHandle credentials) {
-    final completer = Completer<RealmUserHandle>();
-    final callback =
-        Pointer.fromFunction<Void Function(Pointer<Void>, Pointer<realm_user_t>, Pointer<realm_app_error_t>)>(app_log_in_with_credentials_callback);
-    _realmLib.invokeGetBool(() => _realmLib.realm_app_log_in_with_credentials(app._pointer, credentials._pointer, callback, completer.toGCHandle(), nullptr));
-=======
+      }
+    });
+  }       
+
   SyncClientConfigHandle createSyncClientConfig(ApplicationConfiguration configuration) {
     return using((arena) {
       final c = configuration;
@@ -1043,7 +836,6 @@
       _realmLib.gc_handle_hard_new(completer),
       Pointer.fromFunction(_freeCallback),
     );
->>>>>>> d63f205c
     return completer.future;
   }
 }
@@ -1148,14 +940,6 @@
 
 class AppConfigHandle extends Handle<realm_app_config> {
   AppConfigHandle._(Pointer<realm_app_config> pointer) : super(pointer, 8);
-}
-
-class RealmAppHandle extends Handle<realm_app> {
-  RealmAppHandle._(Pointer<realm_app> pointer) : super(pointer, 256); // TODO: What should hint be?
-}
-
-class RealmUserHandle extends Handle<realm_user> {
-  RealmUserHandle._(Pointer<realm_user> pointer) : super(pointer, 256); // TODO: What should hint be?
 }
 
 class SyncClientConfigHandle extends Handle<realm_sync_client_config> {
