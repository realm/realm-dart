////////////////////////////////////////////////////////////////////////////////
//
// Copyright 2021 Realm Inc.
//
// Licensed under the Apache License, Version 2.0 (the "License");
// you may not use this file except in compliance with the License.
// You may obtain a copy of the License at
//
// http://www.apache.org/licenses/LICENSE-2.0
//
// Unless required by applicable law or agreed to in writing, software
// distributed under the License is distributed on an "AS IS" BASIS,
// WITHOUT WARRANTIES OR CONDITIONS OF ANY KIND, either express or implied.
// See the License for the specific language governing permissions and
// limitations under the License.
//
////////////////////////////////////////////////////////////////////////////////
// ignore_for_file: non_constant_identifier_names

import 'dart:async';
import 'dart:convert';
import 'dart:ffi';
import 'dart:io';
import 'dart:typed_data';

import 'package:cancellation_token/cancellation_token.dart';
// Hide StringUtf8Pointer.toNativeUtf8 and StringUtf16Pointer since these allows silently allocating memory. Use toUtf8Ptr instead
import 'package:ffi/ffi.dart' hide StringUtf8Pointer, StringUtf16Pointer;
import 'package:logging/logging.dart';
import 'package:path/path.dart' as path;
import 'package:realm_common/realm_common.dart';

import '../app.dart';
import '../collections.dart';
import '../configuration.dart';
import '../credentials.dart';
import '../init.dart';
import '../list.dart';
import '../migration.dart';
import '../realm_class.dart';
import '../realm_object.dart';
import '../results.dart';
import '../scheduler.dart';
import '../session.dart';
import '../subscription.dart';
import '../user.dart';
import 'realm_bindings.dart';

late RealmLibrary _realmLib;

final _RealmCore realmCore = _RealmCore();

class _RealmCore {
  // From realm.h. Currently not exported from the shared library
  static const int RLM_INVALID_CLASS_KEY = 0x7FFFFFFF;
  // ignore: unused_field
  static const int RLM_INVALID_PROPERTY_KEY = -1;
  // ignore: unused_field
  static const int RLM_INVALID_OBJECT_KEY = -1;

  final int encryptionKeySize = 64;

  static Object noopUserdata = Object();

  final bugInTheSdkMessage = "This is likely a bug in the Realm SDK - please file an issue at https://github.com/realm/realm-dart/issues";

  // Hide the RealmCore class and make it a singleton
  static _RealmCore? _instance;
  late final int isolateKey;

  _RealmCore._() {
    final lib = initRealm();
    _realmLib = RealmLibrary(lib);
    if (libraryVersion != nativeLibraryVersion) {
      final additionMessage =
          isFlutterPlatform ? bugInTheSdkMessage : "Did you forget to run `dart run realm_dart install` after upgrading the realm_dart package?";
      throw RealmException('Realm SDK package version does not match the native library version ($libraryVersion != $nativeLibraryVersion). $additionMessage');
    }
  }

  factory _RealmCore() {
    return _instance ??= _RealmCore._();
  }

  // stamped into the library by the build system (see prepare-release.yml)
  static const libraryVersion = '0.8.0+rc';
  late String nativeLibraryVersion = _realmLib.realm_dart_library_version().cast<Utf8>().toDartString();

  // for debugging only. Enable in realm_dart.cpp
  // void invokeGC() {
  //   _realmLib.realm_dart_gc();
  // }

  LastError? getLastError(Allocator allocator) {
    final error = allocator<realm_error_t>();
    final success = _realmLib.realm_get_last_error(error);
    if (!success) {
      return null;
    }

    final message = error.ref.message.cast<Utf8>().toRealmDartString();
    Object? userError;
    if (error.ref.usercode_error != nullptr) {
      userError = error.ref.usercode_error.toObject(isPersistent: true);
      _realmLib.realm_dart_delete_persistent_handle(error.ref.usercode_error);
    }

    return LastError(error.ref.error, message, userError);
  }

  void throwLastError([String? errorMessage]) {
    using((Arena arena) {
      final lastError = getLastError(arena);
      if (lastError?.userError != null) {
        throw UserCallbackException(lastError!.userError!);
      }

      throw RealmException('${errorMessage != null ? "$errorMessage. " : ""}${lastError ?? ""}');
    });
  }

  SchemaHandle _createSchema(Iterable<SchemaObject> schema) {
    return using((Arena arena) {
      final classCount = schema.length;

      final schemaClasses = arena<realm_class_info_t>(classCount);
      final schemaProperties = arena<Pointer<realm_property_info_t>>(classCount);

      for (var i = 0; i < classCount; i++) {
        final schemaObject = schema.elementAt(i);
        final classInfo = schemaClasses.elementAt(i).ref;
        final propertiesCount = schemaObject.properties.length;
        final computedCount = schemaObject.properties.where((p) => p.isComputed).length;
        final persistedCount = propertiesCount - computedCount;

        classInfo.name = schemaObject.name.toCharPtr(arena);
        classInfo.primary_key = "".toCharPtr(arena);
        classInfo.num_properties = persistedCount;
        classInfo.num_computed_properties = computedCount;
        classInfo.key = RLM_INVALID_CLASS_KEY;
        classInfo.flags = schemaObject.baseType.flags;

        final properties = arena<realm_property_info_t>(propertiesCount);

        for (var j = 0; j < propertiesCount; j++) {
          final schemaProperty = schemaObject.properties[j];
          final propInfo = properties.elementAt(j).ref;
          propInfo.name = schemaProperty.mapTo.toCharPtr(arena);
          propInfo.public_name = (schemaProperty.mapTo != schemaProperty.name ? schemaProperty.name : '').toCharPtr(arena);
          propInfo.link_target = (schemaProperty.linkTarget ?? "").toCharPtr(arena);
          propInfo.link_origin_property_name = (schemaProperty.linkOriginProperty ?? "").toCharPtr(arena);
          propInfo.type = schemaProperty.propertyType.index;
          propInfo.collection_type = schemaProperty.collectionType.index;
          propInfo.flags = realm_property_flags.RLM_PROPERTY_NORMAL;

          if (schemaProperty.optional) {
            propInfo.flags |= realm_property_flags.RLM_PROPERTY_NULLABLE;
          }

          if (schemaProperty.indexed) {
            propInfo.flags |= realm_property_flags.RLM_PROPERTY_INDEXED;
          }

          if (schemaProperty.primaryKey) {
            classInfo.primary_key = schemaProperty.mapTo.toCharPtr(arena);
            propInfo.flags |= realm_property_flags.RLM_PROPERTY_PRIMARY_KEY;
          }
        }

        schemaProperties[i] = properties;
        schemaProperties.elementAt(i).value = properties;
      }

      final schemaPtr = _realmLib.invokeGetPointer(() => _realmLib.realm_schema_new(schemaClasses, classCount, schemaProperties));
      return SchemaHandle._(schemaPtr);
    });
  }

  ConfigHandle _createConfig(Configuration config) {
    return using((Arena arena) {
      final configPtr = _realmLib.realm_config_new();
      final configHandle = ConfigHandle._(configPtr);

      if (config.schemaObjects.isNotEmpty) {
        final schemaHandle = _createSchema(config.schemaObjects);
        _realmLib.realm_config_set_schema(configHandle._pointer, schemaHandle._pointer);
      }

      _realmLib.realm_config_set_path(configHandle._pointer, config.path.toCharPtr(arena));
      _realmLib.realm_config_set_scheduler(configHandle._pointer, scheduler.handle._pointer);

      if (config.fifoFilesFallbackPath != null) {
        _realmLib.realm_config_set_fifo_path(configHandle._pointer, config.fifoFilesFallbackPath!.toCharPtr(arena));
      }

      // Setting schema version only makes sense for local realms, but core insists it is always set,
      // hence we set it to 0 in those cases.
      _realmLib.realm_config_set_schema_version(configHandle._pointer, config is LocalConfiguration ? config.schemaVersion : 0);
      if (config.maxNumberOfActiveVersions != null) {
        _realmLib.realm_config_set_max_number_of_active_versions(configHandle._pointer, config.maxNumberOfActiveVersions!);
      }
      if (config is LocalConfiguration) {
        //_realmLib.realm_config_set_schema_mode(configHandle._pointer, realm_schema_mode.RLM_SCHEMA_MODE_ADDITIVE_DISCOVERED);
        if (config.initialDataCallback != null) {
          _realmLib.realm_config_set_data_initialization_function(
            configHandle._pointer,
            Pointer.fromFunction(initial_data_callback, false),
            config.toWeakHandle(),
            nullptr,
          );
        }
        if (config.isReadOnly) {
          _realmLib.realm_config_set_schema_mode(configHandle._pointer, realm_schema_mode.RLM_SCHEMA_MODE_IMMUTABLE);
        } else if (config.shouldDeleteIfMigrationNeeded) {
          _realmLib.realm_config_set_schema_mode(configHandle._pointer, realm_schema_mode.RLM_SCHEMA_MODE_SOFT_RESET_FILE);
        }
        if (config.disableFormatUpgrade) {
          _realmLib.realm_config_set_disable_format_upgrade(configHandle._pointer, config.disableFormatUpgrade);
        }
        if (config.shouldCompactCallback != null) {
          _realmLib.realm_config_set_should_compact_on_launch_function(
            configHandle._pointer,
            Pointer.fromFunction(should_compact_callback, false),
            config.toWeakHandle(),
            nullptr,
          );
        }
        if (config.migrationCallback != null) {
          _realmLib.realm_config_set_migration_function(configHandle._pointer, Pointer.fromFunction(migration_callback, false), config.toWeakHandle(), nullptr);
        }
      } else if (config is InMemoryConfiguration) {
        _realmLib.realm_config_set_in_memory(configHandle._pointer, true);
      } else if (config is FlexibleSyncConfiguration) {
        _realmLib.realm_config_set_schema_mode(configHandle._pointer, realm_schema_mode.RLM_SCHEMA_MODE_ADDITIVE_EXPLICIT);
        final syncConfigPtr = _realmLib.invokeGetPointer(() => _realmLib.realm_flx_sync_config_new(config.user.handle._pointer));
        try {
          _realmLib.realm_sync_config_set_session_stop_policy(syncConfigPtr, config.sessionStopPolicy.index);
          _realmLib.realm_sync_config_set_resync_mode(syncConfigPtr, config.clientResetHandler.clientResyncMode.index);
          final errorHandlerCallback =
              Pointer.fromFunction<Void Function(Handle, Pointer<realm_sync_session_t>, realm_sync_error_t)>(_syncErrorHandlerCallback);
          final errorHandlerUserdata = _realmLib.realm_dart_userdata_async_new(config, errorHandlerCallback.cast(), scheduler.handle._pointer);
          _realmLib.realm_sync_config_set_error_handler(syncConfigPtr, _realmLib.addresses.realm_dart_sync_error_handler_callback, errorHandlerUserdata.cast(),
              _realmLib.addresses.realm_dart_userdata_async_free);

          if (config.clientResetHandler.onBeforeReset != null) {
            final syncBeforeResetCallback = Pointer.fromFunction<Void Function(Handle, Pointer<shared_realm>, Pointer<Void>)>(_syncBeforeResetCallback);
            final beforeResetUserdata = _realmLib.realm_dart_userdata_async_new(config, syncBeforeResetCallback.cast(), scheduler.handle._pointer);

            _realmLib.realm_sync_config_set_before_client_reset_handler(syncConfigPtr, _realmLib.addresses.realm_dart_sync_before_reset_handler_callback,
                beforeResetUserdata.cast(), _realmLib.addresses.realm_dart_userdata_async_free);
          }

          if (config.clientResetHandler.onAfterRecovery != null || config.clientResetHandler.onAfterDiscard != null) {
            final syncAfterResetCallback =
                Pointer.fromFunction<Void Function(Handle, Pointer<shared_realm>, Pointer<realm_thread_safe_reference>, Bool, Pointer<Void>)>(
                    _syncAfterResetCallback);
            final afterResetUserdata = _realmLib.realm_dart_userdata_async_new(config, syncAfterResetCallback.cast(), scheduler.handle._pointer);

            _realmLib.realm_sync_config_set_after_client_reset_handler(syncConfigPtr, _realmLib.addresses.realm_dart_sync_after_reset_handler_callback,
                afterResetUserdata.cast(), _realmLib.addresses.realm_dart_userdata_async_free);
          }

          _realmLib.realm_config_set_sync_config(configPtr, syncConfigPtr);
        } finally {
          _realmLib.realm_release(syncConfigPtr.cast());
        }
      } else if (config is DisconnectedSyncConfiguration) {
        _realmLib.realm_config_set_schema_mode(configHandle._pointer, realm_schema_mode.RLM_SCHEMA_MODE_ADDITIVE_EXPLICIT);
        _realmLib.realm_config_set_force_sync_history(configPtr, true);
      }
      if (config.encryptionKey != null) {
        _realmLib.realm_config_set_encryption_key(configPtr, config.encryptionKey!.toUint8Ptr(arena), encryptionKeySize);
      }
      return configHandle;
    });
  }

  String getPathForUser(User user) {
    final syncConfigPtr = _realmLib.invokeGetPointer(() => _realmLib.realm_flx_sync_config_new(user.handle._pointer));
    try {
      final path = _realmLib.realm_app_sync_client_get_default_file_path_for_realm(syncConfigPtr, nullptr);
      return path.cast<Utf8>().toRealmDartString(freeRealmMemory: true)!;
    } finally {
      _realmLib.realm_release(syncConfigPtr.cast());
    }
  }

  ObjectId subscriptionId(Subscription subscription) {
    final id = _realmLib.realm_sync_subscription_id(subscription.handle._pointer);
    return id.toDart();
  }

  String? subscriptionName(Subscription subscription) {
    final name = _realmLib.realm_sync_subscription_name(subscription.handle._pointer);
    return name.toDart();
  }

  String subscriptionObjectClassName(Subscription subscription) {
    final objectClassName = _realmLib.realm_sync_subscription_object_class_name(subscription.handle._pointer);
    return objectClassName.toDart()!;
  }

  String subscriptionQueryString(Subscription subscription) {
    final queryString = _realmLib.realm_sync_subscription_query_string(subscription.handle._pointer);
    return queryString.toDart()!;
  }

  DateTime subscriptionCreatedAt(Subscription subscription) {
    final createdAt = _realmLib.realm_sync_subscription_created_at(subscription.handle._pointer);
    return createdAt.toDart();
  }

  DateTime subscriptionUpdatedAt(Subscription subscription) {
    final updatedAt = _realmLib.realm_sync_subscription_updated_at(subscription.handle._pointer);
    return updatedAt.toDart();
  }

  SubscriptionSetHandle getSubscriptions(Realm realm) {
    return SubscriptionSetHandle._(_realmLib.invokeGetPointer(() => _realmLib.realm_sync_get_active_subscription_set(realm.handle._pointer)), realm.handle);
  }

  void refreshSubscriptions(SubscriptionSet subscriptions) {
    _realmLib.invokeGetBool(() => _realmLib.realm_sync_subscription_set_refresh(subscriptions.handle._pointer));
  }

  int getSubscriptionSetSize(SubscriptionSet subscriptions) {
    return _realmLib.realm_sync_subscription_set_size(subscriptions.handle._pointer);
  }

  Exception? getSubscriptionSetError(SubscriptionSet subscriptions) {
    final error = _realmLib.realm_sync_subscription_set_error_str(subscriptions.handle._pointer);
    final message = error.cast<Utf8>().toRealmDartString(treatEmptyAsNull: true);
    return message == null ? null : RealmException(message);
  }

  SubscriptionHandle subscriptionAt(SubscriptionSet subscriptions, int index) {
    return SubscriptionHandle._(_realmLib.invokeGetPointer(() => _realmLib.realm_sync_subscription_at(
          subscriptions.handle._pointer,
          index,
        )));
  }

  SubscriptionHandle? findSubscriptionByName(SubscriptionSet subscriptions, String name) {
    return using((arena) {
      final result = _realmLib.realm_sync_find_subscription_by_name(
        subscriptions.handle._pointer,
        name.toCharPtr(arena),
      );
      return result == nullptr ? null : SubscriptionHandle._(result);
    });
  }

  SubscriptionHandle? findSubscriptionByResults(SubscriptionSet subscriptions, RealmResults results) {
    final result = _realmLib.realm_sync_find_subscription_by_results(
      subscriptions.handle._pointer,
      results.handle._pointer,
    );
    return result == nullptr ? null : SubscriptionHandle._(result);
  }

  static void _stateChangeCallback(Object userdata, int state) {
    final completer = userdata as Completer<SubscriptionSetState>;

    completer.complete(SubscriptionSetState.values[state]);
  }

  Future<SubscriptionSetState> waitForSubscriptionSetStateChange(SubscriptionSet subscriptions, SubscriptionSetState notifyWhen) {
    final completer = Completer<SubscriptionSetState>();
    final callback = Pointer.fromFunction<Void Function(Handle, Int32)>(_stateChangeCallback);
    final userdata = _realmLib.realm_dart_userdata_async_new(completer, callback.cast(), scheduler.handle._pointer);
    _realmLib.realm_sync_on_subscription_set_state_change_async(subscriptions.handle._pointer, notifyWhen.index,
        _realmLib.addresses.realm_dart_sync_on_subscription_state_changed_callback, userdata.cast(), _realmLib.addresses.realm_dart_userdata_async_free);
    return completer.future;
  }

  int subscriptionSetGetVersion(SubscriptionSet subscriptions) {
    return _realmLib.realm_sync_subscription_set_version(subscriptions.handle._pointer);
  }

  SubscriptionSetState subscriptionSetGetState(SubscriptionSet subscriptions) {
    return SubscriptionSetState.values[_realmLib.realm_sync_subscription_set_state(subscriptions.handle._pointer)];
  }

  MutableSubscriptionSetHandle subscriptionSetMakeMutable(SubscriptionSet subscriptions) {
    return MutableSubscriptionSetHandle._(
        _realmLib.invokeGetPointer(() => _realmLib.realm_sync_make_subscription_set_mutable(subscriptions.handle._pointer)), subscriptions.realm.handle);
  }

  SubscriptionSetHandle subscriptionSetCommit(MutableSubscriptionSet subscriptions) {
    return SubscriptionSetHandle._(
        _realmLib.invokeGetPointer(() => _realmLib.realm_sync_subscription_set_commit(subscriptions.handle._mutablePointer)), subscriptions.realm.handle);
  }

  SubscriptionHandle insertOrAssignSubscription(MutableSubscriptionSet subscriptions, RealmResults results, String? name, bool update) {
    if (!update) {
      if (name != null && findSubscriptionByName(subscriptions, name) != null) {
        throw RealmException('Duplicate subscription with name: $name');
      }
    }
    return using((arena) {
      final out_index = arena<Size>();
      final out_inserted = arena<Bool>();
      _realmLib.invokeGetBool(() => _realmLib.realm_sync_subscription_set_insert_or_assign_results(
            subscriptions.handle._mutablePointer,
            results.handle._pointer,
            name?.toCharPtr(arena) ?? nullptr,
            out_index,
            out_inserted,
          ));
      return subscriptionAt(subscriptions, out_index.value);
    });
  }

  bool eraseSubscriptionById(MutableSubscriptionSet subscriptions, Subscription subscription) {
    return using((arena) {
      final out_found = arena<Bool>();
      _realmLib.invokeGetBool(() => _realmLib.realm_sync_subscription_set_erase_by_id(
            subscriptions.handle._mutablePointer,
            subscription.id.toNative(arena),
            out_found,
          ));
      return out_found.value;
    });
  }

  bool eraseSubscriptionByName(MutableSubscriptionSet subscriptions, String name) {
    return using((arena) {
      final out_found = arena<Bool>();
      _realmLib.invokeGetBool(() => _realmLib.realm_sync_subscription_set_erase_by_name(
            subscriptions.handle._mutablePointer,
            name.toCharPtr(arena),
            out_found,
          ));
      return out_found.value;
    });
  }

  bool eraseSubscriptionByResults(MutableSubscriptionSet subscriptions, RealmResults results) {
    return using((arena) {
      final out_found = arena<Bool>();
      _realmLib.invokeGetBool(() => _realmLib.realm_sync_subscription_set_erase_by_results(
            subscriptions.handle._mutablePointer,
            results.handle._pointer,
            out_found,
          ));
      return out_found.value;
    });
  }

  void clearSubscriptionSet(MutableSubscriptionSet subscriptions) {
    _realmLib.invokeGetBool(() => _realmLib.realm_sync_subscription_set_clear(subscriptions.handle._mutablePointer));
  }

  void refreshSubscriptionSet(SubscriptionSet subscriptions) {
    _realmLib.invokeGetBool(() => _realmLib.realm_sync_subscription_set_refresh(subscriptions.handle._pointer));
  }

  static bool initial_data_callback(Pointer<Void> userdata, Pointer<shared_realm> realmPtr) {
    final realmHandle = RealmHandle._unowned(realmPtr);
    try {
      final LocalConfiguration? config = userdata.toObject();
      if (config == null) {
        return false;
      }
      final realm = RealmInternal.getUnowned(config, realmHandle);
      config.initialDataCallback!(realm);
      return true;
    } catch (ex) {
      _realmLib.realm_register_user_code_callback_error(ex.toPersistentHandle());
    } finally {
      realmHandle.release();
    }

    return false;
  }

  static bool should_compact_callback(Pointer<Void> userdata, int totalSize, int usedSize) {
    final LocalConfiguration? config = userdata.toObject();
    if (config == null) {
      return false;
    }

    return config.shouldCompactCallback!(totalSize, usedSize);
  }

  static bool migration_callback(
      Pointer<Void> userdata, Pointer<shared_realm> oldRealmHandle, Pointer<shared_realm> newRealmHandle, Pointer<realm_schema> schema) {
    final oldHandle = RealmHandle._unowned(oldRealmHandle);
    final newHandle = RealmHandle._unowned(newRealmHandle);
    try {
      final LocalConfiguration? config = userdata.toObject();
      if (config == null) {
        return false;
      }

      final oldSchemaVersion = _realmLib.realm_get_schema_version(oldRealmHandle);
      final oldConfig = Configuration.local([], path: config.path, isReadOnly: true, schemaVersion: oldSchemaVersion);
      final oldRealm = RealmInternal.getUnowned(oldConfig, oldHandle, isInMigration: true);

      final newRealm = RealmInternal.getUnowned(config, newHandle, isInMigration: true);

      final migration = MigrationInternal.create(RealmInternal.getMigrationRealm(oldRealm), newRealm, SchemaHandle.unowned(schema));
      config.migrationCallback!(migration, oldSchemaVersion);
      return true;
    } catch (ex) {
      _realmLib.realm_register_user_code_callback_error(ex.toPersistentHandle());
    } finally {
      oldHandle.release();
      newHandle.release();
    }

    return false;
  }

  static void _syncErrorHandlerCallback(Object userdata, Pointer<realm_sync_session> session, realm_sync_error error) {
    final syncConfig = userdata as FlexibleSyncConfiguration;
    final syncError = error.toSyncError(syncConfig);

    if (syncError is ClientResetError) {
      syncConfig.clientResetHandler.onManualReset?.call(syncError);
      return;
    }

    syncConfig.syncErrorHandler(syncError);
  }

  static void _guardSynchronousCallback(FutureOr<void> Function() callback, Pointer<Void> unlockCallbackFunc) async {
    bool success = true;
    try {
      await callback();
    } catch (error) {
      success = false;
      _realmLib.realm_register_user_code_callback_error(error.toPersistentHandle());
    } finally {
      _realmLib.realm_dart_invoke_unlock_callback(success, unlockCallbackFunc);
    }
  }

  static void _syncBeforeResetCallback(Object userdata, Pointer<shared_realm> realmHandle, Pointer<Void> unlockCallbackFunc) {
    _guardSynchronousCallback(() async {
      final syncConfig = userdata as FlexibleSyncConfiguration;
      var beforeResetCallback = syncConfig.clientResetHandler.onBeforeReset!;

      final realm = RealmInternal.getUnowned(syncConfig, RealmHandle._unowned(realmHandle));
      try {
        await beforeResetCallback(realm);
      } finally {
        realm.handle.release();
      }
    }, unlockCallbackFunc);
  }

  static void _syncAfterResetCallback(Object userdata, Pointer<shared_realm> beforeHandle, Pointer<realm_thread_safe_reference> afterReference, bool didRecover,
      Pointer<Void> unlockCallbackFunc) {
    _guardSynchronousCallback(() async {
      final syncConfig = userdata as FlexibleSyncConfiguration;
      final afterResetCallback = didRecover ? syncConfig.clientResetHandler.onAfterRecovery : syncConfig.clientResetHandler.onAfterDiscard;

      if (afterResetCallback == null) {
        return;
      }

      final beforeRealm = RealmInternal.getUnowned(syncConfig, RealmHandle._unowned(beforeHandle));
      final afterRealm =
          RealmInternal.getUnowned(syncConfig, RealmHandle._unowned(_realmLib.realm_from_thread_safe_reference(afterReference, scheduler.handle._pointer)));

      try {
        return await afterResetCallback(beforeRealm, afterRealm);
      } finally {
        beforeRealm.handle.release();
        afterRealm.handle.release();
      }
    }, unlockCallbackFunc);
  }

  void raiseError(Session session, SyncErrorCategory category, int errorCode, bool isFatal) {
    using((arena) {
      final message = "Simulated session error".toCharPtr(arena);
      _realmLib.realm_sync_session_handle_error_for_testing(session.handle._pointer, errorCode, category.index, message, isFatal);
    });
  }

  SchedulerHandle createScheduler(int isolateId, int sendPort) {
    final schedulerPtr = _realmLib.realm_dart_create_scheduler(isolateId, sendPort);
    return SchedulerHandle._(schedulerPtr);
  }

  void invokeScheduler(SchedulerHandle schedulerHandle) {
    _realmLib.realm_scheduler_perform_work(schedulerHandle._pointer);
  }

  RealmHandle openRealm(Configuration config) {
    final configHandle = _createConfig(config);
    final realmPtr = _realmLib.invokeGetPointer(() => _realmLib.realm_open(configHandle._pointer), "Error opening realm at path ${config.path}");
    return RealmHandle._(realmPtr);
  }

  RealmSchema readSchema(Realm realm) {
    return using((Arena arena) {
      return _readSchema(realm, arena);
    });
  }

  RealmSchema _readSchema(Realm realm, Arena arena, {int expectedSize = 10}) {
    final classesPtr = arena<Uint32>(expectedSize);
    final actualCount = arena<Size>();
    _realmLib.invokeGetBool(() => _realmLib.realm_get_class_keys(realm.handle._pointer, classesPtr, expectedSize, actualCount));
    if (expectedSize < actualCount.value) {
      arena.free(classesPtr);
      return _readSchema(realm, arena, expectedSize: actualCount.value);
    }

    final schemas = <SchemaObject>[];
    for (var i = 0; i < actualCount.value; i++) {
      final classInfo = arena<realm_class_info>();
      final classKey = classesPtr.elementAt(i).value;
      _realmLib.invokeGetBool(() => _realmLib.realm_get_class(realm.handle._pointer, classKey, classInfo));

      final name = classInfo.ref.name.cast<Utf8>().toDartString();
      final baseType = ObjectType.values.firstWhere((element) => element.flags == classInfo.ref.flags,
          orElse: () => throw RealmError('No object type found for flags ${classInfo.ref.flags}'));
      final schema =
          _getSchemaForClassKey(realm, classKey, name, baseType, arena, expectedSize: classInfo.ref.num_properties + classInfo.ref.num_computed_properties);
      schemas.add(schema);
    }

    return RealmSchema(schemas);
  }

  SchemaObject _getSchemaForClassKey(Realm realm, int classKey, String name, ObjectType baseType, Arena arena, {int expectedSize = 10}) {
    final actualCount = arena<Size>();
    final propertiesPtr = arena<realm_property_info>(expectedSize);
    _realmLib.invokeGetBool(() => _realmLib.realm_get_class_properties(realm.handle._pointer, classKey, propertiesPtr, expectedSize, actualCount));

    if (expectedSize < actualCount.value) {
      // The supplied array was too small - resize it
      arena.free(propertiesPtr);
      return _getSchemaForClassKey(realm, classKey, name, baseType, arena, expectedSize: actualCount.value);
    }

    final result = <SchemaProperty>[];
    for (var i = 0; i < actualCount.value; i++) {
      final property = propertiesPtr.elementAt(i).ref.toSchemaProperty();
      result.add(property);
    }

    late Type type;
    switch (baseType) {
      case ObjectType.realmObject:
        type = RealmObject;
        break;
      case ObjectType.embeddedObject:
        type = EmbeddedObject;
        break;
      default:
        throw RealmError('$baseType is not supported yet');
    }

    return SchemaObject(baseType, type, name, result);
  }

  void deleteRealmFiles(String path) {
    using((Arena arena) {
      final realm_deleted = arena<Bool>();
      _realmLib.invokeGetBool(() => _realmLib.realm_delete_files(path.toCharPtr(arena), realm_deleted), "Error deleting realm at path $path");
    });
  }

  String getFilesPath() {
    return _realmLib.realm_dart_get_files_path().cast<Utf8>().toRealmDartString()!;
  }

  void closeRealm(Realm realm) {
    _realmLib.invokeGetBool(() => _realmLib.realm_close(realm.handle._pointer), "Realm close failed");
  }

  bool isRealmClosed(Realm realm) {
    return _realmLib.realm_is_closed(realm.handle._pointer);
  }

  void beginWrite(Realm realm) {
    _realmLib.invokeGetBool(() => _realmLib.realm_begin_write(realm.handle._pointer), "Could not begin write");
  }

  void commitWrite(Realm realm) {
    _realmLib.invokeGetBool(() => _realmLib.realm_commit(realm.handle._pointer), "Could not commit write");
  }

  Future<void> beginWriteAsync(Realm realm, CancellationToken? ct) {
    final completer = WriteCompleter(realm, ct);
    if (!completer.isCancelled) {
      using((arena) {
        final transaction_id = arena<UnsignedInt>();
        _realmLib.invokeGetBool(() => _realmLib.realm_async_begin_write(
              realm.handle._pointer,
              Pointer.fromFunction(_completeAsyncBeginWrite),
              completer.toPersistentHandle(),
              _realmLib.addresses.realm_dart_delete_persistent_handle,
              true,
              transaction_id,
            ));
        completer.id = transaction_id.value;
      });
    }

    return completer.future;
  }

  Future<void> commitWriteAsync(Realm realm, CancellationToken? ct) {
    final completer = WriteCompleter(realm, ct);
    if (!completer.isCancelled) {
      using((arena) {
        final transaction_id = arena<UnsignedInt>();
        _realmLib.invokeGetBool(() => _realmLib.realm_async_commit(
              realm.handle._pointer,
              Pointer.fromFunction(_completeAsyncCommit),
              completer.toPersistentHandle(),
              _realmLib.addresses.realm_dart_delete_persistent_handle,
              false,
              transaction_id,
            ));
        completer.id = transaction_id.value;
      });
    }

    return completer.future;
  }

  bool _cancelAsync(Realm realm, int cancelationId) {
    return using((Arena arena) {
      final didCancel = arena<Bool>();
      _realmLib.invokeGetBool(() => _realmLib.realm_async_cancel(realm.handle._pointer, cancelationId, didCancel));
      return didCancel.value;
    });
  }

  static void _completeAsyncBeginWrite(Pointer<Void> userdata) {
    Completer<void>? completer = userdata.toObject(isPersistent: true);
    if (completer == null) {
      return;
    }

    completer.complete();
  }

  static void _completeAsyncCommit(Pointer<Void> userdata, bool error, Pointer<Char> description) {
    Completer<void>? completer = userdata.toObject(isPersistent: true);
    if (completer == null) {
      return;
    }

    if (error) {
      completer.completeError(RealmException(description.cast<Utf8>().toDartString()));
    } else {
      completer.complete();
    }
  }

  bool getIsWritable(Realm realm) {
    return _realmLib.realm_is_writable(realm.handle._pointer);
  }

  void rollbackWrite(Realm realm) {
    _realmLib.invokeGetBool(() => _realmLib.realm_rollback(realm.handle._pointer), "Could not rollback write");
  }

  bool realmRefresh(Realm realm) {
<<<<<<< HEAD
    _realmLib.invokeGetBool(() => _realmLib.realm_refresh(realm.handle._pointer), "Could not refresh");
    //TODO: Remove this and return the correct result of calling `realm_refresh`.
    //Currently there is a bug in C-API that does not return the refresh result correctly.
    //Issue https://github.com/realm/realm-core/pull/6068
    return true;
  }
  
  Future<void> realmRefreshAsync(Realm realm) {
    final completer = Completer<void>();
    final callback = Pointer.fromFunction<Void Function(Pointer<Void>)>(_realmRefreshAsyncCallback);
    Pointer<Void> completerPtr = _realmLib.realm_dart_object_to_persistent_handle(completer);
    Pointer<realm_refresh_callback_token> result = _realmLib.realm_add_realm_refresh_callback(
        realm.handle._pointer, callback.cast(), completerPtr, _realmLib.addresses.realm_dart_delete_persistent_handle);
    
    if (result == nullptr) {
      return Future.value();
    }

    return completer.future;
  }

  static void _realmRefreshAsyncCallback(Pointer<Void> userdata) {
    if (userdata == nullptr) {
      return;
    }

    final completer = _realmLib.realm_dart_persistent_handle_to_object(userdata) as Completer<void>;
    completer.complete();
=======
    return using((Arena arena) {
      final did_refresh = arena<Bool>();
      _realmLib.invokeGetBool(() => _realmLib.realm_refresh(realm.handle._pointer, did_refresh), "Could not refresh");
      return did_refresh.value;
    });
>>>>>>> d833f109
  }

  RealmObjectMetadata getObjectMetadata(Realm realm, SchemaObject schema) {
    return using((Arena arena) {
      final found = arena<Bool>();
      final classInfo = arena<realm_class_info_t>();
      _realmLib.invokeGetBool(() => _realmLib.realm_find_class(realm.handle._pointer, schema.name.toCharPtr(arena), found, classInfo),
          "Error getting class ${schema.name} from realm at ${realm.config.path}");

      if (!found.value) {
        throwLastError("Class ${schema.name} not found in ${realm.config.path}");
      }

      final primaryKey = classInfo.ref.primary_key.cast<Utf8>().toRealmDartString(treatEmptyAsNull: true);
      return RealmObjectMetadata(schema, classInfo.ref.key, _getPropertyMetadata(realm, classInfo.ref.key, primaryKey));
    });
  }

  Map<String, RealmPropertyMetadata> _getPropertyMetadata(Realm realm, int classKey, String? primaryKeyName) {
    return using((Arena arena) {
      final propertyCountPtr = arena<Size>();
      _realmLib.invokeGetBool(
          () => _realmLib.realm_get_property_keys(realm.handle._pointer, classKey, nullptr, 0, propertyCountPtr), "Error getting property count");

      var propertyCount = propertyCountPtr.value;
      final propertiesPtr = arena<realm_property_info_t>(propertyCount);
      _realmLib.invokeGetBool(() => _realmLib.realm_get_class_properties(realm.handle._pointer, classKey, propertiesPtr, propertyCount, propertyCountPtr),
          "Error getting class properties.");

      propertyCount = propertyCountPtr.value;
      Map<String, RealmPropertyMetadata> result = <String, RealmPropertyMetadata>{};
      for (var i = 0; i < propertyCount; i++) {
        final property = propertiesPtr.elementAt(i);
        final propertyName = property.ref.name.cast<Utf8>().toRealmDartString()!;
        final objectType = property.ref.link_target.cast<Utf8>().toRealmDartString(treatEmptyAsNull: true);
        final linkOriginProperty = property.ref.link_origin_property_name.cast<Utf8>().toRealmDartString(treatEmptyAsNull: true);
        final isNullable = property.ref.flags & realm_property_flags.RLM_PROPERTY_NULLABLE != 0;
        final isPrimaryKey = propertyName == primaryKeyName;
        final propertyMeta = RealmPropertyMetadata(property.ref.key, objectType, linkOriginProperty, RealmPropertyType.values.elementAt(property.ref.type),
            isNullable, isPrimaryKey, RealmCollectionType.values.elementAt(property.ref.collection_type));
        result[propertyName] = propertyMeta;
      }
      return result;
    });
  }

  RealmObjectHandle createRealmObject(Realm realm, int classKey) {
    final realmPtr = _realmLib.invokeGetPointer(() => _realmLib.realm_object_create(realm.handle._pointer, classKey));
    return RealmObjectHandle._(realmPtr, realm.handle);
  }

  RealmObjectHandle createEmbeddedObject(RealmObjectBase obj, int propertyKey) {
    final objectPtr = _realmLib.invokeGetPointer(() => _realmLib.realm_set_embedded(obj.handle._pointer, propertyKey));
    return RealmObjectHandle._(objectPtr, obj.realm.handle);
  }

  Tuple<RealmObjectHandle, int> getEmbeddedParent(EmbeddedObject obj) {
    return using((Arena arena) {
      final parentPtr = arena<Pointer<realm_object>>();
      final classKeyPtr = arena<Uint32>();
      _realmLib.invokeGetBool(() => _realmLib.realm_object_get_parent(obj.handle._pointer, parentPtr, classKeyPtr));

      final handle = RealmObjectHandle._(parentPtr.value, obj.realm.handle);

      return Tuple(handle, classKeyPtr.value);
    });
  }

  int getClassKey(RealmObjectHandle handle) {
    return _realmLib.realm_object_get_table(handle._pointer);
  }

  RealmObjectHandle getOrCreateRealmObjectWithPrimaryKey(Realm realm, int classKey, Object? primaryKey) {
    return using((Arena arena) {
      final realm_value = _toRealmValue(primaryKey, arena);
      final didCreate = arena<Bool>();
      final realmPtr = _realmLib.invokeGetPointer(() => _realmLib.realm_object_get_or_create_with_primary_key(
            realm.handle._pointer,
            classKey,
            realm_value.ref,
            didCreate,
          ));
      return RealmObjectHandle._(realmPtr, realm.handle);
    });
  }

  RealmObjectHandle createRealmObjectWithPrimaryKey(Realm realm, int classKey, Object? primaryKey) {
    return using((Arena arena) {
      final realm_value = _toRealmValue(primaryKey, arena);
      final realmPtr = _realmLib.invokeGetPointer(() => _realmLib.realm_object_create_with_primary_key(realm.handle._pointer, classKey, realm_value.ref));
      return RealmObjectHandle._(realmPtr, realm.handle);
    });
  }

  Object? getProperty(RealmObjectBase object, int propertyKey) {
    return using((Arena arena) {
      final realm_value = arena<realm_value_t>();
      _realmLib.invokeGetBool(() => _realmLib.realm_get_value(object.handle._pointer, propertyKey, realm_value));
      return realm_value.toDartValue(object.realm);
    });
  }

  void setProperty(RealmObjectBase object, int propertyKey, Object? value, bool isDefault) {
    return using((Arena arena) {
      final realm_value = _toRealmValue(value, arena);
      _realmLib.invokeGetBool(() => _realmLib.realm_set_value(object.handle._pointer, propertyKey, realm_value.ref, isDefault));
    });
  }

  String objectToString(RealmObjectBase object) {
    return _realmLib.realm_object_to_string(object.handle._pointer).cast<Utf8>().toRealmDartString(freeRealmMemory: true)!;
  }

  // For debugging
  // ignore: unused_element
  int get _threadId => _realmLib.realm_dart_get_thread_id();

  RealmObjectHandle? find(Realm realm, int classKey, Object? primaryKey) {
    return using((Arena arena) {
      final realm_value = _toRealmValue(primaryKey, arena);
      final pointer = _realmLib.realm_object_find_with_primary_key(realm.handle._pointer, classKey, realm_value.ref, nullptr);
      if (pointer == nullptr) {
        return null;
      }

      return RealmObjectHandle._(pointer, realm.handle);
    });
  }

  RealmObjectHandle? findExisting(Realm realm, int classKey, RealmObjectHandle other) {
    final key = _realmLib.realm_object_get_key(other._pointer);
    final pointer = _realmLib.invokeGetPointer(() => _realmLib.realm_get_object(realm.handle._pointer, classKey, key));
    return RealmObjectHandle._(pointer, realm.handle);
  }

  void renameProperty(Realm realm, String objectType, String oldName, String newName, SchemaHandle schema) {
    using((Arena arena) {
      _realmLib.invokeGetBool(() => _realmLib.realm_schema_rename_property(
          realm.handle._pointer, schema._pointer, objectType.toCharPtr(arena), oldName.toCharPtr(arena), newName.toCharPtr(arena)));
    });
  }

  bool deleteType(Realm realm, String objectType) {
    return using((Arena arena) {
      final deletedPtr = arena<Bool>();
      _realmLib.invokeGetBool(() => _realmLib.realm_remove_table(realm.handle._pointer, objectType.toCharPtr(arena), deletedPtr));
      return deletedPtr.value;
    });
  }

  void deleteRealmObject(RealmObjectBase object) {
    _realmLib.invokeGetBool(() => _realmLib.realm_object_delete(object.handle._pointer));
  }

  RealmResultsHandle findAll(Realm realm, int classKey) {
    final pointer = _realmLib.invokeGetPointer(() => _realmLib.realm_object_find_all(realm.handle._pointer, classKey));
    return RealmResultsHandle._(pointer, realm.handle);
  }

  RealmResultsHandle queryClass(Realm realm, int classKey, String query, List<Object?> args) {
    return using((arena) {
      final length = args.length;
      final argsPointer = arena<realm_query_arg_t>(length);
      for (var i = 0; i < length; ++i) {
        _intoRealmQueryArg(args[i], argsPointer.elementAt(i), arena);
      }
      final queryHandle = _RealmQueryHandle._(
          _realmLib.invokeGetPointer(
            () => _realmLib.realm_query_parse(
              realm.handle._pointer,
              classKey,
              query.toCharPtr(arena),
              length,
              argsPointer,
            ),
          ),
          realm.handle);
      return _queryFindAll(queryHandle);
    });
  }

  RealmResultsHandle queryResults(RealmResults target, String query, List<Object> args) {
    return using((arena) {
      final length = args.length;
      final argsPointer = arena<realm_query_arg_t>(length);
      for (var i = 0; i < length; ++i) {
        _intoRealmQueryArg(args[i], argsPointer.elementAt(i), arena);
      }
      final queryHandle = _RealmQueryHandle._(
          _realmLib.invokeGetPointer(
            () => _realmLib.realm_query_parse_for_results(
              target.handle._pointer,
              query.toCharPtr(arena),
              length,
              argsPointer,
            ),
          ),
          target.realm.handle);
      return _queryFindAll(queryHandle);
    });
  }

  RealmResultsHandle _queryFindAll(_RealmQueryHandle queryHandle) {
    try {
      final resultsPointer = _realmLib.invokeGetPointer(() => _realmLib.realm_query_find_all(queryHandle._pointer));
      return RealmResultsHandle._(resultsPointer, queryHandle._root);
    } finally {
      queryHandle.release();
    }
  }

  RealmResultsHandle queryList(RealmList target, String query, List<Object> args) {
    return using((arena) {
      final length = args.length;
      final argsPointer = arena<realm_query_arg_t>(length);
      for (var i = 0; i < length; ++i) {
        _intoRealmQueryArg(args[i], argsPointer.elementAt(i), arena);
      }
      final queryHandle = _RealmQueryHandle._(
          _realmLib.invokeGetPointer(
            () => _realmLib.realm_query_parse_for_list(
              target.handle._pointer,
              query.toCharPtr(arena),
              length,
              argsPointer,
            ),
          ),
          target.realm.handle);
      return _queryFindAll(queryHandle);
    });
  }

  RealmResultsHandle resultsFromList(RealmList list) {
    final pointer = _realmLib.invokeGetPointer(() => _realmLib.realm_list_to_results(list.handle._pointer));
    return RealmResultsHandle._(pointer, list.realm.handle);
  }

  Object? resultsGetElementAt(RealmResults results, int index) {
    return using((Arena arena) {
      final realm_value = arena<realm_value_t>();
      _realmLib.invokeGetBool(() => _realmLib.realm_results_get(results.handle._pointer, index, realm_value));
      return realm_value.toDartValue(results.realm);
    });
  }

  RealmObjectHandle resultsGetObjectAt(RealmResults results, int index) {
    final pointer = _realmLib.invokeGetPointer(() => _realmLib.realm_results_get_object(results.handle._pointer, index));
    return RealmObjectHandle._(pointer, results.realm.handle);
  }

  int getResultsCount(RealmResults results) {
    return using((Arena arena) {
      final countPtr = arena<Size>();
      _realmLib.invokeGetBool(() => _realmLib.realm_results_count(results.handle._pointer, countPtr));
      return countPtr.value;
    });
  }

  CollectionChanges getCollectionChanges(RealmCollectionChangesHandle changes) {
    return using((arena) {
      final out_num_deletions = arena<Size>();
      final out_num_insertions = arena<Size>();
      final out_num_modifications = arena<Size>();
      final out_num_moves = arena<Size>();
      _realmLib.realm_collection_changes_get_num_changes(
        changes._pointer,
        out_num_deletions,
        out_num_insertions,
        out_num_modifications,
        out_num_moves,
      );

      final deletionsCount = out_num_deletions != nullptr ? out_num_deletions.value : 0;
      final insertionCount = out_num_insertions != nullptr ? out_num_insertions.value : 0;
      final modificationCount = out_num_modifications != nullptr ? out_num_modifications.value : 0;
      var moveCount = out_num_moves != nullptr ? out_num_moves.value : 0;

      final out_deletion_indexes = arena<Size>(deletionsCount);
      final out_insertion_indexes = arena<Size>(insertionCount);
      final out_modification_indexes = arena<Size>(modificationCount);
      final out_modification_indexes_after = arena<Size>(modificationCount);
      final out_moves = arena<realm_collection_move_t>(moveCount);

      _realmLib.realm_collection_changes_get_changes(
        changes._pointer,
        out_deletion_indexes,
        deletionsCount,
        out_insertion_indexes,
        insertionCount,
        out_modification_indexes,
        modificationCount,
        out_modification_indexes_after,
        modificationCount,
        out_moves,
        moveCount,
      );

      var elementZero = out_moves.elementAt(0);
      List<Move> moves = List.filled(moveCount, Move(elementZero.ref.from, elementZero.ref.to));
      for (var i = 1; i < moveCount; i++) {
        final movePtr = out_moves.elementAt(i);
        moves[i] = Move(movePtr.ref.from, movePtr.ref.to);
      }

      return CollectionChanges(out_deletion_indexes.toIntList(deletionsCount), out_insertion_indexes.toIntList(insertionCount),
          out_modification_indexes.toIntList(modificationCount), out_modification_indexes_after.toIntList(modificationCount), moves);
    });
  }

  _RealmLinkHandle _getObjectAsLink(RealmObjectBase object) {
    final realmLink = _realmLib.realm_object_as_link(object.handle._pointer);
    return _RealmLinkHandle._(realmLink);
  }

  RealmObjectHandle _getObject(Realm realm, int classKey, int objectKey) {
    final pointer = _realmLib.invokeGetPointer(() => _realmLib.realm_get_object(realm.handle._pointer, classKey, objectKey));
    return RealmObjectHandle._(pointer, realm.handle);
  }

  RealmListHandle getListProperty(RealmObjectBase object, int propertyKey) {
    final pointer = _realmLib.invokeGetPointer(() => _realmLib.realm_get_list(object.handle._pointer, propertyKey));
    return RealmListHandle._(pointer, object.realm.handle);
  }

  RealmResultsHandle getBacklinks(RealmObjectBase object, int sourceTableKey, int propertyKey) {
    final pointer = _realmLib.invokeGetPointer(() => _realmLib.realm_get_backlinks(object.handle._pointer, sourceTableKey, propertyKey));
    return RealmResultsHandle._(pointer, object.realm.handle);
  }

  int getListSize(RealmListHandle handle) {
    return using((Arena arena) {
      final size = arena<Size>();
      _realmLib.invokeGetBool(() => _realmLib.realm_list_size(handle._pointer, size));
      return size.value;
    });
  }

  Object? listGetElementAt(RealmList list, int index) {
    return using((Arena arena) {
      final realm_value = arena<realm_value_t>();
      _realmLib.invokeGetBool(() => _realmLib.realm_list_get(list.handle._pointer, index, realm_value));
      return realm_value.toDartValue(list.realm);
    });
  }

  void listSetElementAt(RealmListHandle handle, int index, Object? value) {
    using((Arena arena) {
      final realm_value = _toRealmValue(value, arena);
      _realmLib.invokeGetBool(() => _realmLib.realm_list_set(handle._pointer, index, realm_value.ref));
    });
  }

  void listInsertElementAt(RealmListHandle handle, int index, Object? value) {
    using((Arena arena) {
      final realm_value = _toRealmValue(value, arena);
      _realmLib.invokeGetBool(() => _realmLib.realm_list_insert(handle._pointer, index, realm_value.ref));
    });
  }

  RealmObjectHandle listSetEmbeddedObjectAt(Realm realm, RealmListHandle handle, int index) {
    final ptr = _realmLib.invokeGetPointer(() => _realmLib.realm_list_set_embedded(handle._pointer, index));
    return RealmObjectHandle._(ptr, realm.handle);
  }

  RealmObjectHandle listInsertEmbeddedObjectAt(Realm realm, RealmListHandle handle, int index) {
    final ptr = _realmLib.invokeGetPointer(() => _realmLib.realm_list_insert_embedded(handle._pointer, index));
    return RealmObjectHandle._(ptr, realm.handle);
  }

  void listRemoveElementAt(RealmListHandle handle, int index) {
    _realmLib.invokeGetBool(() => _realmLib.realm_list_erase(handle._pointer, index));
  }

  void listMoveElement(RealmListHandle handle, int from, int to) {
    _realmLib.invokeGetBool(() => _realmLib.realm_list_move(handle._pointer, from, to));
  }

  void listDeleteAll(RealmList list) {
    _realmLib.invokeGetBool(() => _realmLib.realm_list_remove_all(list.handle._pointer));
  }

  int listFind(RealmList list, Object? value) {
    return using((Arena arena) {
      final out_index = arena<Size>();
      final out_found = arena<Bool>();
      final realm_value = _toRealmValue(value, arena);
      _realmLib.invokeGetBool(
        () => _realmLib.realm_list_find(
          list.handle._pointer,
          realm_value,
          out_index,
          out_found,
        ),
      );
      return out_found.value ? out_index.value : -1;
    });
  }

  void resultsDeleteAll(RealmResults results) {
    _realmLib.invokeGetBool(() => _realmLib.realm_results_delete_all(results.handle._pointer));
  }

  void listClear(RealmListHandle listHandle) {
    _realmLib.invokeGetBool(() => _realmLib.realm_list_clear(listHandle._pointer));
  }

  bool _equals<T extends NativeType>(HandleBase<T> first, HandleBase<T> second) {
    return _realmLib.realm_equals(first._pointer.cast(), second._pointer.cast());
  }

  bool objectEquals(RealmObjectBase first, RealmObjectBase second) => _equals(first.handle, second.handle);
  bool realmEquals(Realm first, Realm second) => _equals(first.handle, second.handle);
  bool userEquals(User first, User second) => _equals(first.handle, second.handle);
  bool subscriptionEquals(Subscription first, Subscription second) => _equals(first.handle, second.handle);

  RealmResultsHandle resultsSnapshot(RealmResults results) {
    final resultsPointer = _realmLib.invokeGetPointer(() => _realmLib.realm_results_snapshot(results.handle._pointer));
    return RealmResultsHandle._(resultsPointer, results.realm.handle);
  }

  bool objectIsValid(RealmObjectBase object) {
    return _realmLib.realm_object_is_valid(object.handle._pointer);
  }

  bool listIsValid(RealmList list) {
    return _realmLib.realm_list_is_valid(list.handle._pointer);
  }

  static void collection_change_callback(Pointer<Void> userdata, Pointer<realm_collection_changes> data) {
    NotificationsController? controller = userdata.toObject();
    if (controller == null) {
      return;
    }

    if (data == nullptr) {
      controller.onError(RealmError("Invalid notifications data received"));
      return;
    }

    try {
      final clonedData = _realmLib.realm_clone(data.cast());
      if (clonedData == nullptr) {
        controller.onError(RealmError("Error while cloning notifications data"));
        return;
      }

      final changesHandle = RealmCollectionChangesHandle._(clonedData.cast());
      controller.onChanges(changesHandle);
    } catch (e) {
      controller.onError(RealmError("Error handling change notifications. Error: $e"));
    }
  }

  static void object_change_callback(Pointer<Void> userdata, Pointer<realm_object_changes> data) {
    NotificationsController? controller = userdata.toObject();
    if (controller == null) {
      return;
    }

    if (data == nullptr) {
      controller.onError(RealmError("Invalid notifications data received"));
      return;
    }

    try {
      final clonedData = _realmLib.realm_clone(data.cast());
      if (clonedData == nullptr) {
        controller.onError(RealmError("Error while cloning notifications data"));
        return;
      }

      final changesHandle = RealmObjectChangesHandle._(clonedData.cast());
      controller.onChanges(changesHandle);
    } catch (e) {
      controller.onError(RealmError("Error handling change notifications. Error: $e"));
    }
  }

  RealmNotificationTokenHandle subscribeResultsNotifications(RealmResults results, NotificationsController controller) {
    final pointer = _realmLib.invokeGetPointer(() => _realmLib.realm_results_add_notification_callback(
          results.handle._pointer,
          controller.toWeakHandle(),
          nullptr,
          nullptr,
          Pointer.fromFunction(collection_change_callback),
        ));

    return RealmNotificationTokenHandle._(pointer, results.realm.handle);
  }

  RealmNotificationTokenHandle subscribeListNotifications(RealmList list, NotificationsController controller) {
    final pointer = _realmLib.invokeGetPointer(() => _realmLib.realm_list_add_notification_callback(
          list.handle._pointer,
          controller.toWeakHandle(),
          nullptr,
          nullptr,
          Pointer.fromFunction(collection_change_callback),
        ));

    return RealmNotificationTokenHandle._(pointer, list.realm.handle);
  }

  RealmNotificationTokenHandle subscribeObjectNotifications(RealmObjectBase object, NotificationsController controller) {
    final pointer = _realmLib.invokeGetPointer(() => _realmLib.realm_object_add_notification_callback(
          object.handle._pointer,
          controller.toWeakHandle(),
          nullptr,
          nullptr,
          Pointer.fromFunction(object_change_callback),
        ));

    return RealmNotificationTokenHandle._(pointer, object.realm.handle);
  }

  bool getObjectChangesIsDeleted(RealmObjectChangesHandle handle) {
    return _realmLib.realm_object_changes_is_deleted(handle._pointer);
  }

  List<int> getObjectChangesProperties(RealmObjectChangesHandle handle) {
    return using((arena) {
      final count = _realmLib.realm_object_changes_get_num_modified_properties(handle._pointer);

      final out_modified = arena<realm_property_key_t>(count);
      _realmLib.realm_object_changes_get_modified_properties(handle._pointer, out_modified, count);

      return out_modified.asTypedList(count).toList();
    });
  }

  AppConfigHandle _createAppConfig(AppConfiguration configuration, RealmHttpTransportHandle httpTransport) {
    return using((arena) {
      final app_id = configuration.appId.toCharPtr(arena);
      final handle = AppConfigHandle._(_realmLib.realm_app_config_new(app_id, httpTransport._pointer));

      _realmLib.realm_app_config_set_platform(handle._pointer, Platform.operatingSystem.toCharPtr(arena));
      _realmLib.realm_app_config_set_platform_version(handle._pointer, Platform.operatingSystemVersion.toCharPtr(arena));

      _realmLib.realm_app_config_set_sdk(handle._pointer, 'Dart'.toCharPtr(arena));
      _realmLib.realm_app_config_set_sdk_version(handle._pointer, ''.toCharPtr(arena));

      _realmLib.realm_app_config_set_cpu_arch(handle._pointer, ''.toCharPtr(arena));

      _realmLib.realm_app_config_set_device_name(handle._pointer, ''.toCharPtr(arena));
      _realmLib.realm_app_config_set_device_version(handle._pointer, ''.toCharPtr(arena));

      _realmLib.realm_app_config_set_framework_name(handle._pointer, (isFlutterPlatform ? 'Flutter' : 'Dart VM').toCharPtr(arena));
      _realmLib.realm_app_config_set_framework_version(handle._pointer, Platform.version.toCharPtr(arena));

      _realmLib.realm_app_config_set_local_app_name(handle._pointer, ''.toCharPtr(arena));
      _realmLib.realm_app_config_set_local_app_version(handle._pointer, ''.toCharPtr(arena));

      _realmLib.realm_app_config_set_base_url(handle._pointer, configuration.baseUrl.toString().toCharPtr(arena));

      _realmLib.realm_app_config_set_default_request_timeout(handle._pointer, configuration.defaultRequestTimeout.inMilliseconds);

      if (configuration.localAppName != null) {
        _realmLib.realm_app_config_set_local_app_name(handle._pointer, configuration.localAppName!.toCharPtr(arena));
      }

      if (configuration.localAppVersion != null) {
        _realmLib.realm_app_config_set_local_app_version(handle._pointer, configuration.localAppVersion!.toCharPtr(arena));
      }

      _realmLib.realm_app_config_set_platform(handle._pointer, Platform.operatingSystem.toCharPtr(arena));
      _realmLib.realm_app_config_set_platform_version(handle._pointer, Platform.operatingSystemVersion.toCharPtr(arena));

      _realmLib.realm_app_config_set_sdk_version(handle._pointer, libraryVersion.toCharPtr(arena));

      return handle;
    });
  }

  RealmAppCredentialsHandle createAppCredentialsAnonymous(bool reuseCredentials) {
    return RealmAppCredentialsHandle._(_realmLib.realm_app_credentials_new_anonymous(reuseCredentials));
  }

  RealmAppCredentialsHandle createAppCredentialsEmailPassword(String email, String password) {
    return using((arena) {
      final emailPtr = email.toCharPtr(arena);
      final passwordPtr = password.toRealmString(arena);
      return RealmAppCredentialsHandle._(_realmLib.realm_app_credentials_new_email_password(emailPtr, passwordPtr.ref));
    });
  }

  RealmAppCredentialsHandle createAppCredentialsJwt(String token) {
    return using((arena) {
      final tokenPtr = token.toCharPtr(arena);
      return RealmAppCredentialsHandle._(_realmLib.realm_app_credentials_new_jwt(tokenPtr));
    });
  }

  RealmAppCredentialsHandle createAppCredentialsApple(String idToken) {
    return using((arena) {
      final idTokenPtr = idToken.toCharPtr(arena);
      return RealmAppCredentialsHandle._(_realmLib.realm_app_credentials_new_apple(idTokenPtr));
    });
  }

  RealmAppCredentialsHandle createAppCredentialsFacebook(String accessToken) {
    return using((arena) {
      final accessTokenPtr = accessToken.toCharPtr(arena);
      return RealmAppCredentialsHandle._(_realmLib.realm_app_credentials_new_facebook(accessTokenPtr));
    });
  }

  RealmAppCredentialsHandle createAppCredentialsGoogleIdToken(String idToken) {
    return using((arena) {
      final idTokenPtr = idToken.toCharPtr(arena);
      return RealmAppCredentialsHandle._(_realmLib.realm_app_credentials_new_google_id_token(idTokenPtr));
    });
  }

  RealmAppCredentialsHandle createAppCredentialsGoogleAuthCode(String authCode) {
    return using((arena) {
      final authCodePtr = authCode.toCharPtr(arena);
      return RealmAppCredentialsHandle._(_realmLib.realm_app_credentials_new_google_auth_code(authCodePtr));
    });
  }

  RealmAppCredentialsHandle createAppCredentialsFunction(String payload) {
    return using((arena) {
      final payloadPtr = payload.toCharPtr(arena);
      final credentialsPtr = _realmLib.invokeGetPointer(() => _realmLib.realm_app_credentials_new_function(payloadPtr));
      return RealmAppCredentialsHandle._(credentialsPtr);
    });
  }

  RealmAppCredentialsHandle createAppCredentialsApiKey(String key) {
    return using((arena) {
      final keyPtr = key.toCharPtr(arena);
      return RealmAppCredentialsHandle._(_realmLib.realm_app_credentials_new_user_api_key(keyPtr));
    });
  }

  RealmHttpTransportHandle _createHttpTransport(HttpClient httpClient) {
    final requestCallback = Pointer.fromFunction<Void Function(Handle, realm_http_request, Pointer<Void>)>(_request_callback);
    final requestCallbackUserdata = _realmLib.realm_dart_userdata_async_new(httpClient, requestCallback.cast(), scheduler.handle._pointer);
    return RealmHttpTransportHandle._(_realmLib.realm_http_transport_new(
      _realmLib.addresses.realm_dart_http_request_callback,
      requestCallbackUserdata.cast(),
      _realmLib.addresses.realm_dart_userdata_async_free,
    ));
  }

  static void _request_callback(Object userData, realm_http_request request, Pointer<Void> request_context) {
    //
    // The request struct only survives until end-of-call, even though
    // we explicitly call realm_http_transport_complete_request to
    // mark request as completed later.
    //
    // Therefore we need to copy everything out of request before returning.
    // We cannot clone request on the native side with realm_clone,
    // since realm_http_request does not inherit from WrapC.

    final client = userData as HttpClient;

    client.connectionTimeout = Duration(milliseconds: request.timeout_ms);

    final url = Uri.parse(request.url.cast<Utf8>().toRealmDartString()!);

    final body = request.body.cast<Utf8>().toRealmDartString(length: request.body_size);

    final headers = <String, String>{};
    for (int i = 0; i < request.num_headers; ++i) {
      final header = request.headers[i];
      final name = header.name.cast<Utf8>().toRealmDartString()!;
      final value = header.value.cast<Utf8>().toRealmDartString()!;
      headers[name] = value;
    }

    _request_callback_async(client, request.method, url, body, headers, request_context);
    // The request struct dies here!
  }

  static void _request_callback_async(
    HttpClient client,
    int requestMethod,
    Uri url,
    String? body,
    Map<String, String> headers,
    Pointer<Void> request_context,
  ) async {
    await using((arena) async {
      final response_pointer = arena<realm_http_response>();
      final responseRef = response_pointer.ref;
      try {
        // Build request
        late HttpClientRequest request;

        // this throws if requestMethod is unknown _HttpMethod
        final method = _HttpMethod.values[requestMethod];

        switch (method) {
          case _HttpMethod.delete:
            request = await client.deleteUrl(url);
            break;
          case _HttpMethod.put:
            request = await client.putUrl(url);
            break;
          case _HttpMethod.patch:
            request = await client.patchUrl(url);
            break;
          case _HttpMethod.post:
            request = await client.postUrl(url);
            break;
          case _HttpMethod.get:
            request = await client.getUrl(url);
            break;
        }

        for (final header in headers.entries) {
          request.headers.add(header.key, header.value);
        }

        if (body != null) {
          request.add(utf8.encode(body));
        }

        // Do the call..
        final response = await request.close();
        final responseBody = await response.fold<List<int>>([], (acc, l) => acc..addAll(l)); // gather response

        // Report back to core
        responseRef.status_code = response.statusCode;
        responseRef.body = responseBody.toCharPtr(arena);
        responseRef.body_size = responseBody.length;

        int headerCnt = 0;
        response.headers.forEach((name, values) {
          headerCnt += values.length;
        });

        responseRef.headers = arena<realm_http_header>(headerCnt);
        responseRef.num_headers = headerCnt;

        int index = 0;
        response.headers.forEach((name, values) {
          for (final value in values) {
            final headerRef = responseRef.headers.elementAt(index).ref;
            headerRef.name = name.toCharPtr(arena);
            headerRef.value = value.toCharPtr(arena);
            index++;
          }
        });

        responseRef.custom_status_code = _CustomErrorCode.noError.code;
      } on SocketException catch (_) {
        responseRef.custom_status_code = _CustomErrorCode.timeout.code;
      } on HttpException catch (_) {
        responseRef.custom_status_code = _CustomErrorCode.unknownHttp.code;
      } catch (_) {
        responseRef.custom_status_code = _CustomErrorCode.unknown.code;
      } finally {
        _realmLib.realm_http_transport_complete_request(request_context, response_pointer);
      }
    });
  }

  static void _logCallback(Object userdata, int levelAsInt, Pointer<Int8> message) {
    final logger = Realm.logger;
    final level = LevelExt.fromInt(levelAsInt);

    // Don't do expensive utf8 to utf16 conversion unless needed.
    if (logger.isLoggable(level)) {
      logger.log(level, message.cast<Utf8>().toDartString());
    }
  }

  SyncClientConfigHandle _createSyncClientConfig(AppConfiguration configuration) {
    return using((arena) {
      final handle = SyncClientConfigHandle._(_realmLib.realm_sync_client_config_new());

      _realmLib.realm_sync_client_config_set_base_file_path(handle._pointer, configuration.baseFilePath.path.toCharPtr(arena));
      _realmLib.realm_sync_client_config_set_metadata_mode(handle._pointer, configuration.metadataPersistenceMode.index);

      _realmLib.realm_sync_client_config_set_log_level(handle._pointer, Realm.logger.level.toInt());

      final logCallback = Pointer.fromFunction<Void Function(Handle, Int32, Pointer<Int8>)>(_logCallback);
      final logCallbackUserdata = _realmLib.realm_dart_userdata_async_new(noopUserdata, logCallback.cast(), scheduler.handle._pointer);
      _realmLib.realm_sync_client_config_set_log_callback(handle._pointer, _realmLib.addresses.realm_dart_sync_client_log_callback, logCallbackUserdata.cast(),
          _realmLib.addresses.realm_dart_userdata_async_free);

      _realmLib.realm_sync_client_config_set_connect_timeout(handle._pointer, configuration.maxConnectionTimeout.inMilliseconds);
      if (configuration.metadataEncryptionKey != null && configuration.metadataPersistenceMode == MetadataPersistenceMode.encrypted) {
        _realmLib.realm_sync_client_config_set_metadata_encryption_key(handle._pointer, configuration.metadataEncryptionKey!.toUint8Ptr(arena));
      }

      return handle;
    });
  }

  AppHandle createApp(AppConfiguration configuration) {
    final httpTransportHandle = _createHttpTransport(configuration.httpClient);
    final appConfigHandle = _createAppConfig(configuration, httpTransportHandle);
    final syncClientConfigHandle = _createSyncClientConfig(configuration);
    final realmAppPtr = _realmLib.invokeGetPointer(() => _realmLib.realm_app_create(appConfigHandle._pointer, syncClientConfigHandle._pointer));
    return AppHandle._(realmAppPtr);
  }

  String appGetId(App app) {
    return _realmLib.realm_app_get_app_id(app.handle._pointer).cast<Utf8>().toRealmDartString()!;
  }

  static void _app_user_completion_callback(Pointer<Void> userdata, Pointer<realm_user> user, Pointer<realm_app_error> error) {
    final Completer<UserHandle>? completer = userdata.toObject(isPersistent: true);
    if (completer == null) {
      return;
    }

    if (error != nullptr) {
      completer.completeWithAppError(error);
      return;
    }

    var userClone = _realmLib.realm_clone(user.cast());
    if (userClone == nullptr) {
      completer.completeError(RealmException("Error while cloning user object."));
      return;
    }

    completer.complete(UserHandle._(userClone.cast()));
  }

  Future<UserHandle> logIn(App app, Credentials credentials) {
    final completer = Completer<UserHandle>();
    _realmLib.invokeGetBool(
        () => _realmLib.realm_app_log_in_with_credentials(
              app.handle._pointer,
              credentials.handle._pointer,
              Pointer.fromFunction(_app_user_completion_callback),
              completer.toPersistentHandle(),
              _realmLib.addresses.realm_dart_delete_persistent_handle,
            ),
        "Login failed");
    return completer.future;
  }

  static void void_completion_callback(Pointer<Void> userdata, Pointer<realm_app_error> error) {
    final Completer<void>? completer = userdata.toObject(isPersistent: true);
    if (completer == null) {
      return;
    }

    if (error != nullptr) {
      completer.completeWithAppError(error);
      return;
    }

    completer.complete();
  }

  Future<void> appEmailPasswordRegisterUser(App app, String email, String password) {
    final completer = Completer<void>();
    using((arena) {
      _realmLib.invokeGetBool(() => _realmLib.realm_app_email_password_provider_client_register_email(
            app.handle._pointer,
            email.toCharPtr(arena),
            password.toRealmString(arena).ref,
            Pointer.fromFunction(void_completion_callback),
            completer.toPersistentHandle(),
            _realmLib.addresses.realm_dart_delete_persistent_handle,
          ));
    });
    return completer.future;
  }

  Future<void> emailPasswordConfirmUser(App app, String token, String tokenId) {
    final completer = Completer<void>();
    using((arena) {
      _realmLib.invokeGetBool(() => _realmLib.realm_app_email_password_provider_client_confirm_user(
            app.handle._pointer,
            token.toCharPtr(arena),
            tokenId.toCharPtr(arena),
            Pointer.fromFunction(void_completion_callback),
            completer.toPersistentHandle(),
            _realmLib.addresses.realm_dart_delete_persistent_handle,
          ));
    });
    return completer.future;
  }

  Future<void> emailPasswordResendUserConfirmation(App app, String email) {
    final completer = Completer<void>();
    using((arena) {
      _realmLib.invokeGetBool(() => _realmLib.realm_app_email_password_provider_client_resend_confirmation_email(
            app.handle._pointer,
            email.toCharPtr(arena),
            Pointer.fromFunction(void_completion_callback),
            completer.toPersistentHandle(),
            _realmLib.addresses.realm_dart_delete_persistent_handle,
          ));
    });
    return completer.future;
  }

  Future<void> emailPasswordCompleteResetPassword(App app, String password, String token, String tokenId) {
    final completer = Completer<void>();
    using((arena) {
      _realmLib.invokeGetBool(() => _realmLib.realm_app_email_password_provider_client_reset_password(
            app.handle._pointer,
            password.toRealmString(arena).ref,
            token.toCharPtr(arena),
            tokenId.toCharPtr(arena),
            Pointer.fromFunction(void_completion_callback),
            completer.toPersistentHandle(),
            _realmLib.addresses.realm_dart_delete_persistent_handle,
          ));
    });
    return completer.future;
  }

  Future<void> emailPasswordResetPassword(App app, String email) {
    final completer = Completer<void>();
    using((arena) {
      _realmLib.invokeGetBool(() => _realmLib.realm_app_email_password_provider_client_send_reset_password_email(
            app.handle._pointer,
            email.toCharPtr(arena),
            Pointer.fromFunction(void_completion_callback),
            completer.toPersistentHandle(),
            _realmLib.addresses.realm_dart_delete_persistent_handle,
          ));
    });
    return completer.future;
  }

  Future<void> emailPasswordCallResetPasswordFunction(App app, String email, String password, String? argsAsJSON) {
    final completer = Completer<void>();
    using((arena) {
      _realmLib.invokeGetBool(() => _realmLib.realm_app_email_password_provider_client_call_reset_password_function(
            app.handle._pointer,
            email.toCharPtr(arena),
            password.toRealmString(arena).ref,
            argsAsJSON != null ? argsAsJSON.toCharPtr(arena) : nullptr,
            Pointer.fromFunction(void_completion_callback),
            completer.toPersistentHandle(),
            _realmLib.addresses.realm_dart_delete_persistent_handle,
          ));
    });
    return completer.future;
  }

  Future<void> emailPasswordRetryCustomConfirmationFunction(App app, String email) {
    final completer = Completer<void>();
    using((arena) {
      _realmLib.invokeGetBool(() => _realmLib.realm_app_email_password_provider_client_retry_custom_confirmation(
            app.handle._pointer,
            email.toCharPtr(arena),
            Pointer.fromFunction(void_completion_callback),
            completer.toPersistentHandle(),
            _realmLib.addresses.realm_dart_delete_persistent_handle,
          ));
    });
    return completer.future;
  }

  UserHandle? getCurrentUser(AppHandle appHandle) {
    final userPtr = _realmLib.realm_app_get_current_user(appHandle._pointer);
    if (userPtr == nullptr) {
      return null;
    }
    return UserHandle._(userPtr);
  }

  static void _logOutCallback(Pointer<Void> userdata, Pointer<realm_app_error> error) {
    final Completer<void>? completer = userdata.toObject(isPersistent: true);
    if (completer == null) {
      return;
    }

    if (error != nullptr) {
      completer.completeWithAppError(error);
      return;
    }

    completer.complete();
  }

  Future<void> logOut(App application, User? user) {
    final completer = Completer<void>();
    if (user == null) {
      _realmLib.invokeGetBool(
          () => _realmLib.realm_app_log_out_current_user(
                application.handle._pointer,
                Pointer.fromFunction(_logOutCallback),
                completer.toPersistentHandle(),
                _realmLib.addresses.realm_dart_delete_persistent_handle,
              ),
          "Logout failed");
    } else {
      _realmLib.invokeGetBool(
          () => _realmLib.realm_app_log_out(
                application.handle._pointer,
                user.handle._pointer,
                Pointer.fromFunction(_logOutCallback),
                completer.toPersistentHandle(),
                _realmLib.addresses.realm_dart_delete_persistent_handle,
              ),
          "Logout failed");
    }
    return completer.future;
  }

  void clearCachedApps() {
    _realmLib.realm_clear_cached_apps();
  }

  List<UserHandle> getUsers(App app) {
    return using((arena) {
      return _getUsers(app, arena);
    });
  }

  List<UserHandle> _getUsers(App app, Arena arena, {int expectedSize = 2}) {
    final actualCount = arena<Size>();
    final usersPtr = arena<Pointer<realm_user>>(expectedSize);
    _realmLib.invokeGetBool(() => _realmLib.realm_app_get_all_users(app.handle._pointer, usersPtr, expectedSize, actualCount));

    if (expectedSize < actualCount.value) {
      // The supplied array was too small - resize it
      arena.free(usersPtr);
      return _getUsers(app, arena, expectedSize: actualCount.value);
    }

    final result = <UserHandle>[];
    for (var i = 0; i < actualCount.value; i++) {
      result.add(UserHandle._(usersPtr.elementAt(i).value));
    }

    return result;
  }

  Future<void> removeUser(App app, User user) {
    final completer = Completer<void>();
    _realmLib.invokeGetBool(
        () => _realmLib.realm_app_remove_user(
              app.handle._pointer,
              user.handle._pointer,
              Pointer.fromFunction(void_completion_callback),
              completer.toPersistentHandle(),
              _realmLib.addresses.realm_dart_delete_persistent_handle,
            ),
        "Remove user failed");
    return completer.future;
  }

  void switchUser(App application, User user) {
    return using((arena) {
      _realmLib.invokeGetBool(
          () => _realmLib.realm_app_switch_user(
                application.handle._pointer,
                user.handle._pointer,
                nullptr,
              ),
          "Switch user failed");
    });
  }

  String? userGetCustomData(User user) {
    final customDataPtr = _realmLib.realm_user_get_custom_data(user.handle._pointer);
    return customDataPtr.cast<Utf8>().toRealmDartString(freeRealmMemory: true, treatEmptyAsNull: true);
  }

  Future<void> userRefreshCustomData(App app, User user) {
    final completer = Completer<void>();
    _realmLib.invokeGetBool(
        () => _realmLib.realm_app_refresh_custom_data(
              app.handle._pointer,
              user.handle._pointer,
              Pointer.fromFunction(void_completion_callback),
              completer.toPersistentHandle(),
              _realmLib.addresses.realm_dart_delete_persistent_handle,
            ),
        "Refresh custom data failed");
    return completer.future;
  }

  Future<UserHandle> userLinkCredentials(App app, User user, Credentials credentials) {
    final completer = Completer<UserHandle>();
    _realmLib.invokeGetBool(
        () => _realmLib.realm_app_link_user(
              app.handle._pointer,
              user.handle._pointer,
              credentials.handle._pointer,
              Pointer.fromFunction(_app_user_completion_callback),
              completer.toPersistentHandle(),
              _realmLib.addresses.realm_dart_delete_persistent_handle,
            ),
        "Link credentials failed");
    return completer.future;
  }

  UserState userGetState(User user) {
    final nativeUserState = _realmLib.realm_user_get_state(user.handle._pointer);
    return UserState.values.fromIndex(nativeUserState);
  }

  String userGetId(User user) {
    final idPtr = _realmLib.invokeGetPointer(() => _realmLib.realm_user_get_identity(user.handle._pointer), "Error while getting user id");
    final userId = idPtr.cast<Utf8>().toDartString();
    return userId;
  }

  AppHandle userGetApp(UserHandle userHandle) {
    final appPtr = _realmLib.realm_user_get_app(userHandle._pointer);
    if (appPtr == nullptr) {
      throw RealmException('User does not have an associated app. This is likely due to the user being logged out.');
    }

    return AppHandle._(appPtr);
  }

  List<UserIdentity> userGetIdentities(User user) {
    return using((arena) {
      return _userGetIdentities(user, arena);
    });
  }

  List<UserIdentity> _userGetIdentities(User user, Arena arena, {int expectedSize = 2}) {
    final actualCount = arena<Size>();
    final identitiesPtr = arena<realm_user_identity_t>(expectedSize);
    _realmLib.invokeGetBool(() => _realmLib.realm_user_get_all_identities(user.handle._pointer, identitiesPtr, expectedSize, actualCount));

    if (expectedSize < actualCount.value) {
      // The supplied array was too small - resize it
      arena.free(identitiesPtr);
      return _userGetIdentities(user, arena, expectedSize: actualCount.value);
    }

    final result = <UserIdentity>[];
    for (var i = 0; i < actualCount.value; i++) {
      final identity = identitiesPtr.elementAt(i).ref;

      result.add(UserIdentityInternal.create(
          identity.id.cast<Utf8>().toRealmDartString(freeRealmMemory: true)!, AuthProviderTypeInternal.getByValue(identity.provider_type)));
    }

    return result;
  }

  Future<void> userLogOut(User user) {
    _realmLib.invokeGetBool(() => _realmLib.realm_user_log_out(user.handle._pointer), "Logout failed");
    return Future<void>.value();
  }

  String? userGetDeviceId(User user) {
    final deviceId = _realmLib.invokeGetPointer(() => _realmLib.realm_user_get_device_id(user.handle._pointer));
    return deviceId.cast<Utf8>().toRealmDartString(treatEmptyAsNull: true, freeRealmMemory: true);
  }

  AuthProviderType userGetAuthProviderType(User user) {
    final provider = _realmLib.realm_user_get_auth_provider(user.handle._pointer);
    return AuthProviderTypeInternal.getByValue(provider);
  }

  AuthProviderType userGetCredentialsProviderType(Credentials credentials) {
    final provider = _realmLib.realm_auth_credentials_get_provider(credentials.handle._pointer);
    return AuthProviderTypeInternal.getByValue(provider);
  }

  UserProfile userGetProfileData(User user) {
    final data = _realmLib.invokeGetPointer(() => _realmLib.realm_user_get_profile_data(user.handle._pointer));
    final dynamic profileData = jsonDecode(data.cast<Utf8>().toRealmDartString(freeRealmMemory: true)!);
    return UserProfile(profileData as Map<String, dynamic>);
  }

  String userGetRefreshToken(User user) {
    final token = _realmLib.invokeGetPointer(() => _realmLib.realm_user_get_refresh_token(user.handle._pointer));
    return token.cast<Utf8>().toRealmDartString(freeRealmMemory: true)!;
  }

  String userGetAccessToken(User user) {
    final token = _realmLib.invokeGetPointer(() => _realmLib.realm_user_get_access_token(user.handle._pointer));
    return token.cast<Utf8>().toRealmDartString(freeRealmMemory: true)!;
  }

  SessionHandle realmGetSession(Realm realm) {
    return SessionHandle._(_realmLib.invokeGetPointer(() => _realmLib.realm_sync_session_get(realm.handle._pointer)), realm.handle);
  }

  String sessionGetPath(Session session) {
    return _realmLib.realm_sync_session_get_file_path(session.handle._pointer).cast<Utf8>().toRealmDartString()!;
  }

  SessionState sessionGetState(Session session) {
    final value = _realmLib.realm_sync_session_get_state(session.handle._pointer);
    return _convertCoreSessionState(value);
  }

  ConnectionState sessionGetConnectionState(Session session) {
    final value = _realmLib.realm_sync_session_get_connection_state(session.handle._pointer);
    return ConnectionState.values[value];
  }

  UserHandle sessionGetUser(Session session) {
    return UserHandle._(_realmLib.realm_sync_session_get_user(session.handle._pointer));
  }

  SessionState _convertCoreSessionState(int value) {
    switch (value) {
      case 0: // RLM_SYNC_SESSION_STATE_ACTIVE
      case 1: // RLM_SYNC_SESSION_STATE_DYING
        return SessionState.active;
      case 2: // RLM_SYNC_SESSION_STATE_INACTIVE
      case 3: // RLM_SYNC_SESSION_STATE_WAITING_FOR_ACCESS_TOKEN
        return SessionState.inactive;
      default:
        throw Exception("Unexpected SessionState: $value");
    }
  }

  void sessionPause(Session session) {
    _realmLib.realm_sync_session_pause(session.handle._pointer);
  }

  void sessionResume(Session session) {
    _realmLib.realm_sync_session_resume(session.handle._pointer);
  }

  RealmSyncSessionConnectionStateNotificationTokenHandle sessionRegisterProgressNotifier(
      Session session, ProgressDirection direction, ProgressMode mode, SessionProgressNotificationsController controller) {
    final isStreaming = mode == ProgressMode.reportIndefinitely;
    final callback = Pointer.fromFunction<Void Function(Handle, Uint64, Uint64)>(_progressCallback);
    final userdata = _realmLib.realm_dart_userdata_async_new(controller, callback.cast(), scheduler.handle._pointer);
    final notification_token = _realmLib.realm_sync_session_register_progress_notifier(
        session.handle._pointer,
        _realmLib.addresses.realm_dart_sync_progress_callback,
        direction.index,
        isStreaming,
        userdata.cast(),
        _realmLib.addresses.realm_dart_userdata_async_free);
    return RealmSyncSessionConnectionStateNotificationTokenHandle._(notification_token);
  }

  static void _progressCallback(Object userdata, int transferred, int transferable) {
    final controller = userdata as SessionProgressNotificationsController;

    controller.onProgress(transferred, transferable);
  }

  RealmSyncSessionConnectionStateNotificationTokenHandle sessionRegisterConnectionStateNotifier(Session session, SessionConnectionStateController controller) {
    final callback = Pointer.fromFunction<Void Function(Handle, Int32, Int32)>(_onConnectionStateChange);
    final userdata = _realmLib.realm_dart_userdata_async_new(controller, callback.cast(), scheduler.handle._pointer);
    final notification_token = _realmLib.realm_sync_session_register_connection_state_change_callback(
      session.handle._pointer,
      _realmLib.addresses.realm_dart_sync_connection_state_changed_callback,
      userdata.cast(),
      _realmLib.addresses.realm_dart_userdata_async_free,
    );
    return RealmSyncSessionConnectionStateNotificationTokenHandle._(notification_token);
  }

  static void _onConnectionStateChange(Object userdata, int oldState, int newState) {
    final controller = userdata as SessionConnectionStateController;

    controller.onConnectionStateChange(ConnectionState.values[oldState], ConnectionState.values[newState]);
  }

  Future<void> sessionWaitForUpload(Session session) {
    final completer = Completer<void>();
    final callback = Pointer.fromFunction<Void Function(Handle, Pointer<realm_sync_error_code_t>)>(_sessionWaitCompletionCallback);
    final userdata = _realmLib.realm_dart_userdata_async_new(completer, callback.cast(), scheduler.handle._pointer);
    _realmLib.realm_sync_session_wait_for_upload_completion(session.handle._pointer, _realmLib.addresses.realm_dart_sync_wait_for_completion_callback,
        userdata.cast(), _realmLib.addresses.realm_dart_userdata_async_free);
    return completer.future;
  }

  Future<void> sessionWaitForDownload(Session session, [CancellationToken? cancellationToken]) {
    final completer = CancellableCompleter<void>(cancellationToken);
    if (!completer.isCancelled) {
      final callback = Pointer.fromFunction<Void Function(Handle, Pointer<realm_sync_error_code_t>)>(_sessionWaitCompletionCallback);
      final userdata = _realmLib.realm_dart_userdata_async_new(completer, callback.cast(), scheduler.handle._pointer);
      _realmLib.realm_sync_session_wait_for_download_completion(session.handle._pointer, _realmLib.addresses.realm_dart_sync_wait_for_completion_callback,
          userdata.cast(), _realmLib.addresses.realm_dart_userdata_async_free);
    }
    return completer.future;
  }

  static void _sessionWaitCompletionCallback(Object userdata, Pointer<realm_sync_error_code_t> errorCode) {
    final completer = userdata as Completer<void>;
    if (completer.isCompleted) {
      return;
    }
    if (errorCode != nullptr) {
      // Throw RealmException instead of RealmError to be recoverable by the user.
      completer.completeError(RealmException(errorCode.toSyncError().toString()));
    } else {
      completer.complete();
    }
  }

  String _getAppDirectoryFromPlugin() {
    assert(isFlutterPlatform);

    String plugin = Platform.isWindows
        ? 'realm_plugin.dll'
        : Platform.isMacOS
            ? 'realm.framework/realm' // use catalyst
            : Platform.isLinux
                ? "librealm_plugin.so"
                : throw UnsupportedError("Platform ${Platform.operatingSystem} is not supported");

    final pluginLib = DynamicLibrary.open(plugin);
    final getAppDirFunc = pluginLib.lookupFunction<Pointer<Int8> Function(), Pointer<Int8> Function()>("realm_dart_get_app_directory");
    final dirNamePtr = getAppDirFunc();
    final dirName = Platform.isWindows ? dirNamePtr.cast<Utf16>().toDartString() : dirNamePtr.cast<Utf8>().toDartString();

    return dirName;
  }

  String getAppDirectory() {
    try {
      if (!isFlutterPlatform || Platform.environment.containsKey('FLUTTER_TEST')) {
        return Directory.current.absolute.path; // dart or flutter test
      }

      // Flutter from here on..

      if (Platform.isAndroid || Platform.isIOS) {
        return getFilesPath();
      }

      if (Platform.isLinux) {
        String appSupportDir = PlatformEx.fromEnvironment(
          "XDG_DATA_HOME",
          defaultValue: PlatformEx.fromEnvironment(
            "HOME",
            defaultValue: Directory.current.absolute.path,
          ),
        );
        return path.join(appSupportDir, ".local/share", _getAppDirectoryFromPlugin());
      }

      if (Platform.isMacOS) {
        return _getAppDirectoryFromPlugin();
      }

      if (Platform.isWindows) {
        return _getAppDirectoryFromPlugin();
      }

      throw UnsupportedError("Platform ${Platform.operatingSystem} is not supported");
    } catch (e) {
      throw RealmException('Cannot get app directory. Error: $e');
    }
  }

  Future<void> deleteUser(App app, User user) {
    final completer = Completer<void>();
    _realmLib.invokeGetBool(
        () => _realmLib.realm_app_delete_user(
              app.handle._pointer,
              user.handle._pointer,
              Pointer.fromFunction(void_completion_callback),
              completer.toPersistentHandle(),
              _realmLib.addresses.realm_dart_delete_persistent_handle,
            ),
        "Delete user failed");
    return completer.future;
  }

  bool isFrozen(Realm realm) {
    return _realmLib.realm_is_frozen(realm.handle._pointer.cast());
  }

  RealmHandle freeze(Realm realm) {
    final ptr = _realmLib.invokeGetPointer(() => _realmLib.realm_freeze(realm.handle._pointer));
    return RealmHandle._(ptr);
  }

  RealmResultsHandle resolveResults(RealmResults realmResults, Realm frozenRealm) {
    final ptr = _realmLib.invokeGetPointer(() => _realmLib.realm_results_resolve_in(realmResults.handle._pointer, frozenRealm.handle._pointer));
    return RealmResultsHandle._(ptr, frozenRealm.handle);
  }

  RealmObjectHandle? resolveObject(RealmObjectBase object, Realm frozenRealm) {
    return using((Arena arena) {
      final resultPtr = arena<Pointer<realm_object>>();
      _realmLib.invokeGetBool(() => _realmLib.realm_object_resolve_in(object.handle._pointer, frozenRealm.handle._pointer, resultPtr));
      if (resultPtr != nullptr) {
        return RealmObjectHandle._(resultPtr.value, frozenRealm.handle);
      }

      return null;
    });
  }

  RealmListHandle? resolveList(ManagedRealmList list, Realm frozenRealm) {
    return using((Arena arena) {
      final resultPtr = arena<Pointer<realm_list>>();
      _realmLib.invokeGetBool(() => _realmLib.realm_list_resolve_in(list.handle._pointer, frozenRealm.handle._pointer, resultPtr));
      if (resultPtr != nullptr) {
        return RealmListHandle._(resultPtr.value, frozenRealm.handle);
      }

      return null;
    });
  }

  static void _app_api_key_completion_callback(Pointer<Void> userdata, Pointer<realm_app_user_apikey> apiKey, Pointer<realm_app_error> error) {
    final Completer<ApiKey>? completer = userdata.toObject(isPersistent: true);
    if (completer == null) {
      return;
    }

    if (error != nullptr) {
      completer.completeWithAppError(error);
      return;
    }

    final id = apiKey.ref.id.toDart();
    final name = apiKey.ref.name.cast<Utf8>().toDartString();
    final value = apiKey.ref.key.cast<Utf8>().toRealmDartString(treatEmptyAsNull: true);
    final isEnabled = !apiKey.ref.disabled;

    completer.complete(UserInternal.createApiKey(id, name, value, isEnabled));
  }

  static void _app_api_key_array_completion_callback(Pointer<Void> userdata, Pointer<realm_app_user_apikey> apiKey, int size, Pointer<realm_app_error> error) {
    final Completer<List<ApiKey>>? completer = userdata.toObject(isPersistent: true);
    if (completer == null) {
      return;
    }

    if (error != nullptr) {
      completer.completeWithAppError(error);
      return;
    }

    final result = <ApiKey>[];

    for (var i = 0; i < size; i++) {
      final id = apiKey[i].id.toDart();
      final name = apiKey[i].name.cast<Utf8>().toDartString();
      final value = apiKey[i].key.cast<Utf8>().toRealmDartString(treatEmptyAsNull: true);
      final isEnabled = !apiKey[i].disabled;

      result.add(UserInternal.createApiKey(id, name, value, isEnabled));
    }

    completer.complete(result);
  }

  Future<ApiKey> createApiKey(User user, String name) {
    return using((Arena arena) {
      final namePtr = name.toCharPtr(arena);
      final completer = Completer<ApiKey>();
      _realmLib.invokeGetBool(() => _realmLib.realm_app_user_apikey_provider_client_create_apikey(user.app.handle._pointer, user.handle._pointer, namePtr,
          Pointer.fromFunction(_app_api_key_completion_callback), completer.toPersistentHandle(), _realmLib.addresses.realm_dart_delete_persistent_handle));

      return completer.future;
    });
  }

  Future<ApiKey> fetchApiKey(User user, ObjectId id) {
    return using((Arena arena) {
      final completer = Completer<ApiKey>();
      final native_id = id.toNative(arena);
      _realmLib.invokeGetBool(() => _realmLib.realm_app_user_apikey_provider_client_fetch_apikey(user.app.handle._pointer, user.handle._pointer, native_id.ref,
          Pointer.fromFunction(_app_api_key_completion_callback), completer.toPersistentHandle(), _realmLib.addresses.realm_dart_delete_persistent_handle));

      return completer.future;
    });
  }

  Future<List<ApiKey>> fetchAllApiKeys(User user) {
    return using((Arena arena) {
      final completer = Completer<List<ApiKey>>();
      _realmLib.invokeGetBool(() => _realmLib.realm_app_user_apikey_provider_client_fetch_apikeys(
          user.app.handle._pointer,
          user.handle._pointer,
          Pointer.fromFunction(_app_api_key_array_completion_callback),
          completer.toPersistentHandle(),
          _realmLib.addresses.realm_dart_delete_persistent_handle));

      return completer.future;
    });
  }

  Future<void> deleteApiKey(User user, ObjectId id) {
    return using((Arena arena) {
      final completer = Completer<void>();
      final native_id = id.toNative(arena);
      _realmLib.invokeGetBool(() => _realmLib.realm_app_user_apikey_provider_client_delete_apikey(user.app.handle._pointer, user.handle._pointer, native_id.ref,
          Pointer.fromFunction(void_completion_callback), completer.toPersistentHandle(), _realmLib.addresses.realm_dart_delete_persistent_handle));

      return completer.future;
    });
  }

  Future<void> disableApiKey(User user, ObjectId objectId) {
    return using((Arena arena) {
      final completer = Completer<void>();
      final native_id = objectId.toNative(arena);
      _realmLib.invokeGetBool(() => _realmLib.realm_app_user_apikey_provider_client_disable_apikey(
          user.app.handle._pointer,
          user.handle._pointer,
          native_id.ref,
          Pointer.fromFunction(void_completion_callback),
          completer.toPersistentHandle(),
          _realmLib.addresses.realm_dart_delete_persistent_handle));

      return completer.future;
    });
  }

  Future<void> enableApiKey(User user, ObjectId objectId) {
    return using((Arena arena) {
      final completer = Completer<void>();
      final native_id = objectId.toNative(arena);
      _realmLib.invokeGetBool(() => _realmLib.realm_app_user_apikey_provider_client_enable_apikey(user.app.handle._pointer, user.handle._pointer, native_id.ref,
          Pointer.fromFunction(void_completion_callback), completer.toPersistentHandle(), _realmLib.addresses.realm_dart_delete_persistent_handle));

      return completer.future;
    });
  }

  static void _call_app_function_callback(Pointer<Void> userdata, Pointer<Char> response, Pointer<realm_app_error> error) {
    final Completer<String>? completer = userdata.toObject(isPersistent: true);
    if (completer == null) {
      return;
    }
    if (error != nullptr) {
      completer.completeWithAppError(error);
      return;
    }

    final stringResponse = response.cast<Utf8>().toRealmDartString()!;
    completer.complete(stringResponse);
  }

  Future<String> callAppFunction(App app, User user, String functionName, String? argsAsJSON) {
    return using((arena) {
      final completer = Completer<String>();
      _realmLib.invokeGetBool(() => _realmLib.realm_app_call_function(
            app.handle._pointer,
            user.handle._pointer,
            functionName.toCharPtr(arena),
            argsAsJSON?.toCharPtr(arena) ?? nullptr,
            Pointer.fromFunction(_call_app_function_callback),
            completer.toPersistentHandle(),
            _realmLib.addresses.realm_dart_delete_persistent_handle,
          ));
      return completer.future;
    });
  }

  bool compact(Realm realm) {
    return using((arena) {
      final out_did_compact = arena<Bool>();
      _realmLib.invokeGetBool(() => _realmLib.realm_compact(realm.handle._pointer, out_did_compact));
      return out_did_compact.value;
    });
  }

  bool immediatelyRunFileActions(App app, String realmPath) {
    return using((arena) {
      final out_did_run = arena<Bool>();
      _realmLib.invokeGetBool(() => _realmLib.realm_sync_immediately_run_file_actions(app.handle._pointer, realmPath.toCharPtr(arena), out_did_run),
          "An error occurred while resetting the Realm. Check if the file is in use: '$realmPath'");
      return out_did_run.value;
    });
  }
}

class LastError {
  final int code;
  final String? message;
  final Object? userError;

  LastError(this.code, [this.message, this.userError]);

  @override
  String toString() {
    return "Error code: $code ${(message != null ? ". Message: $message" : "")}";
  }
}

// Flag to enable trace on finalization.
//
// Be aware that the trace is likely late, and it might in rare case be missing,
// as there are no absolute guarantees with Finalizer.
//
// It is often beneficial to also instrument the native realm_release to
// print the address released to get the exact time.
const _enableFinalizerTrace = false;

// Level used for finalization trace, if enabled.
const _finalizerTraceLevel = RealmLogLevel.trace;

void _traceFinalization(Object o) {
  Realm.logger.log(_finalizerTraceLevel, 'Finalizing: $o');
}

final _debugFinalizer = Finalizer<Object>(_traceFinalization);

void _setupFinalizationTrace(Object value, Object finalizationToken) {
  _debugFinalizer.attach(value, finalizationToken, detach: value);
}

void _tearDownFinalizationTrace(Object value, Object finalizationToken) {
  _debugFinalizer.detach(value);
  _traceFinalization(finalizationToken);
}

abstract class HandleBase<T extends NativeType> implements Finalizable {
  late Pointer<Void> _finalizableHandle;
  Pointer<T> _pointer;
  bool get released => _pointer == nullptr;
  final bool isUnowned;

  @pragma('vm:never-inline')
  void keepAlive() {}

  HandleBase(this._pointer, int size) : isUnowned = false {
    _finalizableHandle = _realmLib.realm_attach_finalizer(this, _pointer.cast(), size);

    if (_enableFinalizerTrace) {
      _setupFinalizationTrace(this, _pointer);
    }
  }

  HandleBase.unowned(this._pointer) : isUnowned = true;

  @override
  String toString() => "${_pointer.toString()} value=${_pointer.cast<IntPtr>().value}${isUnowned ? ' (unowned)' : ''}";

  /// @nodoc
  /// A method that will be invoked just before the handle is released. Allows to cleanup
  /// any custom data that inheritors are storing.
  void _releaseCore() {}

  void release() {
    if (released) {
      return;
    }

    _releaseCore();

    if (!isUnowned) {
      _realmLib.realm_dettach_finalizer(_finalizableHandle, this);

      _realmLib.realm_release(_pointer.cast());
    }

    _pointer = nullptr;

    if (_enableFinalizerTrace) {
      _tearDownFinalizationTrace(this, _pointer);
    }
  }
}

class FinalizationToken {
  final WeakReference<RealmHandle> root;
  final int id;

  FinalizationToken(RealmHandle handle, this.id) : root = WeakReference(handle);
}

// This finalizer is intended to prevent the list of children in the RealmHandle
// from growing endlessly. It's not intended to replace the native finalizer which
// will free the actual resources owned by the handle.
final _rootedHandleFinalizer = Finalizer<FinalizationToken>((token) {
  token.root.target?.removeChild(token.id);
});

abstract class RootedHandleBase<T extends NativeType> extends HandleBase<T> {
  final RealmHandle _root;
  int? _id;

  bool get shouldRoot => _root.isUnowned;

  RootedHandleBase(this._root, Pointer<T> pointer, int size) : super(pointer, size) {
    if (shouldRoot) {
      _id = _root.addChild(this);
    }
  }

  @override
  void _releaseCore() {
    if (_id != null) {
      _root.removeChild(_id!);
    }
  }
}

class SchemaHandle extends HandleBase<realm_schema> {
  SchemaHandle._(Pointer<realm_schema> pointer) : super(pointer, 24);

  SchemaHandle.unowned(Pointer<realm_schema> pointer) : super.unowned(pointer);
}

class ConfigHandle extends HandleBase<realm_config> {
  ConfigHandle._(Pointer<realm_config> pointer) : super(pointer, 512);
}

class RealmHandle extends HandleBase<shared_realm> {
  int _counter = 0;

  final Map<int, WeakReference<RootedHandleBase>> _children = {};

  RealmHandle._(Pointer<shared_realm> pointer) : super(pointer, 24);

  RealmHandle._unowned(Pointer<shared_realm> pointer) : super.unowned(pointer);

  int addChild(RootedHandleBase child) {
    final id = _counter++;
    _children[id] = WeakReference(child);
    _rootedHandleFinalizer.attach(this, FinalizationToken(this, id), detach: this);
    return id;
  }

  void removeChild(int id) {
    final child = _children.remove(id);
    if (child != null) {
      final target = child.target;
      if (target != null) {
        _rootedHandleFinalizer.detach(target);
      }
    }
  }

  @override
  void _releaseCore() {
    final keys = _children.keys.toList();

    for (final key in keys) {
      _children[key]?.target?.release();
    }
  }
}

class SchedulerHandle extends HandleBase<realm_scheduler> {
  SchedulerHandle._(Pointer<realm_scheduler> pointer) : super(pointer, 24);
}

class RealmObjectHandle extends RootedHandleBase<realm_object> {
  RealmObjectHandle._(Pointer<realm_object> pointer, RealmHandle root) : super(root, pointer, 112);
}

class _RealmLinkHandle {
  final int targetKey;
  final int classKey;
  _RealmLinkHandle._(realm_link_t link)
      : targetKey = link.target,
        classKey = link.target_table;
}

class RealmResultsHandle extends RootedHandleBase<realm_results> {
  RealmResultsHandle._(Pointer<realm_results> pointer, RealmHandle root) : super(root, pointer, 872);
}

class RealmListHandle extends RootedHandleBase<realm_list> {
  RealmListHandle._(Pointer<realm_list> pointer, RealmHandle root) : super(root, pointer, 88);
}

class _RealmQueryHandle extends RootedHandleBase<realm_query> {
  _RealmQueryHandle._(Pointer<realm_query> pointer, RealmHandle root) : super(root, pointer, 256);
}

class RealmNotificationTokenHandle extends RootedHandleBase<realm_notification_token> {
  RealmNotificationTokenHandle._(Pointer<realm_notification_token> pointer, RealmHandle root) : super(root, pointer, 32);
}

class RealmSyncSessionConnectionStateNotificationTokenHandle extends HandleBase<realm_sync_session_connection_state_notification_token> {
  RealmSyncSessionConnectionStateNotificationTokenHandle._(Pointer<realm_sync_session_connection_state_notification_token> pointer) : super(pointer, 32);
}

class RealmCollectionChangesHandle extends HandleBase<realm_collection_changes> {
  RealmCollectionChangesHandle._(Pointer<realm_collection_changes> pointer) : super(pointer, 256);
}

class RealmObjectChangesHandle extends HandleBase<realm_object_changes> {
  RealmObjectChangesHandle._(Pointer<realm_object_changes> pointer) : super(pointer, 256);
}

class RealmAppCredentialsHandle extends HandleBase<realm_app_credentials> {
  RealmAppCredentialsHandle._(Pointer<realm_app_credentials> pointer) : super(pointer, 16);
}

class RealmHttpTransportHandle extends HandleBase<realm_http_transport> {
  RealmHttpTransportHandle._(Pointer<realm_http_transport> pointer) : super(pointer, 24);
}

class AppConfigHandle extends HandleBase<realm_app_config> {
  AppConfigHandle._(Pointer<realm_app_config> pointer) : super(pointer, 8);
}

class SyncClientConfigHandle extends HandleBase<realm_sync_client_config> {
  SyncClientConfigHandle._(Pointer<realm_sync_client_config> pointer) : super(pointer, 8);
}

class AppHandle extends HandleBase<realm_app> {
  AppHandle._(Pointer<realm_app> pointer) : super(pointer, 16);
}

class UserHandle extends HandleBase<realm_user> {
  UserHandle._(Pointer<realm_user> pointer) : super(pointer, 24);
}

class SubscriptionHandle extends HandleBase<realm_flx_sync_subscription> {
  SubscriptionHandle._(Pointer<realm_flx_sync_subscription> pointer) : super(pointer, 184);
}

class SubscriptionSetHandle extends RootedHandleBase<realm_flx_sync_subscription_set> {
  @override
  bool get shouldRoot => true;

  SubscriptionSetHandle._(Pointer<realm_flx_sync_subscription_set> pointer, RealmHandle root) : super(root, pointer, 128);
}

class MutableSubscriptionSetHandle extends SubscriptionSetHandle {
  MutableSubscriptionSetHandle._(Pointer<realm_flx_sync_mutable_subscription_set> pointer, RealmHandle root) : super._(pointer.cast(), root);

  Pointer<realm_flx_sync_mutable_subscription_set> get _mutablePointer => super._pointer.cast();
}

class SessionHandle extends RootedHandleBase<realm_sync_session_t> {
  @override
  bool get shouldRoot => true;

  SessionHandle._(Pointer<realm_sync_session_t> pointer, RealmHandle root) : super(root, pointer, 24);
}

extension on List<int> {
  Pointer<Char> toCharPtr(Allocator allocator) {
    return toUint8Ptr(allocator).cast();
  }

  Pointer<Uint8> toUint8Ptr(Allocator allocator) {
    final nativeSize = length + 1;
    final result = allocator<Uint8>(nativeSize);
    final Uint8List native = result.asTypedList(nativeSize);
    native.setAll(0, this); // copy
    native.last = 0; // zero terminate
    return result.cast();
  }
}

extension _StringEx on String {
  Pointer<Char> toCharPtr(Allocator allocator) {
    final units = utf8.encode(this);
    return units.toCharPtr(allocator).cast();
  }

  Pointer<realm_string_t> toRealmString(Allocator allocator) {
    final realm_string = allocator<realm_string_t>();
    final units = utf8.encode(this);
    realm_string.ref.data = units.toCharPtr(allocator).cast();
    realm_string.ref.size = units.length;
    return realm_string;
  }
}

extension _RealmLibraryEx on RealmLibrary {
  void invokeGetBool(bool Function() callback, [String? errorMessage]) {
    bool success = callback();
    if (!success) {
      realmCore.throwLastError(errorMessage);
    }
  }

  Pointer<T> invokeGetPointer<T extends NativeType>(Pointer<T> Function() callback, [String? errorMessage]) {
    final result = callback();
    if (result == nullptr) {
      realmCore.throwLastError(errorMessage);
    }
    return result;
  }
}

Pointer<realm_value_t> _toRealmValue(Object? value, Allocator allocator) {
  final realm_value = allocator<realm_value_t>();
  _intoRealmValue(value, realm_value, allocator);
  return realm_value;
}

const int _microsecondsPerSecond = 1000 * 1000;
const int _nanosecondsPerMicrosecond = 1000;

void _intoRealmQueryArg(Object? value, Pointer<realm_query_arg_t> realm_query_arg, Allocator allocator) {
  realm_query_arg.ref.arg = allocator<realm_value_t>();
  realm_query_arg.ref.nb_args = 1;
  realm_query_arg.ref.is_list = false;
  _intoRealmValue(value, realm_query_arg.ref.arg, allocator);
}

void _intoRealmValue(Object? value, Pointer<realm_value_t> realm_value, Allocator allocator) {
  if (value == null) {
    realm_value.ref.type = realm_value_type.RLM_TYPE_NULL;
  } else if (value is RealmObjectBase) {
    // when converting a RealmObjectBase to realm_value.link we assume the object is managed
    final link = realmCore._getObjectAsLink(value);
    realm_value.ref.values.link.target = link.targetKey;
    realm_value.ref.values.link.target_table = link.classKey;
    realm_value.ref.type = realm_value_type.RLM_TYPE_LINK;
  } else {
    if (value is int) {
      realm_value.ref.values.integer = value;
      realm_value.ref.type = realm_value_type.RLM_TYPE_INT;
    } else if (value is bool) {
      realm_value.ref.values.boolean = value;
      realm_value.ref.type = realm_value_type.RLM_TYPE_BOOL;
    } else if (value is String) {
      String string = value;
      final units = utf8.encode(string);
      final result = allocator<Uint8>(units.length);
      final Uint8List nativeString = result.asTypedList(units.length);
      nativeString.setAll(0, units);
      realm_value.ref.values.string.data = result.cast();
      realm_value.ref.values.string.size = units.length;
      realm_value.ref.type = realm_value_type.RLM_TYPE_STRING;
    } else if (value is double) {
      realm_value.ref.values.dnum = value;
      realm_value.ref.type = realm_value_type.RLM_TYPE_DOUBLE;
    } else if (value is ObjectId) {
      final bytes = value.bytes;
      for (var i = 0; i < 12; i++) {
        realm_value.ref.values.object_id.bytes[i] = bytes[i];
      }
      realm_value.ref.type = realm_value_type.RLM_TYPE_OBJECT_ID;
    } else if (value is Uuid) {
      final bytes = value.bytes.asUint8List();
      for (var i = 0; i < 16; i++) {
        realm_value.ref.values.uuid.bytes[i] = bytes[i];
      }
      realm_value.ref.type = realm_value_type.RLM_TYPE_UUID;
    } else if (value is DateTime) {
      final microseconds = value.toUtc().microsecondsSinceEpoch;
      final seconds = microseconds ~/ _microsecondsPerSecond;
      int nanoseconds = _nanosecondsPerMicrosecond * (microseconds % _microsecondsPerSecond);
      if (microseconds < 0 && nanoseconds != 0) {
        nanoseconds = nanoseconds - _nanosecondsPerMicrosecond * _microsecondsPerSecond;
      }
      realm_value.ref.values.timestamp.seconds = seconds;
      realm_value.ref.values.timestamp.nanoseconds = nanoseconds;
      realm_value.ref.type = realm_value_type.RLM_TYPE_TIMESTAMP;
    } else if (value is RealmValue) {
      return _intoRealmValue(value.value, realm_value, allocator);
    } else {
      throw RealmException("Property type ${value.runtimeType} not supported");
    }
  }
}

extension on Pointer<realm_value_t> {
  Object? toDartValue(Realm realm) {
    if (this == nullptr) {
      throw RealmException("Can not convert nullptr realm_value to Dart value");
    }

    switch (ref.type) {
      case realm_value_type.RLM_TYPE_NULL:
        return null;
      case realm_value_type.RLM_TYPE_INT:
        return ref.values.integer;
      case realm_value_type.RLM_TYPE_BOOL:
        return ref.values.boolean;
      case realm_value_type.RLM_TYPE_STRING:
        return ref.values.string.data.cast<Utf8>().toRealmDartString(length: ref.values.string.size)!;
      case realm_value_type.RLM_TYPE_FLOAT:
        return ref.values.fnum;
      case realm_value_type.RLM_TYPE_DOUBLE:
        return ref.values.dnum;
      case realm_value_type.RLM_TYPE_LINK:
        final objectKey = ref.values.link.target;
        final classKey = ref.values.link.target_table;
        if (realm.metadata.getByClassKeyIfExists(classKey) == null) return null; // temprorary workaround to avoid crash on assertion
        return realmCore._getObject(realm, classKey, objectKey);
      case realm_value_type.RLM_TYPE_BINARY:
        throw Exception("Not implemented");
      case realm_value_type.RLM_TYPE_TIMESTAMP:
        final seconds = ref.values.timestamp.seconds;
        final nanoseconds = ref.values.timestamp.nanoseconds;
        return DateTime.fromMicrosecondsSinceEpoch(seconds * _microsecondsPerSecond + nanoseconds ~/ _nanosecondsPerMicrosecond, isUtc: true);
      case realm_value_type.RLM_TYPE_DECIMAL128:
        throw Exception("Not implemented");
      case realm_value_type.RLM_TYPE_OBJECT_ID:
        return ObjectId.fromBytes(cast<Uint8>().asTypedList(12));
      case realm_value_type.RLM_TYPE_UUID:
        return Uuid.fromBytes(cast<Uint8>().asTypedList(16).buffer);
      default:
        throw RealmException("realm_value_type ${ref.type} not supported");
    }
  }
}

extension on Pointer<Size> {
  List<int> toIntList(int count) {
    List<int> result = List.filled(count, elementAt(0).value);
    for (var i = 1; i < count; i++) {
      result[i] = elementAt(i).value;
    }
    return result;
  }
}

extension on Pointer<Void> {
  T? toObject<T extends Object>({bool isPersistent = false}) {
    assert(this != nullptr, "Pointer<Void> is null");

    Object object = isPersistent ? _realmLib.realm_dart_persistent_handle_to_object(this) : _realmLib.realm_dart_weak_handle_to_object(this);

    assert(object is T, "$T expected");
    if (object is! T) {
      return null;
    }

    return object;
  }
}

extension on Pointer<Utf8> {
  String? toRealmDartString({bool treatEmptyAsNull = false, int? length, bool freeRealmMemory = false}) {
    if (this == nullptr) {
      return null;
    }

    try {
      final result = toDartString(length: length);

      if (treatEmptyAsNull && result == '') {
        return null;
      }
      return result;
    } finally {
      if (freeRealmMemory) {
        _realmLib.realm_free(cast());
      }
    }
  }
}

extension on realm_sync_error {
  SyncError toSyncError(Configuration config) {
    final message = detailed_message.cast<Utf8>().toRealmDartString()!;
    final SyncErrorCategory category = SyncErrorCategory.values[error_code.category];

    //client reset can be requested with is_client_reset_requested disregarding the error_code.value
    if (is_client_reset_requested) {
      return ClientResetError(message, config);
    }

    return SyncError.create(message, category, error_code.value, isFatal: is_fatal);
  }
}

extension on Pointer<realm_sync_error_code_t> {
  SyncError toSyncError() {
    final message = ref.message.cast<Utf8>().toDartString();
    return SyncError.create(message, SyncErrorCategory.values[ref.category], ref.value, isFatal: false);
  }
}

extension on Object {
  Pointer<Void> toWeakHandle() {
    return _realmLib.realm_dart_object_to_weak_handle(this);
  }

  Pointer<Void> toPersistentHandle() {
    return _realmLib.realm_dart_object_to_persistent_handle(this);
  }
}

extension on List<UserState> {
  UserState fromIndex(int index) {
    if (!UserState.values.any((value) => value.index == index)) {
      throw RealmError("Unknown user state $index");
    }

    return UserState.values[index];
  }
}

extension on realm_property_info {
  SchemaProperty toSchemaProperty() {
    final linkTarget = link_target == nullptr ? null : link_target.cast<Utf8>().toDartString();
    return SchemaProperty(name.cast<Utf8>().toDartString(), RealmPropertyType.values[type],
        optional: flags & realm_property_flags.RLM_PROPERTY_NULLABLE == realm_property_flags.RLM_PROPERTY_NULLABLE,
        primaryKey: flags & realm_property_flags.RLM_PROPERTY_PRIMARY_KEY == realm_property_flags.RLM_PROPERTY_PRIMARY_KEY,
        linkTarget: linkTarget == null || linkTarget.isEmpty ? null : linkTarget,
        collectionType: RealmCollectionType.values[collection_type]);
  }
}

extension on Completer<Object?> {
  void completeWithAppError(Pointer<realm_app_error> error) {
    final message = error.ref.message.cast<Utf8>().toRealmDartString()!;
    final linkToLogs = error.ref.link_to_server_logs.cast<Utf8>().toRealmDartString();
    completeError(AppInternal.createException(message, linkToLogs, error.ref.http_status_code));
  }
}

enum _CustomErrorCode {
  noError(0),
  unknownHttp(998),
  unknown(999),
  timeout(1000);

  final int code;
  const _CustomErrorCode(this.code);
}

enum _HttpMethod {
  get,
  post,
  patch,
  put,
  delete,
}

extension on realm_timestamp_t {
  DateTime toDart() {
    return DateTime.fromMicrosecondsSinceEpoch(seconds * 1000000 + nanoseconds ~/ 1000, isUtc: true);
  }
}

extension on realm_string_t {
  String? toDart() => data.cast<Utf8>().toRealmDartString();
}

extension on ObjectId {
  Pointer<realm_object_id> toNative(Allocator allocator) {
    final result = allocator<realm_object_id>();
    for (var i = 0; i < 12; i++) {
      result.ref.bytes[i] = bytes[i];
    }
    return result;
  }
}

extension on realm_object_id {
  ObjectId toDart() {
    final buffer = Uint8List(12);
    for (int i = 0; i < 12; ++i) {
      buffer[i] = bytes[i];
    }
    return ObjectId.fromBytes(buffer);
  }
}

extension LevelExt on Level {
  int toInt() {
    if (this == Level.ALL) {
      return 0;
    } else if (name == "TRACE") {
      return 1;
    } else if (name == "DEBUG") {
      return 2;
    } else if (name == "DETAIL") {
      return 3;
    } else if (this == Level.INFO) {
      return 4;
    } else if (this == Level.WARNING) {
      return 5;
    } else if (name == "ERROR") {
      return 6;
    } else if (name == "FATAL") {
      return 7;
    } else if (this == Level.OFF) {
      return 8;
    } else {
      // if unknown logging is off
      return 8;
    }
  }

  static Level fromInt(int value) {
    switch (value) {
      case 0:
        return RealmLogLevel.all;
      case 1:
        return RealmLogLevel.trace;
      case 2:
        return RealmLogLevel.debug;
      case 3:
        return RealmLogLevel.detail;
      case 4:
        return RealmLogLevel.info;
      case 5:
        return RealmLogLevel.warn;
      case 6:
        return RealmLogLevel.error;
      case 7:
        return RealmLogLevel.fatal;
      case 8:
      default:
        // if unknown logging is off
        return RealmLogLevel.off;
    }
  }
}

class WriteCompleter with Cancellable implements Completer<void> {
  final Completer<void> _internalCompleter;
  final CancellationToken? _cancellationToken;
  int? _id;
  final Realm _realm;

  set id(int value) {
    if (_id != null) {
      throw RealmError('id should only be set once');
    }

    _id = value;
  }

  WriteCompleter(this._realm, this._cancellationToken) : _internalCompleter = Completer<void>() {
    final ct = _cancellationToken;
    if (ct != null) {
      if (ct.isCancelled) {
        _internalCompleter.completeError(ct.exception);
      } else {
        ct.attach(this);
      }
    }
  }

  /// Whether or not the completer was cancelled.
  bool get isCancelled => _cancellationToken?.isCancelled ?? false;

  @override
  bool get isCompleted => _internalCompleter.isCompleted;

  @override
  Future<void> get future => _internalCompleter.future;

  @override
  void complete([FutureOr<void>? value]) {
    if (isCancelled) return;
    _cancellationToken?.detach(this);
    _internalCompleter.complete(value);
  }

  @override
  void completeError(Object error, [StackTrace? stackTrace]) {
    if (isCancelled) return;
    _cancellationToken?.detach(this);
    _internalCompleter.completeError(error, stackTrace);
  }

  @override
  void onCancel(Exception cancelException, [StackTrace? stackTrace]) {
    if (_id == null || realmCore._cancelAsync(_realm, _id!)) {
      _internalCompleter.completeError(
        cancelException,
        stackTrace ?? StackTrace.current,
      );
    }
  }
}

extension PlatformEx on Platform {
  static String fromEnvironment(String name, {String defaultValue = ""}) {
    final result = Platform.environment[name];
    if (result == null) {
      return defaultValue;
    }

    return result;
  }
}<|MERGE_RESOLUTION|>--- conflicted
+++ resolved
@@ -765,12 +765,11 @@
   }
 
   bool realmRefresh(Realm realm) {
-<<<<<<< HEAD
-    _realmLib.invokeGetBool(() => _realmLib.realm_refresh(realm.handle._pointer), "Could not refresh");
-    //TODO: Remove this and return the correct result of calling `realm_refresh`.
-    //Currently there is a bug in C-API that does not return the refresh result correctly.
-    //Issue https://github.com/realm/realm-core/pull/6068
-    return true;
+    return using((Arena arena) {
+      final did_refresh = arena<Bool>();
+      _realmLib.invokeGetBool(() => _realmLib.realm_refresh(realm.handle._pointer, did_refresh), "Could not refresh");
+      return did_refresh.value;
+    });
   }
   
   Future<void> realmRefreshAsync(Realm realm) {
@@ -794,13 +793,6 @@
 
     final completer = _realmLib.realm_dart_persistent_handle_to_object(userdata) as Completer<void>;
     completer.complete();
-=======
-    return using((Arena arena) {
-      final did_refresh = arena<Bool>();
-      _realmLib.invokeGetBool(() => _realmLib.realm_refresh(realm.handle._pointer, did_refresh), "Could not refresh");
-      return did_refresh.value;
-    });
->>>>>>> d833f109
   }
 
   RealmObjectMetadata getObjectMetadata(Realm realm, SchemaObject schema) {
