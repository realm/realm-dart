--- conflicted
+++ resolved
@@ -62,11 +62,7 @@
     final lib = initRealm();
     _realmLib = RealmLibrary(lib);
 
-<<<<<<< HEAD
     _deletePersistentHandleFuncPtr = lib.lookup<NativeFunction<Void Function(Pointer<Void>)>>('delete_persistent_handle');
-=======
-    _deletePersistentHandlePtr = lib.lookup<NativeFunction<Void Function(Pointer<Void>)>>('delete_persistent_handle');
->>>>>>> 6392968b
   }
 
   factory _RealmCore() {
@@ -890,7 +886,7 @@
               credentials.handle._pointer,
               Pointer.fromFunction(_logInCallback),
               completer.toPersistentHandle(),
-              _deletePersistentHandleFuncPtr,
+              _deletePersistentHandlePtr,
             ),
         "Login failed");
     return completer.future;
@@ -1202,7 +1198,7 @@
 }
 
 extension on Pointer<Void> {
-  T? toObject<T extends Object>({bool isPersistent = false}) {
+  T? toObject<T extends Object>([bool isPersistent = false]) {
     assert(this != nullptr, "Pointer<Void> is null");
 
     Object object = isPersistent ? _realmLib.persistent_handle_to_object(this) : _realmLib.weak_handle_to_object(this);
