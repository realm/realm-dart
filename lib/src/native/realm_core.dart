////////////////////////////////////////////////////////////////////////////////
//
// Copyright 2021 Realm Inc.
//
// Licensed under the Apache License, Version 2.0 (the "License");
// you may not use this file except in compliance with the License.
// You may obtain a copy of the License at
//
// http://www.apache.org/licenses/LICENSE-2.0
//
// Unless required by applicable law or agreed to in writing, software
// distributed under the License is distributed on an "AS IS" BASIS,
// WITHOUT WARRANTIES OR CONDITIONS OF ANY KIND, either express or implied.
// See the License for the specific language governing permissions and
// limitations under the License.
//
////////////////////////////////////////////////////////////////////////////////
// ignore_for_file: non_constant_identifier_names

import 'dart:async';
import 'dart:convert';
import 'dart:ffi';
import 'dart:io';
import 'dart:typed_data';

// Hide StringUtf8Pointer.toNativeUtf8 and StringUtf16Pointer since these allows silently allocating memory. Use toUtf8Ptr instead
import 'package:ffi/ffi.dart' hide StringUtf8Pointer, StringUtf16Pointer;
import 'package:logging/logging.dart';

import '../app.dart';
import '../collections.dart';
import '../configuration.dart';
import '../credentials.dart';
import '../init.dart';
import '../list.dart';
import '../realm_class.dart';
import '../realm_object.dart';
import '../results.dart';
import '../scheduler.dart';
import '../subscription.dart';
import '../user.dart';
import '../session.dart';
import 'realm_bindings.dart';

late RealmLibrary _realmLib;

final _RealmCore realmCore = _RealmCore();

const int TRUE = 1;
const int FALSE = 0;

class _RealmCore {
  // From realm.h. Currently not exported from the shared library
  static const int RLM_INVALID_CLASS_KEY = 0x7FFFFFFF;
  // ignore: unused_field
  static const int RLM_INVALID_PROPERTY_KEY = -1;
  // ignore: unused_field
  static const int RLM_INVALID_OBJECT_KEY = -1;

<<<<<<< HEAD
  static const int TRUE = 1;
  static const int FALSE = 0;

  static Object noopUserdata = Object();

=======
>>>>>>> ced7c42a
  // Hide the RealmCore class and make it a singleton
  static _RealmCore? _instance;
  late final int isolateKey;

  _RealmCore._() {
    final lib = initRealm();
    _realmLib = RealmLibrary(lib);
  }

  factory _RealmCore() {
    return _instance ??= _RealmCore._();
  }

  String get libraryVersion => '0.2.1+alpha';

  LastError? getLastError(Allocator allocator) {
    final error = allocator<realm_error_t>();
    final success = _realmLib.realm_get_last_error(error);
    if (!success) {
      return null;
    }

    final message = error.ref.message.cast<Utf8>().toRealmDartString();

    return LastError(error.ref.error, message);
  }

  void throwLastError([String? errorMessage]) {
    using((Arena arena) {
      final lastError = getLastError(arena);
      throw RealmException('${errorMessage != null ? errorMessage + ". " : ""}${lastError ?? ""}');
    });
  }

  SchemaHandle _createSchema(Iterable<SchemaObject> schema) {
    return using((Arena arena) {
      final classCount = schema.length;

      final schemaClasses = arena<realm_class_info_t>(classCount);
      final schemaProperties = arena<Pointer<realm_property_info_t>>(classCount);

      for (var i = 0; i < classCount; i++) {
        final schemaObject = schema.elementAt(i);
        final classInfo = schemaClasses.elementAt(i).ref;

        classInfo.name = schemaObject.name.toUtf8Ptr(arena);
        classInfo.primary_key = "".toUtf8Ptr(arena);
        classInfo.num_properties = schemaObject.properties.length;
        classInfo.num_computed_properties = 0;
        classInfo.key = RLM_INVALID_CLASS_KEY;
        classInfo.flags = realm_class_flags.RLM_CLASS_NORMAL;

        final propertiesCount = schemaObject.properties.length;
        final properties = arena<realm_property_info_t>(propertiesCount);

        for (var j = 0; j < propertiesCount; j++) {
          final schemaProperty = schemaObject.properties[j];
          final propInfo = properties.elementAt(j).ref;
          propInfo.name = schemaProperty.name.toUtf8Ptr(arena);
          //TODO: assign the correct public name value.
          propInfo.public_name = "".toUtf8Ptr(arena);
          propInfo.link_target = (schemaProperty.linkTarget ?? "").toUtf8Ptr(arena);
          propInfo.link_origin_property_name = "".toUtf8Ptr(arena);
          propInfo.type = schemaProperty.propertyType.index;
          propInfo.collection_type = schemaProperty.collectionType.index;
          propInfo.flags = realm_property_flags.RLM_PROPERTY_NORMAL;

          if (schemaProperty.optional) {
            propInfo.flags |= realm_property_flags.RLM_PROPERTY_NULLABLE;
          }

          if (schemaProperty.primaryKey) {
            classInfo.primary_key = schemaProperty.name.toUtf8Ptr(arena);
            propInfo.flags = realm_property_flags.RLM_PROPERTY_PRIMARY_KEY;
          }
        }

        schemaProperties[i] = properties;
        schemaProperties.elementAt(i).value = properties;
      }

      final schemaPtr = _realmLib.invokeGetPointer(() => _realmLib.realm_schema_new(schemaClasses, classCount, schemaProperties));
      return SchemaHandle._(schemaPtr);
    });
  }

  ConfigHandle _createConfig(Configuration config) {
    return using((Arena arena) {
      final schemaHandle = _createSchema(config.schema);
      final configPtr = _realmLib.realm_config_new();
      final configHandle = ConfigHandle._(configPtr);

      _realmLib.realm_config_set_schema(configHandle._pointer, schemaHandle._pointer);
      _realmLib.realm_config_set_path(configHandle._pointer, config.path.toUtf8Ptr(arena));
      _realmLib.realm_config_set_scheduler(configHandle._pointer, scheduler.handle._pointer);

      if (config.fifoFilesFallbackPath != null) {
        _realmLib.realm_config_set_fifo_path(configHandle._pointer, config.fifoFilesFallbackPath!.toUtf8Ptr(arena));
      }

      // Setting schema version only makes sense for local realms, but core insists it is always set,
      // hence we set it to 0 in those cases.
      _realmLib.realm_config_set_schema_version(configHandle._pointer, config is LocalConfiguration ? config.schemaVersion : 0);

      if (config is LocalConfiguration) {
        if (config.initialDataCallback != null) {
          _realmLib.realm_config_set_data_initialization_function(
            configHandle._pointer,
            Pointer.fromFunction(initial_data_callback, FALSE),
            config.toWeakHandle(),
            nullptr,
          );
        }
        if (config.isReadOnly) {
          _realmLib.realm_config_set_schema_mode(configHandle._pointer, realm_schema_mode.RLM_SCHEMA_MODE_IMMUTABLE);
        }
        if (config.disableFormatUpgrade) {
          _realmLib.realm_config_set_disable_format_upgrade(configHandle._pointer, config.disableFormatUpgrade);
        }
        if (config.shouldCompactCallback != null) {
          _realmLib.realm_config_set_should_compact_on_launch_function(
            configHandle._pointer,
            Pointer.fromFunction(should_compact_callback, 0),
            config.toWeakHandle(),
            nullptr,
          );
        }
      } else if (config is InMemoryConfiguration) {
        _realmLib.realm_config_set_in_memory(configHandle._pointer, true);
      } else if (config is FlexibleSyncConfiguration) {
        final syncConfigPtr = _realmLib.invokeGetPointer(() => _realmLib.realm_flx_sync_config_new(config.user.handle._pointer));
        try {
          _realmLib.realm_sync_config_set_session_stop_policy(syncConfigPtr, config.sessionStopPolicy.index);
          _realmLib.realm_sync_config_set_error_handler(syncConfigPtr, Pointer.fromFunction(_syncErrorHandlerCallback), config.toPersistentHandle(),
              _realmLib.addresses.realm_dart_delete_persistent_handle);
          _realmLib.realm_config_set_sync_config(configPtr, syncConfigPtr);
        } finally {
          _realmLib.realm_release(syncConfigPtr.cast());
        }
      }

      return configHandle;
    });
  }

  String getPathForConfig(FlexibleSyncConfiguration config) {
    final syncConfigPtr = _realmLib.invokeGetPointer(() => _realmLib.realm_flx_sync_config_new(config.user.handle._pointer));
    try {
      final path = _realmLib.realm_app_sync_client_get_default_file_path_for_realm(syncConfigPtr, nullptr);
      return path.cast<Utf8>().toRealmDartString(freeRealmMemory: true)!;
    } finally {
      _realmLib.realm_release(syncConfigPtr.cast());
    }
  }

  ObjectId subscriptionId(Subscription subscription) {
    final id = _realmLib.realm_sync_subscription_id(subscription.handle._pointer);
    return id.toDart();
  }

  String? subscriptionName(Subscription subscription) {
    final name = _realmLib.realm_sync_subscription_name(subscription.handle._pointer);
    return name.toDart();
  }

  String subscriptionObjectClassName(Subscription subscription) {
    final objectClassName = _realmLib.realm_sync_subscription_object_class_name(subscription.handle._pointer);
    return objectClassName.toDart()!;
  }

  String subscriptionQueryString(Subscription subscription) {
    final queryString = _realmLib.realm_sync_subscription_query_string(subscription.handle._pointer);
    return queryString.toDart()!;
  }

  DateTime subscriptionCreatedAt(Subscription subscription) {
    final createdAt = _realmLib.realm_sync_subscription_created_at(subscription.handle._pointer);
    return createdAt.toDart();
  }

  DateTime subscriptionUpdatedAt(Subscription subscription) {
    final updatedAt = _realmLib.realm_sync_subscription_updated_at(subscription.handle._pointer);
    return updatedAt.toDart();
  }

  SubscriptionSetHandle getSubscriptions(Realm realm) {
    return SubscriptionSetHandle._(_realmLib.invokeGetPointer(() => _realmLib.realm_sync_get_active_subscription_set(realm.handle._pointer)));
  }

  void refreshSubscriptions(SubscriptionSet subscriptions) {
    _realmLib.invokeGetBool(() => _realmLib.realm_sync_subscription_set_refresh(subscriptions.handle._pointer));
  }

  int getSubscriptionSetSize(SubscriptionSet subscriptions) {
    return _realmLib.realm_sync_subscription_set_size(subscriptions.handle._pointer);
  }

  SubscriptionHandle subscriptionAt(SubscriptionSet subscriptions, int index) {
    return SubscriptionHandle._(_realmLib.invokeGetPointer(() => _realmLib.realm_sync_subscription_at(
          subscriptions.handle._pointer,
          index,
        )));
  }

  SubscriptionHandle? findSubscriptionByName(SubscriptionSet subscriptions, String name) {
    return using((arena) {
      final result = _realmLib.realm_sync_find_subscription_by_name(
        subscriptions.handle._pointer,
        name.toUtf8Ptr(arena),
      );
      return result == nullptr ? null : SubscriptionHandle._(result);
    });
  }

  SubscriptionHandle? findSubscriptionByResults(SubscriptionSet subscriptions, RealmResults results) {
    final result = _realmLib.realm_sync_find_subscription_by_results(
      subscriptions.handle._pointer,
      results.handle._pointer,
    );
    return result == nullptr ? null : SubscriptionHandle._(result);
  }

  static void _stateChangeCallback(Object userdata, int state) {
    final completer = userdata as Completer<SubscriptionSetState>;

    completer.complete(SubscriptionSetState.values[state]);
  }

  Future<SubscriptionSetState> waitForSubscriptionSetStateChange(SubscriptionSet subscriptions, SubscriptionSetState notifyWhen) {
    final completer = Completer<SubscriptionSetState>();
    final callback = Pointer.fromFunction<Void Function(Handle, Int32)>(_stateChangeCallback);
    final userdata = _realmLib.realm_dart_userdata_async_new(completer, callback.cast(), scheduler.handle._pointer);
    _realmLib.realm_sync_on_subscription_set_state_change_async(subscriptions.handle._pointer, notifyWhen.index,
        _realmLib.addresses.realm_dart_sync_on_subscription_state_changed_callback, userdata.cast(), _realmLib.addresses.realm_dart_userdata_async_free);
    return completer.future;
  }

  int subscriptionSetGetVersion(SubscriptionSet subscriptions) {
    return _realmLib.realm_sync_subscription_set_version(subscriptions.handle._pointer);
  }

  SubscriptionSetState subscriptionSetGetState(SubscriptionSet subscriptions) {
    return SubscriptionSetState.values[_realmLib.realm_sync_subscription_set_state(subscriptions.handle._pointer)];
  }

  MutableSubscriptionSetHandle subscriptionSetMakeMutable(SubscriptionSet subscriptions) {
    return MutableSubscriptionSetHandle._(_realmLib.invokeGetPointer(() => _realmLib.realm_sync_make_subscription_set_mutable(subscriptions.handle._pointer)));
  }

  SubscriptionSetHandle subscriptionSetCommit(MutableSubscriptionSet subscriptions) {
    return SubscriptionSetHandle._(_realmLib.invokeGetPointer(() => _realmLib.realm_sync_subscription_set_commit(subscriptions.handle._mutablePointer)));
  }

  SubscriptionHandle insertOrAssignSubscription(MutableSubscriptionSet subscriptions, RealmResults results, String? name, bool update) {
    if (!update) {
      if (name != null && findSubscriptionByName(subscriptions, name) != null) {
        throw RealmException('Duplicate subscription with name: $name');
      }
    }
    return using((arena) {
      final out_index = arena<IntPtr>();
      final out_inserted = arena<Uint8>();
      _realmLib.invokeGetBool(() => _realmLib.realm_sync_subscription_set_insert_or_assign_results(
            subscriptions.handle._mutablePointer,
            results.handle._pointer,
            name?.toUtf8Ptr(arena) ?? nullptr,
            out_index,
            out_inserted,
          ));
      return subscriptionAt(subscriptions, out_index.value);
    });
  }

  bool eraseSubscriptionById(MutableSubscriptionSet subscriptions, Subscription subscription) {
    return using((arena) {
      final out_found = arena<Uint8>();
      _realmLib.invokeGetBool(() => _realmLib.realm_sync_subscription_set_erase_by_id(
            subscriptions.handle._mutablePointer,
            subscription.id.toNative(arena),
            out_found,
          ));
      return out_found.value != 0;
    });
  }

  bool eraseSubscriptionByName(MutableSubscriptionSet subscriptions, String name) {
    return using((arena) {
      final out_found = arena<Uint8>();
      _realmLib.invokeGetBool(() => _realmLib.realm_sync_subscription_set_erase_by_name(
            subscriptions.handle._mutablePointer,
            name.toUtf8Ptr(arena),
            out_found,
          ));
      return out_found.value != 0;
    });
  }

  bool eraseSubscriptionByResults(MutableSubscriptionSet subscriptions, RealmResults results) {
    return using((arena) {
      final out_found = arena<Uint8>();
      _realmLib.invokeGetBool(() => _realmLib.realm_sync_subscription_set_erase_by_results(
            subscriptions.handle._mutablePointer,
            results.handle._pointer,
            out_found,
          ));
      return out_found.value != 0;
    });
  }

  void clearSubscriptionSet(MutableSubscriptionSet subscriptions) {
    _realmLib.invokeGetBool(() => _realmLib.realm_sync_subscription_set_clear(subscriptions.handle._mutablePointer));
  }

  void refreshSubscriptionSet(SubscriptionSet subscriptions) {
    _realmLib.invokeGetBool(() => _realmLib.realm_sync_subscription_set_refresh(subscriptions.handle._pointer));
  }

  static int initial_data_callback(Pointer<Void> userdata, Pointer<shared_realm> realmHandle) {
    try {
      final LocalConfiguration? config = userdata.toObject();
      if (config == null) {
        return FALSE;
      }
      final realm = RealmInternal.getUnowned(config, RealmHandle._unowned(realmHandle));
      config.initialDataCallback!(realm);
      return TRUE;
    } catch (ex) {
      // TODO: this should propagate the error to Core: https://github.com/realm/realm-core/issues/5366
    }

    return FALSE;
  }

  static int should_compact_callback(Pointer<Void> userdata, int totalSize, int usedSize) {
    final LocalConfiguration? config = userdata.toObject();
    if (config == null) {
      return FALSE;
    }

    return config.shouldCompactCallback!(totalSize, usedSize) ? TRUE : FALSE;
  }

  static void _syncErrorHandlerCallback(Pointer<Void> userdata, Pointer<realm_sync_session> user, realm_sync_error error) {
    final FlexibleSyncConfiguration? syncConfig = userdata.toObject(isPersistent: true);
    if (syncConfig == null) {
      return;
    }
<<<<<<< HEAD
    final sessionError = error.toSessionError();
    if (syncConfig.sessionErrorHandler != null) {
      syncConfig.sessionErrorHandler!(sessionError);
    }
=======

    final syncError = error.toSyncError();

    if (syncError is SyncClientResetError) {
        syncConfig.syncClientResetErrorHandler.callback(syncError);
        return;
    } 

    syncConfig.syncErrorHandler(syncError);
>>>>>>> ced7c42a
  }

  void raiseError(Session session, SyncErrorCategory category, int errorCode, bool isFatal) {
    _realmLib.realm_dart_sync_session_report_error_for_testing(session.handle._pointer, category.index, errorCode, isFatal);
  }

  SchedulerHandle createScheduler(int isolateId, int sendPort) {
    final schedulerPtr = _realmLib.realm_dart_create_scheduler(isolateId, sendPort);
    return SchedulerHandle._(schedulerPtr);
  }

  void invokeScheduler(SchedulerHandle schedulerHandle) {
    _realmLib.realm_scheduler_perform_work(schedulerHandle._pointer);
  }

  RealmHandle openRealm(Configuration config) {
    final configHandle = _createConfig(config);
    final realmPtr = _realmLib.invokeGetPointer(() => _realmLib.realm_open(configHandle._pointer), "Error opening realm at path ${config.path}");
    return RealmHandle._(realmPtr);
  }

  void deleteRealmFiles(String path) {
    using((Arena arena) {
      final realm_deleted = arena<Uint8>();
      _realmLib.invokeGetBool(() => _realmLib.realm_delete_files(path.toUtf8Ptr(arena), realm_deleted), "Error deleting realm at path $path");
    });
  }

  String getFilesPath() {
    return _realmLib.realm_dart_get_files_path().cast<Utf8>().toRealmDartString()!;
  }

  void closeRealm(Realm realm) {
    _realmLib.invokeGetBool(() => _realmLib.realm_close(realm.handle._pointer), "Realm close failed");
  }

  bool isRealmClosed(Realm realm) {
    return _realmLib.realm_is_closed(realm.handle._pointer);
  }

  void beginWrite(Realm realm) {
    _realmLib.invokeGetBool(() => _realmLib.realm_begin_write(realm.handle._pointer), "Could not begin write");
  }

  void commitWrite(Realm realm) {
    _realmLib.invokeGetBool(() => _realmLib.realm_commit(realm.handle._pointer), "Could not commit write");
  }

  bool getIsWritable(Realm realm) {
    return _realmLib.realm_is_writable(realm.handle._pointer);
  }

  void rollbackWrite(Realm realm) {
    _realmLib.invokeGetBool(() => _realmLib.realm_rollback(realm.handle._pointer), "Could not rollback write");
  }

  void realmRefresh(Realm realm) {
    _realmLib.invokeGetBool(() => _realmLib.realm_refresh(realm.handle._pointer), "Could not refresh");
  }

  RealmClassMetadata getClassMetadata(Realm realm, String className, Type classType) {
    return using((Arena arena) {
      final found = arena<Uint8>();
      final classInfo = arena<realm_class_info_t>();
      _realmLib.invokeGetBool(() => _realmLib.realm_find_class(realm.handle._pointer, className.toUtf8Ptr(arena), found, classInfo),
          "Error getting class $className from realm at ${realm.config.path}");

      if (found.value == 0) {
        throwLastError("Class $className not found in ${realm.config.path}");
      }

      final primaryKey = classInfo.ref.primary_key.cast<Utf8>().toRealmDartString(treatEmptyAsNull: true);
      return RealmClassMetadata(classType, classInfo.ref.key, primaryKey);
    });
  }

  Map<String, RealmPropertyMetadata> getPropertyMetadata(Realm realm, int classKey) {
    return using((Arena arena) {
      final propertyCountPtr = arena<IntPtr>();
      _realmLib.invokeGetBool(
          () => _realmLib.realm_get_property_keys(realm.handle._pointer, classKey, nullptr, 0, propertyCountPtr), "Error getting property count");

      var propertyCount = propertyCountPtr.value;
      final propertiesPtr = arena<realm_property_info_t>(propertyCount);
      _realmLib.invokeGetBool(() => _realmLib.realm_get_class_properties(realm.handle._pointer, classKey, propertiesPtr, propertyCount, propertyCountPtr),
          "Error getting class properties.");

      propertyCount = propertyCountPtr.value;
      Map<String, RealmPropertyMetadata> result = <String, RealmPropertyMetadata>{};
      for (var i = 0; i < propertyCount; i++) {
        final property = propertiesPtr.elementAt(i);
        final propertyName = property.ref.name.cast<Utf8>().toRealmDartString()!;
        final propertyMeta = RealmPropertyMetadata(property.ref.key, RealmCollectionType.values.elementAt(property.ref.collection_type));
        result[propertyName] = propertyMeta;
      }
      return result;
    });
  }

  RealmObjectHandle createRealmObject(Realm realm, int classKey) {
    final realmPtr = _realmLib.invokeGetPointer(() => _realmLib.realm_object_create(realm.handle._pointer, classKey));
    return RealmObjectHandle._(realmPtr);
  }

  RealmObjectHandle createRealmObjectWithPrimaryKey(Realm realm, int classKey, Object primaryKey) {
    return using((Arena arena) {
      final realm_value = _toRealmValue(primaryKey, arena);
      final realmPtr = _realmLib.invokeGetPointer(() => _realmLib.realm_object_create_with_primary_key(realm.handle._pointer, classKey, realm_value.ref));
      return RealmObjectHandle._(realmPtr);
    });
  }

  Object? getProperty(RealmObject object, int propertyKey) {
    return using((Arena arena) {
      final realm_value = arena<realm_value_t>();
      _realmLib.invokeGetBool(() => _realmLib.realm_get_value(object.handle._pointer, propertyKey, realm_value));
      return realm_value.toDartValue(object.realm);
    });
  }

  void setProperty(RealmObject object, int propertyKey, Object? value, bool isDefault) {
    return using((Arena arena) {
      final realm_value = _toRealmValue(value, arena);
      _realmLib.invokeGetBool(() => _realmLib.realm_set_value(object.handle._pointer, propertyKey, realm_value.ref, isDefault));
    });
  }

  String objectToString(RealmObject object) {
    return _realmLib.realm_object_to_string(object.handle._pointer).cast<Utf8>().toRealmDartString(freeRealmMemory: true)!;
  }

  // For debugging
  // ignore: unused_element
  int get _threadId => _realmLib.realm_dart_get_thread_id();

  RealmObjectHandle? find(Realm realm, int classKey, Object primaryKey) {
    return using((Arena arena) {
      final realm_value = _toRealmValue(primaryKey, arena);
      final pointer = _realmLib.realm_object_find_with_primary_key(realm.handle._pointer, classKey, realm_value.ref, nullptr);
      if (pointer == nullptr) {
        return null;
      }

      return RealmObjectHandle._(pointer);
    });
  }

  void deleteRealmObject(RealmObject object) {
    _realmLib.invokeGetBool(() => _realmLib.realm_object_delete(object.handle._pointer));
  }

  RealmResultsHandle findAll(Realm realm, int classKey) {
    final pointer = _realmLib.invokeGetPointer(() => _realmLib.realm_object_find_all(realm.handle._pointer, classKey));
    return RealmResultsHandle._(pointer);
  }

  RealmResultsHandle queryClass(Realm realm, int classKey, String query, List<Object> args) {
    return using((arena) {
      final length = args.length;
      final argsPointer = arena<realm_value_t>(length);
      for (var i = 0; i < length; ++i) {
        _intoRealmValue(args[i], argsPointer.elementAt(i), arena);
      }
      final queryHandle = RealmQueryHandle._(_realmLib.invokeGetPointer(
        () => _realmLib.realm_query_parse(
          realm.handle._pointer,
          classKey,
          query.toUtf8Ptr(arena),
          length,
          argsPointer,
        ),
      ));
      return _queryFindAll(queryHandle);
    });
  }

  RealmResultsHandle queryResults(RealmResults target, String query, List<Object> args) {
    return using((arena) {
      final length = args.length;
      final argsPointer = arena<realm_value_t>(length);
      for (var i = 0; i < length; ++i) {
        _intoRealmValue(args[i], argsPointer.elementAt(i), arena);
      }
      final queryHandle = RealmQueryHandle._(_realmLib.invokeGetPointer(
        () => _realmLib.realm_query_parse_for_results(
          target.handle._pointer,
          query.toUtf8Ptr(arena),
          length,
          argsPointer,
        ),
      ));
      return _queryFindAll(queryHandle);
    });
  }

  RealmResultsHandle _queryFindAll(RealmQueryHandle queryHandle) {
    final resultsPointer = _realmLib.invokeGetPointer(() => _realmLib.realm_query_find_all(queryHandle._pointer));
    return RealmResultsHandle._(resultsPointer);
  }

  RealmResultsHandle queryList(RealmList target, String query, List<Object> args) {
    return using((arena) {
      final length = args.length;
      final argsPointer = arena<realm_value_t>(length);
      for (var i = 0; i < length; ++i) {
        _intoRealmValue(args[i], argsPointer.elementAt(i), arena);
      }
      final queryHandle = RealmQueryHandle._(_realmLib.invokeGetPointer(
        () => _realmLib.realm_query_parse_for_list(
          target.handle._pointer,
          query.toUtf8Ptr(arena),
          length,
          argsPointer,
        ),
      ));
      return _queryFindAll(queryHandle);
    });
  }

  RealmObjectHandle getObjectAt(RealmResults results, int index) {
    final pointer = _realmLib.invokeGetPointer(() => _realmLib.realm_results_get_object(results.handle._pointer, index));
    return RealmObjectHandle._(pointer);
  }

  int getResultsCount(RealmResults results) {
    return using((Arena arena) {
      final countPtr = arena<IntPtr>();
      _realmLib.invokeGetBool(() => _realmLib.realm_results_count(results.handle._pointer, countPtr));
      return countPtr.value;
    });
  }

  CollectionChanges getCollectionChanges(RealmCollectionChangesHandle changes) {
    return using((arena) {
      final out_num_deletions = arena<IntPtr>();
      final out_num_insertions = arena<IntPtr>();
      final out_num_modifications = arena<IntPtr>();
      final out_num_moves = arena<IntPtr>();
      _realmLib.realm_collection_changes_get_num_changes(
        changes._pointer,
        out_num_deletions,
        out_num_insertions,
        out_num_modifications,
        out_num_moves,
      );

      final deletionsCount = out_num_deletions != nullptr ? out_num_deletions.value : 0;
      final insertionCount = out_num_insertions != nullptr ? out_num_insertions.value : 0;
      final modificationCount = out_num_modifications != nullptr ? out_num_modifications.value : 0;
      var moveCount = out_num_moves != nullptr ? out_num_moves.value : 0;

      final out_deletion_indexes = arena<IntPtr>(deletionsCount);
      final out_insertion_indexes = arena<IntPtr>(insertionCount);
      final out_modification_indexes = arena<IntPtr>(modificationCount);
      final out_modification_indexes_after = arena<IntPtr>(modificationCount);
      final out_moves = arena<realm_collection_move_t>(moveCount);

      _realmLib.realm_collection_changes_get_changes(
        changes._pointer,
        out_deletion_indexes,
        deletionsCount,
        out_insertion_indexes,
        insertionCount,
        out_modification_indexes,
        modificationCount,
        out_modification_indexes_after,
        modificationCount,
        out_moves,
        moveCount,
      );

      var elementZero = out_moves.elementAt(0);
      List<Move> moves = List.filled(moveCount, Move(elementZero.ref.from, elementZero.ref.to));
      for (var i = 1; i < moveCount; i++) {
        final movePtr = out_moves.elementAt(i);
        moves[i] = Move(movePtr.ref.from, movePtr.ref.to);
      }

      return CollectionChanges(out_deletion_indexes.toIntList(deletionsCount), out_insertion_indexes.toIntList(insertionCount),
          out_modification_indexes.toIntList(modificationCount), out_modification_indexes_after.toIntList(modificationCount), moves);
    });
  }

  RealmLinkHandle _getObjectAsLink(RealmObject object) {
    final realmLink = _realmLib.realm_object_as_link(object.handle._pointer);
    return RealmLinkHandle._(realmLink);
  }

  RealmObjectHandle _getObject(Realm realm, int classKey, int objectKey) {
    final pointer = _realmLib.invokeGetPointer(() => _realmLib.realm_get_object(realm.handle._pointer, classKey, objectKey));
    return RealmObjectHandle._(pointer);
  }

  RealmListHandle getListProperty(RealmObject object, int propertyKey) {
    final pointer = _realmLib.invokeGetPointer(() => _realmLib.realm_get_list(object.handle._pointer, propertyKey));
    return RealmListHandle._(pointer);
  }

  int getListSize(RealmListHandle handle) {
    return using((Arena arena) {
      final size = arena<IntPtr>();
      _realmLib.invokeGetBool(() => _realmLib.realm_list_size(handle._pointer, size));
      return size.value;
    });
  }

  Object? listGetElementAt(RealmList list, int index) {
    return using((Arena arena) {
      final realm_value = arena<realm_value_t>();
      _realmLib.invokeGetBool(() => _realmLib.realm_list_get(list.handle._pointer, index, realm_value));
      return realm_value.toDartValue(list.realm);
    });
  }

  void listSetElementAt(RealmListHandle handle, int index, Object? value) {
    return using((Arena arena) {
      final realm_value = _toRealmValue(value, arena);
      _realmLib.invokeGetBool(() => _realmLib.realm_list_set(handle._pointer, index, realm_value.ref));
    });
  }

  void listInsertElementAt(RealmListHandle handle, int index, Object? value) {
    return using((Arena arena) {
      final realm_value = _toRealmValue(value, arena);
      _realmLib.invokeGetBool(() => _realmLib.realm_list_insert(handle._pointer, index, realm_value.ref));
    });
  }

  void listDeleteAll(RealmList list) {
    _realmLib.invokeGetBool(() => _realmLib.realm_list_remove_all(list.handle._pointer));
  }

  void resultsDeleteAll(RealmResults results) {
    _realmLib.invokeGetBool(() => _realmLib.realm_results_delete_all(results.handle._pointer));
  }

  void listClear(RealmList list) {
    _realmLib.invokeGetBool(() => _realmLib.realm_list_clear(list.handle._pointer));
  }

  bool _equals<T extends NativeType>(HandleBase<T> first, HandleBase<T> second) {
    return _realmLib.realm_equals(first._pointer.cast(), second._pointer.cast());
  }

  bool objectEquals(RealmObject first, RealmObject second) => _equals(first.handle, second.handle);
  bool realmEquals(Realm first, Realm second) => _equals(first.handle, second.handle);
  bool userEquals(User first, User second) => _equals(first.handle, second.handle);
  bool subscriptionEquals(Subscription first, Subscription second) => _equals(first.handle, second.handle);

  RealmResultsHandle resultsSnapshot(RealmResults results) {
    final resultsPointer = _realmLib.invokeGetPointer(() => _realmLib.realm_results_snapshot(results.handle._pointer));
    return RealmResultsHandle._(resultsPointer);
  }

  bool objectIsValid(RealmObject object) {
    return _realmLib.realm_object_is_valid(object.handle._pointer);
  }

  bool listIsValid(RealmList list) {
    return _realmLib.realm_list_is_valid(list.handle._pointer);
  }

  static void collection_change_callback(Pointer<Void> userdata, Pointer<realm_collection_changes> data) {
    NotificationsController? controller = userdata.toObject();
    if (controller == null) {
      return;
    }

    if (data == nullptr) {
      controller.onError(RealmError("Invalid notifications data received"));
      return;
    }

    try {
      final clonedData = _realmLib.realm_clone(data.cast());
      if (clonedData == nullptr) {
        controller.onError(RealmError("Error while cloning notifications data"));
        return;
      }

      final changesHandle = RealmCollectionChangesHandle._(clonedData.cast());
      controller.onChanges(changesHandle);
    } catch (e) {
      controller.onError(RealmError("Error handling change notifications. Error: $e"));
    }
  }

  static void object_change_callback(Pointer<Void> userdata, Pointer<realm_object_changes> data) {
    NotificationsController? controller = userdata.toObject();
    if (controller == null) {
      return;
    }

    if (data == nullptr) {
      controller.onError(RealmError("Invalid notifications data received"));
      return;
    }

    try {
      final clonedData = _realmLib.realm_clone(data.cast());
      if (clonedData == nullptr) {
        controller.onError(RealmError("Error while cloning notifications data"));
        return;
      }

      final changesHandle = RealmObjectChangesHandle._(clonedData.cast());
      controller.onChanges(changesHandle);
    } catch (e) {
      controller.onError(RealmError("Error handling change notifications. Error: $e"));
    }
  }

  RealmNotificationTokenHandle subscribeResultsNotifications(RealmResults results, NotificationsController controller) {
    final pointer = _realmLib.invokeGetPointer(() => _realmLib.realm_results_add_notification_callback(
          results.handle._pointer,
          controller.toWeakHandle(),
          nullptr,
          nullptr,
          Pointer.fromFunction(collection_change_callback),
          nullptr,
          scheduler.handle._pointer,
        ));

    return RealmNotificationTokenHandle._(pointer);
  }

  RealmNotificationTokenHandle subscribeListNotifications(RealmList list, NotificationsController controller) {
    final pointer = _realmLib.invokeGetPointer(() => _realmLib.realm_list_add_notification_callback(
          list.handle._pointer,
          controller.toWeakHandle(),
          nullptr,
          nullptr,
          Pointer.fromFunction(collection_change_callback),
          nullptr,
          scheduler.handle._pointer,
        ));

    return RealmNotificationTokenHandle._(pointer);
  }

  RealmNotificationTokenHandle subscribeObjectNotifications(RealmObject object, NotificationsController controller) {
    final pointer = _realmLib.invokeGetPointer(() => _realmLib.realm_object_add_notification_callback(
          object.handle._pointer,
          controller.toWeakHandle(),
          nullptr,
          nullptr,
          Pointer.fromFunction(object_change_callback),
          nullptr,
          scheduler.handle._pointer,
        ));

    return RealmNotificationTokenHandle._(pointer);
  }

  bool getObjectChangesIsDeleted(RealmObjectChangesHandle handle) {
    return _realmLib.realm_object_changes_is_deleted(handle._pointer);
  }

  List<int> getObjectChangesProperties(RealmObjectChangesHandle handle) {
    return using((arena) {
      final count = _realmLib.realm_object_changes_get_num_modified_properties(handle._pointer);

      final out_modified = arena<realm_property_key_t>(count);
      _realmLib.realm_object_changes_get_modified_properties(handle._pointer, out_modified, count);

      return out_modified.asTypedList(count).toList();
    });
  }

  AppConfigHandle _createAppConfig(AppConfiguration configuration, RealmHttpTransportHandle httpTransport) {
    return using((arena) {
      final app_id = configuration.appId.toUtf8Ptr(arena);
      final handle = AppConfigHandle._(_realmLib.realm_app_config_new(app_id, httpTransport._pointer));

      _realmLib.realm_app_config_set_base_url(handle._pointer, configuration.baseUrl.toString().toUtf8Ptr(arena));

      _realmLib.realm_app_config_set_default_request_timeout(handle._pointer, configuration.defaultRequestTimeout.inMilliseconds);

      if (configuration.localAppName != null) {
        _realmLib.realm_app_config_set_local_app_name(handle._pointer, configuration.localAppName!.toUtf8Ptr(arena));
      }

      if (configuration.localAppVersion != null) {
        _realmLib.realm_app_config_set_local_app_version(handle._pointer, configuration.localAppVersion!.toUtf8Ptr(arena));
      }

      _realmLib.realm_app_config_set_platform(handle._pointer, Platform.operatingSystem.toUtf8Ptr(arena));
      _realmLib.realm_app_config_set_platform_version(handle._pointer, Platform.operatingSystemVersion.toUtf8Ptr(arena));

      _realmLib.realm_app_config_set_sdk_version(handle._pointer, libraryVersion.toUtf8Ptr(arena));

      return handle;
    });
  }

  RealmAppCredentialsHandle createAppCredentialsAnonymous() {
    return RealmAppCredentialsHandle._(_realmLib.realm_app_credentials_new_anonymous());
  }

  RealmAppCredentialsHandle createAppCredentialsEmailPassword(String email, String password) {
    return using((arena) {
      final emailPtr = email.toUtf8Ptr(arena);
      final passwordPtr = password.toRealmString(arena);
      return RealmAppCredentialsHandle._(_realmLib.realm_app_credentials_new_email_password(emailPtr, passwordPtr.ref));
    });
  }

  RealmHttpTransportHandle _createHttpTransport(HttpClient httpClient) {
    return RealmHttpTransportHandle._(_realmLib.realm_http_transport_new(
      Pointer.fromFunction(request_callback),
      httpClient.toPersistentHandle(),
      _realmLib.addresses.realm_dart_delete_persistent_handle,
    ));
  }

  static void request_callback(Pointer<Void> userData, realm_http_request request, Pointer<Void> request_context) {
    //
    // The request struct only survives until end-of-call, even though
    // we explicitly call realm_http_transport_complete_request to
    // mark request as completed later.
    //
    // Therefor we need to copy everything out of request before returning.
    // We cannot clone request on the native side with realm_clone,
    // since realm_http_request does not inherit from WrapC.

    HttpClient? userObject = userData.toObject(isPersistent: true);
    if (userObject == null) {
      return;
    }

    HttpClient client = userObject;

    client.connectionTimeout = Duration(milliseconds: request.timeout_ms);

    final url = Uri.parse(request.url.cast<Utf8>().toRealmDartString()!);

    final body = request.body.cast<Utf8>().toRealmDartString()!;

    final headers = <String, String>{};
    for (int i = 0; i < request.num_headers; ++i) {
      final header = request.headers[i];
      final name = header.name.cast<Utf8>().toRealmDartString()!;
      final value = header.value.cast<Utf8>().toRealmDartString()!;
      headers[name] = value;
    }

    _request_callback_async(client, request.method, url, body, headers, request_context);
    // The request struct dies here!
  }

  static void _request_callback_async(
    HttpClient client,
    int requestMethod,
    Uri url,
    String body,
    Map<String, String> headers,
    Pointer<Void> request_context,
  ) async {
    await using((arena) async {
      final response_pointer = arena<realm_http_response>();
      final responseRef = response_pointer.ref;
      try {
        // Build request
        late HttpClientRequest request;

        // this throws if requestMethod is unknown _HttpMethod
        final method = _HttpMethod.values[requestMethod];

        switch (method) {
          case _HttpMethod.delete:
            request = await client.deleteUrl(url);
            break;
          case _HttpMethod.put:
            request = await client.putUrl(url);
            break;
          case _HttpMethod.patch:
            request = await client.patchUrl(url);
            break;
          case _HttpMethod.post:
            request = await client.postUrl(url);
            break;
          case _HttpMethod.get:
            request = await client.getUrl(url);
            break;
        }

        for (final header in headers.entries) {
          request.headers.add(header.key, header.value);
        }

        request.add(utf8.encode(body));

        // Do the call..
        final response = await request.close();
        final responseBody = await response.fold<List<int>>([], (acc, l) => acc..addAll(l)); // gather response

        // Report back to core
        responseRef.status_code = response.statusCode;
        responseRef.body = responseBody.toInt8Ptr(arena);
        responseRef.body_size = responseBody.length;

        int headerCnt = 0;
        response.headers.forEach((name, values) {
          headerCnt += values.length;
        });

        responseRef.headers = arena<realm_http_header>(headerCnt);
        responseRef.num_headers = headerCnt;

        int index = 0;
        response.headers.forEach((name, values) {
          for (final value in values) {
            final headerRef = responseRef.headers.elementAt(index).ref;
            headerRef.name = name.toUtf8Ptr(arena);
            headerRef.value = value.toUtf8Ptr(arena);
            index++;
          }
        });

        responseRef.custom_status_code = _CustomErrorCode.noError.code;
      } on SocketException catch (_) {
        // TODO: A Timeout causes a socket exception, but not all socket exceptions are due to timeouts
        responseRef.custom_status_code = _CustomErrorCode.timeout.code;
      } on HttpException catch (_) {
        responseRef.custom_status_code = _CustomErrorCode.unknownHttp.code;
      } catch (_) {
        responseRef.custom_status_code = _CustomErrorCode.unknown.code;
      } finally {
        _realmLib.realm_http_transport_complete_request(request_context, response_pointer);
      }
    });
  }

  static void _logCallback(Object userdata, int levelAsInt, Pointer<Int8> message) {
    final logger = Realm.logger;
    final level = _LogLevel.values[levelAsInt].loggerLevel;

    // Don't do expensive utf8 to utf16 conversion unless we have to
    if (logger.isLoggable(level)) {
      logger.log(level, message.cast<Utf8>().toDartString());
    }
  }

  SyncClientConfigHandle _createSyncClientConfig(AppConfiguration configuration) {
    return using((arena) {
      final handle = SyncClientConfigHandle._(_realmLib.realm_sync_client_config_new());

      _realmLib.realm_sync_client_config_set_base_file_path(handle._pointer, configuration.baseFilePath.path.toUtf8Ptr(arena));
      _realmLib.realm_sync_client_config_set_metadata_mode(handle._pointer, configuration.metadataPersistenceMode.index);

      _realmLib.realm_sync_client_config_set_log_level(handle._pointer, _LogLevel.fromLevel(Realm.logger.level).index);
<<<<<<< HEAD

      final logCallback = Pointer.fromFunction<Void Function(Handle, Int32, Pointer<Int8>)>(_logCallback);
      final logCallbackUserdata = _realmLib.realm_dart_userdata_async_new(noopUserdata, logCallback.cast(), scheduler.handle._pointer);
      _realmLib.realm_sync_client_config_set_log_callback(handle._pointer, _realmLib.addresses.realm_dart_sync_client_log_callback, logCallbackUserdata.cast(),
          _realmLib.addresses.realm_dart_userdata_async_free);

      _realmLib.realm_sync_client_config_set_connect_timeout(handle._pointer, configuration.maxConnectionTimeout.inMilliseconds);
=======
      _realmLib.realm_dart_sync_client_config_set_log_callback(
        handle._pointer,
        Pointer.fromFunction(_logCallback),
        nullptr,
        nullptr,
        scheduler.handle._pointer,
      );

      _realmLib.realm_sync_client_config_set_connect_timeout(handle._pointer, configuration.maxConnectionTimeout.inMicroseconds);
>>>>>>> ced7c42a
      if (configuration.metadataEncryptionKey != null && configuration.metadataPersistenceMode == MetadataPersistenceMode.encrypted) {
        _realmLib.realm_sync_client_config_set_metadata_encryption_key(handle._pointer, configuration.metadataEncryptionKey!.toUint8Ptr(arena));
      }

      return handle;
    });
  }

  AppHandle getApp(AppConfiguration configuration) {
    final httpTransportHandle = _createHttpTransport(configuration.httpClient);
    final appConfigHandle = _createAppConfig(configuration, httpTransportHandle);
    final syncClientConfigHandle = _createSyncClientConfig(configuration);
    final realmAppPtr = _realmLib.invokeGetPointer(() => _realmLib.realm_app_get(appConfigHandle._pointer, syncClientConfigHandle._pointer));
    return AppHandle._(realmAppPtr);
  }

  String appGetId(App app) {
    return _realmLib.realm_app_get_app_id(app.handle._pointer).cast<Utf8>().toRealmDartString()!;
  }

  static void _app_user_completion_callback(Pointer<Void> userdata, Pointer<realm_user> user, Pointer<realm_app_error> error) {
    final Completer<UserHandle>? completer = userdata.toObject(isPersistent: true);
    if (completer == null) {
      return;
    }

    if (error != nullptr) {
      final message = error.ref.message.cast<Utf8>().toRealmDartString()!;
      completer.completeError(RealmException(message));
      return;
    }

    var userClone = _realmLib.realm_clone(user.cast());
    if (userClone == nullptr) {
      completer.completeError(RealmException("Error while cloning user object."));
      return;
    }

    completer.complete(UserHandle._(userClone.cast()));
  }

  Future<UserHandle> logIn(App app, Credentials credentials) {
    final completer = Completer<UserHandle>();
    _realmLib.invokeGetBool(
        () => _realmLib.realm_app_log_in_with_credentials(
              app.handle._pointer,
              credentials.handle._pointer,
              Pointer.fromFunction(_app_user_completion_callback),
              completer.toPersistentHandle(),
              _realmLib.addresses.realm_dart_delete_persistent_handle,
            ),
        "Login failed");
    return completer.future;
  }

  static void void_completion_callback(Pointer<Void> userdata, Pointer<realm_app_error> error) {
    final Completer<void>? completer = userdata.toObject(isPersistent: true);
    if (completer == null) {
      return;
    }

    if (error != nullptr) {
      final message = error.ref.message.cast<Utf8>().toRealmDartString()!;
      completer.completeError(RealmException(message));
      return;
    }

    completer.complete();
  }

  Future<void> appEmailPasswordRegisterUser(App app, String email, String password) {
    final completer = Completer<void>();
    using((arena) {
      _realmLib.invokeGetBool(() => _realmLib.realm_app_email_password_provider_client_register_email(
            app.handle._pointer,
            email.toUtf8Ptr(arena),
            password.toRealmString(arena).ref,
            Pointer.fromFunction(void_completion_callback),
            completer.toPersistentHandle(),
            _realmLib.addresses.realm_dart_delete_persistent_handle,
          ));
    });
    return completer.future;
  }

  Future<void> emailPasswordConfirmUser(App app, String token, String tokenId) {
    final completer = Completer<void>();
    using((arena) {
      _realmLib.invokeGetBool(() => _realmLib.realm_app_email_password_provider_client_confirm_user(
            app.handle._pointer,
            token.toUtf8Ptr(arena),
            tokenId.toUtf8Ptr(arena),
            Pointer.fromFunction(void_completion_callback),
            completer.toPersistentHandle(),
            _realmLib.addresses.realm_dart_delete_persistent_handle,
          ));
    });
    return completer.future;
  }

  Future<void> emailPasswordResendUserConfirmation(App app, String email) {
    final completer = Completer<void>();
    using((arena) {
      _realmLib.invokeGetBool(() => _realmLib.realm_app_email_password_provider_client_resend_confirmation_email(
            app.handle._pointer,
            email.toUtf8Ptr(arena),
            Pointer.fromFunction(void_completion_callback),
            completer.toPersistentHandle(),
            _realmLib.addresses.realm_dart_delete_persistent_handle,
          ));
    });
    return completer.future;
  }

  Future<void> emailPasswordCompleteResetPassword(App app, String password, String token, String tokenId) {
    final completer = Completer<void>();
    using((arena) {
      _realmLib.invokeGetBool(() => _realmLib.realm_app_email_password_provider_client_reset_password(
            app.handle._pointer,
            password.toRealmString(arena).ref,
            token.toUtf8Ptr(arena),
            tokenId.toUtf8Ptr(arena),
            Pointer.fromFunction(void_completion_callback),
            completer.toPersistentHandle(),
            _realmLib.addresses.realm_dart_delete_persistent_handle,
          ));
    });
    return completer.future;
  }

  Future<void> emailPasswordResetPassword(App app, String email) {
    final completer = Completer<void>();
    using((arena) {
      _realmLib.invokeGetBool(() => _realmLib.realm_app_email_password_provider_client_send_reset_password_email(
            app.handle._pointer,
            email.toUtf8Ptr(arena),
            Pointer.fromFunction(void_completion_callback),
            completer.toPersistentHandle(),
            _realmLib.addresses.realm_dart_delete_persistent_handle,
          ));
    });
    return completer.future;
  }

  Future<void> emailPasswordCallResetPasswordFunction(App app, String email, String password, String? argsAsJSON) {
    final completer = Completer<void>();
    using((arena) {
      _realmLib.invokeGetBool(() => _realmLib.realm_app_email_password_provider_client_call_reset_password_function(
            app.handle._pointer,
            email.toUtf8Ptr(arena),
            password.toRealmString(arena).ref,
            argsAsJSON != null ? argsAsJSON.toUtf8Ptr(arena) : nullptr,
            Pointer.fromFunction(void_completion_callback),
            completer.toPersistentHandle(),
            _realmLib.addresses.realm_dart_delete_persistent_handle,
          ));
    });
    return completer.future;
  }

  Future<void> emailPasswordRetryCustomConfirmationFunction(App app, String email) {
    final completer = Completer<void>();
    using((arena) {
      _realmLib.invokeGetBool(() => _realmLib.realm_app_email_password_provider_client_retry_custom_confirmation(
            app.handle._pointer,
            email.toUtf8Ptr(arena),
            Pointer.fromFunction(void_completion_callback),
            completer.toPersistentHandle(),
            _realmLib.addresses.realm_dart_delete_persistent_handle,
          ));
    });
    return completer.future;
  }

  UserHandle? getCurrentUser(AppHandle appHandle) {
    final userPtr = _realmLib.realm_app_get_current_user(appHandle._pointer);
    if (userPtr == nullptr) {
      return null;
    }
    return UserHandle._(userPtr);
  }

  static void _logOutCallback(Pointer<Void> userdata, Pointer<realm_app_error> error) {
    final Completer<void>? completer = userdata.toObject(isPersistent: true);
    if (completer == null) {
      return;
    }

    if (error != nullptr) {
      final message = error.ref.message.cast<Utf8>().toRealmDartString()!;
      completer.completeError(RealmException(message));
      return;
    }

    completer.complete();
  }

  Future<void> logOut(App application, User? user) {
    final completer = Completer<void>();
    if (user == null) {
      _realmLib.invokeGetBool(
          () => _realmLib.realm_app_log_out_current_user(
                application.handle._pointer,
                Pointer.fromFunction(_logOutCallback),
                completer.toPersistentHandle(),
                _realmLib.addresses.realm_dart_delete_persistent_handle,
              ),
          "Logout failed");
    } else {
      _realmLib.invokeGetBool(
          () => _realmLib.realm_app_log_out(
                application.handle._pointer,
                user.handle._pointer,
                Pointer.fromFunction(_logOutCallback),
                completer.toPersistentHandle(),
                _realmLib.addresses.realm_dart_delete_persistent_handle,
              ),
          "Logout failed");
    }
    return completer.future;
  }

  void clearCachedApps() {
    _realmLib.realm_clear_cached_apps();
  }

  List<UserHandle> getUsers(App app) {
    return using((arena) {
      final usersCount = arena<IntPtr>();
      _realmLib.invokeGetBool(() => _realmLib.realm_app_get_all_users(app.handle._pointer, nullptr, 0, usersCount));

      final usersPtr = arena<Pointer<realm_user>>(usersCount.value);
      _realmLib.invokeGetBool(() => _realmLib.realm_app_get_all_users(
            app.handle._pointer,
            Pointer.fromAddress(usersPtr.address),
            usersCount.value,
            usersCount,
          ));

      final userHandles = <UserHandle>[];
      for (var i = 0; i < usersCount.value; i++) {
        final usrPtr = usersPtr.elementAt(i).value;
        userHandles.add(UserHandle._(usrPtr));
      }

      return userHandles;
    });
  }

  Future<void> removeUser(App app, User user) {
    final completer = Completer<void>();
    _realmLib.invokeGetBool(
        () => _realmLib.realm_app_remove_user(
              app.handle._pointer,
              user.handle._pointer,
              Pointer.fromFunction(void_completion_callback),
              completer.toPersistentHandle(),
              _realmLib.addresses.realm_dart_delete_persistent_handle,
            ),
        "Remove user failed");
    return completer.future;
  }

  void switchUser(App application, User user) {
    return using((arena) {
      _realmLib.invokeGetBool(
          () => _realmLib.realm_app_switch_user(
                application.handle._pointer,
                user.handle._pointer,
                nullptr,
              ),
          "Switch user failed");
    });
  }

  String? userGetCustomData(User user) {
    final customDataPtr = _realmLib.realm_user_get_custom_data(user.handle._pointer);
    return customDataPtr.cast<Utf8>().toRealmDartString(freeRealmMemory: true, treatEmptyAsNull: true);
  }

  Future<void> userRefreshCustomData(App app, User user) {
    final completer = Completer<void>();
    _realmLib.invokeGetBool(
        () => _realmLib.realm_app_refresh_custom_data(
              app.handle._pointer,
              user.handle._pointer,
              Pointer.fromFunction(void_completion_callback),
              completer.toPersistentHandle(),
              _realmLib.addresses.realm_dart_delete_persistent_handle,
            ),
        "Refresh custom data failed");
    return completer.future;
  }

  Future<UserHandle> userLinkCredentials(App app, User user, Credentials credentials) {
    final completer = Completer<UserHandle>();
    _realmLib.invokeGetBool(
        () => _realmLib.realm_app_link_user(
              app.handle._pointer,
              user.handle._pointer,
              credentials.handle._pointer,
              Pointer.fromFunction(_app_user_completion_callback),
              completer.toPersistentHandle(),
              _realmLib.addresses.realm_dart_delete_persistent_handle,
            ),
        "Link credentials failed");
    return completer.future;
  }

  UserState userGetState(User user) {
    final nativeUserState = _realmLib.realm_user_get_state(user.handle._pointer);
    return UserState.values.fromIndex(nativeUserState);
  }

  String userGetId(User user) {
    final idPtr = _realmLib.invokeGetPointer(() => _realmLib.realm_user_get_identity(user.handle._pointer), "Error while getting user id");
    final userId = idPtr.cast<Utf8>().toDartString();
    return userId;
  }

  AppHandle userGetApp(UserHandle userHandle) {
    final appPtr = _realmLib.realm_user_get_app(userHandle._pointer);
    if (appPtr == nullptr) {
      throw RealmException('User does not have an associated app. This is likely due to the user being logged out.');
    }

    return AppHandle._(appPtr);
  }

  List<UserIdentity> userGetIdentities(User user) {
    return using((arena) {
      //TODO: This approach is prone to race conditions. Fix this once Core changes how count is retrieved.
      final idsCount = arena<IntPtr>();
      _realmLib.invokeGetBool(
          () => _realmLib.realm_user_get_all_identities(user.handle._pointer, nullptr, 0, idsCount), "Error while getting user identities count");

      final idsPtr = arena<realm_user_identity_t>(idsCount.value);
      _realmLib.invokeGetBool(
          () => _realmLib.realm_user_get_all_identities(user.handle._pointer, idsPtr, idsCount.value, idsCount), "Error while getting user identities");

      final userIdentities = <UserIdentity>[];
      for (var i = 0; i < idsCount.value; i++) {
        final idPtr = idsPtr.elementAt(i);
        userIdentities.add(UserIdentityInternal.create(
            idPtr.ref.id.cast<Utf8>().toRealmDartString(freeRealmMemory: true)!, AuthProviderType.values.fromIndex(idPtr.ref.provider_type)));
      }

      return userIdentities;
    });
  }

  Future<void> userLogOut(User user) {
    _realmLib.invokeGetBool(() => _realmLib.realm_user_log_out(user.handle._pointer), "Logout failed");
    return Future<void>.value();
  }

  String? userGetDeviceId(User user) {
    final deviceId = _realmLib.invokeGetPointer(() => _realmLib.realm_user_get_device_id(user.handle._pointer));
    return deviceId.cast<Utf8>().toRealmDartString(treatEmptyAsNull: true, freeRealmMemory: true);
  }

  AuthProviderType userGetAuthProviderType(User user) {
    final provider = _realmLib.realm_user_get_auth_provider(user.handle._pointer);
    return AuthProviderType.values.fromIndex(provider);
  }

  UserProfile userGetProfileData(User user) {
    final data = _realmLib.invokeGetPointer(() => _realmLib.realm_user_get_profile_data(user.handle._pointer));
    final dynamic profileData = jsonDecode(data.cast<Utf8>().toRealmDartString(freeRealmMemory: true)!);
    return UserProfile(profileData as Map<String, dynamic>);
  }

  SessionHandle realmGetSession(Realm realm) {
    return SessionHandle._(_realmLib.invokeGetPointer(() => _realmLib.realm_sync_session_get(realm.handle._pointer)));
  }

  String sessionGetPath(Session session) {
    return _realmLib.realm_sync_session_get_file_path(session.handle._pointer).cast<Utf8>().toRealmDartString()!;
  }

  SessionState sessionGetState(Session session) {
    final value = _realmLib.realm_sync_session_get_state(session.handle._pointer);
    return _convertCoreSessionState(value);
  }

  ConnectionState sessionGetConnectionState(Session session) {
    final value = _realmLib.realm_sync_session_get_connection_state(session.handle._pointer);
    return ConnectionState.values[value];
  }

  UserHandle sessionGetUser(Session session) {
    return UserHandle._(_realmLib.realm_sync_session_get_user(session.handle._pointer));
  }

  SessionState _convertCoreSessionState(int value) {
    switch (value) {
      case 0: // RLM_SYNC_SESSION_STATE_ACTIVE
      case 1: // RLM_SYNC_SESSION_STATE_DYING
        return SessionState.active;
      case 2: // RLM_SYNC_SESSION_STATE_INACTIVE
      case 3: // RLM_SYNC_SESSION_STATE_WAITING_FOR_ACCESS_TOKEN
        return SessionState.inactive;
      default:
        throw Exception("Unexpected SessionState: $value");
    }
  }

  void sessionPause(Session session) {
    _realmLib.realm_sync_session_pause(session.handle._pointer);
  }

  void sessionResume(Session session) {
    _realmLib.realm_sync_session_resume(session.handle._pointer);
  }

  int sessionRegisterProgressNotifier(Session session, ProgressDirection direction, ProgressMode mode, SessionProgressNotificationsController controller) {
    final isStreaming = mode == ProgressMode.reportIndefinitely;
    final callback = Pointer.fromFunction<Void Function(Handle, Uint64, Uint64)>(_progressCallback);
    final userdata = _realmLib.realm_dart_userdata_async_new(controller, callback.cast(), scheduler.handle._pointer);
    return _realmLib.realm_sync_session_register_progress_notifier(session.handle._pointer, _realmLib.addresses.realm_dart_sync_progress_callback,
        direction.index, isStreaming, userdata.cast(), _realmLib.addresses.realm_dart_userdata_async_free);
  }

  void sessionUnregisterProgressNotifier(Session session, int token) {
    _realmLib.realm_sync_session_unregister_progress_notifier(session.handle._pointer, token);
  }

  static void _progressCallback(Object userdata, int transferred, int transferable) {
    final controller = userdata as SessionProgressNotificationsController;

    controller.onProgress(transferred, transferable);
  }

  Future<void> sessionWaitForUpload(Session session) {
    final completer = Completer<void>();
<<<<<<< HEAD
    final callback = Pointer.fromFunction<Void Function(Handle, Pointer<realm_sync_error_code_t>)>(_waitCompletionCallback);
    final userdata = _realmLib.realm_dart_userdata_async_new(completer, callback.cast(), scheduler.handle._pointer);
    _realmLib.realm_sync_session_wait_for_upload_completion(session.handle._pointer, _realmLib.addresses.realm_dart_sync_wait_for_completion_callback,
        userdata.cast(), _realmLib.addresses.realm_dart_userdata_async_free);
=======
    _realmLib.realm_dart_sync_session_wait_for_upload_completion(
      session.handle._pointer,
      Pointer.fromFunction(_sessionWaitCompletionCallback),
      completer.toPersistentHandle(),
      _realmLib.addresses.realm_dart_delete_persistent_handle,
      scheduler.handle._pointer,
    );
>>>>>>> ced7c42a
    return completer.future;
  }

  Future<void> sessionWaitForDownload(Session session) {
    final completer = Completer<void>();
<<<<<<< HEAD
    final callback = Pointer.fromFunction<Void Function(Handle, Pointer<realm_sync_error_code_t>)>(_waitCompletionCallback);
    final userdata = _realmLib.realm_dart_userdata_async_new(completer, callback.cast(), scheduler.handle._pointer);
    _realmLib.realm_sync_session_wait_for_download_completion(session.handle._pointer, _realmLib.addresses.realm_dart_sync_wait_for_completion_callback,
        userdata.cast(), _realmLib.addresses.realm_dart_userdata_async_free);
    return completer.future;
  }

  static void _waitCompletionCallback(Object userdata, Pointer<realm_sync_error_code_t> errorCode) {
    final completer = userdata as Completer<void>;
=======
    _realmLib.realm_dart_sync_session_wait_for_download_completion(
      session.handle._pointer,
      Pointer.fromFunction(_sessionWaitCompletionCallback),
      completer.toPersistentHandle(),
      _realmLib.addresses.realm_dart_delete_persistent_handle,
      scheduler.handle._pointer,
    );
    return completer.future;
  }

  static void _sessionWaitCompletionCallback(Pointer<Void> userdata, Pointer<realm_sync_error_code_t> errorCode) {
    final completer = userdata.toObject<Completer<void>>(isPersistent: true);
    if (completer == null) {
      return;
    }
>>>>>>> ced7c42a

    if (errorCode != nullptr) {
      completer.completeError(errorCode.toSyncError());
    } else {
      completer.complete();
    }
  }
}

class LastError {
  final int code;
  final String? message;

  LastError(this.code, [this.message]);

  @override
  String toString() {
    return "Error code: $code ${(message != null ? ". Message: $message" : "")}";
  }
}

abstract class HandleBase<T extends NativeType> {
  final Pointer<T> _pointer;
  late final Dart_FinalizableHandle _finalizableHandle;

  HandleBase(this._pointer, int size) {
    _finalizableHandle = _realmLib.realm_dart_attach_finalizer(this, _pointer.cast(), size);
    if (_finalizableHandle == nullptr) {
      throw Exception("Error creating $runtimeType");
    }
  }

  HandleBase.unowned(this._pointer);

  @override
  String toString() => "${_pointer.toString()} value=${_pointer.cast<IntPtr>().value}";
}

class SchemaHandle extends HandleBase<realm_schema> {
  SchemaHandle._(Pointer<realm_schema> pointer) : super(pointer, 24);
}

class ConfigHandle extends HandleBase<realm_config> {
  ConfigHandle._(Pointer<realm_config> pointer) : super(pointer, 512);
}

class RealmHandle extends HandleBase<shared_realm> {
  RealmHandle._(Pointer<shared_realm> pointer) : super(pointer, 24);

  RealmHandle._unowned(Pointer<shared_realm> pointer) : super.unowned(pointer);
}

class SchedulerHandle extends HandleBase<realm_scheduler> {
  SchedulerHandle._(Pointer<realm_scheduler> pointer) : super(pointer, 24);
}

class RealmObjectHandle extends HandleBase<realm_object> {
  RealmObjectHandle._(Pointer<realm_object> pointer) : super(pointer, 112);
}

class RealmLinkHandle {
  final int targetKey;
  final int classKey;
  RealmLinkHandle._(realm_link_t link)
      : targetKey = link.target,
        classKey = link.target_table;
}

class RealmResultsHandle extends HandleBase<realm_results> {
  RealmResultsHandle._(Pointer<realm_results> pointer) : super(pointer, 872);
}

class RealmListHandle extends HandleBase<realm_list> {
  RealmListHandle._(Pointer<realm_list> pointer) : super(pointer, 88);
}

class RealmQueryHandle extends HandleBase<realm_query> {
  RealmQueryHandle._(Pointer<realm_query> pointer) : super(pointer, 256);
}

class ReleasableHandle<T extends NativeType> extends HandleBase<T> {
  bool released = false;
  ReleasableHandle(Pointer<T> pointer, int size) : super(pointer, size);
  void release() {
    if (released) {
      return;
    }

    _realmLib.realm_dart_delete_finalizable(_finalizableHandle, this);
    _realmLib.realm_release(_pointer.cast());
    released = true;
  }
}

class RealmNotificationTokenHandle extends ReleasableHandle<realm_notification_token> {
  RealmNotificationTokenHandle._(Pointer<realm_notification_token> pointer) : super(pointer, 32);
}

class RealmCallbackTokenHandle extends ReleasableHandle<realm_callback_token> {
  RealmCallbackTokenHandle._(Pointer<realm_callback_token> pointer) : super(pointer, 24);
}

class RealmCollectionChangesHandle extends HandleBase<realm_collection_changes> {
  RealmCollectionChangesHandle._(Pointer<realm_collection_changes> pointer) : super(pointer, 256);
}

class RealmObjectChangesHandle extends HandleBase<realm_object_changes> {
  RealmObjectChangesHandle._(Pointer<realm_object_changes> pointer) : super(pointer, 256);
}

class RealmAppCredentialsHandle extends HandleBase<realm_app_credentials> {
  RealmAppCredentialsHandle._(Pointer<realm_app_credentials> pointer) : super(pointer, 16);
}

class RealmHttpTransportHandle extends HandleBase<realm_http_transport> {
  RealmHttpTransportHandle._(Pointer<realm_http_transport> pointer) : super(pointer, 24);
}

class AppConfigHandle extends HandleBase<realm_app_config> {
  AppConfigHandle._(Pointer<realm_app_config> pointer) : super(pointer, 8);
}

class SyncClientConfigHandle extends HandleBase<realm_sync_client_config> {
  SyncClientConfigHandle._(Pointer<realm_sync_client_config> pointer) : super(pointer, 8);
}

class AppHandle extends HandleBase<realm_app> {
  AppHandle._(Pointer<realm_app> pointer) : super(pointer, 16);
}

class UserHandle extends HandleBase<realm_user> {
  UserHandle._(Pointer<realm_user> pointer) : super(pointer, 24);
}

class SubscriptionHandle extends HandleBase<realm_flx_sync_subscription> {
  SubscriptionHandle._(Pointer<realm_flx_sync_subscription> pointer) : super(pointer, 184);
}

class SubscriptionSetHandle extends ReleasableHandle<realm_flx_sync_subscription_set> {
  SubscriptionSetHandle._(Pointer<realm_flx_sync_subscription_set> pointer) : super(pointer, 128);
}

class MutableSubscriptionSetHandle extends SubscriptionSetHandle {
  MutableSubscriptionSetHandle._(Pointer<realm_flx_sync_mutable_subscription_set> pointer) : super._(pointer.cast());

  Pointer<realm_flx_sync_mutable_subscription_set> get _mutablePointer => super._pointer.cast();
}

class SessionHandle extends ReleasableHandle<realm_sync_session_t> {
  SessionHandle._(Pointer<realm_sync_session_t> pointer) : super(pointer, 24);
}

extension on List<int> {
  Pointer<Int8> toInt8Ptr(Allocator allocator) {
    return toUint8Ptr(allocator).cast();
  }

  Pointer<Uint8> toUint8Ptr(Allocator allocator) {
    final nativeSize = length + 1;
    final result = allocator<Uint8>(nativeSize);
    final Uint8List native = result.asTypedList(nativeSize);
    native.setAll(0, this); // copy
    native.last = 0; // zero terminate
    return result.cast();
  }
}

extension _StringEx on String {
  Pointer<Int8> toUtf8Ptr(Allocator allocator) {
    final units = utf8.encode(this);
    return units.toInt8Ptr(allocator);
  }

  Pointer<realm_string_t> toRealmString(Allocator allocator) {
    final realm_string = allocator<realm_string_t>();
    realm_string.ref.data = toUtf8Ptr(allocator);
    final units = utf8.encode(this);
    realm_string.ref.size = units.length + 1;
    return realm_string;
  }
}

extension _RealmLibraryEx on RealmLibrary {
  void invokeGetBool(bool Function() callback, [String? errorMessage]) {
    bool success = callback();
    if (!success) {
      realmCore.throwLastError(errorMessage);
    }
  }

  Pointer<T> invokeGetPointer<T extends NativeType>(Pointer<T> Function() callback, [String? errorMessage]) {
    final result = callback();
    if (result == nullptr) {
      realmCore.throwLastError(errorMessage);
    }
    return result;
  }
}

Pointer<realm_value_t> _toRealmValue(Object? value, Allocator allocator) {
  final realm_value = allocator<realm_value_t>();
  _intoRealmValue(value, realm_value, allocator);
  return realm_value;
}

const int _microsecondsPerSecond = 1000 * 1000;
const int _nanosecondsPerMicrosecond = 1000;

void _intoRealmValue(Object? value, Pointer<realm_value_t> realm_value, Allocator allocator) {
  if (value == null) {
    realm_value.ref.type = realm_value_type.RLM_TYPE_NULL;
  } else if (value is RealmObject) {
    //when converting a RealmObject to realm_value.link we assume the object is managed
    final link = realmCore._getObjectAsLink(value);
    realm_value.ref.values.link.target = link.targetKey;
    realm_value.ref.values.link.target_table = link.classKey;
    realm_value.ref.type = realm_value_type.RLM_TYPE_LINK;
  } else {
    switch (value.runtimeType) {
      case int:
        realm_value.ref.values.integer = value as int;
        realm_value.ref.type = realm_value_type.RLM_TYPE_INT;
        break;
      case bool:
        realm_value.ref.values.boolean = (value as bool) ? 1 : 0;
        realm_value.ref.type = realm_value_type.RLM_TYPE_BOOL;
        break;
      case String:
        String string = value as String;
        final units = utf8.encode(string);
        final result = allocator<Uint8>(units.length);
        final Uint8List nativeString = result.asTypedList(units.length);
        nativeString.setAll(0, units);
        realm_value.ref.values.string.data = result.cast();
        realm_value.ref.values.string.size = units.length;
        realm_value.ref.type = realm_value_type.RLM_TYPE_STRING;
        break;
      case double:
        realm_value.ref.values.dnum = value as double;
        realm_value.ref.type = realm_value_type.RLM_TYPE_DOUBLE;
        break;
      case ObjectId:
        final bytes = (value as ObjectId).bytes;
        for (var i = 0; i < 12; i++) {
          realm_value.ref.values.object_id.bytes[i] = bytes[i];
        }
        realm_value.ref.type = realm_value_type.RLM_TYPE_OBJECT_ID;
        break;
      case Uuid:
        final bytes = (value as Uuid).bytes.asUint8List();
        for (var i = 0; i < 16; i++) {
          realm_value.ref.values.uuid.bytes[i] = bytes[i];
        }
        realm_value.ref.type = realm_value_type.RLM_TYPE_UUID;
        break;
      case DateTime:
        final microseconds = (value as DateTime).toUtc().microsecondsSinceEpoch;
        final seconds = microseconds ~/ _microsecondsPerSecond;
        int nanoseconds = _nanosecondsPerMicrosecond * (microseconds % _microsecondsPerSecond);
        if (microseconds < 0 && nanoseconds != 0) {
          nanoseconds = nanoseconds - _nanosecondsPerMicrosecond * _microsecondsPerSecond;
        }
        realm_value.ref.values.timestamp.seconds = seconds;
        realm_value.ref.values.timestamp.nanoseconds = nanoseconds;
        realm_value.ref.type = realm_value_type.RLM_TYPE_TIMESTAMP;
        break;
      default:
        throw RealmException("Property type ${value.runtimeType} not supported");
    }
  }
}

extension on Pointer<realm_value_t> {
  Object? toDartValue(Realm realm) {
    if (this == nullptr) {
      throw RealmException("Can not convert nullptr realm_value to Dart value");
    }

    switch (ref.type) {
      case realm_value_type.RLM_TYPE_NULL:
        return null;
      case realm_value_type.RLM_TYPE_INT:
        return ref.values.integer;
      case realm_value_type.RLM_TYPE_BOOL:
        return ref.values.boolean != 0;
      case realm_value_type.RLM_TYPE_STRING:
        return ref.values.string.data.cast<Utf8>().toRealmDartString(length: ref.values.string.size)!;
      case realm_value_type.RLM_TYPE_FLOAT:
        return ref.values.fnum;
      case realm_value_type.RLM_TYPE_DOUBLE:
        return ref.values.dnum;
      case realm_value_type.RLM_TYPE_LINK:
        final objectKey = ref.values.link.target;
        final classKey = ref.values.link.target_table;
        RealmObjectHandle handle = realmCore._getObject(realm, classKey, objectKey);
        return handle;
      case realm_value_type.RLM_TYPE_BINARY:
        throw Exception("Not implemented");
      case realm_value_type.RLM_TYPE_TIMESTAMP:
        final seconds = ref.values.timestamp.seconds;
        final nanoseconds = ref.values.timestamp.nanoseconds;
        return DateTime.fromMicrosecondsSinceEpoch(seconds * _microsecondsPerSecond + nanoseconds ~/ _nanosecondsPerMicrosecond, isUtc: true);
      case realm_value_type.RLM_TYPE_DECIMAL128:
        throw Exception("Not implemented");
      case realm_value_type.RLM_TYPE_OBJECT_ID:
        return ObjectId.fromBytes(cast<Uint8>().asTypedList(12));
      case realm_value_type.RLM_TYPE_UUID:
        return Uuid.fromBytes(cast<Uint8>().asTypedList(16).buffer);
      default:
        throw RealmException("realm_value_type ${ref.type} not supported");
    }
  }
}

extension on Pointer<IntPtr> {
  List<int> toIntList(int count) {
    List<int> result = List.filled(count, elementAt(0).value);
    for (var i = 1; i < count; i++) {
      result[i] = elementAt(i).value;
    }
    return result;
  }
}

extension on Pointer<Void> {
  T? toObject<T extends Object>({bool isPersistent = false}) {
    assert(this != nullptr, "Pointer<Void> is null");

    Object object = isPersistent ? _realmLib.realm_dart_persistent_handle_to_object(this) : _realmLib.realm_dart_weak_handle_to_object(this);

    assert(object is T, "$T expected");
    if (object is! T) {
      return null;
    }

    return object;
  }
}

extension on Pointer<Utf8> {
  String? toRealmDartString({bool treatEmptyAsNull = false, int? length, bool freeRealmMemory = false}) {
    if (this == nullptr) {
      return null;
    }

    try {
      final result = toDartString(length: length);

      if (treatEmptyAsNull && result == '') {
        return null;
      }
      return result;
    } finally {
      if (freeRealmMemory) {
        _realmLib.realm_free(cast());
      }
    }
  }
}

extension on realm_sync_error {
  SyncError toSyncError() {
    final message = detailed_message.cast<Utf8>().toRealmDartString()!;
    final SyncErrorCategory category = SyncErrorCategory.values[error_code.category];
    final isFatal = is_fatal == 0 ? false : true;
    final bool isClientResetRequested = is_client_reset_requested == TRUE;

    //client reset can be requested with is_client_reset_requested disregarding the error_code.value
    if (isClientResetRequested) {
      return SyncClientResetError(message);
    }

    return SyncError.create(message, category, error_code.value, isFatal: isFatal);
  }
}

extension on Pointer<realm_sync_error_code_t> {
  SyncError toSyncError() {
    final message = ref.message.cast<Utf8>().toDartString();
    return SyncError.create(message, SyncErrorCategory.values[ref.category], ref.value, isFatal: false);
  }
}

extension on Object {
  Pointer<Void> toWeakHandle() {
    return _realmLib.realm_dart_object_to_weak_handle(this);
  }

  Pointer<Void> toPersistentHandle() {
    return _realmLib.realm_dart_object_to_persistent_handle(this);
  }
}

extension on List<AuthProviderType> {
  AuthProviderType fromIndex(int index) {
    if (!AuthProviderType.values.any((value) => value.index == index)) {
      throw RealmError("Unknown AuthProviderType $index");
    }

    return AuthProviderType.values[index];
  }
}

extension on List<UserState> {
  UserState fromIndex(int index) {
    if (!UserState.values.any((value) => value.index == index)) {
      throw RealmError("Unknown user state $index");
    }

    return UserState.values[index];
  }
}

enum _CustomErrorCode {
  noError(0),
  unknownHttp(998),
  unknown(999),
  timeout(1000);

  final int code;
  const _CustomErrorCode(this.code);
}

enum _HttpMethod {
  get,
  post,
  patch,
  put,
  delete,
}

extension on realm_timestamp_t {
  DateTime toDart() {
    return DateTime.fromMicrosecondsSinceEpoch(seconds * 1000000 + nanoseconds ~/ 1000, isUtc: true);
  }
}

extension on realm_string_t {
  String? toDart() => data.cast<Utf8>().toRealmDartString();
}

extension on ObjectId {
  Pointer<realm_object_id> toNative(Allocator allocator) {
    final result = allocator<realm_object_id>();
    for (var i = 0; i < 12; i++) {
      result.ref.bytes[i] = bytes[i];
    }
    return result;
  }
}

extension on realm_object_id {
  ObjectId toDart() {
    final buffer = Uint8List(12);
    for (int i = 0; i < 12; ++i) {
      buffer[i] = bytes[i];
    }
    return ObjectId.fromBytes(buffer);
  }
}

// Helper enum for converting Level
enum _LogLevel {
  all(RealmLogLevel.all),
  trace(RealmLogLevel.trace),
  debug(RealmLogLevel.debug),
  detail(RealmLogLevel.detail),
  info(RealmLogLevel.info),
  warn(RealmLogLevel.warn),
  error(RealmLogLevel.error),
  fatal(RealmLogLevel.fatal),
  off(RealmLogLevel.off);

  final Level loggerLevel;
  const _LogLevel(this.loggerLevel);

  factory _LogLevel.fromLevel(Level level) {
    for (final candidate in _LogLevel.values) {
      if (level.value > candidate.loggerLevel.value) return candidate;
    }
    return _LogLevel.off;
  }
}<|MERGE_RESOLUTION|>--- conflicted
+++ resolved
@@ -57,14 +57,8 @@
   // ignore: unused_field
   static const int RLM_INVALID_OBJECT_KEY = -1;
 
-<<<<<<< HEAD
-  static const int TRUE = 1;
-  static const int FALSE = 0;
-
   static Object noopUserdata = Object();
 
-=======
->>>>>>> ced7c42a
   // Hide the RealmCore class and make it a singleton
   static _RealmCore? _instance;
   late final int isolateKey;
@@ -412,22 +406,15 @@
     if (syncConfig == null) {
       return;
     }
-<<<<<<< HEAD
-    final sessionError = error.toSessionError();
-    if (syncConfig.sessionErrorHandler != null) {
-      syncConfig.sessionErrorHandler!(sessionError);
-    }
-=======
 
     final syncError = error.toSyncError();
 
     if (syncError is SyncClientResetError) {
-        syncConfig.syncClientResetErrorHandler.callback(syncError);
-        return;
-    } 
+      syncConfig.syncClientResetErrorHandler.callback(syncError);
+      return;
+    }
 
     syncConfig.syncErrorHandler(syncError);
->>>>>>> ced7c42a
   }
 
   void raiseError(Session session, SyncErrorCategory category, int errorCode, bool isFatal) {
@@ -1079,7 +1066,6 @@
       _realmLib.realm_sync_client_config_set_metadata_mode(handle._pointer, configuration.metadataPersistenceMode.index);
 
       _realmLib.realm_sync_client_config_set_log_level(handle._pointer, _LogLevel.fromLevel(Realm.logger.level).index);
-<<<<<<< HEAD
 
       final logCallback = Pointer.fromFunction<Void Function(Handle, Int32, Pointer<Int8>)>(_logCallback);
       final logCallbackUserdata = _realmLib.realm_dart_userdata_async_new(noopUserdata, logCallback.cast(), scheduler.handle._pointer);
@@ -1087,17 +1073,6 @@
           _realmLib.addresses.realm_dart_userdata_async_free);
 
       _realmLib.realm_sync_client_config_set_connect_timeout(handle._pointer, configuration.maxConnectionTimeout.inMilliseconds);
-=======
-      _realmLib.realm_dart_sync_client_config_set_log_callback(
-        handle._pointer,
-        Pointer.fromFunction(_logCallback),
-        nullptr,
-        nullptr,
-        scheduler.handle._pointer,
-      );
-
-      _realmLib.realm_sync_client_config_set_connect_timeout(handle._pointer, configuration.maxConnectionTimeout.inMicroseconds);
->>>>>>> ced7c42a
       if (configuration.metadataEncryptionKey != null && configuration.metadataPersistenceMode == MetadataPersistenceMode.encrypted) {
         _realmLib.realm_sync_client_config_set_metadata_encryption_key(handle._pointer, configuration.metadataEncryptionKey!.toUint8Ptr(arena));
       }
@@ -1533,52 +1508,24 @@
 
   Future<void> sessionWaitForUpload(Session session) {
     final completer = Completer<void>();
-<<<<<<< HEAD
-    final callback = Pointer.fromFunction<Void Function(Handle, Pointer<realm_sync_error_code_t>)>(_waitCompletionCallback);
+    final callback = Pointer.fromFunction<Void Function(Handle, Pointer<realm_sync_error_code_t>)>(_sessionWaitCompletionCallback);
     final userdata = _realmLib.realm_dart_userdata_async_new(completer, callback.cast(), scheduler.handle._pointer);
     _realmLib.realm_sync_session_wait_for_upload_completion(session.handle._pointer, _realmLib.addresses.realm_dart_sync_wait_for_completion_callback,
         userdata.cast(), _realmLib.addresses.realm_dart_userdata_async_free);
-=======
-    _realmLib.realm_dart_sync_session_wait_for_upload_completion(
-      session.handle._pointer,
-      Pointer.fromFunction(_sessionWaitCompletionCallback),
-      completer.toPersistentHandle(),
-      _realmLib.addresses.realm_dart_delete_persistent_handle,
-      scheduler.handle._pointer,
-    );
->>>>>>> ced7c42a
     return completer.future;
   }
 
   Future<void> sessionWaitForDownload(Session session) {
     final completer = Completer<void>();
-<<<<<<< HEAD
-    final callback = Pointer.fromFunction<Void Function(Handle, Pointer<realm_sync_error_code_t>)>(_waitCompletionCallback);
+    final callback = Pointer.fromFunction<Void Function(Handle, Pointer<realm_sync_error_code_t>)>(_sessionWaitCompletionCallback);
     final userdata = _realmLib.realm_dart_userdata_async_new(completer, callback.cast(), scheduler.handle._pointer);
     _realmLib.realm_sync_session_wait_for_download_completion(session.handle._pointer, _realmLib.addresses.realm_dart_sync_wait_for_completion_callback,
         userdata.cast(), _realmLib.addresses.realm_dart_userdata_async_free);
     return completer.future;
   }
 
-  static void _waitCompletionCallback(Object userdata, Pointer<realm_sync_error_code_t> errorCode) {
+  static void _sessionWaitCompletionCallback(Object userdata, Pointer<realm_sync_error_code_t> errorCode) {
     final completer = userdata as Completer<void>;
-=======
-    _realmLib.realm_dart_sync_session_wait_for_download_completion(
-      session.handle._pointer,
-      Pointer.fromFunction(_sessionWaitCompletionCallback),
-      completer.toPersistentHandle(),
-      _realmLib.addresses.realm_dart_delete_persistent_handle,
-      scheduler.handle._pointer,
-    );
-    return completer.future;
-  }
-
-  static void _sessionWaitCompletionCallback(Pointer<Void> userdata, Pointer<realm_sync_error_code_t> errorCode) {
-    final completer = userdata.toObject<Completer<void>>(isPersistent: true);
-    if (completer == null) {
-      return;
-    }
->>>>>>> ced7c42a
 
     if (errorCode != nullptr) {
       completer.completeError(errorCode.toSyncError());
