--- conflicted
+++ resolved
@@ -1963,11 +1963,6 @@
 
 enum _CustomErrorCode {
   noError(0),
-<<<<<<< HEAD
-  // ignore: unused_field
-  httpClientDisposed(997),
-=======
->>>>>>> 5b174456
   unknownHttp(998),
   unknown(999),
   timeout(1000);
