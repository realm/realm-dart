////////////////////////////////////////////////////////////////////////////////
//
// Copyright 2021 Realm Inc.
//
// Licensed under the Apache License, Version 2.0 (the "License");
// you may not use this file except in compliance with the License.
// You may obtain a copy of the License at
//
// http://www.apache.org/licenses/LICENSE-2.0
//
// Unless required by applicable law or agreed to in writing, software
// distributed under the License is distributed on an "AS IS" BASIS,
// WITHOUT WARRANTIES OR CONDITIONS OF ANY KIND, either express or implied.
// See the License for the specific language governing permissions and
// limitations under the License.
//
////////////////////////////////////////////////////////////////////////////////

// ignore_for_file: constant_identifier_names, non_constant_identifier_names

import 'dart:async';
import 'dart:convert';
import 'dart:ffi';
import 'dart:io';
import 'dart:typed_data';

// Hide StringUtf8Pointer.toNativeUtf8 and StringUtf16Pointer since these allows silently allocating memory. Use toUtf8Ptr instead
import 'package:ffi/ffi.dart' hide StringUtf8Pointer, StringUtf16Pointer;

import '../app.dart';
import '../credentials.dart';
import '../collections.dart';
import '../init.dart';
import '../list.dart';
import '../realm_class.dart';
import '../realm_object.dart';
import '../results.dart';
import 'realm_bindings.dart';
import '../user.dart';

late RealmLibrary _realmLib;

final _RealmCore realmCore = _RealmCore();

class _RealmCore {
  // From realm.h. Currently not exported from the shared library
  static const int RLM_INVALID_CLASS_KEY = 0x7FFFFFFF;
  // ignore: unused_field
  static const int RLM_INVALID_PROPERTY_KEY = -1;
  // ignore: unused_field
  static const int RLM_INVALID_OBJECT_KEY = -1;

  static const int TRUE = 1;
  static const int FALSE = 0;

  // Hide the RealmCore class and make it a singleton
  static _RealmCore? _instance;
  late final int isolateKey;

  late final Pointer<NativeFunction<Void Function(Pointer<Void>)>> _deletePersistentHandleFuncPtr;

  _RealmCore._() {
    final lib = initRealm();
    _realmLib = RealmLibrary(lib);

    _deletePersistentHandleFuncPtr = lib.lookup<NativeFunction<Void Function(Pointer<Void>)>>('delete_persistent_handle');
  }

  factory _RealmCore() {
    return _instance ??= _RealmCore._();
  }

  String get libraryVersion => _realmLib.realm_get_library_version().cast<Utf8>().toDartString();

  LastError? getLastError(Allocator allocator) {
    final error = allocator<realm_error_t>();
    final success = _realmLib.realm_get_last_error(error);
    if (!success) {
      return null;
    }

    String? message;
    if (error.ref.message != nullptr) {
      message = error.ref.message.cast<Utf8>().toDartString();
    }

    return LastError(error.ref.error, message);
  }

  void throwLastError([String? errorMessage]) {
    using((Arena arena) {
      final lastError = getLastError(arena);
      throw RealmException('${errorMessage != null ? errorMessage + ". " : ""}${lastError ?? ""}');
    });
  }

  SchemaHandle _createSchema(Iterable<SchemaObject> schema) {
    return using((Arena arena) {
      final classCount = schema.length;

      final schemaClasses = arena<realm_class_info_t>(classCount);
      final schemaProperties = arena<Pointer<realm_property_info_t>>(classCount);

      for (var i = 0; i < classCount; i++) {
        final schemaObject = schema.elementAt(i);
        final classInfo = schemaClasses.elementAt(i).ref;

        classInfo.name = schemaObject.name.toUtf8Ptr(arena);
        classInfo.primary_key = "".toUtf8Ptr(arena);
        classInfo.num_properties = schemaObject.properties.length;
        classInfo.num_computed_properties = 0;
        classInfo.key = RLM_INVALID_CLASS_KEY;
        classInfo.flags = realm_class_flags.RLM_CLASS_NORMAL;

        final propertiesCount = schemaObject.properties.length;
        final properties = arena<realm_property_info_t>(propertiesCount);

        for (var j = 0; j < propertiesCount; j++) {
          final schemaProperty = schemaObject.properties[j];
          final propInfo = properties.elementAt(j).ref;
          propInfo.name = schemaProperty.name.toUtf8Ptr(arena);
          //TODO: assign the correct public name value.
          propInfo.public_name = "".toUtf8Ptr(arena);
          propInfo.link_target = (schemaProperty.linkTarget ?? "").toUtf8Ptr(arena);
          propInfo.link_origin_property_name = "".toUtf8Ptr(arena);
          propInfo.type = schemaProperty.propertyType.index;
          propInfo.collection_type = schemaProperty.collectionType.index;
          propInfo.flags = realm_property_flags.RLM_PROPERTY_NORMAL;

          if (schemaProperty.optional) {
            propInfo.flags |= realm_property_flags.RLM_PROPERTY_NULLABLE;
          }

          if (schemaProperty.primaryKey) {
            classInfo.primary_key = schemaProperty.name.toUtf8Ptr(arena);
            propInfo.flags = realm_property_flags.RLM_PROPERTY_PRIMARY_KEY;
          }
        }

        schemaProperties[i] = properties;
        schemaProperties.elementAt(i).value = properties;
      }

      final schemaPtr = _realmLib.invokeGetPointer(() => _realmLib.realm_schema_new(schemaClasses, classCount, schemaProperties));
      return SchemaHandle._(schemaPtr);
    });
  }

  ConfigHandle _createConfig(Configuration config, SchedulerHandle schedulerHandle) {
    return using((Arena arena) {
      final schemaHandle = _createSchema(config.schema);
      final configPtr = _realmLib.realm_config_new();
      final configHandle = ConfigHandle._(configPtr);
      _realmLib.realm_config_set_schema(configHandle._pointer, schemaHandle._pointer);
      _realmLib.realm_config_set_schema_version(configHandle._pointer, config.schemaVersion);
      _realmLib.realm_config_set_path(configHandle._pointer, config.path.toUtf8Ptr(arena));
      _realmLib.realm_config_set_scheduler(configHandle._pointer, schedulerHandle._pointer);
      if (config.isReadOnly) {
        _realmLib.realm_config_set_schema_mode(configHandle._pointer, realm_schema_mode.RLM_SCHEMA_MODE_IMMUTABLE);
      }
      if (config.isInMemory) {
        _realmLib.realm_config_set_in_memory(configHandle._pointer, config.isInMemory);
      }
      if (config.fifoFilesFallbackPath != null) {
        _realmLib.realm_config_set_fifo_path(configHandle._pointer, config.fifoFilesFallbackPath!.toUtf8Ptr(arena));
      }
      if (config.disableFormatUpgrade) {
        _realmLib.realm_config_set_disable_format_upgrade(configHandle._pointer, config.disableFormatUpgrade);
      }

      if (config.initialDataCallback != null) {
        _realmLib.realm_config_set_data_initialization_function(
            configHandle._pointer, Pointer.fromFunction(initial_data_callback, FALSE), config.toWeakHandle());
      }

      if (config.shouldCompactCallback != null) {
        _realmLib.realm_config_set_should_compact_on_launch_function(
            configHandle._pointer, Pointer.fromFunction(should_compact_callback, 0), config.toWeakHandle());
      }

      return configHandle;
    });
  }

  static int initial_data_callback(Pointer<Void> userdata, Pointer<shared_realm> realmHandle) {
    try {
      final Configuration? config = userdata.toObject();
      if (config == null) {
        return FALSE;
      }
      final realm = RealmInternal.getUnowned(config, RealmHandle._unowned(realmHandle));
      config.initialDataCallback!(realm);
      return TRUE;
    } catch (ex) {
      // TODO: this should propagate the error to Core: https://github.com/realm/realm-core/issues/5366
    }

    return FALSE;
  }

  static int should_compact_callback(Pointer<Void> userdata, int totalSize, int usedSize) {
    final Configuration? config = userdata.toObject();
    if (config == null) {
      return FALSE;
    }

    return config.shouldCompactCallback!(totalSize, usedSize) ? TRUE : FALSE;
  }

  SchedulerHandle createScheduler(int isolateId, int sendPort) {
    final schedulerPtr = _realmLib.realm_dart_create_scheduler(isolateId, sendPort);
    return SchedulerHandle._(schedulerPtr);
  }

  void invokeScheduler(SchedulerHandle schedulerHandle) {
    _realmLib.realm_scheduler_perform_work(schedulerHandle._pointer);
  }

  RealmHandle openRealm(Configuration config, Scheduler scheduler) {
    final configHandle = _createConfig(config, scheduler.handle);
    final realmPtr = _realmLib.invokeGetPointer(() => _realmLib.realm_open(configHandle._pointer), "Error opening realm at path ${config.path}");
    return RealmHandle._(realmPtr);
  }

  void deleteRealmFiles(String path) {
    using((Arena arena) {
      final realm_deleted = arena<Uint8>();
      _realmLib.invokeGetBool(() => _realmLib.realm_delete_files(path.toUtf8Ptr(arena), realm_deleted), "Error deleting realm at path $path");
    });
  }

  String getFilesPath() {
    return _realmLib.realm_dart_get_files_path().cast<Utf8>().toDartString();
  }

  void closeRealm(Realm realm) {
    _realmLib.invokeGetBool(() => _realmLib.realm_close(realm.handle._pointer), "Realm close failed");
  }

  bool isRealmClosed(Realm realm) {
    return _realmLib.realm_is_closed(realm.handle._pointer);
  }

  void beginWrite(Realm realm) {
    _realmLib.invokeGetBool(() => _realmLib.realm_begin_write(realm.handle._pointer), "Could not begin write");
  }

  void commitWrite(Realm realm) {
    _realmLib.invokeGetBool(() => _realmLib.realm_commit(realm.handle._pointer), "Could not commit write");
  }

  bool getIsWritable(Realm realm) {
    return _realmLib.realm_is_writable(realm.handle._pointer);
  }

  void rollbackWrite(Realm realm) {
    _realmLib.invokeGetBool(() => _realmLib.realm_rollback(realm.handle._pointer), "Could not rollback write");
  }

  void realmRefresh(Realm realm) {
    _realmLib.invokeGetBool(() => _realmLib.realm_refresh(realm.handle._pointer), "Could not refresh");
  }

  RealmClassMetadata getClassMetadata(Realm realm, String className, Type classType) {
    return using((Arena arena) {
      final found = arena<Uint8>();
      final classInfo = arena<realm_class_info_t>();
      _realmLib.invokeGetBool(() => _realmLib.realm_find_class(realm.handle._pointer, className.toUtf8Ptr(arena), found, classInfo),
          "Error getting class $className from realm at ${realm.config.path}");

      if (found.value == 0) {
        throwLastError("Class $className not found in ${realm.config.path}");
      }

      String? primaryKey;
      if (classInfo.ref.primary_key != nullptr) {
        primaryKey = classInfo.ref.primary_key.cast<Utf8>().toDartString();
        if (primaryKey.isEmpty) {
          primaryKey = null;
        }
      }
      return RealmClassMetadata(classType, classInfo.ref.key, primaryKey);
    });
  }

  Map<String, RealmPropertyMetadata> getPropertyMetadata(Realm realm, int classKey) {
    return using((Arena arena) {
      final propertyCountPtr = arena<IntPtr>();
      _realmLib.invokeGetBool(
          () => _realmLib.realm_get_property_keys(realm.handle._pointer, classKey, nullptr, 0, propertyCountPtr), "Error getting property count");

      var propertyCount = propertyCountPtr.value;
      final propertiesPtr = arena<realm_property_info_t>(propertyCount);
      _realmLib.invokeGetBool(() => _realmLib.realm_get_class_properties(realm.handle._pointer, classKey, propertiesPtr, propertyCount, propertyCountPtr),
          "Error getting class properties.");

      propertyCount = propertyCountPtr.value;
      Map<String, RealmPropertyMetadata> result = <String, RealmPropertyMetadata>{};
      for (var i = 0; i < propertyCount; i++) {
        final property = propertiesPtr.elementAt(i);
        final propertyName = property.ref.name.cast<Utf8>().toDartString();
        final propertyMeta = RealmPropertyMetadata(property.ref.key, RealmCollectionType.values.elementAt(property.ref.collection_type));
        result[propertyName] = propertyMeta;
      }
      return result;
    });
  }

  RealmObjectHandle createRealmObject(Realm realm, int classKey) {
    final realmPtr = _realmLib.invokeGetPointer(() => _realmLib.realm_object_create(realm.handle._pointer, classKey));
    return RealmObjectHandle._(realmPtr);
  }

  RealmObjectHandle createRealmObjectWithPrimaryKey(Realm realm, int classKey, Object primaryKey) {
    return using((Arena arena) {
      final realm_value = _toRealmValue(primaryKey, arena);
      final realmPtr = _realmLib.invokeGetPointer(() => _realmLib.realm_object_create_with_primary_key(realm.handle._pointer, classKey, realm_value.ref));
      return RealmObjectHandle._(realmPtr);
    });
  }

  Object? getProperty(RealmObject object, int propertyKey) {
    return using((Arena arena) {
      final realm_value = arena<realm_value_t>();
      _realmLib.invokeGetBool(() => _realmLib.realm_get_value(object.handle._pointer, propertyKey, realm_value));
      return realm_value.toDartValue(object.realm);
    });
  }

  void setProperty(RealmObject object, int propertyKey, Object? value, bool isDefault) {
    return using((Arena arena) {
      final realm_value = _toRealmValue(value, arena);
      _realmLib.invokeGetBool(() => _realmLib.realm_set_value(object.handle._pointer, propertyKey, realm_value.ref, isDefault));
    });
  }

  String objectToString(RealmObject object) {
    return _realmLib.realm_object_to_string(object.handle._pointer).cast<Utf8>().toDartString();
  }

  // For debugging
  // ignore: unused_element
  int get _threadId => _realmLib.get_thread_id();

  RealmObjectHandle? find(Realm realm, int classKey, Object primaryKey) {
    return using((Arena arena) {
      final realm_value = _toRealmValue(primaryKey, arena);
      final pointer = _realmLib.realm_object_find_with_primary_key(realm.handle._pointer, classKey, realm_value.ref, nullptr);
      if (pointer == nullptr) {
        return null;
      }

      return RealmObjectHandle._(pointer);
    });
  }

  void deleteRealmObject(RealmObject object) {
    _realmLib.invokeGetBool(() => _realmLib.realm_object_delete(object.handle._pointer));
  }

  RealmResultsHandle findAll(Realm realm, int classKey) {
    final pointer = _realmLib.invokeGetPointer(() => _realmLib.realm_object_find_all(realm.handle._pointer, classKey));
    return RealmResultsHandle._(pointer);
  }

  RealmResultsHandle queryClass(Realm realm, int classKey, String query, List<Object> args) {
    return using((arena) {
      final length = args.length;
      final argsPointer = arena<realm_value_t>(length);
      for (var i = 0; i < length; ++i) {
        _intoRealmValue(args[i], argsPointer.elementAt(i), arena);
      }
      final queryHandle = RealmQueryHandle._(_realmLib.invokeGetPointer(
        () => _realmLib.realm_query_parse(
          realm.handle._pointer,
          classKey,
          query.toUtf8Ptr(arena),
          length,
          argsPointer,
        ),
      ));
      final resultsPointer = _realmLib.invokeGetPointer(() => _realmLib.realm_query_find_all(queryHandle._pointer));
      return RealmResultsHandle._(resultsPointer);
    });
  }

  RealmResultsHandle queryResults(RealmResults target, String query, List<Object> args) {
    return using((arena) {
      final length = args.length;
      final argsPointer = arena<realm_value_t>(length);
      for (var i = 0; i < length; ++i) {
        _intoRealmValue(args[i], argsPointer.elementAt(i), arena);
      }
      final queryHandle = RealmQueryHandle._(_realmLib.invokeGetPointer(
        () => _realmLib.realm_query_parse_for_results(
          target.handle._pointer,
          query.toUtf8Ptr(arena),
          length,
          argsPointer,
        ),
      ));
      final resultsPointer = _realmLib.invokeGetPointer(() => _realmLib.realm_query_find_all(queryHandle._pointer));
      return RealmResultsHandle._(resultsPointer);
    });
  }

  RealmResultsHandle queryList(RealmList target, String query, List<Object> args) {
    return using((arena) {
      final length = args.length;
      final argsPointer = arena<realm_value_t>(length);
      for (var i = 0; i < length; ++i) {
        _intoRealmValue(args[i], argsPointer.elementAt(i), arena);
      }
      final queryHandle = RealmQueryHandle._(_realmLib.invokeGetPointer(
        () => _realmLib.realm_query_parse_for_list(
          target.handle._pointer,
          query.toUtf8Ptr(arena),
          length,
          argsPointer,
        ),
      ));
      final resultsPointer = _realmLib.invokeGetPointer(() => _realmLib.realm_query_find_all(queryHandle._pointer));
      return RealmResultsHandle._(resultsPointer);
    });
  }

  RealmObjectHandle getObjectAt(RealmResults results, int index) {
    final pointer = _realmLib.invokeGetPointer(() => _realmLib.realm_results_get_object(results.handle._pointer, index));
    return RealmObjectHandle._(pointer);
  }

  int getResultsCount(RealmResults results) {
    return using((Arena arena) {
      final countPtr = arena<IntPtr>();
      _realmLib.invokeGetBool(() => _realmLib.realm_results_count(results.handle._pointer, countPtr));
      return countPtr.value;
    });
  }

  CollectionChanges getCollectionChanges(RealmCollectionChangesHandle changes) {
    return using((arena) {
      final out_num_deletions = arena<IntPtr>();
      final out_num_insertions = arena<IntPtr>();
      final out_num_modifications = arena<IntPtr>();
      final out_num_moves = arena<IntPtr>();
      _realmLib.realm_collection_changes_get_num_changes(
        changes._pointer,
        out_num_deletions,
        out_num_insertions,
        out_num_modifications,
        out_num_moves,
      );

      final deletionsCount = out_num_deletions != nullptr ? out_num_deletions.value : 0;
      final insertionCount = out_num_insertions != nullptr ? out_num_insertions.value : 0;
      final modificationCount = out_num_modifications != nullptr ? out_num_modifications.value : 0;
      var moveCount = out_num_moves != nullptr ? out_num_moves.value : 0;

      final out_deletion_indexes = arena<IntPtr>(deletionsCount);
      final out_insertion_indexes = arena<IntPtr>(insertionCount);
      final out_modification_indexes = arena<IntPtr>(modificationCount);
      final out_modification_indexes_after = arena<IntPtr>(modificationCount);
      final out_moves = arena<realm_collection_move_t>(moveCount);

      _realmLib.realm_collection_changes_get_changes(
        changes._pointer,
        out_deletion_indexes,
        deletionsCount,
        out_insertion_indexes,
        insertionCount,
        out_modification_indexes,
        modificationCount,
        out_modification_indexes_after,
        modificationCount,
        out_moves,
        moveCount,
      );

      var elementZero = out_moves.elementAt(0);
      List<Move> moves = List.filled(moveCount, Move(elementZero.ref.from, elementZero.ref.to));
      for (var i = 1; i < moveCount; i++) {
        final movePtr = out_moves.elementAt(i);
        moves[i] = Move(movePtr.ref.from, movePtr.ref.to);
      }

      return CollectionChanges(out_deletion_indexes.toIntList(deletionsCount), out_insertion_indexes.toIntList(insertionCount),
          out_modification_indexes.toIntList(modificationCount), out_modification_indexes_after.toIntList(modificationCount), moves);
    });
  }

  RealmLinkHandle _getObjectAsLink(RealmObject object) {
    final realmLink = _realmLib.realm_object_as_link(object.handle._pointer);
    return RealmLinkHandle._(realmLink);
  }

  RealmObjectHandle _getObject(Realm realm, int classKey, int objectKey) {
    final pointer = _realmLib.invokeGetPointer(() => _realmLib.realm_get_object(realm.handle._pointer, classKey, objectKey));
    return RealmObjectHandle._(pointer);
  }

  RealmListHandle getListProperty(RealmObject object, int propertyKey) {
    final pointer = _realmLib.invokeGetPointer(() => _realmLib.realm_get_list(object.handle._pointer, propertyKey));
    return RealmListHandle._(pointer);
  }

  int getListSize(RealmListHandle handle) {
    return using((Arena arena) {
      final size = arena<IntPtr>();
      _realmLib.invokeGetBool(() => _realmLib.realm_list_size(handle._pointer, size));
      return size.value;
    });
  }

  Object? listGetElementAt(RealmList list, int index) {
    return using((Arena arena) {
      final realm_value = arena<realm_value_t>();
      _realmLib.invokeGetBool(() => _realmLib.realm_list_get(list.handle._pointer, index, realm_value));
      return realm_value.toDartValue(list.realm);
    });
  }

  void listSetElementAt(RealmListHandle handle, int index, Object? value) {
    return using((Arena arena) {
      final realm_value = _toRealmValue(value, arena);
      _realmLib.invokeGetBool(() => _realmLib.realm_list_set(handle._pointer, index, realm_value.ref));
    });
  }

  void listInsertElementAt(RealmListHandle handle, int index, Object? value) {
    return using((Arena arena) {
      final realm_value = _toRealmValue(value, arena);
      _realmLib.invokeGetBool(() => _realmLib.realm_list_insert(handle._pointer, index, realm_value.ref));
    });
  }

  void listDeleteAll(RealmList list) {
    _realmLib.invokeGetBool(() => _realmLib.realm_list_remove_all(list.handle._pointer));
  }

  void resultsDeleteAll(RealmResults results) {
    _realmLib.invokeGetBool(() => _realmLib.realm_results_delete_all(results.handle._pointer));
  }

  void listClear(RealmList list) {
    _realmLib.invokeGetBool(() => _realmLib.realm_list_clear(list.handle._pointer));
  }

  bool _equals<T extends NativeType>(Handle<T> first, Handle<T> second) {
    return _realmLib.realm_equals(first._pointer.cast(), second._pointer.cast());
  }

  bool objectEquals(RealmObject first, RealmObject second) => _equals(first.handle, second.handle);
  bool realmEquals(Realm first, Realm second) => _equals(first.handle, second.handle);

  RealmResultsHandle resultsSnapshot(RealmResults results) {
    final resultsPointer = _realmLib.invokeGetPointer(() => _realmLib.realm_results_snapshot(results.handle._pointer));
    return RealmResultsHandle._(resultsPointer);
  }

  bool objectIsValid(RealmObject object) {
    return _realmLib.realm_object_is_valid(object.handle._pointer);
  }

  bool listIsValid(RealmList list) {
    return _realmLib.realm_list_is_valid(list.handle._pointer);
  }

  static void collection_change_callback(Pointer<Void> userdata, Pointer<realm_collection_changes> data) {
    NotificationsController? controller = userdata.toObject();
    if (controller == null) {
      return;
    }

    if (data == nullptr) {
      controller.onError(RealmError("Invalid notifications data received"));
      return;
    }

    try {
      final clonedData = _realmLib.realm_clone(data.cast());
      if (clonedData == nullptr) {
        controller.onError(RealmError("Error while cloning notifications data"));
        return;
      }

      final changesHandle = RealmCollectionChangesHandle._(clonedData.cast());
      controller.onChanges(changesHandle);
    } catch (e) {
      controller.onError(RealmError("Error handling change notifications. Error: $e"));
    }
  }

  static void object_change_callback(Pointer<Void> userdata, Pointer<realm_object_changes> data) {
    NotificationsController? controller = userdata.toObject();
    if (controller == null) {
      return;
    }

    if (data == nullptr) {
      controller.onError(RealmError("Invalid notifications data received"));
      return;
    }

    try {
      final clonedData = _realmLib.realm_clone(data.cast());
      if (clonedData == nullptr) {
        controller.onError(RealmError("Error while cloning notifications data"));
        return;
      }

      final changesHandle = RealmObjectChangesHandle._(clonedData.cast());
      controller.onChanges(changesHandle);
    } catch (e) {
      controller.onError(RealmError("Error handling change notifications. Error: $e"));
    }
  }

  RealmNotificationTokenHandle subscribeResultsNotifications(RealmResultsHandle handle, NotificationsController controller, SchedulerHandle schedulerHandle) {
    final pointer = _realmLib.invokeGetPointer(() => _realmLib.realm_results_add_notification_callback(
          handle._pointer,
          controller.toWeakHandle(),
          nullptr,
          nullptr,
          Pointer.fromFunction(collection_change_callback),
          nullptr,
          schedulerHandle._pointer,
        ));

    return RealmNotificationTokenHandle._(pointer);
  }

  RealmNotificationTokenHandle subscribeListNotifications(RealmListHandle handle, NotificationsController controller, SchedulerHandle schedulerHandle) {
    final pointer = _realmLib.invokeGetPointer(() => _realmLib.realm_list_add_notification_callback(
          handle._pointer,
          controller.toWeakHandle(),
          nullptr,
          nullptr,
          Pointer.fromFunction(collection_change_callback),
          nullptr,
          schedulerHandle._pointer,
        ));

    return RealmNotificationTokenHandle._(pointer);
  }

  RealmNotificationTokenHandle subscribeObjectNotifications(RealmObjectHandle handle, NotificationsController controller, SchedulerHandle schedulerHandle) {
    final pointer = _realmLib.invokeGetPointer(() => _realmLib.realm_object_add_notification_callback(
          handle._pointer,
          controller.toWeakHandle(),
          nullptr,
          nullptr,
          Pointer.fromFunction(object_change_callback),
          nullptr,
          schedulerHandle._pointer,
        ));

    return RealmNotificationTokenHandle._(pointer);
  }

  bool getObjectChangesIsDeleted(RealmObjectChangesHandle handle) {
    return _realmLib.realm_object_changes_is_deleted(handle._pointer);
  }

  List<int> getObjectChangesProperties(RealmObjectChangesHandle handle) {
    return using((arena) {
      final count = _realmLib.realm_object_changes_get_num_modified_properties(handle._pointer);

      final out_modified = arena<realm_property_key_t>(count);
      _realmLib.realm_object_changes_get_modified_properties(handle._pointer, out_modified, count);

      return out_modified.asTypedList(count).toList();
    });
  }

  AppConfigHandle _createAppConfig(AppConfiguration configuration, RealmHttpTransportHandle httpTransport) {
    return using((arena) {
      final app_id = configuration.appId.toUtf8Ptr(arena);
      final handle = AppConfigHandle._(_realmLib.realm_app_config_new(app_id, httpTransport._pointer));

      _realmLib.realm_app_config_set_base_url(handle._pointer, configuration.baseUrl.toString().toUtf8Ptr(arena));

      _realmLib.realm_app_config_set_default_request_timeout(handle._pointer, configuration.defaultRequestTimeout.inMilliseconds);

      if (configuration.localAppName != null) {
        _realmLib.realm_app_config_set_local_app_name(handle._pointer, configuration.localAppName!.toUtf8Ptr(arena));
      }

      if (configuration.localAppVersion != null) {
        _realmLib.realm_app_config_set_local_app_version(handle._pointer, configuration.localAppVersion!.toUtf8Ptr(arena));
      }

      _realmLib.realm_app_config_set_platform(handle._pointer, Platform.operatingSystem.toUtf8Ptr(arena));
      _realmLib.realm_app_config_set_platform_version(handle._pointer, Platform.operatingSystemVersion.toUtf8Ptr(arena));

      //This sets the realm lib version instead of the SDK version.
      //TODO:  Read the SDK version from code generated version field
      _realmLib.realm_app_config_set_sdk_version(handle._pointer, libraryVersion.toUtf8Ptr(arena));

      return handle;
    });
  }

  RealmAppCredentialsHandle createAppCredentialsAnonymous() {
    return RealmAppCredentialsHandle._(_realmLib.realm_app_credentials_new_anonymous());
  }

  RealmAppCredentialsHandle createAppCredentialsEmailPassword(String email, String password) {
    return using((arena) {
      final emailPtr = email.toUtf8Ptr(arena);
      final passwordPtr = password.toRealmString(arena);
      return RealmAppCredentialsHandle._(_realmLib.realm_app_credentials_new_email_password(emailPtr, passwordPtr.ref));
    });
  }

  RealmHttpTransportHandle _createHttpTransport(HttpClient httpClient) {
    return RealmHttpTransportHandle._(_realmLib.realm_http_transport_new(
      Pointer.fromFunction(request_callback),
      httpClient.toWeakHandle(),
      nullptr,
    ));
  }

  static void request_callback(Pointer<Void> userData, realm_http_request request, Pointer<Void> request_context) {
    //
    // The request struct only survives until end-of-call, even though
    // we explicitly call realm_http_transport_complete_request to
    // mark request as completed later.
    //
    // Therefor we need to copy everything out of request before returning.
    // We cannot clone request on the native side with realm_clone,
    // since realm_http_request does not inherit from WrapC.

    HttpClient? userObject = userData.toObject();
    if (userObject == null) {
      return;
    }

    HttpClient client = userObject;

    client.connectionTimeout = Duration(milliseconds: request.timeout_ms);

    final url = Uri.parse(request.url.cast<Utf8>().toDartString());

    final body = request.body.cast<Utf8>().toDartString();

    final headers = <String, String>{};
    for (int i = 0; i < request.num_headers; ++i) {
      final header = request.headers[i];
      final name = header.name.cast<Utf8>().toDartString();
      final value = header.value.cast<Utf8>().toDartString();
      headers[name] = value;
    }

    _request_callback_async(client, request.method, url, body, headers, request_context);
    // The request struct dies here!
  }

  static void _request_callback_async(
    HttpClient client,
    int requestMethod,
    Uri url,
    String body,
    Map<String, String> headers,
    Pointer<Void> request_context,
  ) async {
    await using((arena) async {
      final response_pointer = arena<realm_http_response>();
      final responseRef = response_pointer.ref;
      try {
        // Build request
        late HttpClientRequest request;

        // this throws if requestMethod is unknown _HttpMethod
        final method = _HttpMethod.values[requestMethod];

        switch (method) {
          case _HttpMethod.delete:
            request = await client.deleteUrl(url);
            break;
          case _HttpMethod.put:
            request = await client.putUrl(url);
            break;
          case _HttpMethod.patch:
            request = await client.patchUrl(url);
            break;
          case _HttpMethod.post:
            request = await client.postUrl(url);
            break;
          case _HttpMethod.get:
            request = await client.getUrl(url);
            break;
        }

        for (final header in headers.entries) {
          request.headers.add(header.key, header.value);
        }

        request.add(utf8.encode(body));

        // Do the call..
        final response = await request.close();
        final responseBody = await response.fold<List<int>>([], (acc, l) => acc..addAll(l)); // gather response

        // Report back to core
        responseRef.status_code = response.statusCode;
        responseRef.body = responseBody.toInt8Ptr(arena);
        responseRef.body_size = responseBody.length;

        int headerCnt = 0;
        response.headers.forEach((name, values) {
          headerCnt += values.length;
        });

        responseRef.headers = arena<realm_http_header>(headerCnt);
        responseRef.num_headers = headerCnt;

        int index = 0;
        response.headers.forEach((name, values) {
          for (final value in values) {
            final headerRef = responseRef.headers.elementAt(index).ref;
            headerRef.name = name.toUtf8Ptr(arena);
            headerRef.value = value.toUtf8Ptr(arena);
            index++;
          }
        });

        responseRef.custom_status_code = _CustomErrorCode.noError.code;
      } on SocketException catch (_) {
        // TODO: A Timeout causes a socket exception, but not all socket exceptions are due to timeouts
        responseRef.custom_status_code = _CustomErrorCode.timeout.code;
      } on HttpException catch (_) {
        responseRef.custom_status_code = _CustomErrorCode.unknownHttp.code;
      } catch (_) {
        responseRef.custom_status_code = _CustomErrorCode.unknown.code;
      } finally {
        _realmLib.realm_http_transport_complete_request(request_context, response_pointer);
      }
    });
  }

  SyncClientConfigHandle _createSyncClientConfig(AppConfiguration configuration) {
    return using((arena) {
      final handle = SyncClientConfigHandle._(_realmLib.realm_sync_client_config_new());

      _realmLib.realm_sync_client_config_set_base_file_path(handle._pointer, configuration.baseFilePath.path.toUtf8Ptr(arena));
      _realmLib.realm_sync_client_config_set_metadata_mode(handle._pointer, configuration.metadataPersistenceMode.index);

      if (configuration.metadataEncryptionKey != null && configuration.metadataPersistenceMode == MetadataPersistenceMode.encrypted) {
        _realmLib.realm_sync_client_config_set_metadata_encryption_key(handle._pointer, configuration.metadataEncryptionKey!.toUint8Ptr(arena));
      }

      return handle;
    });
  }

  AppHandle getApp(AppConfiguration configuration) {
    final httpTransportHandle = _createHttpTransport(configuration.httpClient);
    final appConfigHandle = _createAppConfig(configuration, httpTransportHandle);
    final syncClientConfigHandle = _createSyncClientConfig(configuration);
    final realmAppPtr = _realmLib.invokeGetPointer(() => _realmLib.realm_app_get(appConfigHandle._pointer, syncClientConfigHandle._pointer));
    return AppHandle._(realmAppPtr);
  }

  static void _logInCallback(Pointer<Void> userdata, Pointer<realm_user> user, Pointer<realm_app_error> error) {
    final Completer<UserHandle>? completer = userdata.toObject(isPersistent: true);
    if (completer == null) {
      return;
    }

    if (error != nullptr) {
      final message = error.ref.message.cast<Utf8>().toDartString();
      completer.completeError(RealmException(message));
      return;
    }

    var userClone = _realmLib.realm_clone(user.cast());
    if (userClone == nullptr) {
      completer.completeError(RealmException("Error while cloning login data"));
      return;
    }

    completer.complete(UserHandle._(userClone.cast()));
  }

  Future<UserHandle> logIn(App app, Credentials credentials) {
    final completer = Completer<UserHandle>();
    _realmLib.invokeGetBool(
        () => _realmLib.realm_app_log_in_with_credentials(
              app.handle._pointer,
              credentials.handle._pointer,
              Pointer.fromFunction(_logInCallback),
              completer.toPersistentHandle(),
              _deletePersistentHandleFuncPtr,
            ),
        "Login failed");
    return completer.future;
  }

  static void void_completion_callback(Pointer<Void> userdata, Pointer<realm_app_error> error) {
    final Completer<void>? completer = userdata.toObject();
    if (completer == null) {
      return;
    }

    if (error != nullptr) {
      final message = error.ref.message.cast<Utf8>().toDartString();
      completer.completeError(RealmException(message));
      return;
    }

    completer.complete();
  }

  Future<void> appEmailPasswordRegisterUser(App app, String email, String password) {
    final completer = Completer<void>();
    using((arena) {
      _realmLib.invokeGetBool(() => _realmLib.realm_app_email_password_provider_client_register_email(
            app.handle._pointer,
            email.toUtf8Ptr(arena),
            password.toRealmString(arena).ref,
            Pointer.fromFunction(void_completion_callback),
            completer.toPersistentHandle(),
            _deletePersistentHandleFuncPtr,
          ));
    });
    return completer.future;
  }

  Future<void> emailPasswordConfirmUser(App app, String token, String tokenId) {
    final completer = Completer<void>();
    using((arena) {
      _realmLib.invokeGetBool(() => _realmLib.realm_app_email_password_provider_client_confirm_user(
            app.handle._pointer,
            token.toUtf8Ptr(arena),
            tokenId.toUtf8Ptr(arena),
            Pointer.fromFunction(void_completion_callback),
            completer.toPersistentHandle(),
            _deletePersistentHandleFuncPtr,
          ));
    });
    return completer.future;
  }

  Future<void> emailPasswordResendUserConfirmation(App app, String email) {
    final completer = Completer<void>();
    using((arena) {
      _realmLib.invokeGetBool(() => _realmLib.realm_app_email_password_provider_client_resend_confirmation_email(
            app.handle._pointer,
            email.toUtf8Ptr(arena),
            Pointer.fromFunction(void_completion_callback),
            completer.toPersistentHandle(),
            _deletePersistentHandleFuncPtr,
          ));
    });
    return completer.future;
  }

  Future<void> emailPasswordCompleteResetPassword(App app, String password, String token, String tokenId) {
    final completer = Completer<void>();
    using((arena) {
      _realmLib.invokeGetBool(() => _realmLib.realm_app_email_password_provider_client_reset_password(
            app.handle._pointer,
            password.toRealmString(arena).ref,
            token.toUtf8Ptr(arena),
            tokenId.toUtf8Ptr(arena),
            Pointer.fromFunction(void_completion_callback),
            completer.toPersistentHandle(),
            _deletePersistentHandleFuncPtr,
          ));
    });
    return completer.future;
  }

  Future<void> emailPasswordResetPassword(App app, String email) {
    final completer = Completer<void>();
    using((arena) {
      _realmLib.invokeGetBool(() => _realmLib.realm_app_email_password_provider_client_send_reset_password_email(
            app.handle._pointer,
            email.toUtf8Ptr(arena),
            Pointer.fromFunction(void_completion_callback),
            completer.toPersistentHandle(),
            _deletePersistentHandleFuncPtr,
          ));
    });
    return completer.future;
  }

  Future<void> emailPasswordCallResetPasswordFunction(App app, String email, String password, String argsAsJSON) {
    final completer = Completer<void>();
    using((arena) {
      _realmLib.invokeGetBool(() => _realmLib.realm_app_email_password_provider_client_call_reset_password_function(
            app.handle._pointer,
            email.toUtf8Ptr(arena),
            password.toRealmString(arena).ref,
            argsAsJSON.toUtf8Ptr(arena),
            Pointer.fromFunction(void_completion_callback),
            completer.toPersistentHandle(),
            _deletePersistentHandleFuncPtr,
          ));
    });
    return completer.future;
  }

  Future<void> emailPasswordRetryCustomConfirmationFunction(App app, String email) {
    final completer = Completer<void>();
    using((arena) {
      _realmLib.invokeGetBool(() => _realmLib.realm_app_email_password_provider_client_retry_custom_confirmation(
            app.handle._pointer,
            email.toUtf8Ptr(arena),
            Pointer.fromFunction(void_completion_callback),
            completer.toPersistentHandle(),
            _deletePersistentHandleFuncPtr,
          ));
    });
    return completer.future;
  }

  UserHandle? getCurrentUser(AppHandle appHandle) {
    final userPtr = _realmLib.realm_app_get_current_user(appHandle._pointer);
    if (userPtr == nullptr) {
      return null;
    }
    return UserHandle._(userPtr);
  }

  static void _logOutCallback(Pointer<Void> userdata, Pointer<realm_app_error> error) {
    final Completer<void>? completer = userdata.toObject();
    if (completer == null) {
      return;
    }

    if (error != nullptr) {
      final message = error.ref.message.cast<Utf8>().toDartString();
      completer.completeError(RealmException(message));
      return;
    }

    completer.complete();
  }

  Future<void> logOut(App application, User user) async {
    final completer = Completer<void>();
    _realmLib.invokeGetBool(
        () => _realmLib.realm_app_log_out(
              application.handle._pointer,
              user.handle._pointer,
              Pointer.fromFunction(_logOutCallback),
              completer.toPersistentHandle(),
              _deletePersistentHandleFuncPtr,
            ),
        "Logout failed");
    return completer.future;
  }

  void clearCachedApps() {
    _realmLib.realm_clear_cached_apps();
  }

  List<UserHandle> getUsers(App app) {
    return using((arena) {
      final usersCount = arena<IntPtr>();
      _realmLib.invokeGetBool(() => _realmLib.realm_app_get_all_users(app.handle._pointer, nullptr, 0, usersCount));

      final usersPtr = arena<Pointer<realm_user>>(usersCount.value);
      _realmLib.invokeGetBool(() => _realmLib.realm_app_get_all_users(
            app.handle._pointer,
            Pointer.fromAddress(usersPtr.address),
            usersCount.value,
            usersCount,
          ));

      final userHandles = <UserHandle>[];
      for (var i = 0; i < usersCount.value; i++) {
        final usrPtr = usersPtr.elementAt(i).value;
        userHandles.add(UserHandle._(usrPtr));
      }

      return userHandles;
    });
  }

<<<<<<< HEAD
  void switchUser(App application, User user) {
    return using((arena) {
      final newUserPtr = arena<Pointer<realm_user>>();
      _realmLib.invokeGetBool(
          () => _realmLib.realm_app_switch_user(
                application.handle._pointer,
                user.handle._pointer,
                newUserPtr,
              ),
          "Switch user failed");

      //since we are not using the newUser instance we need to release it.
      _realmLib.realm_release(newUserPtr.value.cast());
    });
=======
  Future<void> removeUser(App app, User user) async {
    final completer = Completer<void>();
    _realmLib.invokeGetBool(
        () => _realmLib.realm_app_remove_user(
              app.handle._pointer,
              user.handle._pointer,
              Pointer.fromFunction(void_completion_callback),
              completer.toPersistentHandle(),
              _deletePersistentHandleFuncPtr,
            ),
        "Remove user failed");
    return completer.future;
>>>>>>> 97251d10
  }
}

class LastError {
  final int code;
  final String? message;

  LastError(this.code, [this.message]);

  @override
  String toString() {
    return "Error code: $code ${(message != null ? ". Message: $message" : "")}";
  }
}

abstract class Handle<T extends NativeType> {
  final Pointer<T> _pointer;
  late final Dart_FinalizableHandle _finalizableHandle;

  Handle(this._pointer, int size) {
    _finalizableHandle = _realmLib.realm_attach_finalizer(this, _pointer.cast(), size);
    if (_finalizableHandle == nullptr) {
      throw Exception("Error creating $runtimeType");
    }
  }

  Handle.unowned(this._pointer);

  @override
  String toString() => "${_pointer.toString()} value=${_pointer.cast<IntPtr>().value}";
}

class SchemaHandle extends Handle<realm_schema> {
  SchemaHandle._(Pointer<realm_schema> pointer) : super(pointer, 24);
}

class ConfigHandle extends Handle<realm_config> {
  ConfigHandle._(Pointer<realm_config> pointer) : super(pointer, 512);
}

class RealmHandle extends Handle<shared_realm> {
  RealmHandle._(Pointer<shared_realm> pointer) : super(pointer, 24);

  RealmHandle._unowned(Pointer<shared_realm> pointer) : super.unowned(pointer);
}

class SchedulerHandle extends Handle<realm_scheduler> {
  SchedulerHandle._(Pointer<realm_scheduler> pointer) : super(pointer, 24);
}

class RealmObjectHandle extends Handle<realm_object> {
  RealmObjectHandle._(Pointer<realm_object> pointer) : super(pointer, 112);
}

class RealmLinkHandle {
  final int targetKey;
  final int classKey;
  RealmLinkHandle._(realm_link_t link)
      : targetKey = link.target,
        classKey = link.target_table;
}

class RealmResultsHandle extends Handle<realm_results> {
  RealmResultsHandle._(Pointer<realm_results> pointer) : super(pointer, 872);
}

class RealmListHandle extends Handle<realm_list> {
  RealmListHandle._(Pointer<realm_list> pointer) : super(pointer, 88);
}

class RealmQueryHandle extends Handle<realm_query> {
  RealmQueryHandle._(Pointer<realm_query> pointer) : super(pointer, 256);
}

class RealmNotificationTokenHandle extends Handle<realm_notification_token> {
  bool released = false;
  RealmNotificationTokenHandle._(Pointer<realm_notification_token> pointer) : super(pointer, 32);

  void release() {
    if (released) {
      return;
    }

    _realmLib.realm_delete_finalizable(_finalizableHandle, this);
    _realmLib.realm_release(_pointer.cast());
    released = true;
  }
}

class RealmCollectionChangesHandle extends Handle<realm_collection_changes> {
  RealmCollectionChangesHandle._(Pointer<realm_collection_changes> pointer) : super(pointer, 256);
}

class RealmObjectChangesHandle extends Handle<realm_object_changes> {
  RealmObjectChangesHandle._(Pointer<realm_object_changes> pointer) : super(pointer, 256);
}

class RealmAppCredentialsHandle extends Handle<realm_app_credentials> {
  RealmAppCredentialsHandle._(Pointer<realm_app_credentials> pointer) : super(pointer, 16);
}

class RealmHttpTransportHandle extends Handle<realm_http_transport> {
  RealmHttpTransportHandle._(Pointer<realm_http_transport> pointer) : super(pointer, 24);
}

class AppConfigHandle extends Handle<realm_app_config> {
  AppConfigHandle._(Pointer<realm_app_config> pointer) : super(pointer, 8);
}

class SyncClientConfigHandle extends Handle<realm_sync_client_config> {
  SyncClientConfigHandle._(Pointer<realm_sync_client_config> pointer) : super(pointer, 8);
}

class AppHandle extends Handle<realm_app> {
  AppHandle._(Pointer<realm_app> pointer) : super(pointer, 16);
}

class UserHandle extends Handle<realm_user> {
  UserHandle._(Pointer<realm_user> pointer) : super(pointer, 24);
}

extension on List<int> {
  Pointer<Int8> toInt8Ptr(Allocator allocator) {
    return toUint8Ptr(allocator).cast();
  }

  Pointer<Uint8> toUint8Ptr(Allocator allocator) {
    final nativeSize = length + 1;
    final result = allocator<Uint8>(nativeSize);
    final Uint8List native = result.asTypedList(nativeSize);
    native.setAll(0, this); // copy
    native.last = 0; // zero terminate
    return result.cast();
  }
}

extension _StringEx on String {
  Pointer<Int8> toUtf8Ptr(Allocator allocator) {
    final units = utf8.encode(this);
    return units.toInt8Ptr(allocator);
  }

  Pointer<realm_string_t> toRealmString(Allocator allocator) {
    final realm_string = allocator<realm_string_t>();
    realm_string.ref.data = toUtf8Ptr(allocator);
    final units = utf8.encode(this);
    realm_string.ref.size = units.length + 1;
    return realm_string;
  }
}

extension _RealmLibraryEx on RealmLibrary {
  void invokeGetBool(bool Function() callback, [String? errorMessage]) {
    bool success = callback();
    if (!success) {
      realmCore.throwLastError(errorMessage);
    }
  }

  Pointer<T> invokeGetPointer<T extends NativeType>(Pointer<T> Function() callback, [String? errorMessage]) {
    final result = callback();
    if (result == nullptr) {
      realmCore.throwLastError(errorMessage);
    }
    return result;
  }
}

Pointer<realm_value_t> _toRealmValue(Object? value, Allocator allocator) {
  final realm_value = allocator<realm_value_t>();
  _intoRealmValue(value, realm_value, allocator);
  return realm_value;
}

void _intoRealmValue(Object? value, Pointer<realm_value_t> realm_value, Allocator allocator) {
  if (value == null) {
    realm_value.ref.type = realm_value_type.RLM_TYPE_NULL;
  } else if (value is RealmObject) {
    //when converting a RealmObject to realm_value.link we assume the object is managed
    final link = realmCore._getObjectAsLink(value);
    realm_value.ref.values.link.target = link.targetKey;
    realm_value.ref.values.link.target_table = link.classKey;
    realm_value.ref.type = realm_value_type.RLM_TYPE_LINK;
  } else {
    switch (value.runtimeType) {
      case int:
        realm_value.ref.values.integer = value as int;
        realm_value.ref.type = realm_value_type.RLM_TYPE_INT;
        break;
      case bool:
        realm_value.ref.values.boolean = value as bool ? 0 : 1;
        realm_value.ref.type = realm_value_type.RLM_TYPE_BOOL;
        break;
      case String:
        String string = value as String;
        final units = utf8.encode(string);
        final result = allocator<Uint8>(units.length);
        final Uint8List nativeString = result.asTypedList(units.length);
        nativeString.setAll(0, units);
        realm_value.ref.values.string.data = result.cast();
        realm_value.ref.values.string.size = units.length;
        realm_value.ref.type = realm_value_type.RLM_TYPE_STRING;
        break;
      case double:
        realm_value.ref.values.dnum = value as double;
        realm_value.ref.type = realm_value_type.RLM_TYPE_DOUBLE;
        break;
      case ObjectId:
        final bytes = (value as ObjectId).bytes;
        for (var i = 0; i < 12; i++) {
          realm_value.ref.values.object_id.bytes[i] = bytes[i];
        }
        realm_value.ref.type = realm_value_type.RLM_TYPE_OBJECT_ID;
        break;
      case Uuid:
        final bytes = (value as Uuid).bytes.asUint8List();
        for (var i = 0; i < 16; i++) {
          realm_value.ref.values.uuid.bytes[i] = bytes[i];
        }
        realm_value.ref.type = realm_value_type.RLM_TYPE_UUID;
        break;
      default:
        throw RealmException("Property type ${value.runtimeType} not supported");
    }
  }
}

extension on Pointer<realm_value_t> {
  Object? toDartValue(Realm realm) {
    if (this == nullptr) {
      throw RealmException("Can not convert nullptr realm_value to Dart value");
    }

    switch (ref.type) {
      case realm_value_type.RLM_TYPE_NULL:
        return null;
      case realm_value_type.RLM_TYPE_INT:
        return ref.values.integer;
      case realm_value_type.RLM_TYPE_BOOL:
        return ref.values.boolean == 0;
      case realm_value_type.RLM_TYPE_STRING:
        return ref.values.string.data.cast<Utf8>().toDartString(length: ref.values.string.size);
      case realm_value_type.RLM_TYPE_FLOAT:
        return ref.values.fnum;
      case realm_value_type.RLM_TYPE_DOUBLE:
        return ref.values.dnum;
      case realm_value_type.RLM_TYPE_LINK:
        final objectKey = ref.values.link.target;
        final classKey = ref.values.link.target_table;
        RealmObjectHandle handle = realmCore._getObject(realm, classKey, objectKey);
        return handle;
      case realm_value_type.RLM_TYPE_BINARY:
        throw Exception("Not implemented");
      case realm_value_type.RLM_TYPE_TIMESTAMP:
        throw Exception("Not implemented");
      case realm_value_type.RLM_TYPE_DECIMAL128:
        throw Exception("Not implemented");
      case realm_value_type.RLM_TYPE_OBJECT_ID:
        return ObjectId.fromBytes(cast<Uint8>().asTypedList(12));
      case realm_value_type.RLM_TYPE_UUID:
        return Uuid.fromBytes(cast<Uint8>().asTypedList(16).buffer);
      default:
        throw RealmException("realm_value_type ${ref.type} not supported");
    }
  }
}

extension on Pointer<IntPtr> {
  List<int> toIntList(int count) {
    List<int> result = List.filled(count, elementAt(0).value);
    for (var i = 1; i < count; i++) {
      result[i] = elementAt(i).value;
    }
    return result;
  }
}

extension on Pointer<Void> {
  T? toObject<T extends Object>({bool isPersistent = false}) {
    assert(this != nullptr, "Pointer<Void> is null");

    Object object = isPersistent ? _realmLib.persistent_handle_to_object(this) : _realmLib.weak_handle_to_object(this);

    assert(object is T, "$T expected");
    if (object is! T) {
      return null;
    }

    return object;
  }
}

extension on Object {
  Pointer<Void> toWeakHandle() {
    return _realmLib.object_to_weak_handle(this);
  }

  Pointer<Void> toPersistentHandle() {
    return _realmLib.object_to_persistent_handle(this);
  }
}

// TODO: Once enhanced-enums land in 2.17, replace with:
/*
enum _CustomErrorCode {
  noError(0),
  httpClientDisposed(997),
  unknownHttp(998),
  unknown(999),
  timeout(1000);

  final int code;
  const _CustomErrorCode(this.code);
}
*/

enum _CustomErrorCode {
  noError,
  httpClientDisposed,
  unknownHttp,
  unknown,
  timeout,
}

extension on _CustomErrorCode {
  int get code {
    switch (this) {
      case _CustomErrorCode.noError:
        return 0;
      case _CustomErrorCode.httpClientDisposed:
        return 997;
      case _CustomErrorCode.unknownHttp:
        return 998;
      case _CustomErrorCode.unknown:
        return 999;
      case _CustomErrorCode.timeout:
        return 1000;
    }
  }
}

enum _HttpMethod {
  get,
  post,
  patch,
  put,
  delete,
}<|MERGE_RESOLUTION|>--- conflicted
+++ resolved
@@ -1079,22 +1079,6 @@
     });
   }
 
-<<<<<<< HEAD
-  void switchUser(App application, User user) {
-    return using((arena) {
-      final newUserPtr = arena<Pointer<realm_user>>();
-      _realmLib.invokeGetBool(
-          () => _realmLib.realm_app_switch_user(
-                application.handle._pointer,
-                user.handle._pointer,
-                newUserPtr,
-              ),
-          "Switch user failed");
-
-      //since we are not using the newUser instance we need to release it.
-      _realmLib.realm_release(newUserPtr.value.cast());
-    });
-=======
   Future<void> removeUser(App app, User user) async {
     final completer = Completer<void>();
     _realmLib.invokeGetBool(
@@ -1107,7 +1091,22 @@
             ),
         "Remove user failed");
     return completer.future;
->>>>>>> 97251d10
+  }
+  
+  void switchUser(App application, User user) {
+    return using((arena) {
+      final newUserPtr = arena<Pointer<realm_user>>();
+      _realmLib.invokeGetBool(
+          () => _realmLib.realm_app_switch_user(
+                application.handle._pointer,
+                user.handle._pointer,
+                newUserPtr,
+              ),
+          "Switch user failed");
+
+      //since we are not using the newUser instance we need to release it.
+      _realmLib.realm_release(newUserPtr.value.cast());
+    });
   }
 }
 
