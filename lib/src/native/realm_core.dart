--- conflicted
+++ resolved
@@ -995,7 +995,6 @@
           ));
     });
     return completer.future;
-<<<<<<< HEAD
   }
 
   Future<void> emailPasswordRetryCustomConfirmationFunction(Application application, String email) {
@@ -1010,8 +1009,6 @@
           ));
     });
     return completer.future;
-=======
->>>>>>> 816a74d7
   }
 }
 
