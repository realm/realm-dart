--- conflicted
+++ resolved
@@ -849,24 +849,16 @@
     });
   }
 
-<<<<<<< HEAD
-  AppHandle getApp(AppConfigHandle appConfigHandle, SyncClientConfigHandle syncClientConfigHandle) {
-=======
   AppHandle getApp(AppConfiguration configuration) {
     final httpTransportHandle = _createHttpTransport(configuration.httpClient);
     final appConfigHandle = _createAppConfig(configuration, httpTransportHandle);
     final syncClientConfigHandle = _createSyncClientConfig(configuration);
->>>>>>> 29ec02da
     final realmAppPtr = _realmLib.invokeGetPointer(() => _realmLib.realm_app_get(appConfigHandle._pointer, syncClientConfigHandle._pointer));
     return AppHandle._(realmAppPtr);
   }
 
   static void _logInCallback(Pointer<Void> userdata, Pointer<realm_user> user, Pointer<realm_app_error> error) {
-<<<<<<< HEAD
-    final Completer<UserHandle>? completer = userdata.toObject();
-=======
     final Completer<UserHandle>? completer = userdata.toObject(isPersistent: true);
->>>>>>> 29ec02da
     if (completer == null) {
       return;
     }
@@ -886,17 +878,6 @@
     completer.complete(UserHandle._(userClone.cast()));
   }
 
-<<<<<<< HEAD
-  Future<UserHandle> logIn(Application application, Credentials credentials) async {
-    final completer = Completer<UserHandle>();
-    _realmLib.invokeGetBool(
-        () => _realmLib.realm_app_log_in_with_credentials(
-              application.handle._pointer,
-              credentials.handle._pointer,
-              Pointer.fromFunction(_logInCallback),
-              completer.toGCHandle(),
-              nullptr,
-=======
   Future<UserHandle> logIn(App app, Credentials credentials) {
     final completer = Completer<UserHandle>();
     _realmLib.invokeGetBool(
@@ -906,21 +887,11 @@
               Pointer.fromFunction(_logInCallback),
               completer.toPersistentHandle(),
               _deletePersistentHandleFuncPtr,
->>>>>>> 29ec02da
             ),
         "Login failed");
     return completer.future;
   }
 
-<<<<<<< HEAD
-  UserHandle? getCurrentUser(AppHandle appHandle) {
-    final userPtr = _realmLib.realm_app_get_current_user(appHandle._pointer);
-    if (userPtr == nullptr) {
-      return null;
-    }
-     
-    return UserHandle._(userPtr);
-=======
   static void void_completion_callback(Pointer<Void> userdata, Pointer<realm_app_error> error) {
     final Completer<void>? completer = userdata.toObject();
     if (completer == null) {
@@ -1038,7 +1009,15 @@
           ));
     });
     return completer.future;
->>>>>>> 29ec02da
+  }
+  
+  UserHandle? getCurrentUser(AppHandle appHandle) {
+    final userPtr = _realmLib.realm_app_get_current_user(appHandle._pointer);
+    if (userPtr == nullptr) {
+      return null;
+    }
+     
+    return UserHandle._(userPtr);
   }
 }
 
