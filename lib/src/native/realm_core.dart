--- conflicted
+++ resolved
@@ -637,7 +637,6 @@
   RealmAppCredentialsHandle createAppCredentialsAnonymous() {
     return RealmAppCredentialsHandle._(_realmLib.realm_app_credentials_new_anonymous());
   }
-<<<<<<< HEAD
 
   RealmAppCredentialsHandle createAppCredentialsEmailPassword(String email, String password) {
     return using((arena) {
@@ -646,8 +645,6 @@
       return RealmAppCredentialsHandle._(_realmLib.realm_app_credentials_new_email_password(emailPtr, passwordPtr.ref));
     });
   }
-=======
->>>>>>> 0ba6c8ef
 }
 
 class LastError {
@@ -738,6 +735,10 @@
 
 class RealmObjectChangesHandle extends Handle<realm_object_changes> {
   RealmObjectChangesHandle._(Pointer<realm_object_changes> pointer) : super(pointer, 256);
+}
+
+class RealmAppCredentialsHandle extends Handle<realm_app_credentials> {
+  RealmAppCredentialsHandle._(Pointer<realm_app_credentials> pointer) : super(pointer, 16);
 }
 
 class RealmAppCredentialsHandle extends Handle<realm_app_credentials> {
