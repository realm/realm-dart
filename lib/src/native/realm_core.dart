--- conflicted
+++ resolved
@@ -439,17 +439,16 @@
     _realmLib.invokeGetBool(() => _realmLib.realm_list_clear(list.handle._pointer));
   }
 
-<<<<<<< HEAD
   bool equals(RealmObject first, RealmObject second) {
     return _realmLib.realm_equals(first.handle._pointer.cast(), second.handle._pointer.cast());
-=======
+  }
+
   bool objectIsValid(RealmObject object) {
     return _realmLib.realm_object_is_valid(object.handle._pointer);
   }
 
    bool listIsValid(RealmList list) {
     return _realmLib.realm_list_is_valid(list.handle._pointer);
->>>>>>> 551e7302
   }
 }
 
