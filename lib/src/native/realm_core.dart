////////////////////////////////////////////////////////////////////////////////
//
// Copyright 2021 Realm Inc.
//
// Licensed under the Apache License, Version 2.0 (the "License");
// you may not use this file except in compliance with the License.
// You may obtain a copy of the License at
//
// http://www.apache.org/licenses/LICENSE-2.0
//
// Unless required by applicable law or agreed to in writing, software
// distributed under the License is distributed on an "AS IS" BASIS,
// WITHOUT WARRANTIES OR CONDITIONS OF ANY KIND, either express or implied.
// See the License for the specific language governing permissions and
// limitations under the License.
//
////////////////////////////////////////////////////////////////////////////////
// ignore_for_file: non_constant_identifier_names

import 'dart:async';
import 'dart:convert';
import 'dart:ffi';
import 'dart:io';
import 'dart:typed_data';

import 'package:cancellation_token/cancellation_token.dart';
// Hide StringUtf8Pointer.toNativeUtf8 and StringUtf16Pointer since these allows silently allocating memory. Use toUtf8Ptr instead
import 'package:ffi/ffi.dart' hide StringUtf8Pointer, StringUtf16Pointer;
import 'package:logging/logging.dart';
import 'package:path/path.dart' as path;
import 'package:realm_common/realm_common.dart';

import '../app.dart';
import '../collections.dart';
import '../configuration.dart';
import '../credentials.dart';
import '../init.dart';
import '../list.dart';
import '../migration.dart';
import '../realm_class.dart';
import '../realm_object.dart';
import '../results.dart';
import '../scheduler.dart';
import '../session.dart';
import '../subscription.dart';
import '../user.dart';
import 'realm_bindings.dart';

late RealmLibrary _realmLib;

final _RealmCore realmCore = _RealmCore();

class _RealmCore {
  // From realm.h. Currently not exported from the shared library
  static const int RLM_INVALID_CLASS_KEY = 0x7FFFFFFF;
  // ignore: unused_field
  static const int RLM_INVALID_PROPERTY_KEY = -1;
  // ignore: unused_field
  static const int RLM_INVALID_OBJECT_KEY = -1;

  final int encryptionKeySize = 64;

  static Object noopUserdata = Object();

  final bugInTheSdkMessage = "This is likely a bug in the Realm SDK - please file an issue at https://github.com/realm/realm-dart/issues";

  // Hide the RealmCore class and make it a singleton
  static _RealmCore? _instance;
  late final int isolateKey;

  _RealmCore._() {
    final lib = initRealm();
    _realmLib = RealmLibrary(lib);
    if (libraryVersion != nativeLibraryVersion) {
      final additionMessage = isFlutterPlatform ? bugInTheSdkMessage : "Did you forget to run `dart run realm_dart install` after upgrading the realm_dart package?";
      throw RealmException('Realm SDK package version does not match the native library version ($libraryVersion != $nativeLibraryVersion). $additionMessage');
    }
  }

  factory _RealmCore() {
    return _instance ??= _RealmCore._();
  }

  // stamped into the library by the build system (see prepare-release.yml)
  static const libraryVersion = '0.6.0+beta';
  late String nativeLibraryVersion = _realmLib.realm_dart_library_version().cast<Utf8>().toDartString();

  LastError? getLastError(Allocator allocator) {
    final error = allocator<realm_error_t>();
    final success = _realmLib.realm_get_last_error(error);
    if (!success) {
      return null;
    }

    final message = error.ref.message.cast<Utf8>().toRealmDartString();
    Object? userError;
    if (error.ref.usercode_error != nullptr) {
      userError = error.ref.usercode_error.toObject(isPersistent: true);
      _realmLib.realm_dart_delete_persistent_handle(error.ref.usercode_error);
    }

    return LastError(error.ref.error, message, userError);
  }

  void throwLastError([String? errorMessage]) {
    using((Arena arena) {
      final lastError = getLastError(arena);
      if (lastError?.userError != null) {
        throw UserCallbackException(lastError!.userError!);
      }

      throw RealmException('${errorMessage != null ? "$errorMessage. " : ""}${lastError ?? ""}');
    });
  }

  SchemaHandle _createSchema(Iterable<SchemaObject> schema) {
    return using((Arena arena) {
      final classCount = schema.length;

      final schemaClasses = arena<realm_class_info_t>(classCount);
      final schemaProperties = arena<Pointer<realm_property_info_t>>(classCount);

      for (var i = 0; i < classCount; i++) {
        final schemaObject = schema.elementAt(i);
        final classInfo = schemaClasses.elementAt(i).ref;
        final propertiesCount = schemaObject.properties.length;
        final computedCount = schemaObject.properties.where((p) => p.isComputed).length;
        final persistedCount = propertiesCount - computedCount;

        classInfo.name = schemaObject.name.toCharPtr(arena);
        classInfo.primary_key = "".toCharPtr(arena);
        classInfo.num_properties = persistedCount;
        classInfo.num_computed_properties = computedCount;
        classInfo.key = RLM_INVALID_CLASS_KEY;
        classInfo.flags = schemaObject.baseType.flags;

        final properties = arena<realm_property_info_t>(propertiesCount);

        for (var j = 0; j < propertiesCount; j++) {
          final schemaProperty = schemaObject.properties[j];
          final propInfo = properties.elementAt(j).ref;
          propInfo.name = schemaProperty.name.toCharPtr(arena);
          //TODO: Assign the correct public name value https://github.com/realm/realm-dart/issues/697
          propInfo.public_name = "".toCharPtr(arena);
          propInfo.link_target = (schemaProperty.linkTarget ?? "").toCharPtr(arena);
          propInfo.link_origin_property_name = (schemaProperty.linkOriginProperty ?? "").toCharPtr(arena);
          propInfo.type = schemaProperty.propertyType.index;
          propInfo.collection_type = schemaProperty.collectionType.index;
          propInfo.flags = realm_property_flags.RLM_PROPERTY_NORMAL;

          if (schemaProperty.optional) {
            propInfo.flags |= realm_property_flags.RLM_PROPERTY_NULLABLE;
          }

          if (schemaProperty.indexed) {
            propInfo.flags |= realm_property_flags.RLM_PROPERTY_INDEXED;
          }

          if (schemaProperty.primaryKey) {
            classInfo.primary_key = schemaProperty.name.toCharPtr(arena);
            propInfo.flags |= realm_property_flags.RLM_PROPERTY_PRIMARY_KEY;
          }
        }

        schemaProperties[i] = properties;
        schemaProperties.elementAt(i).value = properties;
      }

      final schemaPtr = _realmLib.invokeGetPointer(() => _realmLib.realm_schema_new(schemaClasses, classCount, schemaProperties));
      return SchemaHandle._(schemaPtr);
    });
  }

  ConfigHandle _createConfig(Configuration config) {
    return using((Arena arena) {
      final configPtr = _realmLib.realm_config_new();
      final configHandle = ConfigHandle._(configPtr);

      if (config.schemaObjects.isNotEmpty) {
        final schemaHandle = _createSchema(config.schemaObjects);
        _realmLib.realm_config_set_schema(configHandle._pointer, schemaHandle._pointer);
      }

      _realmLib.realm_config_set_path(configHandle._pointer, config.path.toCharPtr(arena));
      _realmLib.realm_config_set_scheduler(configHandle._pointer, scheduler.handle._pointer);

      if (config.fifoFilesFallbackPath != null) {
        _realmLib.realm_config_set_fifo_path(configHandle._pointer, config.fifoFilesFallbackPath!.toCharPtr(arena));
      }

      // Setting schema version only makes sense for local realms, but core insists it is always set,
      // hence we set it to 0 in those cases.
      _realmLib.realm_config_set_schema_version(configHandle._pointer, config is LocalConfiguration ? config.schemaVersion : 0);

      if (config is LocalConfiguration) {
        if (config.initialDataCallback != null) {
          _realmLib.realm_config_set_data_initialization_function(
            configHandle._pointer,
            Pointer.fromFunction(initial_data_callback, false),
            config.toWeakHandle(),
            nullptr,
          );
        }
        if (config.isReadOnly) {
          _realmLib.realm_config_set_schema_mode(configHandle._pointer, realm_schema_mode.RLM_SCHEMA_MODE_IMMUTABLE);
        }
        if (config.disableFormatUpgrade) {
          _realmLib.realm_config_set_disable_format_upgrade(configHandle._pointer, config.disableFormatUpgrade);
        }
        if (config.shouldCompactCallback != null) {
          _realmLib.realm_config_set_should_compact_on_launch_function(
            configHandle._pointer,
            Pointer.fromFunction(should_compact_callback, false),
            config.toWeakHandle(),
            nullptr,
          );
        }
        if (config.migrationCallback != null) {
          _realmLib.realm_config_set_migration_function(configHandle._pointer, Pointer.fromFunction(migration_callback, false), config.toWeakHandle(), nullptr);
        }
      } else if (config is InMemoryConfiguration) {
        _realmLib.realm_config_set_in_memory(configHandle._pointer, true);
      } else if (config is FlexibleSyncConfiguration) {
        _realmLib.realm_config_set_schema_mode(configHandle._pointer, realm_schema_mode.RLM_SCHEMA_MODE_ADDITIVE_EXPLICIT);
        final syncConfigPtr = _realmLib.invokeGetPointer(() => _realmLib.realm_flx_sync_config_new(config.user.handle._pointer));
        try {
          _realmLib.realm_sync_config_set_session_stop_policy(syncConfigPtr, config.sessionStopPolicy.index);
          _realmLib.realm_sync_config_set_resync_mode(syncConfigPtr, config.clientResetHandler.clientResyncMode.index);
          final errorHandlerCallback =
              Pointer.fromFunction<Void Function(Handle, Pointer<realm_sync_session_t>, realm_sync_error_t)>(_syncErrorHandlerCallback);
          final errorHandlerUserdata = _realmLib.realm_dart_userdata_async_new(config, errorHandlerCallback.cast(), scheduler.handle._pointer);
          _realmLib.realm_sync_config_set_error_handler(syncConfigPtr, _realmLib.addresses.realm_dart_sync_error_handler_callback, errorHandlerUserdata.cast(),
              _realmLib.addresses.realm_dart_userdata_async_free);

          if (config.clientResetHandler.onBeforeReset != null) {
            final syncBeforeResetCallback = Pointer.fromFunction<Void Function(Handle, Pointer<shared_realm>, Pointer<Void>)>(_syncBeforeResetCallback);
            final beforeResetUserdata = _realmLib.realm_dart_userdata_async_new(config, syncBeforeResetCallback.cast(), scheduler.handle._pointer);

            _realmLib.realm_sync_config_set_before_client_reset_handler(syncConfigPtr, _realmLib.addresses.realm_dart_sync_before_reset_handler_callback,
                beforeResetUserdata.cast(), _realmLib.addresses.realm_dart_userdata_async_free);
          }

          if (config.clientResetHandler.onAfterRecovery != null || config.clientResetHandler.onAfterDiscard != null) {
            final syncAfterResetCallback =
                Pointer.fromFunction<Void Function(Handle, Pointer<shared_realm>, Pointer<realm_thread_safe_reference>, Bool, Pointer<Void>)>(
                    _syncAfterResetCallback);
            final afterResetUserdata = _realmLib.realm_dart_userdata_async_new(config, syncAfterResetCallback.cast(), scheduler.handle._pointer);

            _realmLib.realm_sync_config_set_after_client_reset_handler(syncConfigPtr, _realmLib.addresses.realm_dart_sync_after_reset_handler_callback,
                afterResetUserdata.cast(), _realmLib.addresses.realm_dart_userdata_async_free);
          }

          _realmLib.realm_config_set_sync_config(configPtr, syncConfigPtr);
        } finally {
          _realmLib.realm_release(syncConfigPtr.cast());
        }
      } else if (config is DisconnectedSyncConfiguration) {
        _realmLib.realm_config_set_schema_mode(configHandle._pointer, realm_schema_mode.RLM_SCHEMA_MODE_ADDITIVE_EXPLICIT);
        _realmLib.realm_config_set_force_sync_history(configPtr, true);
      }
      if (config.encryptionKey != null) {
        _realmLib.realm_config_set_encryption_key(configPtr, config.encryptionKey!.toUint8Ptr(arena), encryptionKeySize);
      }
      return configHandle;
    });
  }

  String getPathForConfig(FlexibleSyncConfiguration config) {
    final syncConfigPtr = _realmLib.invokeGetPointer(() => _realmLib.realm_flx_sync_config_new(config.user.handle._pointer));
    try {
      final path = _realmLib.realm_app_sync_client_get_default_file_path_for_realm(syncConfigPtr, nullptr);
      return path.cast<Utf8>().toRealmDartString(freeRealmMemory: true)!;
    } finally {
      _realmLib.realm_release(syncConfigPtr.cast());
    }
  }

  ObjectId subscriptionId(Subscription subscription) {
    final id = _realmLib.realm_sync_subscription_id(subscription.handle._pointer);
    return id.toDart();
  }

  String? subscriptionName(Subscription subscription) {
    final name = _realmLib.realm_sync_subscription_name(subscription.handle._pointer);
    return name.toDart();
  }

  String subscriptionObjectClassName(Subscription subscription) {
    final objectClassName = _realmLib.realm_sync_subscription_object_class_name(subscription.handle._pointer);
    return objectClassName.toDart()!;
  }

  String subscriptionQueryString(Subscription subscription) {
    final queryString = _realmLib.realm_sync_subscription_query_string(subscription.handle._pointer);
    return queryString.toDart()!;
  }

  DateTime subscriptionCreatedAt(Subscription subscription) {
    final createdAt = _realmLib.realm_sync_subscription_created_at(subscription.handle._pointer);
    return createdAt.toDart();
  }

  DateTime subscriptionUpdatedAt(Subscription subscription) {
    final updatedAt = _realmLib.realm_sync_subscription_updated_at(subscription.handle._pointer);
    return updatedAt.toDart();
  }

  SubscriptionSetHandle getSubscriptions(Realm realm) {
    return SubscriptionSetHandle._(_realmLib.invokeGetPointer(() => _realmLib.realm_sync_get_active_subscription_set(realm.handle._pointer)), realm.handle);
  }

  void refreshSubscriptions(SubscriptionSet subscriptions) {
    _realmLib.invokeGetBool(() => _realmLib.realm_sync_subscription_set_refresh(subscriptions.handle._pointer));
  }

  int getSubscriptionSetSize(SubscriptionSet subscriptions) {
    return _realmLib.realm_sync_subscription_set_size(subscriptions.handle._pointer);
  }

  Exception? getSubscriptionSetError(SubscriptionSet subscriptions) {
    final error = _realmLib.realm_sync_subscription_set_error_str(subscriptions.handle._pointer);
    final message = error.cast<Utf8>().toRealmDartString(treatEmptyAsNull: true);
    return message == null ? null : RealmException(message);
  }

  SubscriptionHandle subscriptionAt(SubscriptionSet subscriptions, int index) {
    return SubscriptionHandle._(_realmLib.invokeGetPointer(() => _realmLib.realm_sync_subscription_at(
          subscriptions.handle._pointer,
          index,
        )));
  }

  SubscriptionHandle? findSubscriptionByName(SubscriptionSet subscriptions, String name) {
    return using((arena) {
      final result = _realmLib.realm_sync_find_subscription_by_name(
        subscriptions.handle._pointer,
        name.toCharPtr(arena),
      );
      return result == nullptr ? null : SubscriptionHandle._(result);
    });
  }

  SubscriptionHandle? findSubscriptionByResults(SubscriptionSet subscriptions, RealmResults results) {
    final result = _realmLib.realm_sync_find_subscription_by_results(
      subscriptions.handle._pointer,
      results.handle._pointer,
    );
    return result == nullptr ? null : SubscriptionHandle._(result);
  }

  static void _stateChangeCallback(Object userdata, int state) {
    final completer = userdata as Completer<SubscriptionSetState>;

    completer.complete(SubscriptionSetState.values[state]);
  }

  Future<SubscriptionSetState> waitForSubscriptionSetStateChange(SubscriptionSet subscriptions, SubscriptionSetState notifyWhen) {
    final completer = Completer<SubscriptionSetState>();
    final callback = Pointer.fromFunction<Void Function(Handle, Int32)>(_stateChangeCallback);
    final userdata = _realmLib.realm_dart_userdata_async_new(completer, callback.cast(), scheduler.handle._pointer);
    _realmLib.realm_sync_on_subscription_set_state_change_async(subscriptions.handle._pointer, notifyWhen.index,
        _realmLib.addresses.realm_dart_sync_on_subscription_state_changed_callback, userdata.cast(), _realmLib.addresses.realm_dart_userdata_async_free);
    return completer.future;
  }

  int subscriptionSetGetVersion(SubscriptionSet subscriptions) {
    return _realmLib.realm_sync_subscription_set_version(subscriptions.handle._pointer);
  }

  SubscriptionSetState subscriptionSetGetState(SubscriptionSet subscriptions) {
    return SubscriptionSetState.values[_realmLib.realm_sync_subscription_set_state(subscriptions.handle._pointer)];
  }

  MutableSubscriptionSetHandle subscriptionSetMakeMutable(SubscriptionSet subscriptions) {
    return MutableSubscriptionSetHandle._(
        _realmLib.invokeGetPointer(() => _realmLib.realm_sync_make_subscription_set_mutable(subscriptions.handle._pointer)), subscriptions.realm.handle);
  }

  SubscriptionSetHandle subscriptionSetCommit(MutableSubscriptionSet subscriptions) {
    return SubscriptionSetHandle._(
        _realmLib.invokeGetPointer(() => _realmLib.realm_sync_subscription_set_commit(subscriptions.handle._mutablePointer)), subscriptions.realm.handle);
  }

  SubscriptionHandle insertOrAssignSubscription(MutableSubscriptionSet subscriptions, RealmResults results, String? name, bool update) {
    if (!update) {
      if (name != null && findSubscriptionByName(subscriptions, name) != null) {
        throw RealmException('Duplicate subscription with name: $name');
      }
    }
    return using((arena) {
      final out_index = arena<Size>();
      final out_inserted = arena<Bool>();
      _realmLib.invokeGetBool(() => _realmLib.realm_sync_subscription_set_insert_or_assign_results(
            subscriptions.handle._mutablePointer,
            results.handle._pointer,
            name?.toCharPtr(arena) ?? nullptr,
            out_index,
            out_inserted,
          ));
      return subscriptionAt(subscriptions, out_index.value);
    });
  }

  bool eraseSubscriptionById(MutableSubscriptionSet subscriptions, Subscription subscription) {
    return using((arena) {
      final out_found = arena<Bool>();
      _realmLib.invokeGetBool(() => _realmLib.realm_sync_subscription_set_erase_by_id(
            subscriptions.handle._mutablePointer,
            subscription.id.toNative(arena),
            out_found,
          ));
      return out_found.value;
    });
  }

  bool eraseSubscriptionByName(MutableSubscriptionSet subscriptions, String name) {
    return using((arena) {
      final out_found = arena<Bool>();
      _realmLib.invokeGetBool(() => _realmLib.realm_sync_subscription_set_erase_by_name(
            subscriptions.handle._mutablePointer,
            name.toCharPtr(arena),
            out_found,
          ));
      return out_found.value;
    });
  }

  bool eraseSubscriptionByResults(MutableSubscriptionSet subscriptions, RealmResults results) {
    return using((arena) {
      final out_found = arena<Bool>();
      _realmLib.invokeGetBool(() => _realmLib.realm_sync_subscription_set_erase_by_results(
            subscriptions.handle._mutablePointer,
            results.handle._pointer,
            out_found,
          ));
      return out_found.value;
    });
  }

  void clearSubscriptionSet(MutableSubscriptionSet subscriptions) {
    _realmLib.invokeGetBool(() => _realmLib.realm_sync_subscription_set_clear(subscriptions.handle._mutablePointer));
  }

  void refreshSubscriptionSet(SubscriptionSet subscriptions) {
    _realmLib.invokeGetBool(() => _realmLib.realm_sync_subscription_set_refresh(subscriptions.handle._pointer));
  }

  static bool initial_data_callback(Pointer<Void> userdata, Pointer<shared_realm> realmPtr) {
    final realmHandle = RealmHandle._unowned(realmPtr);
    try {
      final LocalConfiguration? config = userdata.toObject();
      if (config == null) {
        return false;
      }
      final realm = RealmInternal.getUnowned(config, realmHandle);
      config.initialDataCallback!(realm);
      return true;
    } catch (ex) {
      _realmLib.realm_register_user_code_callback_error(ex.toPersistentHandle());
    } finally {
      realmHandle.release();
    }

    return false;
  }

  static bool should_compact_callback(Pointer<Void> userdata, int totalSize, int usedSize) {
    final LocalConfiguration? config = userdata.toObject();
    if (config == null) {
      return false;
    }

    return config.shouldCompactCallback!(totalSize, usedSize);
  }

  static bool migration_callback(
      Pointer<Void> userdata, Pointer<shared_realm> oldRealmHandle, Pointer<shared_realm> newRealmHandle, Pointer<realm_schema> schema) {
    final oldHandle = RealmHandle._unowned(oldRealmHandle);
    final newHandle = RealmHandle._unowned(newRealmHandle);
    try {
      final LocalConfiguration? config = userdata.toObject();
      if (config == null) {
        return false;
      }

      final oldSchemaVersion = _realmLib.realm_get_schema_version(oldRealmHandle);
      final oldConfig = Configuration.local([], path: config.path, isReadOnly: true, schemaVersion: oldSchemaVersion);
      final oldRealm = RealmInternal.getUnowned(oldConfig, oldHandle, isInMigration: true);

      final newRealm = RealmInternal.getUnowned(config, newHandle, isInMigration: true);

      final migration = MigrationInternal.create(RealmInternal.getMigrationRealm(oldRealm), newRealm, SchemaHandle.unowned(schema));
      config.migrationCallback!(migration, oldSchemaVersion);
      return true;
    } catch (ex) {
      _realmLib.realm_register_user_code_callback_error(ex.toPersistentHandle());
    } finally {
      oldHandle.release();
      newHandle.release();
    }

    return false;
  }

  static void _syncErrorHandlerCallback(Object userdata, Pointer<realm_sync_session> session, realm_sync_error error) {
    final syncConfig = userdata as FlexibleSyncConfiguration;
    final syncError = error.toSyncError(syncConfig);

    if (syncError is ClientResetError) {
      syncConfig.clientResetHandler.onManualReset?.call(syncError);
      return;
    }

    syncConfig.syncErrorHandler(syncError);
  }

  static void _guardSynchronousCallback(FutureOr<void> Function() callback, Pointer<Void> unlockCallbackFunc) async {
    bool success = true;
    try {
      await callback();
    } catch (error) {
      success = false;
      _realmLib.realm_register_user_code_callback_error(error.toPersistentHandle());
    } finally {
      _realmLib.realm_dart_invoke_unlock_callback(success, unlockCallbackFunc);
    }
  }

  static void _syncBeforeResetCallback(Object userdata, Pointer<shared_realm> realmHandle, Pointer<Void> unlockCallbackFunc) {
    _guardSynchronousCallback(() async {
      final syncConfig = userdata as FlexibleSyncConfiguration;
      var beforeResetCallback = syncConfig.clientResetHandler.onBeforeReset!;

      final realm = RealmInternal.getUnowned(syncConfig, RealmHandle._unowned(realmHandle));
      try {
        await beforeResetCallback(realm);
      } finally {
        realm.handle.release();
      }
    }, unlockCallbackFunc);
  }

  static void _syncAfterResetCallback(Object userdata, Pointer<shared_realm> beforeHandle, Pointer<realm_thread_safe_reference> afterReference, bool didRecover,
      Pointer<Void> unlockCallbackFunc) {
    _guardSynchronousCallback(() async {
      final syncConfig = userdata as FlexibleSyncConfiguration;
      final afterResetCallback = didRecover ? syncConfig.clientResetHandler.onAfterRecovery : syncConfig.clientResetHandler.onAfterDiscard;

      if (afterResetCallback == null) {
        return;
      }

      final beforeRealm = RealmInternal.getUnowned(syncConfig, RealmHandle._unowned(beforeHandle));
      final afterRealm =
          RealmInternal.getUnowned(syncConfig, RealmHandle._unowned(_realmLib.realm_from_thread_safe_reference(afterReference, scheduler.handle._pointer)));

      try {
        return await afterResetCallback(beforeRealm, afterRealm);
      } finally {
        beforeRealm.handle.release();
        afterRealm.handle.release();
      }
    }, unlockCallbackFunc);
  }

  void raiseError(Session session, SyncErrorCategory category, int errorCode, bool isFatal) {
    using((arena) {
      final message = "Simulated session error".toCharPtr(arena);
      _realmLib.realm_sync_session_handle_error_for_testing(session.handle._pointer, errorCode, category.index, message, isFatal);
    });
  }

  SchedulerHandle createScheduler(int isolateId, int sendPort) {
    final schedulerPtr = _realmLib.realm_dart_create_scheduler(isolateId, sendPort);
    return SchedulerHandle._(schedulerPtr);
  }

  void invokeScheduler(SchedulerHandle schedulerHandle) {
    _realmLib.realm_scheduler_perform_work(schedulerHandle._pointer);
  }

  RealmHandle openRealm(Configuration config) {
    final configHandle = _createConfig(config);
    final realmPtr = _realmLib.invokeGetPointer(() => _realmLib.realm_open(configHandle._pointer), "Error opening realm at path ${config.path}");
    return RealmHandle._(realmPtr);
  }

  RealmSchema readSchema(Realm realm) {
    return using((Arena arena) {
      return _readSchema(realm, arena);
    });
  }

  RealmSchema _readSchema(Realm realm, Arena arena, {int expectedSize = 10}) {
    final classesPtr = arena<Uint32>(expectedSize);
    final actualCount = arena<Size>();
    _realmLib.invokeGetBool(() => _realmLib.realm_get_class_keys(realm.handle._pointer, classesPtr, expectedSize, actualCount));
    if (expectedSize < actualCount.value) {
      arena.free(classesPtr);
      return _readSchema(realm, arena, expectedSize: actualCount.value);
    }

    final schemas = <SchemaObject>[];
    for (var i = 0; i < actualCount.value; i++) {
      final classInfo = arena<realm_class_info>();
      final classKey = classesPtr.elementAt(i).value;
      _realmLib.invokeGetBool(() => _realmLib.realm_get_class(realm.handle._pointer, classKey, classInfo));

      final name = classInfo.ref.name.cast<Utf8>().toDartString();
      final baseType = ObjectType.values.firstWhere((element) => element.flags == classInfo.ref.flags,
          orElse: () => throw RealmError('No object type found for flags ${classInfo.ref.flags}'));
      final schema =
          _getSchemaForClassKey(realm, classKey, name, baseType, arena, expectedSize: classInfo.ref.num_properties + classInfo.ref.num_computed_properties);
      schemas.add(schema);
    }

    return RealmSchema(schemas);
  }

  SchemaObject _getSchemaForClassKey(Realm realm, int classKey, String name, ObjectType baseType, Arena arena, {int expectedSize = 10}) {
    final actualCount = arena<Size>();
    final propertiesPtr = arena<realm_property_info>(expectedSize);
    _realmLib.invokeGetBool(() => _realmLib.realm_get_class_properties(realm.handle._pointer, classKey, propertiesPtr, expectedSize, actualCount));

    if (expectedSize < actualCount.value) {
      // The supplied array was too small - resize it
      arena.free(propertiesPtr);
      return _getSchemaForClassKey(realm, classKey, name, baseType, arena, expectedSize: actualCount.value);
    }

    final result = <SchemaProperty>[];
    for (var i = 0; i < actualCount.value; i++) {
      final property = propertiesPtr.elementAt(i).ref.toSchemaProperty();
      result.add(property);
    }

    late Type type;
    switch (baseType) {
      case ObjectType.realmObject:
        type = RealmObject;
        break;
      case ObjectType.embeddedObject:
        type = EmbeddedObject;
        break;
      default:
        throw RealmError('$baseType is not supported yet');
    }

    return SchemaObject(baseType, type, name, result);
  }

  void deleteRealmFiles(String path) {
    using((Arena arena) {
      final realm_deleted = arena<Bool>();
      _realmLib.invokeGetBool(() => _realmLib.realm_delete_files(path.toCharPtr(arena), realm_deleted), "Error deleting realm at path $path");
    });
  }

  String getFilesPath() {
    return _realmLib.realm_dart_get_files_path().cast<Utf8>().toRealmDartString()!;
  }

  void closeRealm(Realm realm) {
    _realmLib.invokeGetBool(() => _realmLib.realm_close(realm.handle._pointer), "Realm close failed");
  }

  bool isRealmClosed(Realm realm) {
    return _realmLib.realm_is_closed(realm.handle._pointer);
  }

  void beginWrite(Realm realm) {
    _realmLib.invokeGetBool(() => _realmLib.realm_begin_write(realm.handle._pointer), "Could not begin write");
  }

  void commitWrite(Realm realm) {
    _realmLib.invokeGetBool(() => _realmLib.realm_commit(realm.handle._pointer), "Could not commit write");
  }

  Future<void> beginWriteAsync(Realm realm, CancellationToken? ct) {
    final completer = WriteCompleter(realm, ct);
    if (!completer.isCancelled) {
      completer.id = _realmLib.realm_async_begin_write(realm.handle._pointer, Pointer.fromFunction(_completeAsyncBeginWrite), completer.toPersistentHandle(),
          _realmLib.addresses.realm_dart_delete_persistent_handle, true);
    }

    return completer.future;
  }

  Future<void> commitWriteAsync(Realm realm, CancellationToken? ct) {
    final completer = WriteCompleter(realm, ct);
    if (!completer.isCancelled) {
      completer.id = _realmLib.realm_async_commit(realm.handle._pointer, Pointer.fromFunction(_completeAsyncCommit), completer.toPersistentHandle(),
          _realmLib.addresses.realm_dart_delete_persistent_handle, false);
    }

    return completer.future;
  }

  bool _cancelAsync(Realm realm, int cancelationId) {
    return using((Arena arena) {
      final didCancel = arena<Bool>();
      _realmLib.invokeGetBool(() => _realmLib.realm_async_cancel(realm.handle._pointer, cancelationId, didCancel));
      return didCancel.value;
    });
  }

  static void _completeAsyncBeginWrite(Pointer<Void> userdata) {
    Completer<void>? completer = userdata.toObject(isPersistent: true);
    if (completer == null) {
      return;
    }

    completer.complete();
  }

  static void _completeAsyncCommit(Pointer<Void> userdata, bool error, Pointer<Char> description) {
    Completer<void>? completer = userdata.toObject(isPersistent: true);
    if (completer == null) {
      return;
    }

    if (error) {
      completer.completeError(RealmException(description.cast<Utf8>().toDartString()));
    } else {
      completer.complete();
    }
  }

  bool getIsWritable(Realm realm) {
    return _realmLib.realm_is_writable(realm.handle._pointer);
  }

  void rollbackWrite(Realm realm) {
    _realmLib.invokeGetBool(() => _realmLib.realm_rollback(realm.handle._pointer), "Could not rollback write");
  }

  void realmRefresh(Realm realm) {
    _realmLib.invokeGetBool(() => _realmLib.realm_refresh(realm.handle._pointer), "Could not refresh");
  }

  RealmObjectMetadata getObjectMetadata(Realm realm, SchemaObject schema) {
    return using((Arena arena) {
      final found = arena<Bool>();
      final classInfo = arena<realm_class_info_t>();
      _realmLib.invokeGetBool(() => _realmLib.realm_find_class(realm.handle._pointer, schema.name.toCharPtr(arena), found, classInfo),
          "Error getting class ${schema.name} from realm at ${realm.config.path}");

      if (!found.value) {
        throwLastError("Class ${schema.name} not found in ${realm.config.path}");
      }

      final primaryKey = classInfo.ref.primary_key.cast<Utf8>().toRealmDartString(treatEmptyAsNull: true);
      return RealmObjectMetadata(schema, classInfo.ref.key, _getPropertyMetadata(realm, classInfo.ref.key, primaryKey));
    });
  }

  Map<String, RealmPropertyMetadata> _getPropertyMetadata(Realm realm, int classKey, String? primaryKeyName) {
    return using((Arena arena) {
      final propertyCountPtr = arena<Size>();
      _realmLib.invokeGetBool(
          () => _realmLib.realm_get_property_keys(realm.handle._pointer, classKey, nullptr, 0, propertyCountPtr), "Error getting property count");

      var propertyCount = propertyCountPtr.value;
      final propertiesPtr = arena<realm_property_info_t>(propertyCount);
      _realmLib.invokeGetBool(() => _realmLib.realm_get_class_properties(realm.handle._pointer, classKey, propertiesPtr, propertyCount, propertyCountPtr),
          "Error getting class properties.");

      propertyCount = propertyCountPtr.value;
      Map<String, RealmPropertyMetadata> result = <String, RealmPropertyMetadata>{};
      for (var i = 0; i < propertyCount; i++) {
        final property = propertiesPtr.elementAt(i);
        final propertyName = property.ref.name.cast<Utf8>().toRealmDartString()!;
        final objectType = property.ref.link_target.cast<Utf8>().toRealmDartString(treatEmptyAsNull: true);
        final linkOriginProperty = property.ref.link_origin_property_name.cast<Utf8>().toRealmDartString(treatEmptyAsNull: true);
        final isNullable = property.ref.flags & realm_property_flags.RLM_PROPERTY_NULLABLE != 0;
        final isPrimaryKey = propertyName == primaryKeyName;
        final propertyMeta = RealmPropertyMetadata(property.ref.key, objectType, linkOriginProperty, RealmPropertyType.values.elementAt(property.ref.type),
            isNullable, isPrimaryKey, RealmCollectionType.values.elementAt(property.ref.collection_type));
        result[propertyName] = propertyMeta;
      }
      return result;
    });
  }

  RealmObjectHandle createRealmObject(Realm realm, int classKey) {
    final realmPtr = _realmLib.invokeGetPointer(() => _realmLib.realm_object_create(realm.handle._pointer, classKey));
    return RealmObjectHandle._(realmPtr, realm.handle);
  }

  RealmObjectHandle createEmbeddedObject(RealmObjectBase obj, int propertyKey) {
    final objectPtr = _realmLib.invokeGetPointer(() => _realmLib.realm_set_embedded(obj.handle._pointer, propertyKey));
    return RealmObjectHandle._(objectPtr, obj.realm.handle);
  }

  Tuple<RealmObjectHandle, int> getEmbeddedParent(EmbeddedObject obj) {
    return using((Arena arena) {
      final parentPtr = arena<Pointer<realm_object>>();
      final classKeyPtr = arena<Uint32>();
      _realmLib.invokeGetBool(() => _realmLib.realm_object_get_parent(obj.handle._pointer, parentPtr, classKeyPtr));

      final handle = RealmObjectHandle._(parentPtr.value, obj.realm.handle);

      return Tuple(handle, classKeyPtr.value);
    });
  }

  RealmObjectHandle getOrCreateRealmObjectWithPrimaryKey(Realm realm, int classKey, Object? primaryKey) {
    return using((Arena arena) {
      final realm_value = _toRealmValue(primaryKey, arena);
      final didCreate = arena<Bool>();
      final realmPtr = _realmLib.invokeGetPointer(() => _realmLib.realm_object_get_or_create_with_primary_key(
            realm.handle._pointer,
            classKey,
            realm_value.ref,
            didCreate,
          ));
      return RealmObjectHandle._(realmPtr, realm.handle);
    });
  }

  RealmObjectHandle createRealmObjectWithPrimaryKey(Realm realm, int classKey, Object? primaryKey) {
    return using((Arena arena) {
      final realm_value = _toRealmValue(primaryKey, arena);
      final realmPtr = _realmLib.invokeGetPointer(() => _realmLib.realm_object_create_with_primary_key(realm.handle._pointer, classKey, realm_value.ref));
      return RealmObjectHandle._(realmPtr, realm.handle);
    });
  }

  Object? getProperty(RealmObjectBase object, int propertyKey) {
    return using((Arena arena) {
      final realm_value = arena<realm_value_t>();
      _realmLib.invokeGetBool(() => _realmLib.realm_get_value(object.handle._pointer, propertyKey, realm_value));
      return realm_value.toDartValue(object.realm);
    });
  }

  void setProperty(RealmObjectBase object, int propertyKey, Object? value, bool isDefault) {
    return using((Arena arena) {
      final realm_value = _toRealmValue(value, arena);
      _realmLib.invokeGetBool(() => _realmLib.realm_set_value(object.handle._pointer, propertyKey, realm_value.ref, isDefault));
    });
  }

  String objectToString(RealmObjectBase object) {
    return _realmLib.realm_object_to_string(object.handle._pointer).cast<Utf8>().toRealmDartString(freeRealmMemory: true)!;
  }

  // For debugging
  // ignore: unused_element
  int get _threadId => _realmLib.realm_dart_get_thread_id();

  RealmObjectHandle? find(Realm realm, int classKey, Object? primaryKey) {
    return using((Arena arena) {
      final realm_value = _toRealmValue(primaryKey, arena);
      final pointer = _realmLib.realm_object_find_with_primary_key(realm.handle._pointer, classKey, realm_value.ref, nullptr);
      if (pointer == nullptr) {
        return null;
      }

      return RealmObjectHandle._(pointer, realm.handle);
    });
  }

  RealmObjectHandle? findExisting(Realm realm, int classKey, RealmObjectHandle other) {
    final key = _realmLib.realm_object_get_key(other._pointer);
    final pointer = _realmLib.invokeGetPointer(() => _realmLib.realm_get_object(realm.handle._pointer, classKey, key));
    return RealmObjectHandle._(pointer, realm.handle);
  }

  void renameProperty(Realm realm, String objectType, String oldName, String newName, SchemaHandle schema) {
    using((Arena arena) {
      _realmLib.invokeGetBool(() => _realmLib.realm_schema_rename_property(
          realm.handle._pointer, schema._pointer, objectType.toCharPtr(arena), oldName.toCharPtr(arena), newName.toCharPtr(arena)));
    });
  }

  bool deleteType(Realm realm, String objectType) {
    return using((Arena arena) {
      final deletedPtr = arena<Bool>();
      _realmLib.invokeGetBool(() => _realmLib.realm_remove_table(realm.handle._pointer, objectType.toCharPtr(arena), deletedPtr));
      return deletedPtr.value;
    });
  }

  void deleteRealmObject(RealmObjectBase object) {
    _realmLib.invokeGetBool(() => _realmLib.realm_object_delete(object.handle._pointer));
  }

  RealmResultsHandle findAll(Realm realm, int classKey) {
    final pointer = _realmLib.invokeGetPointer(() => _realmLib.realm_object_find_all(realm.handle._pointer, classKey));
    return RealmResultsHandle._(pointer, realm.handle);
  }

  RealmResultsHandle queryClass(Realm realm, int classKey, String query, List<Object?> args) {
    return using((arena) {
      final length = args.length;
      final argsPointer = arena<realm_query_arg_t>(length);
      for (var i = 0; i < length; ++i) {
        _intoRealmQueryArg(args[i], argsPointer.elementAt(i), arena);
      }
      final queryHandle = _RealmQueryHandle._(
          _realmLib.invokeGetPointer(
            () => _realmLib.realm_query_parse(
              realm.handle._pointer,
              classKey,
              query.toCharPtr(arena),
              length,
              argsPointer,
            ),
          ),
          realm.handle);
      return _queryFindAll(queryHandle);
    });
  }

  RealmResultsHandle queryResults(RealmResults target, String query, List<Object> args) {
    return using((arena) {
      final length = args.length;
      final argsPointer = arena<realm_query_arg_t>(length);
      for (var i = 0; i < length; ++i) {
        _intoRealmQueryArg(args[i], argsPointer.elementAt(i), arena);
      }
      final queryHandle = _RealmQueryHandle._(
          _realmLib.invokeGetPointer(
            () => _realmLib.realm_query_parse_for_results(
              target.handle._pointer,
              query.toCharPtr(arena),
              length,
              argsPointer,
            ),
          ),
          target.realm.handle);
      return _queryFindAll(queryHandle);
    });
  }

  RealmResultsHandle _queryFindAll(_RealmQueryHandle queryHandle) {
    try {
      final resultsPointer = _realmLib.invokeGetPointer(() => _realmLib.realm_query_find_all(queryHandle._pointer));
      return RealmResultsHandle._(resultsPointer, queryHandle._root);
    } finally {
      queryHandle.release();
    }
  }

  RealmResultsHandle queryList(RealmList target, String query, List<Object> args) {
    return using((arena) {
      final length = args.length;
      final argsPointer = arena<realm_query_arg_t>(length);
      for (var i = 0; i < length; ++i) {
        _intoRealmQueryArg(args[i], argsPointer.elementAt(i), arena);
      }
      final queryHandle = _RealmQueryHandle._(
          _realmLib.invokeGetPointer(
            () => _realmLib.realm_query_parse_for_list(
              target.handle._pointer,
              query.toCharPtr(arena),
              length,
              argsPointer,
            ),
          ),
          target.realm.handle);
      return _queryFindAll(queryHandle);
    });
  }

  RealmResultsHandle resultsFromList(RealmList list) {
    final pointer = _realmLib.invokeGetPointer(() => _realmLib.realm_list_to_results(list.handle._pointer));
    return RealmResultsHandle._(pointer, list.realm.handle);
  }

  Object? resultsGetElementAt(RealmResults results, int index) {
    return using((Arena arena) {
      final realm_value = arena<realm_value_t>();
      _realmLib.invokeGetBool(() => _realmLib.realm_results_get(results.handle._pointer, index, realm_value));
      return realm_value.toDartValue(results.realm);
    });
  }

  RealmObjectHandle resultsGetObjectAt(RealmResults results, int index) {
    final pointer = _realmLib.invokeGetPointer(() => _realmLib.realm_results_get_object(results.handle._pointer, index));
    return RealmObjectHandle._(pointer, results.realm.handle);
  }

  int getResultsCount(RealmResults results) {
    return using((Arena arena) {
      final countPtr = arena<Size>();
      _realmLib.invokeGetBool(() => _realmLib.realm_results_count(results.handle._pointer, countPtr));
      return countPtr.value;
    });
  }

  CollectionChanges getCollectionChanges(RealmCollectionChangesHandle changes) {
    return using((arena) {
      final out_num_deletions = arena<Size>();
      final out_num_insertions = arena<Size>();
      final out_num_modifications = arena<Size>();
      final out_num_moves = arena<Size>();
      _realmLib.realm_collection_changes_get_num_changes(
        changes._pointer,
        out_num_deletions,
        out_num_insertions,
        out_num_modifications,
        out_num_moves,
      );

      final deletionsCount = out_num_deletions != nullptr ? out_num_deletions.value : 0;
      final insertionCount = out_num_insertions != nullptr ? out_num_insertions.value : 0;
      final modificationCount = out_num_modifications != nullptr ? out_num_modifications.value : 0;
      var moveCount = out_num_moves != nullptr ? out_num_moves.value : 0;

      final out_deletion_indexes = arena<Size>(deletionsCount);
      final out_insertion_indexes = arena<Size>(insertionCount);
      final out_modification_indexes = arena<Size>(modificationCount);
      final out_modification_indexes_after = arena<Size>(modificationCount);
      final out_moves = arena<realm_collection_move_t>(moveCount);

      _realmLib.realm_collection_changes_get_changes(
        changes._pointer,
        out_deletion_indexes,
        deletionsCount,
        out_insertion_indexes,
        insertionCount,
        out_modification_indexes,
        modificationCount,
        out_modification_indexes_after,
        modificationCount,
        out_moves,
        moveCount,
      );

      var elementZero = out_moves.elementAt(0);
      List<Move> moves = List.filled(moveCount, Move(elementZero.ref.from, elementZero.ref.to));
      for (var i = 1; i < moveCount; i++) {
        final movePtr = out_moves.elementAt(i);
        moves[i] = Move(movePtr.ref.from, movePtr.ref.to);
      }

      return CollectionChanges(out_deletion_indexes.toIntList(deletionsCount), out_insertion_indexes.toIntList(insertionCount),
          out_modification_indexes.toIntList(modificationCount), out_modification_indexes_after.toIntList(modificationCount), moves);
    });
  }

  _RealmLinkHandle _getObjectAsLink(RealmObjectBase object) {
    final realmLink = _realmLib.realm_object_as_link(object.handle._pointer);
    return _RealmLinkHandle._(realmLink);
  }

  RealmObjectHandle _getObject(Realm realm, int classKey, int objectKey) {
    final pointer = _realmLib.invokeGetPointer(() => _realmLib.realm_get_object(realm.handle._pointer, classKey, objectKey));
    return RealmObjectHandle._(pointer, realm.handle);
  }

  RealmListHandle getListProperty(RealmObjectBase object, int propertyKey) {
    final pointer = _realmLib.invokeGetPointer(() => _realmLib.realm_get_list(object.handle._pointer, propertyKey));
    return RealmListHandle._(pointer, object.realm.handle);
  }

  RealmResultsHandle getBacklinks(RealmObjectBase object, int sourceTableKey, int propertyKey) {
    final pointer = _realmLib.invokeGetPointer(() => _realmLib.realm_get_backlinks(object.handle._pointer, sourceTableKey, propertyKey));
    return RealmResultsHandle._(pointer, object.realm.handle);
  }

  int getListSize(RealmListHandle handle) {
    return using((Arena arena) {
      final size = arena<Size>();
      _realmLib.invokeGetBool(() => _realmLib.realm_list_size(handle._pointer, size));
      return size.value;
    });
  }

  Object? listGetElementAt(RealmList list, int index) {
    return using((Arena arena) {
      final realm_value = arena<realm_value_t>();
      _realmLib.invokeGetBool(() => _realmLib.realm_list_get(list.handle._pointer, index, realm_value));
      return realm_value.toDartValue(list.realm);
    });
  }

  void listSetElementAt(RealmListHandle handle, int index, Object? value) {
    using((Arena arena) {
      final realm_value = _toRealmValue(value, arena);
      _realmLib.invokeGetBool(() => _realmLib.realm_list_set(handle._pointer, index, realm_value.ref));
    });
  }

  void listInsertElementAt(RealmListHandle handle, int index, Object? value) {
    using((Arena arena) {
      final realm_value = _toRealmValue(value, arena);
      _realmLib.invokeGetBool(() => _realmLib.realm_list_insert(handle._pointer, index, realm_value.ref));
    });
  }

  RealmObjectHandle listSetEmbeddedObjectAt(Realm realm, RealmListHandle handle, int index) {
    final ptr = _realmLib.invokeGetPointer(() => _realmLib.realm_list_set_embedded(handle._pointer, index));
    return RealmObjectHandle._(ptr, realm.handle);
  }

  RealmObjectHandle listInsertEmbeddedObjectAt(Realm realm, RealmListHandle handle, int index) {
    final ptr = _realmLib.invokeGetPointer(() => _realmLib.realm_list_insert_embedded(handle._pointer, index));
    return RealmObjectHandle._(ptr, realm.handle);
  }

  void listRemoveElementAt(RealmListHandle handle, int index) {
    _realmLib.invokeGetBool(() => _realmLib.realm_list_erase(handle._pointer, index));
  }

  void listDeleteAll(RealmList list) {
    _realmLib.invokeGetBool(() => _realmLib.realm_list_remove_all(list.handle._pointer));
  }

  int listFind(RealmList list, Object? value) {
    return using((Arena arena) {
      final out_index = arena<Size>();
      final out_found = arena<Bool>();
      final realm_value = _toRealmValue(value, arena);
      _realmLib.invokeGetBool(
        () => _realmLib.realm_list_find(
          list.handle._pointer,
          realm_value,
          out_index,
          out_found,
        ),
      );
      return out_found.value ? out_index.value : -1;
    });
  }

  void resultsDeleteAll(RealmResults results) {
    _realmLib.invokeGetBool(() => _realmLib.realm_results_delete_all(results.handle._pointer));
  }

  void listClear(RealmListHandle listHandle) {
    _realmLib.invokeGetBool(() => _realmLib.realm_list_clear(listHandle._pointer));
  }

  bool _equals<T extends NativeType>(HandleBase<T> first, HandleBase<T> second) {
    return _realmLib.realm_equals(first._pointer.cast(), second._pointer.cast());
  }

  bool objectEquals(RealmObjectBase first, RealmObjectBase second) => _equals(first.handle, second.handle);
  bool realmEquals(Realm first, Realm second) => _equals(first.handle, second.handle);
  bool userEquals(User first, User second) => _equals(first.handle, second.handle);
  bool subscriptionEquals(Subscription first, Subscription second) => _equals(first.handle, second.handle);

  RealmResultsHandle resultsSnapshot(RealmResults results) {
    final resultsPointer = _realmLib.invokeGetPointer(() => _realmLib.realm_results_snapshot(results.handle._pointer));
    return RealmResultsHandle._(resultsPointer, results.realm.handle);
  }

  bool objectIsValid(RealmObjectBase object) {
    return _realmLib.realm_object_is_valid(object.handle._pointer);
  }

  bool listIsValid(RealmList list) {
    return _realmLib.realm_list_is_valid(list.handle._pointer);
  }

  static void collection_change_callback(Pointer<Void> userdata, Pointer<realm_collection_changes> data) {
    NotificationsController? controller = userdata.toObject();
    if (controller == null) {
      return;
    }

    if (data == nullptr) {
      controller.onError(RealmError("Invalid notifications data received"));
      return;
    }

    try {
      final clonedData = _realmLib.realm_clone(data.cast());
      if (clonedData == nullptr) {
        controller.onError(RealmError("Error while cloning notifications data"));
        return;
      }

      final changesHandle = RealmCollectionChangesHandle._(clonedData.cast());
      controller.onChanges(changesHandle);
    } catch (e) {
      controller.onError(RealmError("Error handling change notifications. Error: $e"));
    }
  }

  static void object_change_callback(Pointer<Void> userdata, Pointer<realm_object_changes> data) {
    NotificationsController? controller = userdata.toObject();
    if (controller == null) {
      return;
    }

    if (data == nullptr) {
      controller.onError(RealmError("Invalid notifications data received"));
      return;
    }

    try {
      final clonedData = _realmLib.realm_clone(data.cast());
      if (clonedData == nullptr) {
        controller.onError(RealmError("Error while cloning notifications data"));
        return;
      }

      final changesHandle = RealmObjectChangesHandle._(clonedData.cast());
      controller.onChanges(changesHandle);
    } catch (e) {
      controller.onError(RealmError("Error handling change notifications. Error: $e"));
    }
  }

  RealmNotificationTokenHandle subscribeResultsNotifications(RealmResults results, NotificationsController controller) {
    final pointer = _realmLib.invokeGetPointer(() => _realmLib.realm_results_add_notification_callback(
          results.handle._pointer,
          controller.toWeakHandle(),
          nullptr,
          nullptr,
          Pointer.fromFunction(collection_change_callback),
        ));

    return RealmNotificationTokenHandle._(pointer, results.realm.handle);
  }

  RealmNotificationTokenHandle subscribeListNotifications(RealmList list, NotificationsController controller) {
    final pointer = _realmLib.invokeGetPointer(() => _realmLib.realm_list_add_notification_callback(
          list.handle._pointer,
          controller.toWeakHandle(),
          nullptr,
          nullptr,
          Pointer.fromFunction(collection_change_callback),
        ));

    return RealmNotificationTokenHandle._(pointer, list.realm.handle);
  }

  RealmNotificationTokenHandle subscribeObjectNotifications(RealmObjectBase object, NotificationsController controller) {
    final pointer = _realmLib.invokeGetPointer(() => _realmLib.realm_object_add_notification_callback(
          object.handle._pointer,
          controller.toWeakHandle(),
          nullptr,
          nullptr,
          Pointer.fromFunction(object_change_callback),
        ));

    return RealmNotificationTokenHandle._(pointer, object.realm.handle);
  }

  bool getObjectChangesIsDeleted(RealmObjectChangesHandle handle) {
    return _realmLib.realm_object_changes_is_deleted(handle._pointer);
  }

  List<int> getObjectChangesProperties(RealmObjectChangesHandle handle) {
    return using((arena) {
      final count = _realmLib.realm_object_changes_get_num_modified_properties(handle._pointer);

      final out_modified = arena<realm_property_key_t>(count);
      _realmLib.realm_object_changes_get_modified_properties(handle._pointer, out_modified, count);

      return out_modified.asTypedList(count).toList();
    });
  }

  AppConfigHandle _createAppConfig(AppConfiguration configuration, RealmHttpTransportHandle httpTransport) {
    return using((arena) {
      final app_id = configuration.appId.toCharPtr(arena);
      final handle = AppConfigHandle._(_realmLib.realm_app_config_new(app_id, httpTransport._pointer));

      _realmLib.realm_app_config_set_base_url(handle._pointer, configuration.baseUrl.toString().toCharPtr(arena));

      _realmLib.realm_app_config_set_default_request_timeout(handle._pointer, configuration.defaultRequestTimeout.inMilliseconds);

      if (configuration.localAppName != null) {
        _realmLib.realm_app_config_set_local_app_name(handle._pointer, configuration.localAppName!.toCharPtr(arena));
      }

      if (configuration.localAppVersion != null) {
        _realmLib.realm_app_config_set_local_app_version(handle._pointer, configuration.localAppVersion!.toCharPtr(arena));
      }

      _realmLib.realm_app_config_set_platform(handle._pointer, Platform.operatingSystem.toCharPtr(arena));
      _realmLib.realm_app_config_set_platform_version(handle._pointer, Platform.operatingSystemVersion.toCharPtr(arena));

      _realmLib.realm_app_config_set_sdk_version(handle._pointer, libraryVersion.toCharPtr(arena));

      return handle;
    });
  }

  RealmAppCredentialsHandle createAppCredentialsAnonymous(bool reuseCredentials) {
    return RealmAppCredentialsHandle._(_realmLib.realm_app_credentials_new_anonymous(reuseCredentials));
  }

  RealmAppCredentialsHandle createAppCredentialsEmailPassword(String email, String password) {
    return using((arena) {
      final emailPtr = email.toCharPtr(arena);
      final passwordPtr = password.toRealmString(arena);
      return RealmAppCredentialsHandle._(_realmLib.realm_app_credentials_new_email_password(emailPtr, passwordPtr.ref));
    });
  }

  RealmAppCredentialsHandle createAppCredentialsJwt(String token) {
    return using((arena) {
      final tokenPtr = token.toCharPtr(arena);
      return RealmAppCredentialsHandle._(_realmLib.realm_app_credentials_new_jwt(tokenPtr));
    });
  }

  RealmAppCredentialsHandle createAppCredentialsApple(String idToken) {
    return using((arena) {
      final idTokenPtr = idToken.toCharPtr(arena);
      return RealmAppCredentialsHandle._(_realmLib.realm_app_credentials_new_apple(idTokenPtr));
    });
  }

  RealmAppCredentialsHandle createAppCredentialsFacebook(String accessToken) {
    return using((arena) {
      final accessTokenPtr = accessToken.toCharPtr(arena);
      return RealmAppCredentialsHandle._(_realmLib.realm_app_credentials_new_facebook(accessTokenPtr));
    });
  }

  RealmAppCredentialsHandle createAppCredentialsGoogleIdToken(String idToken) {
    return using((arena) {
      final idTokenPtr = idToken.toCharPtr(arena);
      return RealmAppCredentialsHandle._(_realmLib.realm_app_credentials_new_google_id_token(idTokenPtr));
    });
  }

  RealmAppCredentialsHandle createAppCredentialsGoogleAuthCode(String authCode) {
    return using((arena) {
      final authCodePtr = authCode.toCharPtr(arena);
      return RealmAppCredentialsHandle._(_realmLib.realm_app_credentials_new_google_auth_code(authCodePtr));
    });
  }

  RealmAppCredentialsHandle createAppCredentialsFunction(String payload) {
    return using((arena) {
      final payloadPtr = payload.toCharPtr(arena);
      final credentialsPtr = _realmLib.invokeGetPointer(() => _realmLib.realm_app_credentials_new_function(payloadPtr));
      return RealmAppCredentialsHandle._(credentialsPtr);
    });
  }

  RealmAppCredentialsHandle createAppCredentialsApiKey(String key) {
    return using((arena) {
      final keyPtr = key.toCharPtr(arena);
      return RealmAppCredentialsHandle._(_realmLib.realm_app_credentials_new_user_api_key(keyPtr));
    });
  }

  RealmHttpTransportHandle _createHttpTransport(HttpClient httpClient) {
    final requestCallback = Pointer.fromFunction<Void Function(Handle, realm_http_request, Pointer<Void>)>(_request_callback);
    final requestCallbackUserdata = _realmLib.realm_dart_userdata_async_new(httpClient, requestCallback.cast(), scheduler.handle._pointer);
    return RealmHttpTransportHandle._(_realmLib.realm_http_transport_new(
      _realmLib.addresses.realm_dart_http_request_callback,
      requestCallbackUserdata.cast(),
      _realmLib.addresses.realm_dart_userdata_async_free,
    ));
  }

  static void _request_callback(Object userData, realm_http_request request, Pointer<Void> request_context) {
    //
    // The request struct only survives until end-of-call, even though
    // we explicitly call realm_http_transport_complete_request to
    // mark request as completed later.
    //
    // Therefore we need to copy everything out of request before returning.
    // We cannot clone request on the native side with realm_clone,
    // since realm_http_request does not inherit from WrapC.

    final client = userData as HttpClient;

    client.connectionTimeout = Duration(milliseconds: request.timeout_ms);

    final url = Uri.parse(request.url.cast<Utf8>().toRealmDartString()!);

    final body = request.body.cast<Utf8>().toRealmDartString(length: request.body_size);

    final headers = <String, String>{};
    for (int i = 0; i < request.num_headers; ++i) {
      final header = request.headers[i];
      final name = header.name.cast<Utf8>().toRealmDartString()!;
      final value = header.value.cast<Utf8>().toRealmDartString()!;
      headers[name] = value;
    }

    _request_callback_async(client, request.method, url, body, headers, request_context);
    // The request struct dies here!
  }

  static void _request_callback_async(
    HttpClient client,
    int requestMethod,
    Uri url,
    String? body,
    Map<String, String> headers,
    Pointer<Void> request_context,
  ) async {
    await using((arena) async {
      final response_pointer = arena<realm_http_response>();
      final responseRef = response_pointer.ref;
      try {
        // Build request
        late HttpClientRequest request;

        // this throws if requestMethod is unknown _HttpMethod
        final method = _HttpMethod.values[requestMethod];

        switch (method) {
          case _HttpMethod.delete:
            request = await client.deleteUrl(url);
            break;
          case _HttpMethod.put:
            request = await client.putUrl(url);
            break;
          case _HttpMethod.patch:
            request = await client.patchUrl(url);
            break;
          case _HttpMethod.post:
            request = await client.postUrl(url);
            break;
          case _HttpMethod.get:
            request = await client.getUrl(url);
            break;
        }

        for (final header in headers.entries) {
          request.headers.add(header.key, header.value);
        }

        if (body != null) {
          request.add(utf8.encode(body));
        }

        // Do the call..
        final response = await request.close();
        final responseBody = await response.fold<List<int>>([], (acc, l) => acc..addAll(l)); // gather response

        // Report back to core
        responseRef.status_code = response.statusCode;
        responseRef.body = responseBody.toCharPtr(arena);
        responseRef.body_size = responseBody.length;

        int headerCnt = 0;
        response.headers.forEach((name, values) {
          headerCnt += values.length;
        });

        responseRef.headers = arena<realm_http_header>(headerCnt);
        responseRef.num_headers = headerCnt;

        int index = 0;
        response.headers.forEach((name, values) {
          for (final value in values) {
            final headerRef = responseRef.headers.elementAt(index).ref;
            headerRef.name = name.toCharPtr(arena);
            headerRef.value = value.toCharPtr(arena);
            index++;
          }
        });

        responseRef.custom_status_code = _CustomErrorCode.noError.code;
      } on SocketException catch (_) {
        responseRef.custom_status_code = _CustomErrorCode.timeout.code;
      } on HttpException catch (_) {
        responseRef.custom_status_code = _CustomErrorCode.unknownHttp.code;
      } catch (_) {
        responseRef.custom_status_code = _CustomErrorCode.unknown.code;
      } finally {
        _realmLib.realm_http_transport_complete_request(request_context, response_pointer);
      }
    });
  }

  static void _logCallback(Object userdata, int levelAsInt, Pointer<Int8> message) {
    final logger = Realm.logger;
    final level = LevelExt.fromInt(levelAsInt);

    // Don't do expensive utf8 to utf16 conversion unless needed.
    if (logger.isLoggable(level)) {
      logger.log(level, message.cast<Utf8>().toDartString());
    }
  }

  SyncClientConfigHandle _createSyncClientConfig(AppConfiguration configuration) {
    return using((arena) {
      final handle = SyncClientConfigHandle._(_realmLib.realm_sync_client_config_new());

      _realmLib.realm_sync_client_config_set_base_file_path(handle._pointer, configuration.baseFilePath.path.toCharPtr(arena));
      _realmLib.realm_sync_client_config_set_metadata_mode(handle._pointer, configuration.metadataPersistenceMode.index);

      _realmLib.realm_sync_client_config_set_log_level(handle._pointer, Realm.logger.level.toInt());

      final logCallback = Pointer.fromFunction<Void Function(Handle, Int32, Pointer<Int8>)>(_logCallback);
      final logCallbackUserdata = _realmLib.realm_dart_userdata_async_new(noopUserdata, logCallback.cast(), scheduler.handle._pointer);
      _realmLib.realm_sync_client_config_set_log_callback(handle._pointer, _realmLib.addresses.realm_dart_sync_client_log_callback, logCallbackUserdata.cast(),
          _realmLib.addresses.realm_dart_userdata_async_free);

      _realmLib.realm_sync_client_config_set_connect_timeout(handle._pointer, configuration.maxConnectionTimeout.inMilliseconds);
      if (configuration.metadataEncryptionKey != null && configuration.metadataPersistenceMode == MetadataPersistenceMode.encrypted) {
        _realmLib.realm_sync_client_config_set_metadata_encryption_key(handle._pointer, configuration.metadataEncryptionKey!.toUint8Ptr(arena));
      }

      return handle;
    });
  }

  AppHandle createApp(AppConfiguration configuration) {
    final httpTransportHandle = _createHttpTransport(configuration.httpClient);
    final appConfigHandle = _createAppConfig(configuration, httpTransportHandle);
    final syncClientConfigHandle = _createSyncClientConfig(configuration);
    final realmAppPtr = _realmLib.invokeGetPointer(() => _realmLib.realm_app_create(appConfigHandle._pointer, syncClientConfigHandle._pointer));
    return AppHandle._(realmAppPtr);
  }

  String appGetId(App app) {
    return _realmLib.realm_app_get_app_id(app.handle._pointer).cast<Utf8>().toRealmDartString()!;
  }

  static void _app_user_completion_callback(Pointer<Void> userdata, Pointer<realm_user> user, Pointer<realm_app_error> error) {
    final Completer<UserHandle>? completer = userdata.toObject(isPersistent: true);
    if (completer == null) {
      return;
    }

    if (error != nullptr) {
      completer.completeWithAppError(error);
      return;
    }

    var userClone = _realmLib.realm_clone(user.cast());
    if (userClone == nullptr) {
      completer.completeError(RealmException("Error while cloning user object."));
      return;
    }

    completer.complete(UserHandle._(userClone.cast()));
  }

  Future<UserHandle> logIn(App app, Credentials credentials) {
    final completer = Completer<UserHandle>();
    _realmLib.invokeGetBool(
        () => _realmLib.realm_app_log_in_with_credentials(
              app.handle._pointer,
              credentials.handle._pointer,
              Pointer.fromFunction(_app_user_completion_callback),
              completer.toPersistentHandle(),
              _realmLib.addresses.realm_dart_delete_persistent_handle,
            ),
        "Login failed");
    return completer.future;
  }

  static void void_completion_callback(Pointer<Void> userdata, Pointer<realm_app_error> error) {
    final Completer<void>? completer = userdata.toObject(isPersistent: true);
    if (completer == null) {
      return;
    }

    if (error != nullptr) {
      completer.completeWithAppError(error);
      return;
    }

    completer.complete();
  }

  Future<void> appEmailPasswordRegisterUser(App app, String email, String password) {
    final completer = Completer<void>();
    using((arena) {
      _realmLib.invokeGetBool(() => _realmLib.realm_app_email_password_provider_client_register_email(
            app.handle._pointer,
            email.toCharPtr(arena),
            password.toRealmString(arena).ref,
            Pointer.fromFunction(void_completion_callback),
            completer.toPersistentHandle(),
            _realmLib.addresses.realm_dart_delete_persistent_handle,
          ));
    });
    return completer.future;
  }

  Future<void> emailPasswordConfirmUser(App app, String token, String tokenId) {
    final completer = Completer<void>();
    using((arena) {
      _realmLib.invokeGetBool(() => _realmLib.realm_app_email_password_provider_client_confirm_user(
            app.handle._pointer,
            token.toCharPtr(arena),
            tokenId.toCharPtr(arena),
            Pointer.fromFunction(void_completion_callback),
            completer.toPersistentHandle(),
            _realmLib.addresses.realm_dart_delete_persistent_handle,
          ));
    });
    return completer.future;
  }

  Future<void> emailPasswordResendUserConfirmation(App app, String email) {
    final completer = Completer<void>();
    using((arena) {
      _realmLib.invokeGetBool(() => _realmLib.realm_app_email_password_provider_client_resend_confirmation_email(
            app.handle._pointer,
            email.toCharPtr(arena),
            Pointer.fromFunction(void_completion_callback),
            completer.toPersistentHandle(),
            _realmLib.addresses.realm_dart_delete_persistent_handle,
          ));
    });
    return completer.future;
  }

  Future<void> emailPasswordCompleteResetPassword(App app, String password, String token, String tokenId) {
    final completer = Completer<void>();
    using((arena) {
      _realmLib.invokeGetBool(() => _realmLib.realm_app_email_password_provider_client_reset_password(
            app.handle._pointer,
            password.toRealmString(arena).ref,
            token.toCharPtr(arena),
            tokenId.toCharPtr(arena),
            Pointer.fromFunction(void_completion_callback),
            completer.toPersistentHandle(),
            _realmLib.addresses.realm_dart_delete_persistent_handle,
          ));
    });
    return completer.future;
  }

  Future<void> emailPasswordResetPassword(App app, String email) {
    final completer = Completer<void>();
    using((arena) {
      _realmLib.invokeGetBool(() => _realmLib.realm_app_email_password_provider_client_send_reset_password_email(
            app.handle._pointer,
            email.toCharPtr(arena),
            Pointer.fromFunction(void_completion_callback),
            completer.toPersistentHandle(),
            _realmLib.addresses.realm_dart_delete_persistent_handle,
          ));
    });
    return completer.future;
  }

  Future<void> emailPasswordCallResetPasswordFunction(App app, String email, String password, String? argsAsJSON) {
    final completer = Completer<void>();
    using((arena) {
      _realmLib.invokeGetBool(() => _realmLib.realm_app_email_password_provider_client_call_reset_password_function(
            app.handle._pointer,
            email.toCharPtr(arena),
            password.toRealmString(arena).ref,
            argsAsJSON != null ? argsAsJSON.toCharPtr(arena) : nullptr,
            Pointer.fromFunction(void_completion_callback),
            completer.toPersistentHandle(),
            _realmLib.addresses.realm_dart_delete_persistent_handle,
          ));
    });
    return completer.future;
  }

  Future<void> emailPasswordRetryCustomConfirmationFunction(App app, String email) {
    final completer = Completer<void>();
    using((arena) {
      _realmLib.invokeGetBool(() => _realmLib.realm_app_email_password_provider_client_retry_custom_confirmation(
            app.handle._pointer,
            email.toCharPtr(arena),
            Pointer.fromFunction(void_completion_callback),
            completer.toPersistentHandle(),
            _realmLib.addresses.realm_dart_delete_persistent_handle,
          ));
    });
    return completer.future;
  }

  UserHandle? getCurrentUser(AppHandle appHandle) {
    final userPtr = _realmLib.realm_app_get_current_user(appHandle._pointer);
    if (userPtr == nullptr) {
      return null;
    }
    return UserHandle._(userPtr);
  }

  static void _logOutCallback(Pointer<Void> userdata, Pointer<realm_app_error> error) {
    final Completer<void>? completer = userdata.toObject(isPersistent: true);
    if (completer == null) {
      return;
    }

    if (error != nullptr) {
      completer.completeWithAppError(error);
      return;
    }

    completer.complete();
  }

  Future<void> logOut(App application, User? user) {
    final completer = Completer<void>();
    if (user == null) {
      _realmLib.invokeGetBool(
          () => _realmLib.realm_app_log_out_current_user(
                application.handle._pointer,
                Pointer.fromFunction(_logOutCallback),
                completer.toPersistentHandle(),
                _realmLib.addresses.realm_dart_delete_persistent_handle,
              ),
          "Logout failed");
    } else {
      _realmLib.invokeGetBool(
          () => _realmLib.realm_app_log_out(
                application.handle._pointer,
                user.handle._pointer,
                Pointer.fromFunction(_logOutCallback),
                completer.toPersistentHandle(),
                _realmLib.addresses.realm_dart_delete_persistent_handle,
              ),
          "Logout failed");
    }
    return completer.future;
  }

  void clearCachedApps() {
    _realmLib.realm_clear_cached_apps();
  }

  List<UserHandle> getUsers(App app) {
    return using((arena) {
      return _getUsers(app, arena);
    });
  }

  List<UserHandle> _getUsers(App app, Arena arena, {int expectedSize = 2}) {
    final actualCount = arena<Size>();
    final usersPtr = arena<Pointer<realm_user>>(expectedSize);
    _realmLib.invokeGetBool(() => _realmLib.realm_app_get_all_users(app.handle._pointer, usersPtr, expectedSize, actualCount));

    if (expectedSize < actualCount.value) {
      // The supplied array was too small - resize it
      arena.free(usersPtr);
      return _getUsers(app, arena, expectedSize: actualCount.value);
    }

    final result = <UserHandle>[];
    for (var i = 0; i < actualCount.value; i++) {
      result.add(UserHandle._(usersPtr.elementAt(i).value));
    }

    return result;
  }

  Future<void> removeUser(App app, User user) {
    final completer = Completer<void>();
    _realmLib.invokeGetBool(
        () => _realmLib.realm_app_remove_user(
              app.handle._pointer,
              user.handle._pointer,
              Pointer.fromFunction(void_completion_callback),
              completer.toPersistentHandle(),
              _realmLib.addresses.realm_dart_delete_persistent_handle,
            ),
        "Remove user failed");
    return completer.future;
  }

  void switchUser(App application, User user) {
    return using((arena) {
      _realmLib.invokeGetBool(
          () => _realmLib.realm_app_switch_user(
                application.handle._pointer,
                user.handle._pointer,
                nullptr,
              ),
          "Switch user failed");
    });
  }

  String? userGetCustomData(User user) {
    final customDataPtr = _realmLib.realm_user_get_custom_data(user.handle._pointer);
    return customDataPtr.cast<Utf8>().toRealmDartString(freeRealmMemory: true, treatEmptyAsNull: true);
  }

  Future<void> userRefreshCustomData(App app, User user) {
    final completer = Completer<void>();
    _realmLib.invokeGetBool(
        () => _realmLib.realm_app_refresh_custom_data(
              app.handle._pointer,
              user.handle._pointer,
              Pointer.fromFunction(void_completion_callback),
              completer.toPersistentHandle(),
              _realmLib.addresses.realm_dart_delete_persistent_handle,
            ),
        "Refresh custom data failed");
    return completer.future;
  }

  Future<UserHandle> userLinkCredentials(App app, User user, Credentials credentials) {
    final completer = Completer<UserHandle>();
    _realmLib.invokeGetBool(
        () => _realmLib.realm_app_link_user(
              app.handle._pointer,
              user.handle._pointer,
              credentials.handle._pointer,
              Pointer.fromFunction(_app_user_completion_callback),
              completer.toPersistentHandle(),
              _realmLib.addresses.realm_dart_delete_persistent_handle,
            ),
        "Link credentials failed");
    return completer.future;
  }

  UserState userGetState(User user) {
    final nativeUserState = _realmLib.realm_user_get_state(user.handle._pointer);
    return UserState.values.fromIndex(nativeUserState);
  }

  String userGetId(User user) {
    final idPtr = _realmLib.invokeGetPointer(() => _realmLib.realm_user_get_identity(user.handle._pointer), "Error while getting user id");
    final userId = idPtr.cast<Utf8>().toDartString();
    return userId;
  }

  AppHandle userGetApp(UserHandle userHandle) {
    final appPtr = _realmLib.realm_user_get_app(userHandle._pointer);
    if (appPtr == nullptr) {
      throw RealmException('User does not have an associated app. This is likely due to the user being logged out.');
    }

    return AppHandle._(appPtr);
  }

  List<UserIdentity> userGetIdentities(User user) {
    return using((arena) {
      return _userGetIdentities(user, arena);
    });
  }

  List<UserIdentity> _userGetIdentities(User user, Arena arena, {int expectedSize = 2}) {
    final actualCount = arena<Size>();
    final identitiesPtr = arena<realm_user_identity_t>(expectedSize);
    _realmLib.invokeGetBool(() => _realmLib.realm_user_get_all_identities(user.handle._pointer, identitiesPtr, expectedSize, actualCount));

    if (expectedSize < actualCount.value) {
      // The supplied array was too small - resize it
      arena.free(identitiesPtr);
      return _userGetIdentities(user, arena, expectedSize: actualCount.value);
    }

    final result = <UserIdentity>[];
    for (var i = 0; i < actualCount.value; i++) {
      final identity = identitiesPtr.elementAt(i).ref;

      result.add(UserIdentityInternal.create(
          identity.id.cast<Utf8>().toRealmDartString(freeRealmMemory: true)!, AuthProviderTypeInternal.getByValue(identity.provider_type)));
    }

    return result;
  }

  Future<void> userLogOut(User user) {
    _realmLib.invokeGetBool(() => _realmLib.realm_user_log_out(user.handle._pointer), "Logout failed");
    return Future<void>.value();
  }

  String? userGetDeviceId(User user) {
    final deviceId = _realmLib.invokeGetPointer(() => _realmLib.realm_user_get_device_id(user.handle._pointer));
    return deviceId.cast<Utf8>().toRealmDartString(treatEmptyAsNull: true, freeRealmMemory: true);
  }

  AuthProviderType userGetAuthProviderType(User user) {
    final provider = _realmLib.realm_user_get_auth_provider(user.handle._pointer);
    return AuthProviderTypeInternal.getByValue(provider);
  }

  AuthProviderType userGetCredentialsProviderType(Credentials credentials) {
    final provider = _realmLib.realm_auth_credentials_get_provider(credentials.handle._pointer);
    return AuthProviderTypeInternal.getByValue(provider);
  }

  UserProfile userGetProfileData(User user) {
    final data = _realmLib.invokeGetPointer(() => _realmLib.realm_user_get_profile_data(user.handle._pointer));
    final dynamic profileData = jsonDecode(data.cast<Utf8>().toRealmDartString(freeRealmMemory: true)!);
    return UserProfile(profileData as Map<String, dynamic>);
  }

  String userGetRefreshToken(User user) {
    final token = _realmLib.invokeGetPointer(() => _realmLib.realm_user_get_refresh_token(user.handle._pointer));
    return token.cast<Utf8>().toRealmDartString(freeRealmMemory: true)!;
  }

  String userGetAccessToken(User user) {
    final token = _realmLib.invokeGetPointer(() => _realmLib.realm_user_get_access_token(user.handle._pointer));
    return token.cast<Utf8>().toRealmDartString(freeRealmMemory: true)!;
  }

  SessionHandle realmGetSession(Realm realm) {
    return SessionHandle._(_realmLib.invokeGetPointer(() => _realmLib.realm_sync_session_get(realm.handle._pointer)), realm.handle);
  }

  String sessionGetPath(Session session) {
    return _realmLib.realm_sync_session_get_file_path(session.handle._pointer).cast<Utf8>().toRealmDartString()!;
  }

  SessionState sessionGetState(Session session) {
    final value = _realmLib.realm_sync_session_get_state(session.handle._pointer);
    return _convertCoreSessionState(value);
  }

  ConnectionState sessionGetConnectionState(Session session) {
    final value = _realmLib.realm_sync_session_get_connection_state(session.handle._pointer);
    return ConnectionState.values[value];
  }

  UserHandle sessionGetUser(Session session) {
    return UserHandle._(_realmLib.realm_sync_session_get_user(session.handle._pointer));
  }

  SessionState _convertCoreSessionState(int value) {
    switch (value) {
      case 0: // RLM_SYNC_SESSION_STATE_ACTIVE
      case 1: // RLM_SYNC_SESSION_STATE_DYING
        return SessionState.active;
      case 2: // RLM_SYNC_SESSION_STATE_INACTIVE
      case 3: // RLM_SYNC_SESSION_STATE_WAITING_FOR_ACCESS_TOKEN
        return SessionState.inactive;
      default:
        throw Exception("Unexpected SessionState: $value");
    }
  }

  void sessionPause(Session session) {
    _realmLib.realm_sync_session_pause(session.handle._pointer);
  }

  void sessionResume(Session session) {
    _realmLib.realm_sync_session_resume(session.handle._pointer);
  }

  int sessionRegisterProgressNotifier(Session session, ProgressDirection direction, ProgressMode mode, SessionProgressNotificationsController controller) {
    final isStreaming = mode == ProgressMode.reportIndefinitely;
    final callback = Pointer.fromFunction<Void Function(Handle, Uint64, Uint64)>(_progressCallback);
    final userdata = _realmLib.realm_dart_userdata_async_new(controller, callback.cast(), scheduler.handle._pointer);
    return _realmLib.realm_sync_session_register_progress_notifier(session.handle._pointer, _realmLib.addresses.realm_dart_sync_progress_callback,
        direction.index, isStreaming, userdata.cast(), _realmLib.addresses.realm_dart_userdata_async_free);
  }

  void sessionUnregisterProgressNotifier(Session session, int token) {
    _realmLib.realm_sync_session_unregister_progress_notifier(session.handle._pointer, token);
  }

  static void _progressCallback(Object userdata, int transferred, int transferable) {
    final controller = userdata as SessionProgressNotificationsController;

    controller.onProgress(transferred, transferable);
  }

  int sessionRegisterConnectionStateNotifier(Session session, SessionConnectionStateController controller) {
    final callback = Pointer.fromFunction<Void Function(Handle, Int32, Int32)>(_onConnectionStateChange);
    final userdata = _realmLib.realm_dart_userdata_async_new(controller, callback.cast(), scheduler.handle._pointer);
    return _realmLib.realm_sync_session_register_connection_state_change_callback(session.handle._pointer,
        _realmLib.addresses.realm_dart_sync_connection_state_changed_callback, userdata.cast(), _realmLib.addresses.realm_dart_userdata_async_free);
  }

  void sessionUnregisterConnectionStateNotifier(Session session, int token) {
    _realmLib.realm_sync_session_unregister_connection_state_change_callback(session.handle._pointer, token);
  }

  static void _onConnectionStateChange(Object userdata, int oldState, int newState) {
    final controller = userdata as SessionConnectionStateController;

    controller.onConnectionStateChange(ConnectionState.values[oldState], ConnectionState.values[newState]);
  }

  Future<void> sessionWaitForUpload(Session session) {
    final completer = Completer<void>();
    final callback = Pointer.fromFunction<Void Function(Handle, Pointer<realm_sync_error_code_t>)>(_sessionWaitCompletionCallback);
    final userdata = _realmLib.realm_dart_userdata_async_new(completer, callback.cast(), scheduler.handle._pointer);
    _realmLib.realm_sync_session_wait_for_upload_completion(session.handle._pointer, _realmLib.addresses.realm_dart_sync_wait_for_completion_callback,
        userdata.cast(), _realmLib.addresses.realm_dart_userdata_async_free);
    return completer.future;
  }

  Future<void> sessionWaitForDownload(Session session, [CancellationToken? cancellationToken]) {
    final completer = CancellableCompleter<void>(cancellationToken);
    if (!completer.isCancelled) {
      final callback = Pointer.fromFunction<Void Function(Handle, Pointer<realm_sync_error_code_t>)>(_sessionWaitCompletionCallback);
      final userdata = _realmLib.realm_dart_userdata_async_new(completer, callback.cast(), scheduler.handle._pointer);
      _realmLib.realm_sync_session_wait_for_download_completion(session.handle._pointer, _realmLib.addresses.realm_dart_sync_wait_for_completion_callback,
          userdata.cast(), _realmLib.addresses.realm_dart_userdata_async_free);
    }
    return completer.future;
  }

  static void _sessionWaitCompletionCallback(Object userdata, Pointer<realm_sync_error_code_t> errorCode) {
    final completer = userdata as Completer<void>;
    if (completer.isCompleted) {
      return;
    }
    if (errorCode != nullptr) {
      // Throw RealmException instead of RealmError to be recoverable by the user.
      completer.completeError(RealmException(errorCode.toSyncError().toString()));
    } else {
      completer.complete();
    }
  }

  static String? _appDir;

  String _getAppDirectory() {
    if (!isFlutterPlatform) {
      return path.basenameWithoutExtension(File.fromUri(Platform.script).absolute.path);
    }

    if (Platform.isWindows || Platform.isLinux || Platform.isMacOS) {
      const String libName = 'realm_plugin';
      String binaryExt = Platform.isWindows
          ? ".dll"
          : Platform.isMacOS
              ? ".dylib"
              : ".so";
      String binaryNamePrefix = Platform.isWindows ? "" : "lib";
      final realmPluginLib =
          Platform.isMacOS == false ? DynamicLibrary.open("$binaryNamePrefix$libName$binaryExt") : DynamicLibrary.open('realm.framework/realm');
      final getAppDirFunc = realmPluginLib.lookupFunction<Pointer<Int8> Function(), Pointer<Int8> Function()>("realm_dart_get_app_directory");
      final dirNamePtr = getAppDirFunc();
      if (dirNamePtr == nullptr) {
        return "";
      }

      final dirName = Platform.isWindows ? dirNamePtr.cast<Utf16>().toDartString() : dirNamePtr.cast<Utf8>().toDartString();
      return dirName;
    }

    return "";
  }

  String getAppDirectory() {
    if (!isFlutterPlatform) {
      return Directory.current.absolute.path;
    }

    _appDir ??= _getAppDirectory();

    if (Platform.isAndroid || Platform.isIOS) {
      return path.join(getFilesPath(), _appDir);
    } else if (Platform.isWindows) {
      return _appDir ?? Directory.current.absolute.path;
    } else if (Platform.isLinux) {
      String appSupportDir =
          PlatformEx.fromEnvironment("XDG_DATA_HOME", defaultValue: PlatformEx.fromEnvironment("HOME", defaultValue: Directory.current.absolute.path));
      return path.join(appSupportDir, ".local/share", _appDir);
    } else if (Platform.isMacOS) {
      return _appDir ?? Directory.current.absolute.path;
    }

    throw UnsupportedError("Platform ${Platform.operatingSystem} is not supported");
  }

  Future<void> deleteUser(App app, User user) {
    final completer = Completer<void>();
    _realmLib.invokeGetBool(
        () => _realmLib.realm_app_delete_user(
              app.handle._pointer,
              user.handle._pointer,
              Pointer.fromFunction(void_completion_callback),
              completer.toPersistentHandle(),
              _realmLib.addresses.realm_dart_delete_persistent_handle,
            ),
        "Delete user failed");
    return completer.future;
  }

  bool isFrozen(Realm realm) {
    return _realmLib.realm_is_frozen(realm.handle._pointer.cast());
  }

  RealmHandle freeze(Realm realm) {
    final ptr = _realmLib.invokeGetPointer(() => _realmLib.realm_freeze(realm.handle._pointer));
    return RealmHandle._(ptr);
  }

  RealmResultsHandle resolveResults(RealmResults realmResults, Realm frozenRealm) {
    final ptr = _realmLib.invokeGetPointer(() => _realmLib.realm_results_resolve_in(realmResults.handle._pointer, frozenRealm.handle._pointer));
    return RealmResultsHandle._(ptr, frozenRealm.handle);
  }

  RealmObjectHandle? resolveObject(RealmObjectBase object, Realm frozenRealm) {
    return using((Arena arena) {
      final resultPtr = arena<Pointer<realm_object>>();
      _realmLib.invokeGetBool(() => _realmLib.realm_object_resolve_in(object.handle._pointer, frozenRealm.handle._pointer, resultPtr));
      if (resultPtr != nullptr) {
        return RealmObjectHandle._(resultPtr.value, frozenRealm.handle);
      }

      return null;
    });
  }

  RealmListHandle? resolveList(ManagedRealmList list, Realm frozenRealm) {
    return using((Arena arena) {
      final resultPtr = arena<Pointer<realm_list>>();
      _realmLib.invokeGetBool(() => _realmLib.realm_list_resolve_in(list.handle._pointer, frozenRealm.handle._pointer, resultPtr));
      if (resultPtr != nullptr) {
        return RealmListHandle._(resultPtr.value, frozenRealm.handle);
      }

      return null;
    });
  }

  static void _app_api_key_completion_callback(Pointer<Void> userdata, Pointer<realm_app_user_apikey> apiKey, Pointer<realm_app_error> error) {
    final Completer<ApiKey>? completer = userdata.toObject(isPersistent: true);
    if (completer == null) {
      return;
    }

    if (error != nullptr) {
      completer.completeWithAppError(error);
      return;
    }

    final id = apiKey.ref.id.toDart();
    final name = apiKey.ref.name.cast<Utf8>().toDartString();
    final value = apiKey.ref.key.cast<Utf8>().toRealmDartString(treatEmptyAsNull: true);
    final isEnabled = !apiKey.ref.disabled;

    completer.complete(UserInternal.createApiKey(id, name, value, isEnabled));
  }

  static void _app_api_key_array_completion_callback(Pointer<Void> userdata, Pointer<realm_app_user_apikey> apiKey, int size, Pointer<realm_app_error> error) {
    final Completer<List<ApiKey>>? completer = userdata.toObject(isPersistent: true);
    if (completer == null) {
      return;
    }

    if (error != nullptr) {
      completer.completeWithAppError(error);
      return;
    }

    final result = <ApiKey>[];

    for (var i = 0; i < size; i++) {
      final id = apiKey[i].id.toDart();
      final name = apiKey[i].name.cast<Utf8>().toDartString();
      final value = apiKey[i].key.cast<Utf8>().toRealmDartString(treatEmptyAsNull: true);
      final isEnabled = !apiKey[i].disabled;

      result.add(UserInternal.createApiKey(id, name, value, isEnabled));
    }

    completer.complete(result);
  }

  Future<ApiKey> createApiKey(User user, String name) {
    return using((Arena arena) {
      final namePtr = name.toCharPtr(arena);
      final completer = Completer<ApiKey>();
      _realmLib.invokeGetBool(() => _realmLib.realm_app_user_apikey_provider_client_create_apikey(user.app.handle._pointer, user.handle._pointer, namePtr,
          Pointer.fromFunction(_app_api_key_completion_callback), completer.toPersistentHandle(), _realmLib.addresses.realm_dart_delete_persistent_handle));

      return completer.future;
    });
  }

  Future<ApiKey> fetchApiKey(User user, ObjectId id) {
    return using((Arena arena) {
      final completer = Completer<ApiKey>();
      final native_id = id.toNative(arena);
      _realmLib.invokeGetBool(() => _realmLib.realm_app_user_apikey_provider_client_fetch_apikey(user.app.handle._pointer, user.handle._pointer, native_id.ref,
          Pointer.fromFunction(_app_api_key_completion_callback), completer.toPersistentHandle(), _realmLib.addresses.realm_dart_delete_persistent_handle));

      return completer.future;
    });
  }

  Future<List<ApiKey>> fetchAllApiKeys(User user) {
    return using((Arena arena) {
      final completer = Completer<List<ApiKey>>();
      _realmLib.invokeGetBool(() => _realmLib.realm_app_user_apikey_provider_client_fetch_apikeys(
          user.app.handle._pointer,
          user.handle._pointer,
          Pointer.fromFunction(_app_api_key_array_completion_callback),
          completer.toPersistentHandle(),
          _realmLib.addresses.realm_dart_delete_persistent_handle));

      return completer.future;
    });
  }

  Future<void> deleteApiKey(User user, ObjectId id) {
    return using((Arena arena) {
      final completer = Completer<void>();
      final native_id = id.toNative(arena);
      _realmLib.invokeGetBool(() => _realmLib.realm_app_user_apikey_provider_client_delete_apikey(user.app.handle._pointer, user.handle._pointer, native_id.ref,
          Pointer.fromFunction(void_completion_callback), completer.toPersistentHandle(), _realmLib.addresses.realm_dart_delete_persistent_handle));

      return completer.future;
    });
  }

  Future<void> disableApiKey(User user, ObjectId objectId) {
    return using((Arena arena) {
      final completer = Completer<void>();
      final native_id = objectId.toNative(arena);
      _realmLib.invokeGetBool(() => _realmLib.realm_app_user_apikey_provider_client_disable_apikey(
          user.app.handle._pointer,
          user.handle._pointer,
          native_id.ref,
          Pointer.fromFunction(void_completion_callback),
          completer.toPersistentHandle(),
          _realmLib.addresses.realm_dart_delete_persistent_handle));

      return completer.future;
    });
  }

  Future<void> enableApiKey(User user, ObjectId objectId) {
    return using((Arena arena) {
      final completer = Completer<void>();
      final native_id = objectId.toNative(arena);
      _realmLib.invokeGetBool(() => _realmLib.realm_app_user_apikey_provider_client_enable_apikey(user.app.handle._pointer, user.handle._pointer, native_id.ref,
          Pointer.fromFunction(void_completion_callback), completer.toPersistentHandle(), _realmLib.addresses.realm_dart_delete_persistent_handle));

      return completer.future;
    });
  }

  static void _call_app_function_callback(Pointer<Void> userdata, Pointer<Char> response, Pointer<realm_app_error> error) {
    final Completer<String>? completer = userdata.toObject(isPersistent: true);
    if (completer == null) {
      return;
    }
    if (error != nullptr) {
      completer.completeWithAppError(error);
      return;
    }

    final stringResponse = response.cast<Utf8>().toRealmDartString()!;
    completer.complete(stringResponse);
  }

  Future<String> callAppFunction(App app, User user, String functionName, String? argsAsJSON) {
    return using((arena) {
      final completer = Completer<String>();
      _realmLib.invokeGetBool(() => _realmLib.realm_app_call_function(
            app.handle._pointer,
            user.handle._pointer,
            functionName.toCharPtr(arena),
            argsAsJSON?.toCharPtr(arena) ?? nullptr,
            Pointer.fromFunction(_call_app_function_callback),
            completer.toPersistentHandle(),
            _realmLib.addresses.realm_dart_delete_persistent_handle,
          ));
      return completer.future;
    });
  }

<<<<<<< HEAD
  bool compact(Realm realm) {
    return using((arena) {
      final out_did_compact = arena<Bool>();
      _realmLib.invokeGetBool(() => _realmLib.realm_compact(realm.handle._pointer, out_did_compact));
      return out_did_compact.value;
=======
  void immediatelyRunFileActions(App app, String realmPath) {
    using((arena) {
      _realmLib.invokeGetBool(() => _realmLib.realm_sync_immediately_run_file_actions(app.handle._pointer, realmPath.toCharPtr(arena)),
          "An error occurred while resetting the Realm. Check if the file is in use: '$realmPath'");
>>>>>>> 2f14e753
    });
  }
}

class LastError {
  final int code;
  final String? message;
  final Object? userError;

  LastError(this.code, [this.message, this.userError]);

  @override
  String toString() {
    return "Error code: $code ${(message != null ? ". Message: $message" : "")}";
  }
}

// Flag to enable trace on finalization.
//
// Be aware that the trace is likely late, and it might in rare case be missing,
// as there are no absolute guarantees with Finalizer.
//
// It is often beneficial to also instrument the native realm_release to
// print the address released to get the exact time.
const _enableFinalizerTrace = false;

// Level used for finalization trace, if enabled.
const _finalizerTraceLevel = RealmLogLevel.trace;

void _traceFinalization(Object o) {
  Realm.logger.log(_finalizerTraceLevel, 'Finalizing: $o');
}

final _debugFinalizer = Finalizer<Object>(_traceFinalization);

void _setupFinalizationTrace(Object value, Object finalizationToken) {
  _debugFinalizer.attach(value, finalizationToken, detach: value);
}

void _tearDownFinalizationTrace(Object value, Object finalizationToken) {
  _debugFinalizer.detach(value);
  _traceFinalization(finalizationToken);
}

final _nativeFinalizer = NativeFinalizer(_realmLib.addresses.realm_release);

abstract class HandleBase<T extends NativeType> implements Finalizable {
  Pointer<T> _pointer;
  bool get released => _pointer == nullptr;
  final bool isUnowned;

  @pragma('vm:never-inline')
  void keepAlive() {}

  HandleBase(this._pointer, int size) : isUnowned = false {
    _nativeFinalizer.attach(this, _pointer.cast(), detach: this, externalSize: size);
    if (_enableFinalizerTrace) {
      _setupFinalizationTrace(this, _pointer);
    }
  }

  HandleBase.unowned(this._pointer) : isUnowned = true;

  @override
  String toString() => "${_pointer.toString()} value=${_pointer.cast<IntPtr>().value}${isUnowned ? ' (unowned)' : ''}";

  /// @nodoc
  /// A method that will be invoked just before the handle is released. Allows to cleanup
  /// any custom data that inheritors are storing.
  void _releaseCore() {}

  void release() {
    if (released) {
      return;
    }

    _releaseCore();

    if (!isUnowned) {
      _nativeFinalizer.detach(this);
      _realmLib.realm_release(_pointer.cast());
    }

    _pointer = nullptr;

    if (_enableFinalizerTrace) {
      _tearDownFinalizationTrace(this, _pointer);
    }
  }
}

class FinalizationToken {
  final WeakReference<RealmHandle> root;
  final int id;

  FinalizationToken(RealmHandle handle, this.id) : root = WeakReference(handle);
}

// This finalizer is intended to prevent the list of children in the RealmHandle
// from growing endlessly. It's not intended to replace the native finalizer which
// will free the actual resources owned by the handle.
final _rootedHandleFinalizer = Finalizer<FinalizationToken>((token) {
  token.root.target?.removeChild(token.id);
});

abstract class RootedHandleBase<T extends NativeType> extends HandleBase<T> {
  final RealmHandle _root;
  int? _id;

  bool get shouldRoot => _root.isUnowned;

  RootedHandleBase(this._root, Pointer<T> pointer, int size) : super(pointer, size) {
    if (shouldRoot) {
      _id = _root.addChild(this);
    }
  }

  @override
  void _releaseCore() {
    if (_id != null) {
      _root.removeChild(_id!);
    }
  }
}

class SchemaHandle extends HandleBase<realm_schema> {
  SchemaHandle._(Pointer<realm_schema> pointer) : super(pointer, 24);

  SchemaHandle.unowned(Pointer<realm_schema> pointer) : super.unowned(pointer);
}

class ConfigHandle extends HandleBase<realm_config> {
  ConfigHandle._(Pointer<realm_config> pointer) : super(pointer, 512);
}

class RealmHandle extends HandleBase<shared_realm> {
  int _counter = 0;

  final Map<int, WeakReference<RootedHandleBase>> _children = {};

  RealmHandle._(Pointer<shared_realm> pointer) : super(pointer, 24);

  RealmHandle._unowned(Pointer<shared_realm> pointer) : super.unowned(pointer);

  int addChild(RootedHandleBase child) {
    final id = _counter++;
    _children[id] = WeakReference(child);
    _rootedHandleFinalizer.attach(this, FinalizationToken(this, id), detach: this);
    return id;
  }

  void removeChild(int id) {
    final child = _children.remove(id);
    if (child != null) {
      final target = child.target;
      if (target != null) {
        _rootedHandleFinalizer.detach(target);
      }
    }
  }

  @override
  void _releaseCore() {
    final keys = _children.keys.toList();

    for (final key in keys) {
      _children[key]?.target?.release();
    }
  }
}

class SchedulerHandle extends HandleBase<realm_scheduler> {
  SchedulerHandle._(Pointer<realm_scheduler> pointer) : super(pointer, 24);
}

class RealmObjectHandle extends RootedHandleBase<realm_object> {
  RealmObjectHandle._(Pointer<realm_object> pointer, RealmHandle root) : super(root, pointer, 112);
}

class _RealmLinkHandle {
  final int targetKey;
  final int classKey;
  _RealmLinkHandle._(realm_link_t link)
      : targetKey = link.target,
        classKey = link.target_table;
}

class RealmResultsHandle extends RootedHandleBase<realm_results> {
  RealmResultsHandle._(Pointer<realm_results> pointer, RealmHandle root) : super(root, pointer, 872);
}

class RealmListHandle extends RootedHandleBase<realm_list> {
  RealmListHandle._(Pointer<realm_list> pointer, RealmHandle root) : super(root, pointer, 88);
}

class _RealmQueryHandle extends RootedHandleBase<realm_query> {
  _RealmQueryHandle._(Pointer<realm_query> pointer, RealmHandle root) : super(root, pointer, 256);
}

class RealmNotificationTokenHandle extends RootedHandleBase<realm_notification_token> {
  RealmNotificationTokenHandle._(Pointer<realm_notification_token> pointer, RealmHandle root) : super(root, pointer, 32);
}

class RealmCollectionChangesHandle extends HandleBase<realm_collection_changes> {
  RealmCollectionChangesHandle._(Pointer<realm_collection_changes> pointer) : super(pointer, 256);
}

class RealmObjectChangesHandle extends HandleBase<realm_object_changes> {
  RealmObjectChangesHandle._(Pointer<realm_object_changes> pointer) : super(pointer, 256);
}

class RealmAppCredentialsHandle extends HandleBase<realm_app_credentials> {
  RealmAppCredentialsHandle._(Pointer<realm_app_credentials> pointer) : super(pointer, 16);
}

class RealmHttpTransportHandle extends HandleBase<realm_http_transport> {
  RealmHttpTransportHandle._(Pointer<realm_http_transport> pointer) : super(pointer, 24);
}

class AppConfigHandle extends HandleBase<realm_app_config> {
  AppConfigHandle._(Pointer<realm_app_config> pointer) : super(pointer, 8);
}

class SyncClientConfigHandle extends HandleBase<realm_sync_client_config> {
  SyncClientConfigHandle._(Pointer<realm_sync_client_config> pointer) : super(pointer, 8);
}

class AppHandle extends HandleBase<realm_app> {
  AppHandle._(Pointer<realm_app> pointer) : super(pointer, 16);
}

class UserHandle extends HandleBase<realm_user> {
  UserHandle._(Pointer<realm_user> pointer) : super(pointer, 24);
}

class SubscriptionHandle extends HandleBase<realm_flx_sync_subscription> {
  SubscriptionHandle._(Pointer<realm_flx_sync_subscription> pointer) : super(pointer, 184);
}

class SubscriptionSetHandle extends RootedHandleBase<realm_flx_sync_subscription_set> {
  @override
  bool get shouldRoot => true;

  SubscriptionSetHandle._(Pointer<realm_flx_sync_subscription_set> pointer, RealmHandle root) : super(root, pointer, 128);
}

class MutableSubscriptionSetHandle extends SubscriptionSetHandle {
  MutableSubscriptionSetHandle._(Pointer<realm_flx_sync_mutable_subscription_set> pointer, RealmHandle root) : super._(pointer.cast(), root);

  Pointer<realm_flx_sync_mutable_subscription_set> get _mutablePointer => super._pointer.cast();
}

class SessionHandle extends RootedHandleBase<realm_sync_session_t> {
  @override
  bool get shouldRoot => true;

  SessionHandle._(Pointer<realm_sync_session_t> pointer, RealmHandle root) : super(root, pointer, 24);
}

extension on List<int> {
  Pointer<Char> toCharPtr(Allocator allocator) {
    return toUint8Ptr(allocator).cast();
  }

  Pointer<Uint8> toUint8Ptr(Allocator allocator) {
    final nativeSize = length + 1;
    final result = allocator<Uint8>(nativeSize);
    final Uint8List native = result.asTypedList(nativeSize);
    native.setAll(0, this); // copy
    native.last = 0; // zero terminate
    return result.cast();
  }
}

extension _StringEx on String {
  Pointer<Char> toCharPtr(Allocator allocator) {
    final units = utf8.encode(this);
    return units.toCharPtr(allocator).cast();
  }

  Pointer<realm_string_t> toRealmString(Allocator allocator) {
    final realm_string = allocator<realm_string_t>();
    final units = utf8.encode(this);
    realm_string.ref.data = units.toCharPtr(allocator).cast();
    realm_string.ref.size = units.length;
    return realm_string;
  }
}

extension _RealmLibraryEx on RealmLibrary {
  void invokeGetBool(bool Function() callback, [String? errorMessage]) {
    bool success = callback();
    if (!success) {
      realmCore.throwLastError(errorMessage);
    }
  }

  Pointer<T> invokeGetPointer<T extends NativeType>(Pointer<T> Function() callback, [String? errorMessage]) {
    final result = callback();
    if (result == nullptr) {
      realmCore.throwLastError(errorMessage);
    }
    return result;
  }
}

Pointer<realm_value_t> _toRealmValue(Object? value, Allocator allocator) {
  final realm_value = allocator<realm_value_t>();
  _intoRealmValue(value, realm_value, allocator);
  return realm_value;
}

const int _microsecondsPerSecond = 1000 * 1000;
const int _nanosecondsPerMicrosecond = 1000;

void _intoRealmQueryArg(Object? value, Pointer<realm_query_arg_t> realm_query_arg, Allocator allocator) {
  realm_query_arg.ref.arg = allocator<realm_value_t>();
  realm_query_arg.ref.nb_args = 1;
  realm_query_arg.ref.is_list = false;
  _intoRealmValue(value, realm_query_arg.ref.arg, allocator);
}

void _intoRealmValue(Object? value, Pointer<realm_value_t> realm_value, Allocator allocator) {
  if (value == null) {
    realm_value.ref.type = realm_value_type.RLM_TYPE_NULL;
  } else if (value is RealmObjectBase) {
    // when converting a RealmObjectBase to realm_value.link we assume the object is managed
    final link = realmCore._getObjectAsLink(value);
    realm_value.ref.values.link.target = link.targetKey;
    realm_value.ref.values.link.target_table = link.classKey;
    realm_value.ref.type = realm_value_type.RLM_TYPE_LINK;
  } else {
    if (value is int) {
      realm_value.ref.values.integer = value;
      realm_value.ref.type = realm_value_type.RLM_TYPE_INT;
    } else if (value is bool) {
      realm_value.ref.values.boolean = value;
      realm_value.ref.type = realm_value_type.RLM_TYPE_BOOL;
    } else if (value is String) {
      String string = value;
      final units = utf8.encode(string);
      final result = allocator<Uint8>(units.length);
      final Uint8List nativeString = result.asTypedList(units.length);
      nativeString.setAll(0, units);
      realm_value.ref.values.string.data = result.cast();
      realm_value.ref.values.string.size = units.length;
      realm_value.ref.type = realm_value_type.RLM_TYPE_STRING;
    } else if (value is double) {
      realm_value.ref.values.dnum = value;
      realm_value.ref.type = realm_value_type.RLM_TYPE_DOUBLE;
    } else if (value is ObjectId) {
      final bytes = value.bytes;
      for (var i = 0; i < 12; i++) {
        realm_value.ref.values.object_id.bytes[i] = bytes[i];
      }
      realm_value.ref.type = realm_value_type.RLM_TYPE_OBJECT_ID;
    } else if (value is Uuid) {
      final bytes = value.bytes.asUint8List();
      for (var i = 0; i < 16; i++) {
        realm_value.ref.values.uuid.bytes[i] = bytes[i];
      }
      realm_value.ref.type = realm_value_type.RLM_TYPE_UUID;
    } else if (value is DateTime) {
      final microseconds = value.toUtc().microsecondsSinceEpoch;
      final seconds = microseconds ~/ _microsecondsPerSecond;
      int nanoseconds = _nanosecondsPerMicrosecond * (microseconds % _microsecondsPerSecond);
      if (microseconds < 0 && nanoseconds != 0) {
        nanoseconds = nanoseconds - _nanosecondsPerMicrosecond * _microsecondsPerSecond;
      }
      realm_value.ref.values.timestamp.seconds = seconds;
      realm_value.ref.values.timestamp.nanoseconds = nanoseconds;
      realm_value.ref.type = realm_value_type.RLM_TYPE_TIMESTAMP;
    } else {
      throw RealmException("Property type ${value.runtimeType} not supported");
    }
  }
}

extension on Pointer<realm_value_t> {
  Object? toDartValue(Realm realm) {
    if (this == nullptr) {
      throw RealmException("Can not convert nullptr realm_value to Dart value");
    }

    switch (ref.type) {
      case realm_value_type.RLM_TYPE_NULL:
        return null;
      case realm_value_type.RLM_TYPE_INT:
        return ref.values.integer;
      case realm_value_type.RLM_TYPE_BOOL:
        return ref.values.boolean;
      case realm_value_type.RLM_TYPE_STRING:
        return ref.values.string.data.cast<Utf8>().toRealmDartString(length: ref.values.string.size)!;
      case realm_value_type.RLM_TYPE_FLOAT:
        return ref.values.fnum;
      case realm_value_type.RLM_TYPE_DOUBLE:
        return ref.values.dnum;
      case realm_value_type.RLM_TYPE_LINK:
        final objectKey = ref.values.link.target;
        final classKey = ref.values.link.target_table;
        return realmCore._getObject(realm, classKey, objectKey);
      case realm_value_type.RLM_TYPE_BINARY:
        throw Exception("Not implemented");
      case realm_value_type.RLM_TYPE_TIMESTAMP:
        final seconds = ref.values.timestamp.seconds;
        final nanoseconds = ref.values.timestamp.nanoseconds;
        return DateTime.fromMicrosecondsSinceEpoch(seconds * _microsecondsPerSecond + nanoseconds ~/ _nanosecondsPerMicrosecond, isUtc: true);
      case realm_value_type.RLM_TYPE_DECIMAL128:
        throw Exception("Not implemented");
      case realm_value_type.RLM_TYPE_OBJECT_ID:
        return ObjectId.fromBytes(cast<Uint8>().asTypedList(12));
      case realm_value_type.RLM_TYPE_UUID:
        return Uuid.fromBytes(cast<Uint8>().asTypedList(16).buffer);
      default:
        throw RealmException("realm_value_type ${ref.type} not supported");
    }
  }
}

extension on Pointer<Size> {
  List<int> toIntList(int count) {
    List<int> result = List.filled(count, elementAt(0).value);
    for (var i = 1; i < count; i++) {
      result[i] = elementAt(i).value;
    }
    return result;
  }
}

extension on Pointer<Void> {
  T? toObject<T extends Object>({bool isPersistent = false}) {
    assert(this != nullptr, "Pointer<Void> is null");

    Object object = isPersistent ? _realmLib.realm_dart_persistent_handle_to_object(this) : _realmLib.realm_dart_weak_handle_to_object(this);

    assert(object is T, "$T expected");
    if (object is! T) {
      return null;
    }

    return object;
  }
}

extension on Pointer<Utf8> {
  String? toRealmDartString({bool treatEmptyAsNull = false, int? length, bool freeRealmMemory = false}) {
    if (this == nullptr) {
      return null;
    }

    try {
      final result = toDartString(length: length);

      if (treatEmptyAsNull && result == '') {
        return null;
      }
      return result;
    } finally {
      if (freeRealmMemory) {
        _realmLib.realm_free(cast());
      }
    }
  }
}

extension on realm_sync_error {
  SyncError toSyncError(Configuration config) {
    final message = detailed_message.cast<Utf8>().toRealmDartString()!;
    final SyncErrorCategory category = SyncErrorCategory.values[error_code.category];

    //client reset can be requested with is_client_reset_requested disregarding the error_code.value
    if (is_client_reset_requested) {
      return ClientResetError(message, config);
    }

    return SyncError.create(message, category, error_code.value, isFatal: is_fatal);
  }
}

extension on Pointer<realm_sync_error_code_t> {
  SyncError toSyncError() {
    final message = ref.message.cast<Utf8>().toDartString();
    return SyncError.create(message, SyncErrorCategory.values[ref.category], ref.value, isFatal: false);
  }
}

extension on Object {
  Pointer<Void> toWeakHandle() {
    return _realmLib.realm_dart_object_to_weak_handle(this);
  }

  Pointer<Void> toPersistentHandle() {
    return _realmLib.realm_dart_object_to_persistent_handle(this);
  }
}

extension on List<UserState> {
  UserState fromIndex(int index) {
    if (!UserState.values.any((value) => value.index == index)) {
      throw RealmError("Unknown user state $index");
    }

    return UserState.values[index];
  }
}

extension on realm_property_info {
  SchemaProperty toSchemaProperty() {
    final linkTarget = link_target == nullptr ? null : link_target.cast<Utf8>().toDartString();
    return SchemaProperty(name.cast<Utf8>().toDartString(), RealmPropertyType.values[type],
        optional: flags & realm_property_flags.RLM_PROPERTY_NULLABLE == realm_property_flags.RLM_PROPERTY_NULLABLE,
        primaryKey: flags & realm_property_flags.RLM_PROPERTY_PRIMARY_KEY == realm_property_flags.RLM_PROPERTY_PRIMARY_KEY,
        linkTarget: linkTarget == null || linkTarget.isEmpty ? null : linkTarget,
        collectionType: RealmCollectionType.values[collection_type]);
  }
}

extension on Completer<Object?> {
  void completeWithAppError(Pointer<realm_app_error> error) {
    final message = error.ref.message.cast<Utf8>().toRealmDartString()!;
    final linkToLogs = error.ref.link_to_server_logs.cast<Utf8>().toRealmDartString();
    completeError(AppInternal.createException(message, linkToLogs, error.ref.http_status_code));
  }
}

enum _CustomErrorCode {
  noError(0),
  unknownHttp(998),
  unknown(999),
  timeout(1000);

  final int code;
  const _CustomErrorCode(this.code);
}

enum _HttpMethod {
  get,
  post,
  patch,
  put,
  delete,
}

extension on realm_timestamp_t {
  DateTime toDart() {
    return DateTime.fromMicrosecondsSinceEpoch(seconds * 1000000 + nanoseconds ~/ 1000, isUtc: true);
  }
}

extension on realm_string_t {
  String? toDart() => data.cast<Utf8>().toRealmDartString();
}

extension on ObjectId {
  Pointer<realm_object_id> toNative(Allocator allocator) {
    final result = allocator<realm_object_id>();
    for (var i = 0; i < 12; i++) {
      result.ref.bytes[i] = bytes[i];
    }
    return result;
  }
}

extension on realm_object_id {
  ObjectId toDart() {
    final buffer = Uint8List(12);
    for (int i = 0; i < 12; ++i) {
      buffer[i] = bytes[i];
    }
    return ObjectId.fromBytes(buffer);
  }
}

extension LevelExt on Level {
  int toInt() {
    if (this == Level.ALL) {
      return 0;
    } else if (name == "TRACE") {
      return 1;
    } else if (name == "DEBUG") {
      return 2;
    } else if (name == "DETAIL") {
      return 3;
    } else if (this == Level.INFO) {
      return 4;
    } else if (this == Level.WARNING) {
      return 5;
    } else if (name == "ERROR") {
      return 6;
    } else if (name == "FATAL") {
      return 7;
    } else if (this == Level.OFF) {
      return 8;
    } else {
      // if unknown logging is off
      return 8;
    }
  }

  static Level fromInt(int value) {
    switch (value) {
      case 0:
        return RealmLogLevel.all;
      case 1:
        return RealmLogLevel.trace;
      case 2:
        return RealmLogLevel.debug;
      case 3:
        return RealmLogLevel.detail;
      case 4:
        return RealmLogLevel.info;
      case 5:
        return RealmLogLevel.warn;
      case 6:
        return RealmLogLevel.error;
      case 7:
        return RealmLogLevel.fatal;
      case 8:
      default:
        // if unknown logging is off
        return RealmLogLevel.off;
    }
  }
}

class WriteCompleter with Cancellable implements Completer<void> {
  final Completer<void> _internalCompleter;
  final CancellationToken? _cancellationToken;
  int? _id;
  final Realm _realm;

  set id(int value) {
    if (_id != null) {
      throw RealmError('id should only be set once');
    }

    _id = value;
  }

  WriteCompleter(this._realm, this._cancellationToken) : _internalCompleter = Completer<void>() {
    final ct = _cancellationToken;
    if (ct != null) {
      if (ct.isCancelled) {
        _internalCompleter.completeError(ct.exception);
      } else {
        ct.attach(this);
      }
    }
  }

  /// Whether or not the completer was cancelled.
  bool get isCancelled => _cancellationToken?.isCancelled ?? false;

  @override
  bool get isCompleted => _internalCompleter.isCompleted;

  @override
  Future<void> get future => _internalCompleter.future;

  @override
  void complete([FutureOr<void>? value]) {
    if (isCancelled) return;
    _cancellationToken?.detach(this);
    _internalCompleter.complete(value);
  }

  @override
  void completeError(Object error, [StackTrace? stackTrace]) {
    if (isCancelled) return;
    _cancellationToken?.detach(this);
    _internalCompleter.completeError(error, stackTrace);
  }

  @override
  void onCancel(Exception cancelException, [StackTrace? stackTrace]) {
    if (_id == null || realmCore._cancelAsync(_realm, _id!)) {
      _internalCompleter.completeError(
        cancelException,
        stackTrace ?? StackTrace.current,
      );
    }
  }
}

extension PlatformEx on Platform {
  static String fromEnvironment(String name, {String defaultValue = ""}) {
    final result = Platform.environment[name];
    if (result == null) {
      return defaultValue;
    }

    return result;
  }
}<|MERGE_RESOLUTION|>--- conflicted
+++ resolved
@@ -2249,18 +2249,16 @@
     });
   }
 
-<<<<<<< HEAD
   bool compact(Realm realm) {
     return using((arena) {
       final out_did_compact = arena<Bool>();
       _realmLib.invokeGetBool(() => _realmLib.realm_compact(realm.handle._pointer, out_did_compact));
       return out_did_compact.value;
-=======
+
   void immediatelyRunFileActions(App app, String realmPath) {
     using((arena) {
       _realmLib.invokeGetBool(() => _realmLib.realm_sync_immediately_run_file_actions(app.handle._pointer, realmPath.toCharPtr(arena)),
           "An error occurred while resetting the Realm. Check if the file is in use: '$realmPath'");
->>>>>>> 2f14e753
     });
   }
 }
