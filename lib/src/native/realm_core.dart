////////////////////////////////////////////////////////////////////////////////
//
// Copyright 2021 Realm Inc.
//
// Licensed under the Apache License, Version 2.0 (the "License");
// you may not use this file except in compliance with the License.
// You may obtain a copy of the License at
//
// http://www.apache.org/licenses/LICENSE-2.0
//
// Unless required by applicable law or agreed to in writing, software
// distributed under the License is distributed on an "AS IS" BASIS,
// WITHOUT WARRANTIES OR CONDITIONS OF ANY KIND, either express or implied.
// See the License for the specific language governing permissions and
// limitations under the License.
//
////////////////////////////////////////////////////////////////////////////////
// ignore_for_file: non_constant_identifier_names

import 'dart:async';
import 'dart:convert';
import 'dart:ffi';
import 'dart:io';
import 'dart:typed_data';

// Hide StringUtf8Pointer.toNativeUtf8 and StringUtf16Pointer since these allows silently allocating memory. Use toUtf8Ptr instead
import 'package:ffi/ffi.dart' hide StringUtf8Pointer, StringUtf16Pointer;
import 'package:logging/logging.dart';

import '../app.dart';
import '../collections.dart';
import '../configuration.dart';
import '../credentials.dart';
import '../init.dart';
import '../list.dart';
import '../realm_class.dart';
import '../realm_object.dart';
import '../results.dart';
import '../scheduler.dart';
import '../subscription.dart';
import '../user.dart';
import '../session.dart';
import 'realm_bindings.dart';

late RealmLibrary _realmLib;

final _RealmCore realmCore = _RealmCore();

const int TRUE = 1;
const int FALSE = 0;

class _RealmCore {
  // From realm.h. Currently not exported from the shared library
  static const int RLM_INVALID_CLASS_KEY = 0x7FFFFFFF;
  // ignore: unused_field
  static const int RLM_INVALID_PROPERTY_KEY = -1;
  // ignore: unused_field
  static const int RLM_INVALID_OBJECT_KEY = -1;

  // Hide the RealmCore class and make it a singleton
  static _RealmCore? _instance;
  late final int isolateKey;

  _RealmCore._() {
    final lib = initRealm();
    _realmLib = RealmLibrary(lib);
  }

  factory _RealmCore() {
    return _instance ??= _RealmCore._();
  }

  String get libraryVersion => '0.2.1+alpha';

  LastError? getLastError(Allocator allocator) {
    final error = allocator<realm_error_t>();
    final success = _realmLib.realm_get_last_error(error);
    if (!success) {
      return null;
    }

    final message = error.ref.message.cast<Utf8>().toRealmDartString();

    return LastError(error.ref.error, message);
  }

  void throwLastError([String? errorMessage]) {
    using((Arena arena) {
      final lastError = getLastError(arena);
      throw RealmException('${errorMessage != null ? errorMessage + ". " : ""}${lastError ?? ""}');
    });
  }

  SchemaHandle _createSchema(Iterable<SchemaObject> schema) {
    return using((Arena arena) {
      final classCount = schema.length;

      final schemaClasses = arena<realm_class_info_t>(classCount);
      final schemaProperties = arena<Pointer<realm_property_info_t>>(classCount);

      for (var i = 0; i < classCount; i++) {
        final schemaObject = schema.elementAt(i);
        final classInfo = schemaClasses.elementAt(i).ref;

        classInfo.name = schemaObject.name.toUtf8Ptr(arena);
        classInfo.primary_key = "".toUtf8Ptr(arena);
        classInfo.num_properties = schemaObject.properties.length;
        classInfo.num_computed_properties = 0;
        classInfo.key = RLM_INVALID_CLASS_KEY;
        classInfo.flags = realm_class_flags.RLM_CLASS_NORMAL;

        final propertiesCount = schemaObject.properties.length;
        final properties = arena<realm_property_info_t>(propertiesCount);

        for (var j = 0; j < propertiesCount; j++) {
          final schemaProperty = schemaObject.properties[j];
          final propInfo = properties.elementAt(j).ref;
          propInfo.name = schemaProperty.name.toUtf8Ptr(arena);
          //TODO: assign the correct public name value.
          propInfo.public_name = "".toUtf8Ptr(arena);
          propInfo.link_target = (schemaProperty.linkTarget ?? "").toUtf8Ptr(arena);
          propInfo.link_origin_property_name = "".toUtf8Ptr(arena);
          propInfo.type = schemaProperty.propertyType.index;
          propInfo.collection_type = schemaProperty.collectionType.index;
          propInfo.flags = realm_property_flags.RLM_PROPERTY_NORMAL;

          if (schemaProperty.optional) {
            propInfo.flags |= realm_property_flags.RLM_PROPERTY_NULLABLE;
          }

          if (schemaProperty.primaryKey) {
            classInfo.primary_key = schemaProperty.name.toUtf8Ptr(arena);
            propInfo.flags = realm_property_flags.RLM_PROPERTY_PRIMARY_KEY;
          }
        }

        schemaProperties[i] = properties;
        schemaProperties.elementAt(i).value = properties;
      }

      final schemaPtr = _realmLib.invokeGetPointer(() => _realmLib.realm_schema_new(schemaClasses, classCount, schemaProperties));
      return SchemaHandle._(schemaPtr);
    });
  }

  ConfigHandle _createConfig(Configuration config) {
    return using((Arena arena) {
      final schemaHandle = _createSchema(config.schema);
      final configPtr = _realmLib.realm_config_new();
      final configHandle = ConfigHandle._(configPtr);

      _realmLib.realm_config_set_schema(configHandle._pointer, schemaHandle._pointer);
      _realmLib.realm_config_set_path(configHandle._pointer, config.path.toUtf8Ptr(arena));
      _realmLib.realm_config_set_scheduler(configHandle._pointer, scheduler.handle._pointer);

      if (config.fifoFilesFallbackPath != null) {
        _realmLib.realm_config_set_fifo_path(configHandle._pointer, config.fifoFilesFallbackPath!.toUtf8Ptr(arena));
      }

      // Setting schema version only makes sense for local realms, but core insists it is always set,
      // hence we set it to 0 in those cases.
      _realmLib.realm_config_set_schema_version(configHandle._pointer, config is LocalConfiguration ? config.schemaVersion : 0);

      if (config is LocalConfiguration) {
        if (config.initialDataCallback != null) {
          _realmLib.realm_config_set_data_initialization_function(
            configHandle._pointer,
            Pointer.fromFunction(initial_data_callback, FALSE),
            config.toWeakHandle(),
            nullptr,
          );
        }
        if (config.isReadOnly) {
          _realmLib.realm_config_set_schema_mode(configHandle._pointer, realm_schema_mode.RLM_SCHEMA_MODE_IMMUTABLE);
        }
        if (config.disableFormatUpgrade) {
          _realmLib.realm_config_set_disable_format_upgrade(configHandle._pointer, config.disableFormatUpgrade);
        }
        if (config.shouldCompactCallback != null) {
          _realmLib.realm_config_set_should_compact_on_launch_function(
            configHandle._pointer,
            Pointer.fromFunction(should_compact_callback, 0),
            config.toWeakHandle(),
            nullptr,
          );
        }
      } else if (config is InMemoryConfiguration) {
        _realmLib.realm_config_set_in_memory(configHandle._pointer, true);
      } else if (config is FlexibleSyncConfiguration) {
        final syncConfigPtr = _realmLib.invokeGetPointer(() => _realmLib.realm_flx_sync_config_new(config.user.handle._pointer));
        try {
          _realmLib.realm_sync_config_set_session_stop_policy(syncConfigPtr, config.sessionStopPolicy.index);
          _realmLib.realm_sync_config_set_error_handler(syncConfigPtr, Pointer.fromFunction(_syncErrorHandlerCallback), config.toPersistentHandle(),
              _realmLib.addresses.realm_dart_delete_persistent_handle);
          _realmLib.realm_config_set_sync_config(configPtr, syncConfigPtr);
        } finally {
          _realmLib.realm_release(syncConfigPtr.cast());
        }
      }

      return configHandle;
    });
  }

  String getPathForConfig(FlexibleSyncConfiguration config) {
    final syncConfigPtr = _realmLib.invokeGetPointer(() => _realmLib.realm_flx_sync_config_new(config.user.handle._pointer));
    try {
      final path = _realmLib.realm_app_sync_client_get_default_file_path_for_realm(syncConfigPtr, nullptr);
      return path.cast<Utf8>().toRealmDartString(freeRealmMemory: true)!;
    } finally {
      _realmLib.realm_release(syncConfigPtr.cast());
    }
  }

  ObjectId subscriptionId(Subscription subscription) {
    final id = _realmLib.realm_sync_subscription_id(subscription.handle._pointer);
    return id.toDart();
  }

  String? subscriptionName(Subscription subscription) {
    final name = _realmLib.realm_sync_subscription_name(subscription.handle._pointer);
    return name.toDart();
  }

  String subscriptionObjectClassName(Subscription subscription) {
    final objectClassName = _realmLib.realm_sync_subscription_object_class_name(subscription.handle._pointer);
    return objectClassName.toDart()!;
  }

  String subscriptionQueryString(Subscription subscription) {
    final queryString = _realmLib.realm_sync_subscription_query_string(subscription.handle._pointer);
    return queryString.toDart()!;
  }

  DateTime subscriptionCreatedAt(Subscription subscription) {
    final createdAt = _realmLib.realm_sync_subscription_created_at(subscription.handle._pointer);
    return createdAt.toDart();
  }

  DateTime subscriptionUpdatedAt(Subscription subscription) {
    final updatedAt = _realmLib.realm_sync_subscription_updated_at(subscription.handle._pointer);
    return updatedAt.toDart();
  }

  SubscriptionSetHandle getSubscriptions(Realm realm) {
    return SubscriptionSetHandle._(_realmLib.invokeGetPointer(() => _realmLib.realm_sync_get_active_subscription_set(realm.handle._pointer)));
  }

  void refreshSubscriptions(SubscriptionSet subscriptions) {
    _realmLib.invokeGetBool(() => _realmLib.realm_sync_subscription_set_refresh(subscriptions.handle._pointer));
  }

  int getSubscriptionSetSize(SubscriptionSet subscriptions) {
    return _realmLib.realm_sync_subscription_set_size(subscriptions.handle._pointer);
  }

  SubscriptionHandle subscriptionAt(SubscriptionSet subscriptions, int index) {
    return SubscriptionHandle._(_realmLib.invokeGetPointer(() => _realmLib.realm_sync_subscription_at(
          subscriptions.handle._pointer,
          index,
        )));
  }

  SubscriptionHandle? findSubscriptionByName(SubscriptionSet subscriptions, String name) {
    return using((arena) {
      final result = _realmLib.realm_sync_find_subscription_by_name(
        subscriptions.handle._pointer,
        name.toUtf8Ptr(arena),
      );
      return result == nullptr ? null : SubscriptionHandle._(result);
    });
  }

  SubscriptionHandle? findSubscriptionByResults(SubscriptionSet subscriptions, RealmResults results) {
    final result = _realmLib.realm_sync_find_subscription_by_results(
      subscriptions.handle._pointer,
      results.handle._pointer,
    );
    return result == nullptr ? null : SubscriptionHandle._(result);
  }

  static void _stateChangeCallback(Pointer<Void> userdata, int state) {
    final completer = userdata.toObject<Completer<SubscriptionSetState>>(isPersistent: true);
    if (completer == null) {
      return;
    }
    completer.complete(SubscriptionSetState.values[state]);
  }

  Future<SubscriptionSetState> waitForSubscriptionSetStateChange(SubscriptionSet subscriptions, SubscriptionSetState notifyWhen) {
    final completer = Completer<SubscriptionSetState>();
    _realmLib.realm_dart_sync_on_subscription_set_state_change_async(
      subscriptions.handle._pointer,
      notifyWhen.index,
      Pointer.fromFunction(_stateChangeCallback),
      completer.toPersistentHandle(),
      _realmLib.addresses.realm_dart_delete_persistent_handle,
      scheduler.handle._pointer,
    );
    return completer.future;
  }

  int subscriptionSetGetVersion(SubscriptionSet subscriptions) {
    return _realmLib.realm_sync_subscription_set_version(subscriptions.handle._pointer);
  }

  SubscriptionSetState subscriptionSetGetState(SubscriptionSet subscriptions) {
    return SubscriptionSetState.values[_realmLib.realm_sync_subscription_set_state(subscriptions.handle._pointer)];
  }

  MutableSubscriptionSetHandle subscriptionSetMakeMutable(SubscriptionSet subscriptions) {
    return MutableSubscriptionSetHandle._(_realmLib.invokeGetPointer(() => _realmLib.realm_sync_make_subscription_set_mutable(subscriptions.handle._pointer)));
  }

  SubscriptionSetHandle subscriptionSetCommit(MutableSubscriptionSet subscriptions) {
    return SubscriptionSetHandle._(_realmLib.invokeGetPointer(() => _realmLib.realm_sync_subscription_set_commit(subscriptions.handle._mutablePointer)));
  }

  SubscriptionHandle insertOrAssignSubscription(MutableSubscriptionSet subscriptions, RealmResults results, String? name, bool update) {
    if (!update) {
      if (name != null && findSubscriptionByName(subscriptions, name) != null) {
        throw RealmException('Duplicate subscription with name: $name');
      }
    }
    return using((arena) {
      final out_index = arena<IntPtr>();
      final out_inserted = arena<Uint8>();
      _realmLib.invokeGetBool(() => _realmLib.realm_sync_subscription_set_insert_or_assign_results(
            subscriptions.handle._mutablePointer,
            results.handle._pointer,
            name?.toUtf8Ptr(arena) ?? nullptr,
            out_index,
            out_inserted,
          ));
      return subscriptionAt(subscriptions, out_index.value);
    });
  }

  bool eraseSubscriptionById(MutableSubscriptionSet subscriptions, Subscription subscription) {
    return using((arena) {
      final out_found = arena<Uint8>();
      _realmLib.invokeGetBool(() => _realmLib.realm_sync_subscription_set_erase_by_id(
            subscriptions.handle._mutablePointer,
            subscription.id.toNative(arena),
            out_found,
          ));
      return out_found.value != 0;
    });
  }

  bool eraseSubscriptionByName(MutableSubscriptionSet subscriptions, String name) {
    return using((arena) {
      final out_found = arena<Uint8>();
      _realmLib.invokeGetBool(() => _realmLib.realm_sync_subscription_set_erase_by_name(
            subscriptions.handle._mutablePointer,
            name.toUtf8Ptr(arena),
            out_found,
          ));
      return out_found.value != 0;
    });
  }

  bool eraseSubscriptionByResults(MutableSubscriptionSet subscriptions, RealmResults results) {
    return using((arena) {
      final out_found = arena<Uint8>();
      _realmLib.invokeGetBool(() => _realmLib.realm_sync_subscription_set_erase_by_results(
            subscriptions.handle._mutablePointer,
            results.handle._pointer,
            out_found,
          ));
      return out_found.value != 0;
    });
  }

  void clearSubscriptionSet(MutableSubscriptionSet subscriptions) {
    _realmLib.invokeGetBool(() => _realmLib.realm_sync_subscription_set_clear(subscriptions.handle._mutablePointer));
  }

  void refreshSubscriptionSet(SubscriptionSet subscriptions) {
    _realmLib.invokeGetBool(() => _realmLib.realm_sync_subscription_set_refresh(subscriptions.handle._pointer));
  }

  static int initial_data_callback(Pointer<Void> userdata, Pointer<shared_realm> realmHandle) {
    try {
      final LocalConfiguration? config = userdata.toObject();
      if (config == null) {
        return FALSE;
      }
      final realm = RealmInternal.getUnowned(config, RealmHandle._unowned(realmHandle));
      config.initialDataCallback!(realm);
      return TRUE;
    } catch (ex) {
      // TODO: this should propagate the error to Core: https://github.com/realm/realm-core/issues/5366
    }

    return FALSE;
  }

  static int should_compact_callback(Pointer<Void> userdata, int totalSize, int usedSize) {
    final LocalConfiguration? config = userdata.toObject();
    if (config == null) {
      return FALSE;
    }

    return config.shouldCompactCallback!(totalSize, usedSize) ? TRUE : FALSE;
  }

  static void _syncErrorHandlerCallback(Pointer<Void> userdata, Pointer<realm_sync_session> user, realm_sync_error error) {
    final FlexibleSyncConfiguration? syncConfig = userdata.toObject(isPersistent: true);
    if (syncConfig == null) {
      return;
    }

    final syncError = error.toSyncError();

    if (syncError is SyncClientResetError) {
        syncConfig.syncClientResetErrorHandler.callback(syncError);
        return;
    } 

    syncConfig.syncErrorHandler(syncError);
  }

  void raiseError(Session session, SyncErrorCategory category, int errorCode, bool isFatal) {
    _realmLib.realm_dart_sync_session_report_error_for_testing(session.handle._pointer, category.index, errorCode, isFatal);
  }

  SchedulerHandle createScheduler(int isolateId, int sendPort) {
    final schedulerPtr = _realmLib.realm_dart_create_scheduler(isolateId, sendPort);
    return SchedulerHandle._(schedulerPtr);
  }

  void invokeScheduler(SchedulerHandle schedulerHandle) {
    _realmLib.realm_scheduler_perform_work(schedulerHandle._pointer);
  }

  RealmHandle openRealm(Configuration config) {
    final configHandle = _createConfig(config);
    final realmPtr = _realmLib.invokeGetPointer(() => _realmLib.realm_open(configHandle._pointer), "Error opening realm at path ${config.path}");
    return RealmHandle._(realmPtr);
  }

  void deleteRealmFiles(String path) {
    using((Arena arena) {
      final realm_deleted = arena<Uint8>();
      _realmLib.invokeGetBool(() => _realmLib.realm_delete_files(path.toUtf8Ptr(arena), realm_deleted), "Error deleting realm at path $path");
    });
  }

  String getFilesPath() {
    return _realmLib.realm_dart_get_files_path().cast<Utf8>().toRealmDartString()!;
  }

  void closeRealm(Realm realm) {
    _realmLib.invokeGetBool(() => _realmLib.realm_close(realm.handle._pointer), "Realm close failed");
  }

  bool isRealmClosed(Realm realm) {
    return _realmLib.realm_is_closed(realm.handle._pointer);
  }

  void beginWrite(Realm realm) {
    _realmLib.invokeGetBool(() => _realmLib.realm_begin_write(realm.handle._pointer), "Could not begin write");
  }

  void commitWrite(Realm realm) {
    _realmLib.invokeGetBool(() => _realmLib.realm_commit(realm.handle._pointer), "Could not commit write");
  }

  bool getIsWritable(Realm realm) {
    return _realmLib.realm_is_writable(realm.handle._pointer);
  }

  void rollbackWrite(Realm realm) {
    _realmLib.invokeGetBool(() => _realmLib.realm_rollback(realm.handle._pointer), "Could not rollback write");
  }

  void realmRefresh(Realm realm) {
    _realmLib.invokeGetBool(() => _realmLib.realm_refresh(realm.handle._pointer), "Could not refresh");
  }

  RealmClassMetadata getClassMetadata(Realm realm, String className, Type classType) {
    return using((Arena arena) {
      final found = arena<Uint8>();
      final classInfo = arena<realm_class_info_t>();
      _realmLib.invokeGetBool(() => _realmLib.realm_find_class(realm.handle._pointer, className.toUtf8Ptr(arena), found, classInfo),
          "Error getting class $className from realm at ${realm.config.path}");

      if (found.value == 0) {
        throwLastError("Class $className not found in ${realm.config.path}");
      }

      final primaryKey = classInfo.ref.primary_key.cast<Utf8>().toRealmDartString(treatEmptyAsNull: true);
      return RealmClassMetadata(classType, classInfo.ref.key, primaryKey);
    });
  }

  Map<String, RealmPropertyMetadata> getPropertyMetadata(Realm realm, int classKey) {
    return using((Arena arena) {
      final propertyCountPtr = arena<IntPtr>();
      _realmLib.invokeGetBool(
          () => _realmLib.realm_get_property_keys(realm.handle._pointer, classKey, nullptr, 0, propertyCountPtr), "Error getting property count");

      var propertyCount = propertyCountPtr.value;
      final propertiesPtr = arena<realm_property_info_t>(propertyCount);
      _realmLib.invokeGetBool(() => _realmLib.realm_get_class_properties(realm.handle._pointer, classKey, propertiesPtr, propertyCount, propertyCountPtr),
          "Error getting class properties.");

      propertyCount = propertyCountPtr.value;
      Map<String, RealmPropertyMetadata> result = <String, RealmPropertyMetadata>{};
      for (var i = 0; i < propertyCount; i++) {
        final property = propertiesPtr.elementAt(i);
        final propertyName = property.ref.name.cast<Utf8>().toRealmDartString()!;
        final propertyMeta = RealmPropertyMetadata(property.ref.key, RealmCollectionType.values.elementAt(property.ref.collection_type));
        result[propertyName] = propertyMeta;
      }
      return result;
    });
  }

  RealmObjectHandle createRealmObject(Realm realm, int classKey) {
    final realmPtr = _realmLib.invokeGetPointer(() => _realmLib.realm_object_create(realm.handle._pointer, classKey));
    return RealmObjectHandle._(realmPtr);
  }

  RealmObjectHandle createRealmObjectWithPrimaryKey(Realm realm, int classKey, Object primaryKey) {
    return using((Arena arena) {
      final realm_value = _toRealmValue(primaryKey, arena);
      final realmPtr = _realmLib.invokeGetPointer(() => _realmLib.realm_object_create_with_primary_key(realm.handle._pointer, classKey, realm_value.ref));
      return RealmObjectHandle._(realmPtr);
    });
  }

  Object? getProperty(RealmObject object, int propertyKey) {
    return using((Arena arena) {
      final realm_value = arena<realm_value_t>();
      _realmLib.invokeGetBool(() => _realmLib.realm_get_value(object.handle._pointer, propertyKey, realm_value));
      return realm_value.toDartValue(object.realm);
    });
  }

  void setProperty(RealmObject object, int propertyKey, Object? value, bool isDefault) {
    return using((Arena arena) {
      final realm_value = _toRealmValue(value, arena);
      _realmLib.invokeGetBool(() => _realmLib.realm_set_value(object.handle._pointer, propertyKey, realm_value.ref, isDefault));
    });
  }

  String objectToString(RealmObject object) {
    return _realmLib.realm_object_to_string(object.handle._pointer).cast<Utf8>().toRealmDartString(freeRealmMemory: true)!;
  }

  // For debugging
  // ignore: unused_element
  int get _threadId => _realmLib.realm_dart_get_thread_id();

  RealmObjectHandle? find(Realm realm, int classKey, Object primaryKey) {
    return using((Arena arena) {
      final realm_value = _toRealmValue(primaryKey, arena);
      final pointer = _realmLib.realm_object_find_with_primary_key(realm.handle._pointer, classKey, realm_value.ref, nullptr);
      if (pointer == nullptr) {
        return null;
      }

      return RealmObjectHandle._(pointer);
    });
  }

  void deleteRealmObject(RealmObject object) {
    _realmLib.invokeGetBool(() => _realmLib.realm_object_delete(object.handle._pointer));
  }

  RealmResultsHandle findAll(Realm realm, int classKey) {
    final pointer = _realmLib.invokeGetPointer(() => _realmLib.realm_object_find_all(realm.handle._pointer, classKey));
    return RealmResultsHandle._(pointer);
  }

  RealmResultsHandle queryClass(Realm realm, int classKey, String query, List<Object> args) {
    return using((arena) {
      final length = args.length;
      final argsPointer = arena<realm_value_t>(length);
      for (var i = 0; i < length; ++i) {
        _intoRealmValue(args[i], argsPointer.elementAt(i), arena);
      }
      final queryHandle = RealmQueryHandle._(_realmLib.invokeGetPointer(
        () => _realmLib.realm_query_parse(
          realm.handle._pointer,
          classKey,
          query.toUtf8Ptr(arena),
          length,
          argsPointer,
        ),
      ));
      return _queryFindAll(queryHandle);
    });
  }

  RealmResultsHandle queryResults(RealmResults target, String query, List<Object> args) {
    return using((arena) {
      final length = args.length;
      final argsPointer = arena<realm_value_t>(length);
      for (var i = 0; i < length; ++i) {
        _intoRealmValue(args[i], argsPointer.elementAt(i), arena);
      }
      final queryHandle = RealmQueryHandle._(_realmLib.invokeGetPointer(
        () => _realmLib.realm_query_parse_for_results(
          target.handle._pointer,
          query.toUtf8Ptr(arena),
          length,
          argsPointer,
        ),
      ));
      return _queryFindAll(queryHandle);
    });
  }

  RealmResultsHandle _queryFindAll(RealmQueryHandle queryHandle) {
    final resultsPointer = _realmLib.invokeGetPointer(() => _realmLib.realm_query_find_all(queryHandle._pointer));
    return RealmResultsHandle._(resultsPointer);
  }

  RealmResultsHandle queryList(RealmList target, String query, List<Object> args) {
    return using((arena) {
      final length = args.length;
      final argsPointer = arena<realm_value_t>(length);
      for (var i = 0; i < length; ++i) {
        _intoRealmValue(args[i], argsPointer.elementAt(i), arena);
      }
      final queryHandle = RealmQueryHandle._(_realmLib.invokeGetPointer(
        () => _realmLib.realm_query_parse_for_list(
          target.handle._pointer,
          query.toUtf8Ptr(arena),
          length,
          argsPointer,
        ),
      ));
      return _queryFindAll(queryHandle);
    });
  }

  RealmObjectHandle getObjectAt(RealmResults results, int index) {
    final pointer = _realmLib.invokeGetPointer(() => _realmLib.realm_results_get_object(results.handle._pointer, index));
    return RealmObjectHandle._(pointer);
  }

  int getResultsCount(RealmResults results) {
    return using((Arena arena) {
      final countPtr = arena<IntPtr>();
      _realmLib.invokeGetBool(() => _realmLib.realm_results_count(results.handle._pointer, countPtr));
      return countPtr.value;
    });
  }

  CollectionChanges getCollectionChanges(RealmCollectionChangesHandle changes) {
    return using((arena) {
      final out_num_deletions = arena<IntPtr>();
      final out_num_insertions = arena<IntPtr>();
      final out_num_modifications = arena<IntPtr>();
      final out_num_moves = arena<IntPtr>();
      _realmLib.realm_collection_changes_get_num_changes(
        changes._pointer,
        out_num_deletions,
        out_num_insertions,
        out_num_modifications,
        out_num_moves,
      );

      final deletionsCount = out_num_deletions != nullptr ? out_num_deletions.value : 0;
      final insertionCount = out_num_insertions != nullptr ? out_num_insertions.value : 0;
      final modificationCount = out_num_modifications != nullptr ? out_num_modifications.value : 0;
      var moveCount = out_num_moves != nullptr ? out_num_moves.value : 0;

      final out_deletion_indexes = arena<IntPtr>(deletionsCount);
      final out_insertion_indexes = arena<IntPtr>(insertionCount);
      final out_modification_indexes = arena<IntPtr>(modificationCount);
      final out_modification_indexes_after = arena<IntPtr>(modificationCount);
      final out_moves = arena<realm_collection_move_t>(moveCount);

      _realmLib.realm_collection_changes_get_changes(
        changes._pointer,
        out_deletion_indexes,
        deletionsCount,
        out_insertion_indexes,
        insertionCount,
        out_modification_indexes,
        modificationCount,
        out_modification_indexes_after,
        modificationCount,
        out_moves,
        moveCount,
      );

      var elementZero = out_moves.elementAt(0);
      List<Move> moves = List.filled(moveCount, Move(elementZero.ref.from, elementZero.ref.to));
      for (var i = 1; i < moveCount; i++) {
        final movePtr = out_moves.elementAt(i);
        moves[i] = Move(movePtr.ref.from, movePtr.ref.to);
      }

      return CollectionChanges(out_deletion_indexes.toIntList(deletionsCount), out_insertion_indexes.toIntList(insertionCount),
          out_modification_indexes.toIntList(modificationCount), out_modification_indexes_after.toIntList(modificationCount), moves);
    });
  }

  RealmLinkHandle _getObjectAsLink(RealmObject object) {
    final realmLink = _realmLib.realm_object_as_link(object.handle._pointer);
    return RealmLinkHandle._(realmLink);
  }

  RealmObjectHandle _getObject(Realm realm, int classKey, int objectKey) {
    final pointer = _realmLib.invokeGetPointer(() => _realmLib.realm_get_object(realm.handle._pointer, classKey, objectKey));
    return RealmObjectHandle._(pointer);
  }

  RealmListHandle getListProperty(RealmObject object, int propertyKey) {
    final pointer = _realmLib.invokeGetPointer(() => _realmLib.realm_get_list(object.handle._pointer, propertyKey));
    return RealmListHandle._(pointer);
  }

  int getListSize(RealmListHandle handle) {
    return using((Arena arena) {
      final size = arena<IntPtr>();
      _realmLib.invokeGetBool(() => _realmLib.realm_list_size(handle._pointer, size));
      return size.value;
    });
  }

  Object? listGetElementAt(RealmList list, int index) {
    return using((Arena arena) {
      final realm_value = arena<realm_value_t>();
      _realmLib.invokeGetBool(() => _realmLib.realm_list_get(list.handle._pointer, index, realm_value));
      return realm_value.toDartValue(list.realm);
    });
  }

  void listSetElementAt(RealmListHandle handle, int index, Object? value) {
    return using((Arena arena) {
      final realm_value = _toRealmValue(value, arena);
      _realmLib.invokeGetBool(() => _realmLib.realm_list_set(handle._pointer, index, realm_value.ref));
    });
  }

  void listInsertElementAt(RealmListHandle handle, int index, Object? value) {
    return using((Arena arena) {
      final realm_value = _toRealmValue(value, arena);
      _realmLib.invokeGetBool(() => _realmLib.realm_list_insert(handle._pointer, index, realm_value.ref));
    });
  }

  void listDeleteAll(RealmList list) {
    _realmLib.invokeGetBool(() => _realmLib.realm_list_remove_all(list.handle._pointer));
  }

  void resultsDeleteAll(RealmResults results) {
    _realmLib.invokeGetBool(() => _realmLib.realm_results_delete_all(results.handle._pointer));
  }

  void listClear(RealmList list) {
    _realmLib.invokeGetBool(() => _realmLib.realm_list_clear(list.handle._pointer));
  }

  bool _equals<T extends NativeType>(Handle<T> first, Handle<T> second) {
    return _realmLib.realm_equals(first._pointer.cast(), second._pointer.cast());
  }

  bool objectEquals(RealmObject first, RealmObject second) => _equals(first.handle, second.handle);
  bool realmEquals(Realm first, Realm second) => _equals(first.handle, second.handle);
  bool userEquals(User first, User second) => _equals(first.handle, second.handle);
  bool subscriptionEquals(Subscription first, Subscription second) => _equals(first.handle, second.handle);

  RealmResultsHandle resultsSnapshot(RealmResults results) {
    final resultsPointer = _realmLib.invokeGetPointer(() => _realmLib.realm_results_snapshot(results.handle._pointer));
    return RealmResultsHandle._(resultsPointer);
  }

  bool objectIsValid(RealmObject object) {
    return _realmLib.realm_object_is_valid(object.handle._pointer);
  }

  bool listIsValid(RealmList list) {
    return _realmLib.realm_list_is_valid(list.handle._pointer);
  }

  static void collection_change_callback(Pointer<Void> userdata, Pointer<realm_collection_changes> data) {
    NotificationsController? controller = userdata.toObject();
    if (controller == null) {
      return;
    }

    if (data == nullptr) {
      controller.onError(RealmError("Invalid notifications data received"));
      return;
    }

    try {
      final clonedData = _realmLib.realm_clone(data.cast());
      if (clonedData == nullptr) {
        controller.onError(RealmError("Error while cloning notifications data"));
        return;
      }

      final changesHandle = RealmCollectionChangesHandle._(clonedData.cast());
      controller.onChanges(changesHandle);
    } catch (e) {
      controller.onError(RealmError("Error handling change notifications. Error: $e"));
    }
  }

  static void object_change_callback(Pointer<Void> userdata, Pointer<realm_object_changes> data) {
    NotificationsController? controller = userdata.toObject();
    if (controller == null) {
      return;
    }

    if (data == nullptr) {
      controller.onError(RealmError("Invalid notifications data received"));
      return;
    }

    try {
      final clonedData = _realmLib.realm_clone(data.cast());
      if (clonedData == nullptr) {
        controller.onError(RealmError("Error while cloning notifications data"));
        return;
      }

      final changesHandle = RealmObjectChangesHandle._(clonedData.cast());
      controller.onChanges(changesHandle);
    } catch (e) {
      controller.onError(RealmError("Error handling change notifications. Error: $e"));
    }
  }

  RealmNotificationTokenHandle subscribeResultsNotifications(RealmResults results, NotificationsController controller) {
    final pointer = _realmLib.invokeGetPointer(() => _realmLib.realm_results_add_notification_callback(
          results.handle._pointer,
          controller.toWeakHandle(),
          nullptr,
          nullptr,
          Pointer.fromFunction(collection_change_callback),
          nullptr,
          scheduler.handle._pointer,
        ));

    return RealmNotificationTokenHandle._(pointer);
  }

  RealmNotificationTokenHandle subscribeListNotifications(RealmList list, NotificationsController controller) {
    final pointer = _realmLib.invokeGetPointer(() => _realmLib.realm_list_add_notification_callback(
          list.handle._pointer,
          controller.toWeakHandle(),
          nullptr,
          nullptr,
          Pointer.fromFunction(collection_change_callback),
          nullptr,
          scheduler.handle._pointer,
        ));

    return RealmNotificationTokenHandle._(pointer);
  }

  RealmNotificationTokenHandle subscribeObjectNotifications(RealmObject object, NotificationsController controller) {
    final pointer = _realmLib.invokeGetPointer(() => _realmLib.realm_object_add_notification_callback(
          object.handle._pointer,
          controller.toWeakHandle(),
          nullptr,
          nullptr,
          Pointer.fromFunction(object_change_callback),
          nullptr,
          scheduler.handle._pointer,
        ));

    return RealmNotificationTokenHandle._(pointer);
  }

  bool getObjectChangesIsDeleted(RealmObjectChangesHandle handle) {
    return _realmLib.realm_object_changes_is_deleted(handle._pointer);
  }

  List<int> getObjectChangesProperties(RealmObjectChangesHandle handle) {
    return using((arena) {
      final count = _realmLib.realm_object_changes_get_num_modified_properties(handle._pointer);

      final out_modified = arena<realm_property_key_t>(count);
      _realmLib.realm_object_changes_get_modified_properties(handle._pointer, out_modified, count);

      return out_modified.asTypedList(count).toList();
    });
  }

  AppConfigHandle _createAppConfig(AppConfiguration configuration, RealmHttpTransportHandle httpTransport) {
    return using((arena) {
      final app_id = configuration.appId.toUtf8Ptr(arena);
      final handle = AppConfigHandle._(_realmLib.realm_app_config_new(app_id, httpTransport._pointer));

      _realmLib.realm_app_config_set_base_url(handle._pointer, configuration.baseUrl.toString().toUtf8Ptr(arena));

      _realmLib.realm_app_config_set_default_request_timeout(handle._pointer, configuration.defaultRequestTimeout.inMilliseconds);

      if (configuration.localAppName != null) {
        _realmLib.realm_app_config_set_local_app_name(handle._pointer, configuration.localAppName!.toUtf8Ptr(arena));
      }

      if (configuration.localAppVersion != null) {
        _realmLib.realm_app_config_set_local_app_version(handle._pointer, configuration.localAppVersion!.toUtf8Ptr(arena));
      }

      _realmLib.realm_app_config_set_platform(handle._pointer, Platform.operatingSystem.toUtf8Ptr(arena));
      _realmLib.realm_app_config_set_platform_version(handle._pointer, Platform.operatingSystemVersion.toUtf8Ptr(arena));

      _realmLib.realm_app_config_set_sdk_version(handle._pointer, libraryVersion.toUtf8Ptr(arena));

      return handle;
    });
  }

  RealmAppCredentialsHandle createAppCredentialsAnonymous() {
    return RealmAppCredentialsHandle._(_realmLib.realm_app_credentials_new_anonymous());
  }

  RealmAppCredentialsHandle createAppCredentialsEmailPassword(String email, String password) {
    return using((arena) {
      final emailPtr = email.toUtf8Ptr(arena);
      final passwordPtr = password.toRealmString(arena);
      return RealmAppCredentialsHandle._(_realmLib.realm_app_credentials_new_email_password(emailPtr, passwordPtr.ref));
    });
  }

  RealmHttpTransportHandle _createHttpTransport(HttpClient httpClient) {
    return RealmHttpTransportHandle._(_realmLib.realm_http_transport_new(
      Pointer.fromFunction(request_callback),
      httpClient.toPersistentHandle(),
      _realmLib.addresses.realm_dart_delete_persistent_handle,
    ));
  }

  static void request_callback(Pointer<Void> userData, realm_http_request request, Pointer<Void> request_context) {
    //
    // The request struct only survives until end-of-call, even though
    // we explicitly call realm_http_transport_complete_request to
    // mark request as completed later.
    //
    // Therefor we need to copy everything out of request before returning.
    // We cannot clone request on the native side with realm_clone,
    // since realm_http_request does not inherit from WrapC.

    HttpClient? userObject = userData.toObject(isPersistent: true);
    if (userObject == null) {
      return;
    }

    HttpClient client = userObject;

    client.connectionTimeout = Duration(milliseconds: request.timeout_ms);

    final url = Uri.parse(request.url.cast<Utf8>().toRealmDartString()!);

    final body = request.body.cast<Utf8>().toRealmDartString()!;

    final headers = <String, String>{};
    for (int i = 0; i < request.num_headers; ++i) {
      final header = request.headers[i];
      final name = header.name.cast<Utf8>().toRealmDartString()!;
      final value = header.value.cast<Utf8>().toRealmDartString()!;
      headers[name] = value;
    }

    _request_callback_async(client, request.method, url, body, headers, request_context);
    // The request struct dies here!
  }

  static void _request_callback_async(
    HttpClient client,
    int requestMethod,
    Uri url,
    String body,
    Map<String, String> headers,
    Pointer<Void> request_context,
  ) async {
    await using((arena) async {
      final response_pointer = arena<realm_http_response>();
      final responseRef = response_pointer.ref;
      try {
        // Build request
        late HttpClientRequest request;

        // this throws if requestMethod is unknown _HttpMethod
        final method = _HttpMethod.values[requestMethod];

        switch (method) {
          case _HttpMethod.delete:
            request = await client.deleteUrl(url);
            break;
          case _HttpMethod.put:
            request = await client.putUrl(url);
            break;
          case _HttpMethod.patch:
            request = await client.patchUrl(url);
            break;
          case _HttpMethod.post:
            request = await client.postUrl(url);
            break;
          case _HttpMethod.get:
            request = await client.getUrl(url);
            break;
        }

        for (final header in headers.entries) {
          request.headers.add(header.key, header.value);
        }

        request.add(utf8.encode(body));

        // Do the call..
        final response = await request.close();
        final responseBody = await response.fold<List<int>>([], (acc, l) => acc..addAll(l)); // gather response

        // Report back to core
        responseRef.status_code = response.statusCode;
        responseRef.body = responseBody.toInt8Ptr(arena);
        responseRef.body_size = responseBody.length;

        int headerCnt = 0;
        response.headers.forEach((name, values) {
          headerCnt += values.length;
        });

        responseRef.headers = arena<realm_http_header>(headerCnt);
        responseRef.num_headers = headerCnt;

        int index = 0;
        response.headers.forEach((name, values) {
          for (final value in values) {
            final headerRef = responseRef.headers.elementAt(index).ref;
            headerRef.name = name.toUtf8Ptr(arena);
            headerRef.value = value.toUtf8Ptr(arena);
            index++;
          }
        });

        responseRef.custom_status_code = _CustomErrorCode.noError.code;
      } on SocketException catch (_) {
        // TODO: A Timeout causes a socket exception, but not all socket exceptions are due to timeouts
        responseRef.custom_status_code = _CustomErrorCode.timeout.code;
      } on HttpException catch (_) {
        responseRef.custom_status_code = _CustomErrorCode.unknownHttp.code;
      } catch (_) {
        responseRef.custom_status_code = _CustomErrorCode.unknown.code;
      } finally {
        _realmLib.realm_http_transport_complete_request(request_context, response_pointer);
      }
    });
  }

  static void _logCallback(Pointer<Void> userdata, int levelAsInt, Pointer<Int8> message) {
    final logger = Realm.logger;

    try {
      final level = LevelExt.fromInt(levelAsInt);

      // Don't do expensive utf8 to utf16 conversion unless needed.
      if (logger.isLoggable(level)) {
        logger.log(level, message.cast<Utf8>().toDartString());
      }
    } finally {
      _realmLib.realm_free(message.cast()); // always free the message.
    }
  }

  SyncClientConfigHandle _createSyncClientConfig(AppConfiguration configuration) {
    return using((arena) {
      final handle = SyncClientConfigHandle._(_realmLib.realm_sync_client_config_new());

      _realmLib.realm_sync_client_config_set_base_file_path(handle._pointer, configuration.baseFilePath.path.toUtf8Ptr(arena));
      _realmLib.realm_sync_client_config_set_metadata_mode(handle._pointer, configuration.metadataPersistenceMode.index);

      _realmLib.realm_sync_client_config_set_log_level(handle._pointer, Realm.logger.level.toInt());

      _realmLib.realm_dart_sync_client_config_set_log_callback(
        handle._pointer,
        Pointer.fromFunction(_logCallback),
        nullptr,
        nullptr,
        scheduler.handle._pointer,
      );

      _realmLib.realm_sync_client_config_set_connect_timeout(handle._pointer, configuration.maxConnectionTimeout.inMicroseconds);
      if (configuration.metadataEncryptionKey != null && configuration.metadataPersistenceMode == MetadataPersistenceMode.encrypted) {
        _realmLib.realm_sync_client_config_set_metadata_encryption_key(handle._pointer, configuration.metadataEncryptionKey!.toUint8Ptr(arena));
      }

      return handle;
    });
  }

  AppHandle getApp(AppConfiguration configuration) {
    final httpTransportHandle = _createHttpTransport(configuration.httpClient);
    final appConfigHandle = _createAppConfig(configuration, httpTransportHandle);
    final syncClientConfigHandle = _createSyncClientConfig(configuration);
    final realmAppPtr = _realmLib.invokeGetPointer(() => _realmLib.realm_app_get(appConfigHandle._pointer, syncClientConfigHandle._pointer));
    return AppHandle._(realmAppPtr);
  }

  String appGetId(App app) {
    return _realmLib.realm_app_get_app_id(app.handle._pointer).cast<Utf8>().toRealmDartString()!;
  }

  static void _app_user_completion_callback(Pointer<Void> userdata, Pointer<realm_user> user, Pointer<realm_app_error> error) {
    final Completer<UserHandle>? completer = userdata.toObject(isPersistent: true);
    if (completer == null) {
      return;
    }

    if (error != nullptr) {
      final message = error.ref.message.cast<Utf8>().toRealmDartString()!;
      completer.completeError(RealmException(message));
      return;
    }

    var userClone = _realmLib.realm_clone(user.cast());
    if (userClone == nullptr) {
      completer.completeError(RealmException("Error while cloning user object."));
      return;
    }

    completer.complete(UserHandle._(userClone.cast()));
  }

  Future<UserHandle> logIn(App app, Credentials credentials) {
    final completer = Completer<UserHandle>();
    _realmLib.invokeGetBool(
        () => _realmLib.realm_app_log_in_with_credentials(
              app.handle._pointer,
              credentials.handle._pointer,
              Pointer.fromFunction(_app_user_completion_callback),
              completer.toPersistentHandle(),
              _realmLib.addresses.realm_dart_delete_persistent_handle,
            ),
        "Login failed");
    return completer.future;
  }

  static void void_completion_callback(Pointer<Void> userdata, Pointer<realm_app_error> error) {
    final Completer<void>? completer = userdata.toObject(isPersistent: true);
    if (completer == null) {
      return;
    }

    if (error != nullptr) {
      final message = error.ref.message.cast<Utf8>().toRealmDartString()!;
      completer.completeError(RealmException(message));
      return;
    }

    completer.complete();
  }

  Future<void> appEmailPasswordRegisterUser(App app, String email, String password) {
    final completer = Completer<void>();
    using((arena) {
      _realmLib.invokeGetBool(() => _realmLib.realm_app_email_password_provider_client_register_email(
            app.handle._pointer,
            email.toUtf8Ptr(arena),
            password.toRealmString(arena).ref,
            Pointer.fromFunction(void_completion_callback),
            completer.toPersistentHandle(),
            _realmLib.addresses.realm_dart_delete_persistent_handle,
          ));
    });
    return completer.future;
  }

  Future<void> emailPasswordConfirmUser(App app, String token, String tokenId) {
    final completer = Completer<void>();
    using((arena) {
      _realmLib.invokeGetBool(() => _realmLib.realm_app_email_password_provider_client_confirm_user(
            app.handle._pointer,
            token.toUtf8Ptr(arena),
            tokenId.toUtf8Ptr(arena),
            Pointer.fromFunction(void_completion_callback),
            completer.toPersistentHandle(),
            _realmLib.addresses.realm_dart_delete_persistent_handle,
          ));
    });
    return completer.future;
  }

  Future<void> emailPasswordResendUserConfirmation(App app, String email) {
    final completer = Completer<void>();
    using((arena) {
      _realmLib.invokeGetBool(() => _realmLib.realm_app_email_password_provider_client_resend_confirmation_email(
            app.handle._pointer,
            email.toUtf8Ptr(arena),
            Pointer.fromFunction(void_completion_callback),
            completer.toPersistentHandle(),
            _realmLib.addresses.realm_dart_delete_persistent_handle,
          ));
    });
    return completer.future;
  }

  Future<void> emailPasswordCompleteResetPassword(App app, String password, String token, String tokenId) {
    final completer = Completer<void>();
    using((arena) {
      _realmLib.invokeGetBool(() => _realmLib.realm_app_email_password_provider_client_reset_password(
            app.handle._pointer,
            password.toRealmString(arena).ref,
            token.toUtf8Ptr(arena),
            tokenId.toUtf8Ptr(arena),
            Pointer.fromFunction(void_completion_callback),
            completer.toPersistentHandle(),
            _realmLib.addresses.realm_dart_delete_persistent_handle,
          ));
    });
    return completer.future;
  }

  Future<void> emailPasswordResetPassword(App app, String email) {
    final completer = Completer<void>();
    using((arena) {
      _realmLib.invokeGetBool(() => _realmLib.realm_app_email_password_provider_client_send_reset_password_email(
            app.handle._pointer,
            email.toUtf8Ptr(arena),
            Pointer.fromFunction(void_completion_callback),
            completer.toPersistentHandle(),
            _realmLib.addresses.realm_dart_delete_persistent_handle,
          ));
    });
    return completer.future;
  }

  Future<void> emailPasswordCallResetPasswordFunction(App app, String email, String password, String? argsAsJSON) {
    final completer = Completer<void>();
    using((arena) {
      _realmLib.invokeGetBool(() => _realmLib.realm_app_email_password_provider_client_call_reset_password_function(
            app.handle._pointer,
            email.toUtf8Ptr(arena),
            password.toRealmString(arena).ref,
            argsAsJSON != null ? argsAsJSON.toUtf8Ptr(arena) : nullptr,
            Pointer.fromFunction(void_completion_callback),
            completer.toPersistentHandle(),
            _realmLib.addresses.realm_dart_delete_persistent_handle,
          ));
    });
    return completer.future;
  }

  Future<void> emailPasswordRetryCustomConfirmationFunction(App app, String email) {
    final completer = Completer<void>();
    using((arena) {
      _realmLib.invokeGetBool(() => _realmLib.realm_app_email_password_provider_client_retry_custom_confirmation(
            app.handle._pointer,
            email.toUtf8Ptr(arena),
            Pointer.fromFunction(void_completion_callback),
            completer.toPersistentHandle(),
            _realmLib.addresses.realm_dart_delete_persistent_handle,
          ));
    });
    return completer.future;
  }

  UserHandle? getCurrentUser(AppHandle appHandle) {
    final userPtr = _realmLib.realm_app_get_current_user(appHandle._pointer);
    if (userPtr == nullptr) {
      return null;
    }
    return UserHandle._(userPtr);
  }

  static void _logOutCallback(Pointer<Void> userdata, Pointer<realm_app_error> error) {
    final Completer<void>? completer = userdata.toObject(isPersistent: true);
    if (completer == null) {
      return;
    }

    if (error != nullptr) {
      final message = error.ref.message.cast<Utf8>().toRealmDartString()!;
      completer.completeError(RealmException(message));
      return;
    }

    completer.complete();
  }

  Future<void> logOut(App application, User? user) {
    final completer = Completer<void>();
    if (user == null) {
      _realmLib.invokeGetBool(
          () => _realmLib.realm_app_log_out_current_user(
                application.handle._pointer,
                Pointer.fromFunction(_logOutCallback),
                completer.toPersistentHandle(),
                _realmLib.addresses.realm_dart_delete_persistent_handle,
              ),
          "Logout failed");
    } else {
      _realmLib.invokeGetBool(
          () => _realmLib.realm_app_log_out(
                application.handle._pointer,
                user.handle._pointer,
                Pointer.fromFunction(_logOutCallback),
                completer.toPersistentHandle(),
                _realmLib.addresses.realm_dart_delete_persistent_handle,
              ),
          "Logout failed");
    }
    return completer.future;
  }

  void clearCachedApps() {
    _realmLib.realm_clear_cached_apps();
  }

  List<UserHandle> getUsers(App app) {
    return using((arena) {
      final usersCount = arena<IntPtr>();
      _realmLib.invokeGetBool(() => _realmLib.realm_app_get_all_users(app.handle._pointer, nullptr, 0, usersCount));

      final usersPtr = arena<Pointer<realm_user>>(usersCount.value);
      _realmLib.invokeGetBool(() => _realmLib.realm_app_get_all_users(
            app.handle._pointer,
            Pointer.fromAddress(usersPtr.address),
            usersCount.value,
            usersCount,
          ));

      final userHandles = <UserHandle>[];
      for (var i = 0; i < usersCount.value; i++) {
        final usrPtr = usersPtr.elementAt(i).value;
        userHandles.add(UserHandle._(usrPtr));
      }

      return userHandles;
    });
  }

  Future<void> removeUser(App app, User user) {
    final completer = Completer<void>();
    _realmLib.invokeGetBool(
        () => _realmLib.realm_app_remove_user(
              app.handle._pointer,
              user.handle._pointer,
              Pointer.fromFunction(void_completion_callback),
              completer.toPersistentHandle(),
              _realmLib.addresses.realm_dart_delete_persistent_handle,
            ),
        "Remove user failed");
    return completer.future;
  }

  void switchUser(App application, User user) {
    return using((arena) {
      _realmLib.invokeGetBool(
          () => _realmLib.realm_app_switch_user(
                application.handle._pointer,
                user.handle._pointer,
                nullptr,
              ),
          "Switch user failed");
    });
  }

  String? userGetCustomData(User user) {
    final customDataPtr = _realmLib.realm_user_get_custom_data(user.handle._pointer);
    return customDataPtr.cast<Utf8>().toRealmDartString(freeRealmMemory: true, treatEmptyAsNull: true);
  }

  Future<void> userRefreshCustomData(App app, User user) {
    final completer = Completer<void>();
    _realmLib.invokeGetBool(
        () => _realmLib.realm_app_refresh_custom_data(
              app.handle._pointer,
              user.handle._pointer,
              Pointer.fromFunction(void_completion_callback),
              completer.toPersistentHandle(),
              _realmLib.addresses.realm_dart_delete_persistent_handle,
            ),
        "Refresh custom data failed");
    return completer.future;
  }

  Future<UserHandle> userLinkCredentials(App app, User user, Credentials credentials) {
    final completer = Completer<UserHandle>();
    _realmLib.invokeGetBool(
        () => _realmLib.realm_app_link_user(
              app.handle._pointer,
              user.handle._pointer,
              credentials.handle._pointer,
              Pointer.fromFunction(_app_user_completion_callback),
              completer.toPersistentHandle(),
              _realmLib.addresses.realm_dart_delete_persistent_handle,
            ),
        "Link credentials failed");
    return completer.future;
  }

  UserState userGetState(User user) {
    final nativeUserState = _realmLib.realm_user_get_state(user.handle._pointer);
    return UserState.values.fromIndex(nativeUserState);
  }

  String userGetId(User user) {
    final idPtr = _realmLib.invokeGetPointer(() => _realmLib.realm_user_get_identity(user.handle._pointer), "Error while getting user id");
    final userId = idPtr.cast<Utf8>().toDartString();
    return userId;
  }

  AppHandle userGetApp(UserHandle userHandle) {
    final appPtr = _realmLib.realm_user_get_app(userHandle._pointer);
    if (appPtr == nullptr) {
      throw RealmException('User does not have an associated app. This is likely due to the user being logged out.');
    }

    return AppHandle._(appPtr);
  }

  List<UserIdentity> userGetIdentities(User user) {
    return using((arena) {
      //TODO: This approach is prone to race conditions. Fix this once Core changes how count is retrieved.
      final idsCount = arena<IntPtr>();
      _realmLib.invokeGetBool(
          () => _realmLib.realm_user_get_all_identities(user.handle._pointer, nullptr, 0, idsCount), "Error while getting user identities count");

      final idsPtr = arena<realm_user_identity_t>(idsCount.value);
      _realmLib.invokeGetBool(
          () => _realmLib.realm_user_get_all_identities(user.handle._pointer, idsPtr, idsCount.value, idsCount), "Error while getting user identities");

      final userIdentities = <UserIdentity>[];
      for (var i = 0; i < idsCount.value; i++) {
        final idPtr = idsPtr.elementAt(i);
        userIdentities.add(UserIdentityInternal.create(
            idPtr.ref.id.cast<Utf8>().toRealmDartString(freeRealmMemory: true)!, AuthProviderType.values.fromIndex(idPtr.ref.provider_type)));
      }

      return userIdentities;
    });
  }

  Future<void> userLogOut(User user) {
    _realmLib.invokeGetBool(() => _realmLib.realm_user_log_out(user.handle._pointer), "Logout failed");
    return Future<void>.value();
  }

  String? userGetDeviceId(User user) {
    final deviceId = _realmLib.invokeGetPointer(() => _realmLib.realm_user_get_device_id(user.handle._pointer));
    return deviceId.cast<Utf8>().toRealmDartString(treatEmptyAsNull: true, freeRealmMemory: true);
  }

  AuthProviderType userGetAuthProviderType(User user) {
    final provider = _realmLib.realm_user_get_auth_provider(user.handle._pointer);
    return AuthProviderType.values.fromIndex(provider);
  }

  UserProfile userGetProfileData(User user) {
    final data = _realmLib.invokeGetPointer(() => _realmLib.realm_user_get_profile_data(user.handle._pointer));
    final dynamic profileData = jsonDecode(data.cast<Utf8>().toRealmDartString(freeRealmMemory: true)!);
    return UserProfile(profileData as Map<String, dynamic>);
  }

  SessionHandle realmGetSession(Realm realm) {
    return SessionHandle._(_realmLib.invokeGetPointer(() => _realmLib.realm_sync_session_get(realm.handle._pointer)));
  }

  String sessionGetPath(Session session) {
    return _realmLib.realm_sync_session_get_file_path(session.handle._pointer).cast<Utf8>().toRealmDartString()!;
  }

  SessionState sessionGetState(Session session) {
    final value = _realmLib.realm_sync_session_get_state(session.handle._pointer);
    return _convertCoreSessionState(value);
  }

  ConnectionState sessionGetConnectionState(Session session) {
    final value = _realmLib.realm_sync_session_get_connection_state(session.handle._pointer);
    return ConnectionState.values[value];
  }

  UserHandle sessionGetUser(Session session) {
    return UserHandle._(_realmLib.realm_sync_session_get_user(session.handle._pointer));
  }

  SessionState _convertCoreSessionState(int value) {
    switch (value) {
      case 0: // RLM_SYNC_SESSION_STATE_ACTIVE
      case 1: // RLM_SYNC_SESSION_STATE_DYING
        return SessionState.active;
      case 2: // RLM_SYNC_SESSION_STATE_INACTIVE
      case 3: // RLM_SYNC_SESSION_STATE_WAITING_FOR_ACCESS_TOKEN
        return SessionState.inactive;
      default:
        throw Exception("Unexpected SessionState: $value");
    }
  }

  void sessionPause(Session session) {
    _realmLib.realm_sync_session_pause(session.handle._pointer);
  }

  void sessionResume(Session session) {
    _realmLib.realm_sync_session_resume(session.handle._pointer);
  }

  int sessionRegisterProgressNotifier(Session session, ProgressDirection direction, ProgressMode mode, SessionProgressNotificationsController controller) {
    final isStreaming = mode == ProgressMode.reportIndefinitely;
    return _realmLib.realm_dart_sync_session_register_progress_notifier(session.handle._pointer, Pointer.fromFunction(on_sync_progress), direction.index,
        isStreaming, controller.toPersistentHandle(), _realmLib.addresses.realm_dart_delete_persistent_handle, scheduler.handle._pointer);
  }

  void sessionUnregisterProgressNotifier(Session session, int token) {
    _realmLib.realm_sync_session_unregister_progress_notifier(session.handle._pointer, token);
  }

  static void on_sync_progress(Pointer<Void> userdata, int transferred, int transferable) {
    final SessionProgressNotificationsController? controller = userdata.toObject(isPersistent: true);
    if (controller == null) {
      return;
    }

    controller.onProgress(transferred, transferable);
  }

  Future<void> sessionWaitForUpload(Session session) {
    final completer = Completer<void>();
    _realmLib.realm_dart_sync_session_wait_for_upload_completion(
      session.handle._pointer,
      Pointer.fromFunction(_sessionWaitCompletionCallback),
      completer.toPersistentHandle(),
      _realmLib.addresses.realm_dart_delete_persistent_handle,
      scheduler.handle._pointer,
    );
    return completer.future;
  }

  Future<void> sessionWaitForDownload(Session session) {
    final completer = Completer<void>();
    _realmLib.realm_dart_sync_session_wait_for_download_completion(
      session.handle._pointer,
      Pointer.fromFunction(_sessionWaitCompletionCallback),
      completer.toPersistentHandle(),
      _realmLib.addresses.realm_dart_delete_persistent_handle,
      scheduler.handle._pointer,
    );
    return completer.future;
  }

  static void _sessionWaitCompletionCallback(Pointer<Void> userdata, Pointer<realm_sync_error_code_t> errorCode) {
    final completer = userdata.toObject<Completer<void>>(isPersistent: true);
    if (completer == null) {
      return;
    }

    if (errorCode != nullptr) {
      completer.completeError(errorCode.toSyncError());
    } else {
      completer.complete();
    }
  }
}

class LastError {
  final int code;
  final String? message;

  LastError(this.code, [this.message]);

  @override
  String toString() {
    return "Error code: $code ${(message != null ? ". Message: $message" : "")}";
  }
}

abstract class Handle<T extends NativeType> {
  final Pointer<T> _pointer;
  late final Dart_FinalizableHandle _finalizableHandle;

  Handle(this._pointer, int size) {
    _finalizableHandle = _realmLib.realm_dart_attach_finalizer(this, _pointer.cast(), size);
    if (_finalizableHandle == nullptr) {
      throw Exception("Error creating $runtimeType");
    }
  }

  Handle.unowned(this._pointer);

  @override
  String toString() => "${_pointer.toString()} value=${_pointer.cast<IntPtr>().value}";
}

class SchemaHandle extends Handle<realm_schema> {
  SchemaHandle._(Pointer<realm_schema> pointer) : super(pointer, 24);
}

class ConfigHandle extends Handle<realm_config> {
  ConfigHandle._(Pointer<realm_config> pointer) : super(pointer, 512);
}

class RealmHandle extends Handle<shared_realm> {
  RealmHandle._(Pointer<shared_realm> pointer) : super(pointer, 24);

  RealmHandle._unowned(Pointer<shared_realm> pointer) : super.unowned(pointer);
}

class SchedulerHandle extends Handle<realm_scheduler> {
  SchedulerHandle._(Pointer<realm_scheduler> pointer) : super(pointer, 24);
}

class RealmObjectHandle extends Handle<realm_object> {
  RealmObjectHandle._(Pointer<realm_object> pointer) : super(pointer, 112);
}

class RealmLinkHandle {
  final int targetKey;
  final int classKey;
  RealmLinkHandle._(realm_link_t link)
      : targetKey = link.target,
        classKey = link.target_table;
}

class RealmResultsHandle extends Handle<realm_results> {
  RealmResultsHandle._(Pointer<realm_results> pointer) : super(pointer, 872);
}

class RealmListHandle extends Handle<realm_list> {
  RealmListHandle._(Pointer<realm_list> pointer) : super(pointer, 88);
}

class RealmQueryHandle extends Handle<realm_query> {
  RealmQueryHandle._(Pointer<realm_query> pointer) : super(pointer, 256);
}

class ReleasableHandle<T extends NativeType> extends Handle<T> {
  bool released = false;
  ReleasableHandle(Pointer<T> pointer, int size) : super(pointer, size);
  void release() {
    if (released) {
      return;
    }

    _realmLib.realm_dart_delete_finalizable(_finalizableHandle, this);
    _realmLib.realm_release(_pointer.cast());
    released = true;
  }
}

class RealmNotificationTokenHandle extends ReleasableHandle<realm_notification_token> {
  RealmNotificationTokenHandle._(Pointer<realm_notification_token> pointer) : super(pointer, 32);
}

class RealmCallbackTokenHandle extends ReleasableHandle<realm_callback_token> {
  RealmCallbackTokenHandle._(Pointer<realm_callback_token> pointer) : super(pointer, 24);
}

class RealmCollectionChangesHandle extends Handle<realm_collection_changes> {
  RealmCollectionChangesHandle._(Pointer<realm_collection_changes> pointer) : super(pointer, 256);
}

class RealmObjectChangesHandle extends Handle<realm_object_changes> {
  RealmObjectChangesHandle._(Pointer<realm_object_changes> pointer) : super(pointer, 256);
}

class RealmAppCredentialsHandle extends Handle<realm_app_credentials> {
  RealmAppCredentialsHandle._(Pointer<realm_app_credentials> pointer) : super(pointer, 16);
}

class RealmHttpTransportHandle extends Handle<realm_http_transport> {
  RealmHttpTransportHandle._(Pointer<realm_http_transport> pointer) : super(pointer, 24);
}

class AppConfigHandle extends Handle<realm_app_config> {
  AppConfigHandle._(Pointer<realm_app_config> pointer) : super(pointer, 8);
}

class SyncClientConfigHandle extends Handle<realm_sync_client_config> {
  SyncClientConfigHandle._(Pointer<realm_sync_client_config> pointer) : super(pointer, 8);
}

class AppHandle extends Handle<realm_app> {
  AppHandle._(Pointer<realm_app> pointer) : super(pointer, 16);
}

class UserHandle extends Handle<realm_user> {
  UserHandle._(Pointer<realm_user> pointer) : super(pointer, 24);
}

class SubscriptionHandle extends Handle<realm_flx_sync_subscription> {
  SubscriptionHandle._(Pointer<realm_flx_sync_subscription> pointer) : super(pointer, 184);
}

class SubscriptionSetHandle extends ReleasableHandle<realm_flx_sync_subscription_set> {
  SubscriptionSetHandle._(Pointer<realm_flx_sync_subscription_set> pointer) : super(pointer, 128);
}

class MutableSubscriptionSetHandle extends SubscriptionSetHandle {
  MutableSubscriptionSetHandle._(Pointer<realm_flx_sync_mutable_subscription_set> pointer) : super._(pointer.cast());

  Pointer<realm_flx_sync_mutable_subscription_set> get _mutablePointer => super._pointer.cast();
}

class SessionHandle extends ReleasableHandle<realm_sync_session_t> {
  SessionHandle._(Pointer<realm_sync_session_t> pointer) : super(pointer, 24);
}

extension on List<int> {
  Pointer<Int8> toInt8Ptr(Allocator allocator) {
    return toUint8Ptr(allocator).cast();
  }

  Pointer<Uint8> toUint8Ptr(Allocator allocator) {
    final nativeSize = length + 1;
    final result = allocator<Uint8>(nativeSize);
    final Uint8List native = result.asTypedList(nativeSize);
    native.setAll(0, this); // copy
    native.last = 0; // zero terminate
    return result.cast();
  }
}

extension _StringEx on String {
  Pointer<Int8> toUtf8Ptr(Allocator allocator) {
    final units = utf8.encode(this);
    return units.toInt8Ptr(allocator);
  }

  Pointer<realm_string_t> toRealmString(Allocator allocator) {
    final realm_string = allocator<realm_string_t>();
    realm_string.ref.data = toUtf8Ptr(allocator);
    final units = utf8.encode(this);
    realm_string.ref.size = units.length + 1;
    return realm_string;
  }
}

extension _RealmLibraryEx on RealmLibrary {
  void invokeGetBool(bool Function() callback, [String? errorMessage]) {
    bool success = callback();
    if (!success) {
      realmCore.throwLastError(errorMessage);
    }
  }

  Pointer<T> invokeGetPointer<T extends NativeType>(Pointer<T> Function() callback, [String? errorMessage]) {
    final result = callback();
    if (result == nullptr) {
      realmCore.throwLastError(errorMessage);
    }
    return result;
  }
}

Pointer<realm_value_t> _toRealmValue(Object? value, Allocator allocator) {
  final realm_value = allocator<realm_value_t>();
  _intoRealmValue(value, realm_value, allocator);
  return realm_value;
}

const int _microsecondsPerSecond = 1000 * 1000;
const int _nanosecondsPerMicrosecond = 1000;

void _intoRealmValue(Object? value, Pointer<realm_value_t> realm_value, Allocator allocator) {
  if (value == null) {
    realm_value.ref.type = realm_value_type.RLM_TYPE_NULL;
  } else if (value is RealmObject) {
    //when converting a RealmObject to realm_value.link we assume the object is managed
    final link = realmCore._getObjectAsLink(value);
    realm_value.ref.values.link.target = link.targetKey;
    realm_value.ref.values.link.target_table = link.classKey;
    realm_value.ref.type = realm_value_type.RLM_TYPE_LINK;
  } else {
    switch (value.runtimeType) {
      case int:
        realm_value.ref.values.integer = value as int;
        realm_value.ref.type = realm_value_type.RLM_TYPE_INT;
        break;
      case bool:
        realm_value.ref.values.boolean = (value as bool) ? 1 : 0;
        realm_value.ref.type = realm_value_type.RLM_TYPE_BOOL;
        break;
      case String:
        String string = value as String;
        final units = utf8.encode(string);
        final result = allocator<Uint8>(units.length);
        final Uint8List nativeString = result.asTypedList(units.length);
        nativeString.setAll(0, units);
        realm_value.ref.values.string.data = result.cast();
        realm_value.ref.values.string.size = units.length;
        realm_value.ref.type = realm_value_type.RLM_TYPE_STRING;
        break;
      case double:
        realm_value.ref.values.dnum = value as double;
        realm_value.ref.type = realm_value_type.RLM_TYPE_DOUBLE;
        break;
      case ObjectId:
        final bytes = (value as ObjectId).bytes;
        for (var i = 0; i < 12; i++) {
          realm_value.ref.values.object_id.bytes[i] = bytes[i];
        }
        realm_value.ref.type = realm_value_type.RLM_TYPE_OBJECT_ID;
        break;
      case Uuid:
        final bytes = (value as Uuid).bytes.asUint8List();
        for (var i = 0; i < 16; i++) {
          realm_value.ref.values.uuid.bytes[i] = bytes[i];
        }
        realm_value.ref.type = realm_value_type.RLM_TYPE_UUID;
        break;
      case DateTime:
        final microseconds = (value as DateTime).toUtc().microsecondsSinceEpoch;
        final seconds = microseconds ~/ _microsecondsPerSecond;
        int nanoseconds = _nanosecondsPerMicrosecond * (microseconds % _microsecondsPerSecond);
        if (microseconds < 0 && nanoseconds != 0) {
          nanoseconds = nanoseconds - _nanosecondsPerMicrosecond * _microsecondsPerSecond;
        }
        realm_value.ref.values.timestamp.seconds = seconds;
        realm_value.ref.values.timestamp.nanoseconds = nanoseconds;
        realm_value.ref.type = realm_value_type.RLM_TYPE_TIMESTAMP;
        break;
      default:
        throw RealmException("Property type ${value.runtimeType} not supported");
    }
  }
}

extension on Pointer<realm_value_t> {
  Object? toDartValue(Realm realm) {
    if (this == nullptr) {
      throw RealmException("Can not convert nullptr realm_value to Dart value");
    }

    switch (ref.type) {
      case realm_value_type.RLM_TYPE_NULL:
        return null;
      case realm_value_type.RLM_TYPE_INT:
        return ref.values.integer;
      case realm_value_type.RLM_TYPE_BOOL:
        return ref.values.boolean != 0;
      case realm_value_type.RLM_TYPE_STRING:
        return ref.values.string.data.cast<Utf8>().toRealmDartString(length: ref.values.string.size)!;
      case realm_value_type.RLM_TYPE_FLOAT:
        return ref.values.fnum;
      case realm_value_type.RLM_TYPE_DOUBLE:
        return ref.values.dnum;
      case realm_value_type.RLM_TYPE_LINK:
        final objectKey = ref.values.link.target;
        final classKey = ref.values.link.target_table;
        RealmObjectHandle handle = realmCore._getObject(realm, classKey, objectKey);
        return handle;
      case realm_value_type.RLM_TYPE_BINARY:
        throw Exception("Not implemented");
      case realm_value_type.RLM_TYPE_TIMESTAMP:
        final seconds = ref.values.timestamp.seconds;
        final nanoseconds = ref.values.timestamp.nanoseconds;
        return DateTime.fromMicrosecondsSinceEpoch(seconds * _microsecondsPerSecond + nanoseconds ~/ _nanosecondsPerMicrosecond, isUtc: true);
      case realm_value_type.RLM_TYPE_DECIMAL128:
        throw Exception("Not implemented");
      case realm_value_type.RLM_TYPE_OBJECT_ID:
        return ObjectId.fromBytes(cast<Uint8>().asTypedList(12));
      case realm_value_type.RLM_TYPE_UUID:
        return Uuid.fromBytes(cast<Uint8>().asTypedList(16).buffer);
      default:
        throw RealmException("realm_value_type ${ref.type} not supported");
    }
  }
}

extension on Pointer<IntPtr> {
  List<int> toIntList(int count) {
    List<int> result = List.filled(count, elementAt(0).value);
    for (var i = 1; i < count; i++) {
      result[i] = elementAt(i).value;
    }
    return result;
  }
}

extension on Pointer<Void> {
  T? toObject<T extends Object>({bool isPersistent = false}) {
    assert(this != nullptr, "Pointer<Void> is null");

    Object object = isPersistent ? _realmLib.realm_dart_persistent_handle_to_object(this) : _realmLib.realm_dart_weak_handle_to_object(this);

    assert(object is T, "$T expected");
    if (object is! T) {
      return null;
    }

    return object;
  }
}

extension on Pointer<Utf8> {
  String? toRealmDartString({bool treatEmptyAsNull = false, int? length, bool freeRealmMemory = false}) {
    if (this == nullptr) {
      return null;
    }

    try {
      final result = toDartString(length: length);

      if (treatEmptyAsNull && result == '') {
        return null;
      }
      return result;
    } finally {
      if (freeRealmMemory) {
        _realmLib.realm_free(cast());
      }
    }
  }
}

extension on realm_sync_error {
  SyncError toSyncError() {
    final message = detailed_message.cast<Utf8>().toRealmDartString()!;
    final SyncErrorCategory category = SyncErrorCategory.values[error_code.category];
    final isFatal = is_fatal == 0 ? false : true;
    final bool isClientResetRequested = is_client_reset_requested == TRUE;

    //client reset can be requested with is_client_reset_requested disregarding the error_code.value
    if (isClientResetRequested) {
      return SyncClientResetError(message);
    }

    return SyncError.create(message, category, error_code.value, isFatal: isFatal);
  }
}

extension on Pointer<realm_sync_error_code_t> {
  SyncError toSyncError() {
<<<<<<< HEAD
    final message = ref.message.cast<Utf8>().toRealmDartString(freeRealmMemory: true)!;
    return SyncError(message, SyncErrorCategory.values[ref.category], ref.value);
=======
    final message = ref.message.cast<Utf8>().toDartString();
    return SyncError.create(message, SyncErrorCategory.values[ref.category], ref.value, isFatal: false);
>>>>>>> 799685b6
  }
}

extension on Object {
  Pointer<Void> toWeakHandle() {
    return _realmLib.realm_dart_object_to_weak_handle(this);
  }

  Pointer<Void> toPersistentHandle() {
    return _realmLib.realm_dart_object_to_persistent_handle(this);
  }
}

extension on List<AuthProviderType> {
  AuthProviderType fromIndex(int index) {
    if (!AuthProviderType.values.any((value) => value.index == index)) {
      throw RealmError("Unknown AuthProviderType $index");
    }

    return AuthProviderType.values[index];
  }
}

extension on List<UserState> {
  UserState fromIndex(int index) {
    if (!UserState.values.any((value) => value.index == index)) {
      throw RealmError("Unknown user state $index");
    }

    return UserState.values[index];
  }
}

enum _CustomErrorCode {
  noError(0),
  unknownHttp(998),
  unknown(999),
  timeout(1000);

  final int code;
  const _CustomErrorCode(this.code);
}

enum _HttpMethod {
  get,
  post,
  patch,
  put,
  delete,
}

extension on realm_timestamp_t {
  DateTime toDart() {
    return DateTime.fromMicrosecondsSinceEpoch(seconds * 1000000 + nanoseconds ~/ 1000, isUtc: true);
  }
}

extension on realm_string_t {
  String? toDart() => data.cast<Utf8>().toRealmDartString();
}

extension on ObjectId {
  Pointer<realm_object_id> toNative(Allocator allocator) {
    final result = allocator<realm_object_id>();
    for (var i = 0; i < 12; i++) {
      result.ref.bytes[i] = bytes[i];
    }
    return result;
  }
}

extension on realm_object_id {
  ObjectId toDart() {
    final buffer = Uint8List(12);
    for (int i = 0; i < 12; ++i) {
      buffer[i] = bytes[i];
    }
    return ObjectId.fromBytes(buffer);
  }
}

extension LevelExt on Level {
  int toInt() {
    if (this == Level.ALL) {
      return 0;
    } else if (name == "TRACE") {
      return 1;
    } else if (name == "DEBUG") {
      return 2;
    } else if (name == "DETAIL") {
      return 3;
    } else if (this == Level.INFO) {
      return 4;
    } else if (this == Level.WARNING) {
      return 5;
    } else if (name == "ERROR") {
      return 6;
    } else if (name == "FATAL") {
      return 7;
    } else if (this == Level.OFF) {
      return 8;
    } else {
      // if unknown logging is off
      return 8;
    }
  }

  static Level fromInt(int value) {
    switch (value) {
      case 0:
        return RealmLogLevel.all;
      case 1:
        return RealmLogLevel.trace;
      case 2:
        return RealmLogLevel.debug;
      case 3:
        return RealmLogLevel.detail;
      case 4:
        return RealmLogLevel.info;
      case 5:
        return RealmLogLevel.warn;
      case 6:
        return RealmLogLevel.error;
      case 7:
        return RealmLogLevel.fatal;
      case 8:
      default:
        // if unknown logging is off
        return RealmLogLevel.off;
    }
  }
}<|MERGE_RESOLUTION|>--- conflicted
+++ resolved
@@ -1926,13 +1926,8 @@
 
 extension on Pointer<realm_sync_error_code_t> {
   SyncError toSyncError() {
-<<<<<<< HEAD
-    final message = ref.message.cast<Utf8>().toRealmDartString(freeRealmMemory: true)!;
-    return SyncError(message, SyncErrorCategory.values[ref.category], ref.value);
-=======
     final message = ref.message.cast<Utf8>().toDartString();
     return SyncError.create(message, SyncErrorCategory.values[ref.category], ref.value, isFatal: false);
->>>>>>> 799685b6
   }
 }
 
