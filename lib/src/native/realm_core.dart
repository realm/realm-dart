--- conflicted
+++ resolved
@@ -1778,13 +1778,8 @@
   }
 
   Future<void> sessionWaitForDownload(Session session, {CancellationToken? cancellationToken}) {
-<<<<<<< HEAD
-    final completer = Completer<void>().asCancellable(cancellationToken);
-    if (!completer.isCompleted) {
-=======
     final completer = CancellableCompleter<void>(cancellationToken);
     if (!completer.isCancelled) {
->>>>>>> aee17c33
       final callback = Pointer.fromFunction<Void Function(Handle, Pointer<realm_sync_error_code_t>)>(_sessionWaitCompletionCallback);
       final userdata = _realmLib.realm_dart_userdata_async_new(completer, callback.cast(), scheduler.handle._pointer);
       _realmLib.realm_sync_session_wait_for_download_completion(session.handle._pointer, _realmLib.addresses.realm_dart_sync_wait_for_completion_callback,
