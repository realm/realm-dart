////////////////////////////////////////////////////////////////////////////////
//
// Copyright 2021 Realm Inc.
//
// Licensed under the Apache License, Version 2.0 (the "License");
// you may not use this file except in compliance with the License.
// You may obtain a copy of the License at
//
// http://www.apache.org/licenses/LICENSE-2.0
//
// Unless required by applicable law or agreed to in writing, software
// distributed under the License is distributed on an "AS IS" BASIS,
// WITHOUT WARRANTIES OR CONDITIONS OF ANY KIND, either express or implied.
// See the License for the specific language governing permissions and
// limitations under the License.
//
////////////////////////////////////////////////////////////////////////////////
// ignore_for_file: non_constant_identifier_names

import 'dart:async';
import 'dart:convert';
import 'dart:ffi';
import 'dart:io';
import 'dart:typed_data';

// Hide StringUtf8Pointer.toNativeUtf8 and StringUtf16Pointer since these allows silently allocating memory. Use toUtf8Ptr instead
import 'package:ffi/ffi.dart' hide StringUtf8Pointer, StringUtf16Pointer;
import 'package:logging/logging.dart';
import 'package:path/path.dart' as path;

import '../app.dart';
import '../collections.dart';
import '../configuration.dart';
import '../credentials.dart';
import '../init.dart';
import '../list.dart';
import '../realm_class.dart';
import '../realm_object.dart';
import '../results.dart';
import '../scheduler.dart';
import '../subscription.dart';
import '../user.dart';
import '../session.dart';
import 'realm_bindings.dart';

late RealmLibrary _realmLib;

final _RealmCore realmCore = _RealmCore();

class _RealmCore {
  // From realm.h. Currently not exported from the shared library
  static const int RLM_INVALID_CLASS_KEY = 0x7FFFFFFF;
  // ignore: unused_field
  static const int RLM_INVALID_PROPERTY_KEY = -1;
  // ignore: unused_field
  static const int RLM_INVALID_OBJECT_KEY = -1;

  static Object noopUserdata = Object();

  // Hide the RealmCore class and make it a singleton
  static _RealmCore? _instance;
  late final int isolateKey;

  _RealmCore._() {
    final lib = initRealm();
    _realmLib = RealmLibrary(lib);
  }

  factory _RealmCore() {
    return _instance ??= _RealmCore._();
  }

  String get libraryVersion => '0.3.1+beta';

  LastError? getLastError(Allocator allocator) {
    final error = allocator<realm_error_t>();
    final success = _realmLib.realm_get_last_error(error);
    if (!success) {
      return null;
    }

    final message = error.ref.message.cast<Utf8>().toRealmDartString();

    return LastError(error.ref.error, message);
  }

  void throwLastError([String? errorMessage]) {
    using((Arena arena) {
      final lastError = getLastError(arena);
      throw RealmException('${errorMessage != null ? errorMessage + ". " : ""}${lastError ?? ""}');
    });
  }

  SchemaHandle _createSchema(Iterable<SchemaObject> schema) {
    return using((Arena arena) {
      final classCount = schema.length;

      final schemaClasses = arena<realm_class_info_t>(classCount);
      final schemaProperties = arena<Pointer<realm_property_info_t>>(classCount);

      for (var i = 0; i < classCount; i++) {
        final schemaObject = schema.elementAt(i);
        final classInfo = schemaClasses.elementAt(i).ref;

        classInfo.name = schemaObject.name.toCharPtr(arena);
        classInfo.primary_key = "".toCharPtr(arena);
        classInfo.num_properties = schemaObject.properties.length;
        classInfo.num_computed_properties = 0;
        classInfo.key = RLM_INVALID_CLASS_KEY;
        classInfo.flags = realm_class_flags.RLM_CLASS_NORMAL;

        final propertiesCount = schemaObject.properties.length;
        final properties = arena<realm_property_info_t>(propertiesCount);

        for (var j = 0; j < propertiesCount; j++) {
          final schemaProperty = schemaObject.properties[j];
          final propInfo = properties.elementAt(j).ref;
          propInfo.name = schemaProperty.name.toCharPtr(arena);
          //TODO: assign the correct public name value.
          propInfo.public_name = "".toCharPtr(arena);
          propInfo.link_target = (schemaProperty.linkTarget ?? "").toCharPtr(arena);
          propInfo.link_origin_property_name = "".toCharPtr(arena);
          propInfo.type = schemaProperty.propertyType.index;
          propInfo.collection_type = schemaProperty.collectionType.index;
          propInfo.flags = realm_property_flags.RLM_PROPERTY_NORMAL;

          if (schemaProperty.optional) {
            propInfo.flags |= realm_property_flags.RLM_PROPERTY_NULLABLE;
          }

          if (schemaProperty.primaryKey) {
            classInfo.primary_key = schemaProperty.name.toCharPtr(arena);
            propInfo.flags = realm_property_flags.RLM_PROPERTY_PRIMARY_KEY;
          }
        }

        schemaProperties[i] = properties;
        schemaProperties.elementAt(i).value = properties;
      }

      final schemaPtr = _realmLib.invokeGetPointer(() => _realmLib.realm_schema_new(schemaClasses, classCount, schemaProperties));
      return SchemaHandle._(schemaPtr);
    });
  }

  ConfigHandle _createConfig(Configuration config) {
    return using((Arena arena) {
      final schemaHandle = _createSchema(config.schema);
      final configPtr = _realmLib.realm_config_new();
      final configHandle = ConfigHandle._(configPtr);

      _realmLib.realm_config_set_schema(configHandle._pointer, schemaHandle._pointer);
      _realmLib.realm_config_set_path(configHandle._pointer, config.path.toCharPtr(arena));
      _realmLib.realm_config_set_scheduler(configHandle._pointer, scheduler.handle._pointer);

      if (config.fifoFilesFallbackPath != null) {
        _realmLib.realm_config_set_fifo_path(configHandle._pointer, config.fifoFilesFallbackPath!.toCharPtr(arena));
      }

      // Setting schema version only makes sense for local realms, but core insists it is always set,
      // hence we set it to 0 in those cases.
      _realmLib.realm_config_set_schema_version(configHandle._pointer, config is LocalConfiguration ? config.schemaVersion : 0);

      if (config is LocalConfiguration) {
        if (config.initialDataCallback != null) {
          _realmLib.realm_config_set_data_initialization_function(
            configHandle._pointer,
            Pointer.fromFunction(initial_data_callback, false),
            config.toWeakHandle(),
            nullptr,
          );
        }
        if (config.isReadOnly) {
          _realmLib.realm_config_set_schema_mode(configHandle._pointer, realm_schema_mode.RLM_SCHEMA_MODE_IMMUTABLE);
        }
        if (config.disableFormatUpgrade) {
          _realmLib.realm_config_set_disable_format_upgrade(configHandle._pointer, config.disableFormatUpgrade);
        }
        if (config.shouldCompactCallback != null) {
          _realmLib.realm_config_set_should_compact_on_launch_function(
            configHandle._pointer,
            Pointer.fromFunction(should_compact_callback, false),
            config.toWeakHandle(),
            nullptr,
          );
        }
      } else if (config is InMemoryConfiguration) {
        _realmLib.realm_config_set_in_memory(configHandle._pointer, true);
      } else if (config is FlexibleSyncConfiguration) {
        final syncConfigPtr = _realmLib.invokeGetPointer(() => _realmLib.realm_flx_sync_config_new(config.user.handle._pointer));
        try {
          _realmLib.realm_sync_config_set_session_stop_policy(syncConfigPtr, config.sessionStopPolicy.index);

          final errorHandlerCallback =
              Pointer.fromFunction<Void Function(Handle, Pointer<realm_sync_session_t>, realm_sync_error_t)>(_syncErrorHandlerCallback);
          final errorHandlerUserdata = _realmLib.realm_dart_userdata_async_new(config, errorHandlerCallback.cast(), scheduler.handle._pointer);
          _realmLib.realm_sync_config_set_error_handler(syncConfigPtr, _realmLib.addresses.realm_dart_sync_error_handler_callback, errorHandlerUserdata.cast(),
              _realmLib.addresses.realm_dart_userdata_async_free);

          _realmLib.realm_config_set_sync_config(configPtr, syncConfigPtr);
        } finally {
          _realmLib.realm_release(syncConfigPtr.cast());
        }
      } else if (config is DisconnectedSyncConfiguration) {
        _realmLib.realm_config_set_force_sync_history(configPtr, true);
      }

      return configHandle;
    });
  }

  String getPathForConfig(FlexibleSyncConfiguration config) {
    final syncConfigPtr = _realmLib.invokeGetPointer(() => _realmLib.realm_flx_sync_config_new(config.user.handle._pointer));
    try {
      final path = _realmLib.realm_app_sync_client_get_default_file_path_for_realm(syncConfigPtr, nullptr);
      return path.cast<Utf8>().toRealmDartString(freeRealmMemory: true)!;
    } finally {
      _realmLib.realm_release(syncConfigPtr.cast());
    }
  }

  ObjectId subscriptionId(Subscription subscription) {
    final id = _realmLib.realm_sync_subscription_id(subscription.handle._pointer);
    return id.toDart();
  }

  String? subscriptionName(Subscription subscription) {
    final name = _realmLib.realm_sync_subscription_name(subscription.handle._pointer);
    return name.toDart();
  }

  String subscriptionObjectClassName(Subscription subscription) {
    final objectClassName = _realmLib.realm_sync_subscription_object_class_name(subscription.handle._pointer);
    return objectClassName.toDart()!;
  }

  String subscriptionQueryString(Subscription subscription) {
    final queryString = _realmLib.realm_sync_subscription_query_string(subscription.handle._pointer);
    return queryString.toDart()!;
  }

  DateTime subscriptionCreatedAt(Subscription subscription) {
    final createdAt = _realmLib.realm_sync_subscription_created_at(subscription.handle._pointer);
    return createdAt.toDart();
  }

  DateTime subscriptionUpdatedAt(Subscription subscription) {
    final updatedAt = _realmLib.realm_sync_subscription_updated_at(subscription.handle._pointer);
    return updatedAt.toDart();
  }

  SubscriptionSetHandle getSubscriptions(Realm realm) {
    return SubscriptionSetHandle._(_realmLib.invokeGetPointer(() => _realmLib.realm_sync_get_active_subscription_set(realm.handle._pointer)));
  }

  void refreshSubscriptions(SubscriptionSet subscriptions) {
    _realmLib.invokeGetBool(() => _realmLib.realm_sync_subscription_set_refresh(subscriptions.handle._pointer));
  }

  int getSubscriptionSetSize(SubscriptionSet subscriptions) {
    return _realmLib.realm_sync_subscription_set_size(subscriptions.handle._pointer);
  }

  Exception? getSubscriptionSetError(SubscriptionSet subscriptions) {
    final error = _realmLib.realm_sync_subscription_set_error_str(subscriptions.handle._pointer);
    final message = error.cast<Utf8>().toRealmDartString(treatEmptyAsNull: true);
    return message == null ? null : RealmException(message);
  }

  SubscriptionHandle subscriptionAt(SubscriptionSet subscriptions, int index) {
    return SubscriptionHandle._(_realmLib.invokeGetPointer(() => _realmLib.realm_sync_subscription_at(
          subscriptions.handle._pointer,
          index,
        )));
  }

  SubscriptionHandle? findSubscriptionByName(SubscriptionSet subscriptions, String name) {
    return using((arena) {
      final result = _realmLib.realm_sync_find_subscription_by_name(
        subscriptions.handle._pointer,
        name.toCharPtr(arena),
      );
      return result == nullptr ? null : SubscriptionHandle._(result);
    });
  }

  SubscriptionHandle? findSubscriptionByResults(SubscriptionSet subscriptions, RealmResults results) {
    final result = _realmLib.realm_sync_find_subscription_by_results(
      subscriptions.handle._pointer,
      results.handle._pointer,
    );
    return result == nullptr ? null : SubscriptionHandle._(result);
  }

  static void _stateChangeCallback(Object userdata, int state) {
    final completer = userdata as Completer<SubscriptionSetState>;

    completer.complete(SubscriptionSetState.values[state]);
  }

  Future<SubscriptionSetState> waitForSubscriptionSetStateChange(SubscriptionSet subscriptions, SubscriptionSetState notifyWhen) {
    final completer = Completer<SubscriptionSetState>();
    final callback = Pointer.fromFunction<Void Function(Handle, Int32)>(_stateChangeCallback);
    final userdata = _realmLib.realm_dart_userdata_async_new(completer, callback.cast(), scheduler.handle._pointer);
    _realmLib.realm_sync_on_subscription_set_state_change_async(subscriptions.handle._pointer, notifyWhen.index,
        _realmLib.addresses.realm_dart_sync_on_subscription_state_changed_callback, userdata.cast(), _realmLib.addresses.realm_dart_userdata_async_free);
    return completer.future;
  }

  int subscriptionSetGetVersion(SubscriptionSet subscriptions) {
    return _realmLib.realm_sync_subscription_set_version(subscriptions.handle._pointer);
  }

  SubscriptionSetState subscriptionSetGetState(SubscriptionSet subscriptions) {
    return SubscriptionSetState.values[_realmLib.realm_sync_subscription_set_state(subscriptions.handle._pointer)];
  }

  MutableSubscriptionSetHandle subscriptionSetMakeMutable(SubscriptionSet subscriptions) {
    return MutableSubscriptionSetHandle._(_realmLib.invokeGetPointer(() => _realmLib.realm_sync_make_subscription_set_mutable(subscriptions.handle._pointer)));
  }

  SubscriptionSetHandle subscriptionSetCommit(MutableSubscriptionSet subscriptions) {
    return SubscriptionSetHandle._(_realmLib.invokeGetPointer(() => _realmLib.realm_sync_subscription_set_commit(subscriptions.handle._mutablePointer)));
  }

  SubscriptionHandle insertOrAssignSubscription(MutableSubscriptionSet subscriptions, RealmResults results, String? name, bool update) {
    if (!update) {
      if (name != null && findSubscriptionByName(subscriptions, name) != null) {
        throw RealmException('Duplicate subscription with name: $name');
      }
    }
    return using((arena) {
      final out_index = arena<Size>();
      final out_inserted = arena<Bool>();
      _realmLib.invokeGetBool(() => _realmLib.realm_sync_subscription_set_insert_or_assign_results(
            subscriptions.handle._mutablePointer,
            results.handle._pointer,
            name?.toCharPtr(arena) ?? nullptr,
            out_index,
            out_inserted,
          ));
      return subscriptionAt(subscriptions, out_index.value);
    });
  }

  bool eraseSubscriptionById(MutableSubscriptionSet subscriptions, Subscription subscription) {
    return using((arena) {
      final out_found = arena<Bool>();
      _realmLib.invokeGetBool(() => _realmLib.realm_sync_subscription_set_erase_by_id(
            subscriptions.handle._mutablePointer,
            subscription.id.toNative(arena),
            out_found,
          ));
      return out_found.value;
    });
  }

  bool eraseSubscriptionByName(MutableSubscriptionSet subscriptions, String name) {
    return using((arena) {
      final out_found = arena<Bool>();
      _realmLib.invokeGetBool(() => _realmLib.realm_sync_subscription_set_erase_by_name(
            subscriptions.handle._mutablePointer,
            name.toCharPtr(arena),
            out_found,
          ));
      return out_found.value;
    });
  }

  bool eraseSubscriptionByResults(MutableSubscriptionSet subscriptions, RealmResults results) {
    return using((arena) {
      final out_found = arena<Bool>();
      _realmLib.invokeGetBool(() => _realmLib.realm_sync_subscription_set_erase_by_results(
            subscriptions.handle._mutablePointer,
            results.handle._pointer,
            out_found,
          ));
      return out_found.value;
    });
  }

  void clearSubscriptionSet(MutableSubscriptionSet subscriptions) {
    _realmLib.invokeGetBool(() => _realmLib.realm_sync_subscription_set_clear(subscriptions.handle._mutablePointer));
  }

  void refreshSubscriptionSet(SubscriptionSet subscriptions) {
    _realmLib.invokeGetBool(() => _realmLib.realm_sync_subscription_set_refresh(subscriptions.handle._pointer));
  }

  static bool initial_data_callback(Pointer<Void> userdata, Pointer<shared_realm> realmHandle) {
    try {
      final LocalConfiguration? config = userdata.toObject();
      if (config == null) {
        return false;
      }
      final realm = RealmInternal.getUnowned(config, RealmHandle._unowned(realmHandle));
      config.initialDataCallback!(realm);
      return true;
    } catch (ex) {
      // TODO: this should propagate the error to Core: https://github.com/realm/realm-core/issues/5366
    }

    return false;
  }

  static bool should_compact_callback(Pointer<Void> userdata, int totalSize, int usedSize) {
    final LocalConfiguration? config = userdata.toObject();
    if (config == null) {
      return false;
    }

    return config.shouldCompactCallback!(totalSize, usedSize);
  }

  static void _syncErrorHandlerCallback(Object userdata, Pointer<realm_sync_session> session, realm_sync_error error) {
    final syncConfig = userdata as FlexibleSyncConfiguration;

    final syncError = error.toSyncError();

    if (syncError is SyncClientResetError) {
      syncConfig.syncClientResetErrorHandler.callback(syncError);
      return;
    }

    syncConfig.syncErrorHandler(syncError);
  }

  void raiseError(Session session, SyncErrorCategory category, int errorCode, bool isFatal) {
    using((arena) {
      final message = "Simulated session error".toCharPtr(arena);
      _realmLib.realm_sync_session_handle_error_for_testing(session.handle._pointer, errorCode, category.index, message, isFatal);
    });
  }

  SchedulerHandle createScheduler(int isolateId, int sendPort) {
    final schedulerPtr = _realmLib.realm_dart_create_scheduler(isolateId, sendPort);
    return SchedulerHandle._(schedulerPtr);
  }

  void invokeScheduler(SchedulerHandle schedulerHandle) {
    _realmLib.realm_scheduler_perform_work(schedulerHandle._pointer);
  }

  RealmHandle openRealm(Configuration config) {
    final configHandle = _createConfig(config);
    final realmPtr = _realmLib.invokeGetPointer(() => _realmLib.realm_open(configHandle._pointer), "Error opening realm at path ${config.path}");
    return RealmHandle._(realmPtr);
  }

  void deleteRealmFiles(String path) {
    using((Arena arena) {
      final realm_deleted = arena<Bool>();
      _realmLib.invokeGetBool(() => _realmLib.realm_delete_files(path.toCharPtr(arena), realm_deleted), "Error deleting realm at path $path");
    });
  }

  String getFilesPath() {
    return _realmLib.realm_dart_get_files_path().cast<Utf8>().toRealmDartString()!;
  }

  void closeRealm(Realm realm) {
    _realmLib.invokeGetBool(() => _realmLib.realm_close(realm.handle._pointer), "Realm close failed");
  }

  bool isRealmClosed(Realm realm) {
    return _realmLib.realm_is_closed(realm.handle._pointer);
  }

  void beginWrite(Realm realm) {
    _realmLib.invokeGetBool(() => _realmLib.realm_begin_write(realm.handle._pointer), "Could not begin write");
  }

  void commitWrite(Realm realm) {
    _realmLib.invokeGetBool(() => _realmLib.realm_commit(realm.handle._pointer), "Could not commit write");
  }

  bool getIsWritable(Realm realm) {
    return _realmLib.realm_is_writable(realm.handle._pointer);
  }

  void rollbackWrite(Realm realm) {
    _realmLib.invokeGetBool(() => _realmLib.realm_rollback(realm.handle._pointer), "Could not rollback write");
  }

  void realmRefresh(Realm realm) {
    _realmLib.invokeGetBool(() => _realmLib.realm_refresh(realm.handle._pointer), "Could not refresh");
  }

  RealmClassMetadata getClassMetadata(Realm realm, String className, Type classType) {
    return using((Arena arena) {
      final found = arena<Bool>();
      final classInfo = arena<realm_class_info_t>();
      _realmLib.invokeGetBool(() => _realmLib.realm_find_class(realm.handle._pointer, className.toCharPtr(arena), found, classInfo),
          "Error getting class $className from realm at ${realm.config.path}");

      if (!found.value) {
        throwLastError("Class $className not found in ${realm.config.path}");
      }

      final primaryKey = classInfo.ref.primary_key.cast<Utf8>().toRealmDartString(treatEmptyAsNull: true);
      return RealmClassMetadata(classType, classInfo.ref.key, primaryKey);
    });
  }

  Map<String, RealmPropertyMetadata> getPropertyMetadata(Realm realm, int classKey) {
    return using((Arena arena) {
      final propertyCountPtr = arena<Size>();
      _realmLib.invokeGetBool(
          () => _realmLib.realm_get_property_keys(realm.handle._pointer, classKey, nullptr, 0, propertyCountPtr), "Error getting property count");

      var propertyCount = propertyCountPtr.value;
      final propertiesPtr = arena<realm_property_info_t>(propertyCount);
      _realmLib.invokeGetBool(() => _realmLib.realm_get_class_properties(realm.handle._pointer, classKey, propertiesPtr, propertyCount, propertyCountPtr),
          "Error getting class properties.");

      propertyCount = propertyCountPtr.value;
      Map<String, RealmPropertyMetadata> result = <String, RealmPropertyMetadata>{};
      for (var i = 0; i < propertyCount; i++) {
        final property = propertiesPtr.elementAt(i);
        final propertyName = property.ref.name.cast<Utf8>().toRealmDartString()!;
        final propertyMeta = RealmPropertyMetadata(property.ref.key, RealmCollectionType.values.elementAt(property.ref.collection_type));
        result[propertyName] = propertyMeta;
      }
      return result;
    });
  }

  RealmObjectHandle createRealmObject(Realm realm, int classKey) {
    final realmPtr = _realmLib.invokeGetPointer(() => _realmLib.realm_object_create(realm.handle._pointer, classKey));
    return RealmObjectHandle._(realmPtr);
  }

  RealmObjectHandle createRealmObjectWithPrimaryKey(Realm realm, int classKey, Object primaryKey) {
    return using((Arena arena) {
      final realm_value = _toRealmValue(primaryKey, arena);
      final realmPtr = _realmLib.invokeGetPointer(() => _realmLib.realm_object_create_with_primary_key(realm.handle._pointer, classKey, realm_value.ref));
      return RealmObjectHandle._(realmPtr);
    });
  }

  Object? getProperty(RealmObject object, int propertyKey) {
    return using((Arena arena) {
      final realm_value = arena<realm_value_t>();
      _realmLib.invokeGetBool(() => _realmLib.realm_get_value(object.handle._pointer, propertyKey, realm_value));
      return realm_value.toDartValue(object.realm);
    });
  }

  void setProperty(RealmObject object, int propertyKey, Object? value, bool isDefault) {
    return using((Arena arena) {
      final realm_value = _toRealmValue(value, arena);
      _realmLib.invokeGetBool(() => _realmLib.realm_set_value(object.handle._pointer, propertyKey, realm_value.ref, isDefault));
    });
  }

  String objectToString(RealmObject object) {
    return _realmLib.realm_object_to_string(object.handle._pointer).cast<Utf8>().toRealmDartString(freeRealmMemory: true)!;
  }

  // For debugging
  // ignore: unused_element
  int get _threadId => _realmLib.realm_dart_get_thread_id();

  RealmObjectHandle? find(Realm realm, int classKey, Object primaryKey) {
    return using((Arena arena) {
      final realm_value = _toRealmValue(primaryKey, arena);
      final pointer = _realmLib.realm_object_find_with_primary_key(realm.handle._pointer, classKey, realm_value.ref, nullptr);
      if (pointer == nullptr) {
        return null;
      }

      return RealmObjectHandle._(pointer);
    });
  }

  void deleteRealmObject(RealmObject object) {
    _realmLib.invokeGetBool(() => _realmLib.realm_object_delete(object.handle._pointer));
  }

  RealmResultsHandle findAll(Realm realm, int classKey) {
    final pointer = _realmLib.invokeGetPointer(() => _realmLib.realm_object_find_all(realm.handle._pointer, classKey));
    return RealmResultsHandle._(pointer);
  }

  RealmResultsHandle queryClass(Realm realm, int classKey, String query, List<Object> args) {
    return using((arena) {
      final length = args.length;
      final argsPointer = arena<realm_value_t>(length);
      for (var i = 0; i < length; ++i) {
        _intoRealmValue(args[i], argsPointer.elementAt(i), arena);
      }
      final queryHandle = RealmQueryHandle._(_realmLib.invokeGetPointer(
        () => _realmLib.realm_query_parse(
          realm.handle._pointer,
          classKey,
          query.toCharPtr(arena),
          length,
          argsPointer,
        ),
      ));
      return _queryFindAll(queryHandle);
    });
  }

  RealmResultsHandle queryResults(RealmResults target, String query, List<Object> args) {
    return using((arena) {
      final length = args.length;
      final argsPointer = arena<realm_value_t>(length);
      for (var i = 0; i < length; ++i) {
        _intoRealmValue(args[i], argsPointer.elementAt(i), arena);
      }
      final queryHandle = RealmQueryHandle._(_realmLib.invokeGetPointer(
        () => _realmLib.realm_query_parse_for_results(
          target.handle._pointer,
          query.toCharPtr(arena),
          length,
          argsPointer,
        ),
      ));
      return _queryFindAll(queryHandle);
    });
  }

  RealmResultsHandle _queryFindAll(RealmQueryHandle queryHandle) {
    final resultsPointer = _realmLib.invokeGetPointer(() => _realmLib.realm_query_find_all(queryHandle._pointer));
    return RealmResultsHandle._(resultsPointer);
  }

  RealmResultsHandle queryList(RealmList target, String query, List<Object> args) {
    return using((arena) {
      final length = args.length;
      final argsPointer = arena<realm_value_t>(length);
      for (var i = 0; i < length; ++i) {
        _intoRealmValue(args[i], argsPointer.elementAt(i), arena);
      }
      final queryHandle = RealmQueryHandle._(_realmLib.invokeGetPointer(
        () => _realmLib.realm_query_parse_for_list(
          target.handle._pointer,
          query.toCharPtr(arena),
          length,
          argsPointer,
        ),
      ));
      return _queryFindAll(queryHandle);
    });
  }

  RealmObjectHandle getObjectAt(RealmResults results, int index) {
    final pointer = _realmLib.invokeGetPointer(() => _realmLib.realm_results_get_object(results.handle._pointer, index));
    return RealmObjectHandle._(pointer);
  }

  int getResultsCount(RealmResults results) {
    return using((Arena arena) {
      final countPtr = arena<Size>();
      _realmLib.invokeGetBool(() => _realmLib.realm_results_count(results.handle._pointer, countPtr));
      return countPtr.value;
    });
  }

  CollectionChanges getCollectionChanges(RealmCollectionChangesHandle changes) {
    return using((arena) {
      final out_num_deletions = arena<Size>();
      final out_num_insertions = arena<Size>();
      final out_num_modifications = arena<Size>();
      final out_num_moves = arena<Size>();
      _realmLib.realm_collection_changes_get_num_changes(
        changes._pointer,
        out_num_deletions,
        out_num_insertions,
        out_num_modifications,
        out_num_moves,
      );

      final deletionsCount = out_num_deletions != nullptr ? out_num_deletions.value : 0;
      final insertionCount = out_num_insertions != nullptr ? out_num_insertions.value : 0;
      final modificationCount = out_num_modifications != nullptr ? out_num_modifications.value : 0;
      var moveCount = out_num_moves != nullptr ? out_num_moves.value : 0;

      final out_deletion_indexes = arena<Size>(deletionsCount);
      final out_insertion_indexes = arena<Size>(insertionCount);
      final out_modification_indexes = arena<Size>(modificationCount);
      final out_modification_indexes_after = arena<Size>(modificationCount);
      final out_moves = arena<realm_collection_move_t>(moveCount);

      _realmLib.realm_collection_changes_get_changes(
        changes._pointer,
        out_deletion_indexes,
        deletionsCount,
        out_insertion_indexes,
        insertionCount,
        out_modification_indexes,
        modificationCount,
        out_modification_indexes_after,
        modificationCount,
        out_moves,
        moveCount,
      );

      var elementZero = out_moves.elementAt(0);
      List<Move> moves = List.filled(moveCount, Move(elementZero.ref.from, elementZero.ref.to));
      for (var i = 1; i < moveCount; i++) {
        final movePtr = out_moves.elementAt(i);
        moves[i] = Move(movePtr.ref.from, movePtr.ref.to);
      }

      return CollectionChanges(out_deletion_indexes.toIntList(deletionsCount), out_insertion_indexes.toIntList(insertionCount),
          out_modification_indexes.toIntList(modificationCount), out_modification_indexes_after.toIntList(modificationCount), moves);
    });
  }

  RealmLinkHandle _getObjectAsLink(RealmObject object) {
    final realmLink = _realmLib.realm_object_as_link(object.handle._pointer);
    return RealmLinkHandle._(realmLink);
  }

  RealmObjectHandle _getObject(Realm realm, int classKey, int objectKey) {
    final pointer = _realmLib.invokeGetPointer(() => _realmLib.realm_get_object(realm.handle._pointer, classKey, objectKey));
    return RealmObjectHandle._(pointer);
  }

  RealmListHandle getListProperty(RealmObject object, int propertyKey) {
    final pointer = _realmLib.invokeGetPointer(() => _realmLib.realm_get_list(object.handle._pointer, propertyKey));
    return RealmListHandle._(pointer);
  }

  int getListSize(RealmListHandle handle) {
    return using((Arena arena) {
      final size = arena<Size>();
      _realmLib.invokeGetBool(() => _realmLib.realm_list_size(handle._pointer, size));
      return size.value;
    });
  }

  Object? listGetElementAt(RealmList list, int index) {
    return using((Arena arena) {
      final realm_value = arena<realm_value_t>();
      _realmLib.invokeGetBool(() => _realmLib.realm_list_get(list.handle._pointer, index, realm_value));
      return realm_value.toDartValue(list.realm);
    });
  }

  void listSetElementAt(RealmListHandle handle, int index, Object? value) {
    return using((Arena arena) {
      final realm_value = _toRealmValue(value, arena);
      _realmLib.invokeGetBool(() => _realmLib.realm_list_set(handle._pointer, index, realm_value.ref));
    });
  }

  void listInsertElementAt(RealmListHandle handle, int index, Object? value) {
    return using((Arena arena) {
      final realm_value = _toRealmValue(value, arena);
      _realmLib.invokeGetBool(() => _realmLib.realm_list_insert(handle._pointer, index, realm_value.ref));
    });
  }

  void listDeleteAll(RealmList list) {
    _realmLib.invokeGetBool(() => _realmLib.realm_list_remove_all(list.handle._pointer));
  }

  void resultsDeleteAll(RealmResults results) {
    _realmLib.invokeGetBool(() => _realmLib.realm_results_delete_all(results.handle._pointer));
  }

  void listClear(RealmList list) {
    _realmLib.invokeGetBool(() => _realmLib.realm_list_clear(list.handle._pointer));
  }

  bool _equals<T extends NativeType>(HandleBase<T> first, HandleBase<T> second) {
    return _realmLib.realm_equals(first._pointer.cast(), second._pointer.cast());
  }

  bool objectEquals(RealmObject first, RealmObject second) => _equals(first.handle, second.handle);
  bool realmEquals(Realm first, Realm second) => _equals(first.handle, second.handle);
  bool userEquals(User first, User second) => _equals(first.handle, second.handle);
  bool subscriptionEquals(Subscription first, Subscription second) => _equals(first.handle, second.handle);

  RealmResultsHandle resultsSnapshot(RealmResults results) {
    final resultsPointer = _realmLib.invokeGetPointer(() => _realmLib.realm_results_snapshot(results.handle._pointer));
    return RealmResultsHandle._(resultsPointer);
  }

  bool objectIsValid(RealmObject object) {
    return _realmLib.realm_object_is_valid(object.handle._pointer);
  }

  bool listIsValid(RealmList list) {
    return _realmLib.realm_list_is_valid(list.handle._pointer);
  }

  static void collection_change_callback(Pointer<Void> userdata, Pointer<realm_collection_changes> data) {
    NotificationsController? controller = userdata.toObject();
    if (controller == null) {
      return;
    }

    if (data == nullptr) {
      controller.onError(RealmError("Invalid notifications data received"));
      return;
    }

    try {
      final clonedData = _realmLib.realm_clone(data.cast());
      if (clonedData == nullptr) {
        controller.onError(RealmError("Error while cloning notifications data"));
        return;
      }

      final changesHandle = RealmCollectionChangesHandle._(clonedData.cast());
      controller.onChanges(changesHandle);
    } catch (e) {
      controller.onError(RealmError("Error handling change notifications. Error: $e"));
    }
  }

  static void object_change_callback(Pointer<Void> userdata, Pointer<realm_object_changes> data) {
    NotificationsController? controller = userdata.toObject();
    if (controller == null) {
      return;
    }

    if (data == nullptr) {
      controller.onError(RealmError("Invalid notifications data received"));
      return;
    }

    try {
      final clonedData = _realmLib.realm_clone(data.cast());
      if (clonedData == nullptr) {
        controller.onError(RealmError("Error while cloning notifications data"));
        return;
      }

      final changesHandle = RealmObjectChangesHandle._(clonedData.cast());
      controller.onChanges(changesHandle);
    } catch (e) {
      controller.onError(RealmError("Error handling change notifications. Error: $e"));
    }
  }

  RealmNotificationTokenHandle subscribeResultsNotifications(RealmResults results, NotificationsController controller) {
    final pointer = _realmLib.invokeGetPointer(() => _realmLib.realm_results_add_notification_callback(
          results.handle._pointer,
          controller.toWeakHandle(),
          nullptr,
          nullptr,
          Pointer.fromFunction(collection_change_callback),
          nullptr,
        ));

    return RealmNotificationTokenHandle._(pointer);
  }

  RealmNotificationTokenHandle subscribeListNotifications(RealmList list, NotificationsController controller) {
    final pointer = _realmLib.invokeGetPointer(() => _realmLib.realm_list_add_notification_callback(
          list.handle._pointer,
          controller.toWeakHandle(),
          nullptr,
          nullptr,
          Pointer.fromFunction(collection_change_callback),
          nullptr,
        ));

    return RealmNotificationTokenHandle._(pointer);
  }

  RealmNotificationTokenHandle subscribeObjectNotifications(RealmObject object, NotificationsController controller) {
    final pointer = _realmLib.invokeGetPointer(() => _realmLib.realm_object_add_notification_callback(
          object.handle._pointer,
          controller.toWeakHandle(),
          nullptr,
          nullptr,
          Pointer.fromFunction(object_change_callback),
          nullptr,
        ));

    return RealmNotificationTokenHandle._(pointer);
  }

  bool getObjectChangesIsDeleted(RealmObjectChangesHandle handle) {
    return _realmLib.realm_object_changes_is_deleted(handle._pointer);
  }

  List<int> getObjectChangesProperties(RealmObjectChangesHandle handle) {
    return using((arena) {
      final count = _realmLib.realm_object_changes_get_num_modified_properties(handle._pointer);

      final out_modified = arena<realm_property_key_t>(count);
      _realmLib.realm_object_changes_get_modified_properties(handle._pointer, out_modified, count);

      return out_modified.asTypedList(count).toList();
    });
  }

  AppConfigHandle _createAppConfig(AppConfiguration configuration, RealmHttpTransportHandle httpTransport) {
    return using((arena) {
      final app_id = configuration.appId.toCharPtr(arena);
      final handle = AppConfigHandle._(_realmLib.realm_app_config_new(app_id, httpTransport._pointer));

      _realmLib.realm_app_config_set_base_url(handle._pointer, configuration.baseUrl.toString().toCharPtr(arena));

      _realmLib.realm_app_config_set_default_request_timeout(handle._pointer, configuration.defaultRequestTimeout.inMilliseconds);

      if (configuration.localAppName != null) {
        _realmLib.realm_app_config_set_local_app_name(handle._pointer, configuration.localAppName!.toCharPtr(arena));
      }

      if (configuration.localAppVersion != null) {
        _realmLib.realm_app_config_set_local_app_version(handle._pointer, configuration.localAppVersion!.toCharPtr(arena));
      }

      _realmLib.realm_app_config_set_platform(handle._pointer, Platform.operatingSystem.toCharPtr(arena));
      _realmLib.realm_app_config_set_platform_version(handle._pointer, Platform.operatingSystemVersion.toCharPtr(arena));

      _realmLib.realm_app_config_set_sdk_version(handle._pointer, libraryVersion.toCharPtr(arena));

      return handle;
    });
  }

  RealmAppCredentialsHandle createAppCredentialsAnonymous() {
    return RealmAppCredentialsHandle._(_realmLib.realm_app_credentials_new_anonymous());
  }

  RealmAppCredentialsHandle createAppCredentialsEmailPassword(String email, String password) {
    return using((arena) {
      final emailPtr = email.toCharPtr(arena);
      final passwordPtr = password.toRealmString(arena);
      return RealmAppCredentialsHandle._(_realmLib.realm_app_credentials_new_email_password(emailPtr, passwordPtr.ref));
    });
  }

  RealmAppCredentialsHandle createAppCredentialsJwt(String token) {
    return using((arena) {
      final tokenPtr = token.toCharPtr(arena);
      return RealmAppCredentialsHandle._(_realmLib.realm_app_credentials_new_jwt(tokenPtr));
    });
  }

<<<<<<< HEAD
  RealmAppCredentialsHandle createAppCredentialsFunction(String payload) {
    return using((arena) {
      final payloadPtr = payload.toCharPtr(arena);
      final credentialsPtr = _realmLib.invokeGetPointer(() => _realmLib.realm_app_credentials_new_function(payloadPtr));
      return RealmAppCredentialsHandle._(credentialsPtr);
=======
  RealmAppCredentialsHandle createAppCredentialsApple(String idToken) {
    return using((arena) {
      final idTokenPtr = idToken.toCharPtr(arena);
      return RealmAppCredentialsHandle._(_realmLib.realm_app_credentials_new_apple(idTokenPtr));
    });
  }

  RealmAppCredentialsHandle createAppCredentialsFacebook(String accessToken) {
    return using((arena) {
      final accessTokenPtr = accessToken.toCharPtr(arena);
      return RealmAppCredentialsHandle._(_realmLib.realm_app_credentials_new_facebook(accessTokenPtr));
    });
  }

  RealmAppCredentialsHandle createAppCredentialsGoogleIdToken(String idToken) {
    return using((arena) {
      final idTokenPtr = idToken.toCharPtr(arena);
      return RealmAppCredentialsHandle._(_realmLib.realm_app_credentials_new_google_id_token(idTokenPtr));
    });
  }

  RealmAppCredentialsHandle createAppCredentialsGoogleAuthCode(String authCode) {
    return using((arena) {
      final authCodePtr = authCode.toCharPtr(arena);
      return RealmAppCredentialsHandle._(_realmLib.realm_app_credentials_new_google_auth_code(authCodePtr));
>>>>>>> 6ee06891
    });
  }

  RealmHttpTransportHandle _createHttpTransport(HttpClient httpClient) {
    final requestCallback = Pointer.fromFunction<Void Function(Handle, realm_http_request, Pointer<Void>)>(_request_callback);
    final requestCallbackUserdata = _realmLib.realm_dart_userdata_async_new(httpClient, requestCallback.cast(), scheduler.handle._pointer);
    return RealmHttpTransportHandle._(_realmLib.realm_http_transport_new(
      _realmLib.addresses.realm_dart_http_request_callback,
      requestCallbackUserdata.cast(),
      _realmLib.addresses.realm_dart_userdata_async_free,
    ));
  }

  static void _request_callback(Object userData, realm_http_request request, Pointer<Void> request_context) {
    //
    // The request struct only survives until end-of-call, even though
    // we explicitly call realm_http_transport_complete_request to
    // mark request as completed later.
    //
    // Therefor we need to copy everything out of request before returning.
    // We cannot clone request on the native side with realm_clone,
    // since realm_http_request does not inherit from WrapC.

    final client = userData as HttpClient;

    client.connectionTimeout = Duration(milliseconds: request.timeout_ms);

    final url = Uri.parse(request.url.cast<Utf8>().toRealmDartString()!);

    final body = request.body.cast<Utf8>().toRealmDartString(length: request.body_size)!;

    final headers = <String, String>{};
    for (int i = 0; i < request.num_headers; ++i) {
      final header = request.headers[i];
      final name = header.name.cast<Utf8>().toRealmDartString()!;
      final value = header.value.cast<Utf8>().toRealmDartString()!;
      headers[name] = value;
    }

    _request_callback_async(client, request.method, url, body, headers, request_context);
    // The request struct dies here!
  }

  static void _request_callback_async(
    HttpClient client,
    int requestMethod,
    Uri url,
    String body,
    Map<String, String> headers,
    Pointer<Void> request_context,
  ) async {
    await using((arena) async {
      final response_pointer = arena<realm_http_response>();
      final responseRef = response_pointer.ref;
      try {
        // Build request
        late HttpClientRequest request;

        // this throws if requestMethod is unknown _HttpMethod
        final method = _HttpMethod.values[requestMethod];

        switch (method) {
          case _HttpMethod.delete:
            request = await client.deleteUrl(url);
            break;
          case _HttpMethod.put:
            request = await client.putUrl(url);
            break;
          case _HttpMethod.patch:
            request = await client.patchUrl(url);
            break;
          case _HttpMethod.post:
            request = await client.postUrl(url);
            break;
          case _HttpMethod.get:
            request = await client.getUrl(url);
            break;
        }

        for (final header in headers.entries) {
          request.headers.add(header.key, header.value);
        }

        request.add(utf8.encode(body));

        // Do the call..
        final response = await request.close();
        final responseBody = await response.fold<List<int>>([], (acc, l) => acc..addAll(l)); // gather response

        // Report back to core
        responseRef.status_code = response.statusCode;
        responseRef.body = responseBody.toCharPtr(arena);
        responseRef.body_size = responseBody.length;

        int headerCnt = 0;
        response.headers.forEach((name, values) {
          headerCnt += values.length;
        });

        responseRef.headers = arena<realm_http_header>(headerCnt);
        responseRef.num_headers = headerCnt;

        int index = 0;
        response.headers.forEach((name, values) {
          for (final value in values) {
            final headerRef = responseRef.headers.elementAt(index).ref;
            headerRef.name = name.toCharPtr(arena);
            headerRef.value = value.toCharPtr(arena);
            index++;
          }
        });

        responseRef.custom_status_code = _CustomErrorCode.noError.code;
      } on SocketException catch (_) {
        // TODO: A Timeout causes a socket exception, but not all socket exceptions are due to timeouts
        responseRef.custom_status_code = _CustomErrorCode.timeout.code;
      } on HttpException catch (_) {
        responseRef.custom_status_code = _CustomErrorCode.unknownHttp.code;
      } catch (_) {
        responseRef.custom_status_code = _CustomErrorCode.unknown.code;
      } finally {
        _realmLib.realm_http_transport_complete_request(request_context, response_pointer);
      }
    });
  }

  static void _logCallback(Object userdata, int levelAsInt, Pointer<Int8> message) {
    final logger = Realm.logger;
    final level = LevelExt.fromInt(levelAsInt);

    // Don't do expensive utf8 to utf16 conversion unless needed.
    if (logger.isLoggable(level)) {
      logger.log(level, message.cast<Utf8>().toDartString());
    }
  }

  SyncClientConfigHandle _createSyncClientConfig(AppConfiguration configuration) {
    return using((arena) {
      final handle = SyncClientConfigHandle._(_realmLib.realm_sync_client_config_new());

      _realmLib.realm_sync_client_config_set_base_file_path(handle._pointer, configuration.baseFilePath.path.toCharPtr(arena));
      _realmLib.realm_sync_client_config_set_metadata_mode(handle._pointer, configuration.metadataPersistenceMode.index);

      _realmLib.realm_sync_client_config_set_log_level(handle._pointer, Realm.logger.level.toInt());

      final logCallback = Pointer.fromFunction<Void Function(Handle, Int32, Pointer<Int8>)>(_logCallback);
      final logCallbackUserdata = _realmLib.realm_dart_userdata_async_new(noopUserdata, logCallback.cast(), scheduler.handle._pointer);
      _realmLib.realm_sync_client_config_set_log_callback(handle._pointer, _realmLib.addresses.realm_dart_sync_client_log_callback, logCallbackUserdata.cast(),
          _realmLib.addresses.realm_dart_userdata_async_free);

      _realmLib.realm_sync_client_config_set_connect_timeout(handle._pointer, configuration.maxConnectionTimeout.inMilliseconds);
      if (configuration.metadataEncryptionKey != null && configuration.metadataPersistenceMode == MetadataPersistenceMode.encrypted) {
        _realmLib.realm_sync_client_config_set_metadata_encryption_key(handle._pointer, configuration.metadataEncryptionKey!.toUint8Ptr(arena));
      }

      return handle;
    });
  }

  AppHandle createApp(AppConfiguration configuration) {
    final httpTransportHandle = _createHttpTransport(configuration.httpClient);
    final appConfigHandle = _createAppConfig(configuration, httpTransportHandle);
    final syncClientConfigHandle = _createSyncClientConfig(configuration);
    final realmAppPtr = _realmLib.invokeGetPointer(() => _realmLib.realm_app_create(appConfigHandle._pointer, syncClientConfigHandle._pointer));
    return AppHandle._(realmAppPtr);
  }

  String appGetId(App app) {
    return _realmLib.realm_app_get_app_id(app.handle._pointer).cast<Utf8>().toRealmDartString()!;
  }

  static void _app_user_completion_callback(Pointer<Void> userdata, Pointer<realm_user> user, Pointer<realm_app_error> error) {
    final Completer<UserHandle>? completer = userdata.toObject(isPersistent: true);
    if (completer == null) {
      return;
    }

    if (error != nullptr) {
      final message = error.ref.message.cast<Utf8>().toRealmDartString()!;
      completer.completeError(RealmException(message));
      return;
    }

    var userClone = _realmLib.realm_clone(user.cast());
    if (userClone == nullptr) {
      completer.completeError(RealmException("Error while cloning user object."));
      return;
    }

    completer.complete(UserHandle._(userClone.cast()));
  }

  Future<UserHandle> logIn(App app, Credentials credentials) {
    final completer = Completer<UserHandle>();
    _realmLib.invokeGetBool(
        () => _realmLib.realm_app_log_in_with_credentials(
              app.handle._pointer,
              credentials.handle._pointer,
              Pointer.fromFunction(_app_user_completion_callback),
              completer.toPersistentHandle(),
              _realmLib.addresses.realm_dart_delete_persistent_handle,
            ),
        "Login failed");
    return completer.future;
  }

  static void void_completion_callback(Pointer<Void> userdata, Pointer<realm_app_error> error) {
    final Completer<void>? completer = userdata.toObject(isPersistent: true);
    if (completer == null) {
      return;
    }

    if (error != nullptr) {
      final message = error.ref.message.cast<Utf8>().toRealmDartString()!;
      completer.completeError(RealmException(message));
      return;
    }

    completer.complete();
  }

  Future<void> appEmailPasswordRegisterUser(App app, String email, String password) {
    final completer = Completer<void>();
    using((arena) {
      _realmLib.invokeGetBool(() => _realmLib.realm_app_email_password_provider_client_register_email(
            app.handle._pointer,
            email.toCharPtr(arena),
            password.toRealmString(arena).ref,
            Pointer.fromFunction(void_completion_callback),
            completer.toPersistentHandle(),
            _realmLib.addresses.realm_dart_delete_persistent_handle,
          ));
    });
    return completer.future;
  }

  Future<void> emailPasswordConfirmUser(App app, String token, String tokenId) {
    final completer = Completer<void>();
    using((arena) {
      _realmLib.invokeGetBool(() => _realmLib.realm_app_email_password_provider_client_confirm_user(
            app.handle._pointer,
            token.toCharPtr(arena),
            tokenId.toCharPtr(arena),
            Pointer.fromFunction(void_completion_callback),
            completer.toPersistentHandle(),
            _realmLib.addresses.realm_dart_delete_persistent_handle,
          ));
    });
    return completer.future;
  }

  Future<void> emailPasswordResendUserConfirmation(App app, String email) {
    final completer = Completer<void>();
    using((arena) {
      _realmLib.invokeGetBool(() => _realmLib.realm_app_email_password_provider_client_resend_confirmation_email(
            app.handle._pointer,
            email.toCharPtr(arena),
            Pointer.fromFunction(void_completion_callback),
            completer.toPersistentHandle(),
            _realmLib.addresses.realm_dart_delete_persistent_handle,
          ));
    });
    return completer.future;
  }

  Future<void> emailPasswordCompleteResetPassword(App app, String password, String token, String tokenId) {
    final completer = Completer<void>();
    using((arena) {
      _realmLib.invokeGetBool(() => _realmLib.realm_app_email_password_provider_client_reset_password(
            app.handle._pointer,
            password.toRealmString(arena).ref,
            token.toCharPtr(arena),
            tokenId.toCharPtr(arena),
            Pointer.fromFunction(void_completion_callback),
            completer.toPersistentHandle(),
            _realmLib.addresses.realm_dart_delete_persistent_handle,
          ));
    });
    return completer.future;
  }

  Future<void> emailPasswordResetPassword(App app, String email) {
    final completer = Completer<void>();
    using((arena) {
      _realmLib.invokeGetBool(() => _realmLib.realm_app_email_password_provider_client_send_reset_password_email(
            app.handle._pointer,
            email.toCharPtr(arena),
            Pointer.fromFunction(void_completion_callback),
            completer.toPersistentHandle(),
            _realmLib.addresses.realm_dart_delete_persistent_handle,
          ));
    });
    return completer.future;
  }

  Future<void> emailPasswordCallResetPasswordFunction(App app, String email, String password, String? argsAsJSON) {
    final completer = Completer<void>();
    using((arena) {
      _realmLib.invokeGetBool(() => _realmLib.realm_app_email_password_provider_client_call_reset_password_function(
            app.handle._pointer,
            email.toCharPtr(arena),
            password.toRealmString(arena).ref,
            argsAsJSON != null ? argsAsJSON.toCharPtr(arena) : nullptr,
            Pointer.fromFunction(void_completion_callback),
            completer.toPersistentHandle(),
            _realmLib.addresses.realm_dart_delete_persistent_handle,
          ));
    });
    return completer.future;
  }

  Future<void> emailPasswordRetryCustomConfirmationFunction(App app, String email) {
    final completer = Completer<void>();
    using((arena) {
      _realmLib.invokeGetBool(() => _realmLib.realm_app_email_password_provider_client_retry_custom_confirmation(
            app.handle._pointer,
            email.toCharPtr(arena),
            Pointer.fromFunction(void_completion_callback),
            completer.toPersistentHandle(),
            _realmLib.addresses.realm_dart_delete_persistent_handle,
          ));
    });
    return completer.future;
  }

  UserHandle? getCurrentUser(AppHandle appHandle) {
    final userPtr = _realmLib.realm_app_get_current_user(appHandle._pointer);
    if (userPtr == nullptr) {
      return null;
    }
    return UserHandle._(userPtr);
  }

  static void _logOutCallback(Pointer<Void> userdata, Pointer<realm_app_error> error) {
    final Completer<void>? completer = userdata.toObject(isPersistent: true);
    if (completer == null) {
      return;
    }

    if (error != nullptr) {
      final message = error.ref.message.cast<Utf8>().toRealmDartString()!;
      completer.completeError(RealmException(message));
      return;
    }

    completer.complete();
  }

  Future<void> logOut(App application, User? user) {
    final completer = Completer<void>();
    if (user == null) {
      _realmLib.invokeGetBool(
          () => _realmLib.realm_app_log_out_current_user(
                application.handle._pointer,
                Pointer.fromFunction(_logOutCallback),
                completer.toPersistentHandle(),
                _realmLib.addresses.realm_dart_delete_persistent_handle,
              ),
          "Logout failed");
    } else {
      _realmLib.invokeGetBool(
          () => _realmLib.realm_app_log_out(
                application.handle._pointer,
                user.handle._pointer,
                Pointer.fromFunction(_logOutCallback),
                completer.toPersistentHandle(),
                _realmLib.addresses.realm_dart_delete_persistent_handle,
              ),
          "Logout failed");
    }
    return completer.future;
  }

  void clearCachedApps() {
    _realmLib.realm_clear_cached_apps();
  }

  List<UserHandle> getUsers(App app) {
    return using((arena) {
      final usersCount = arena<Size>();
      _realmLib.invokeGetBool(() => _realmLib.realm_app_get_all_users(app.handle._pointer, nullptr, 0, usersCount));

      final usersPtr = arena<Pointer<realm_user>>(usersCount.value);
      _realmLib.invokeGetBool(() => _realmLib.realm_app_get_all_users(
            app.handle._pointer,
            Pointer.fromAddress(usersPtr.address),
            usersCount.value,
            usersCount,
          ));

      final userHandles = <UserHandle>[];
      for (var i = 0; i < usersCount.value; i++) {
        final usrPtr = usersPtr.elementAt(i).value;
        userHandles.add(UserHandle._(usrPtr));
      }

      return userHandles;
    });
  }

  Future<void> removeUser(App app, User user) {
    final completer = Completer<void>();
    _realmLib.invokeGetBool(
        () => _realmLib.realm_app_remove_user(
              app.handle._pointer,
              user.handle._pointer,
              Pointer.fromFunction(void_completion_callback),
              completer.toPersistentHandle(),
              _realmLib.addresses.realm_dart_delete_persistent_handle,
            ),
        "Remove user failed");
    return completer.future;
  }

  void switchUser(App application, User user) {
    return using((arena) {
      _realmLib.invokeGetBool(
          () => _realmLib.realm_app_switch_user(
                application.handle._pointer,
                user.handle._pointer,
                nullptr,
              ),
          "Switch user failed");
    });
  }

  String? userGetCustomData(User user) {
    final customDataPtr = _realmLib.realm_user_get_custom_data(user.handle._pointer);
    return customDataPtr.cast<Utf8>().toRealmDartString(freeRealmMemory: true, treatEmptyAsNull: true);
  }

  Future<void> userRefreshCustomData(App app, User user) {
    final completer = Completer<void>();
    _realmLib.invokeGetBool(
        () => _realmLib.realm_app_refresh_custom_data(
              app.handle._pointer,
              user.handle._pointer,
              Pointer.fromFunction(void_completion_callback),
              completer.toPersistentHandle(),
              _realmLib.addresses.realm_dart_delete_persistent_handle,
            ),
        "Refresh custom data failed");
    return completer.future;
  }

  Future<UserHandle> userLinkCredentials(App app, User user, Credentials credentials) {
    final completer = Completer<UserHandle>();
    _realmLib.invokeGetBool(
        () => _realmLib.realm_app_link_user(
              app.handle._pointer,
              user.handle._pointer,
              credentials.handle._pointer,
              Pointer.fromFunction(_app_user_completion_callback),
              completer.toPersistentHandle(),
              _realmLib.addresses.realm_dart_delete_persistent_handle,
            ),
        "Link credentials failed");
    return completer.future;
  }

  UserState userGetState(User user) {
    final nativeUserState = _realmLib.realm_user_get_state(user.handle._pointer);
    return UserState.values.fromIndex(nativeUserState);
  }

  String userGetId(User user) {
    final idPtr = _realmLib.invokeGetPointer(() => _realmLib.realm_user_get_identity(user.handle._pointer), "Error while getting user id");
    final userId = idPtr.cast<Utf8>().toDartString();
    return userId;
  }

  AppHandle userGetApp(UserHandle userHandle) {
    final appPtr = _realmLib.realm_user_get_app(userHandle._pointer);
    if (appPtr == nullptr) {
      throw RealmException('User does not have an associated app. This is likely due to the user being logged out.');
    }

    return AppHandle._(appPtr);
  }

  List<UserIdentity> userGetIdentities(User user) {
    return using((arena) {
      //TODO: This approach is prone to race conditions. Fix this once Core changes how count is retrieved.
      final idsCount = arena<Size>();
      _realmLib.invokeGetBool(
          () => _realmLib.realm_user_get_all_identities(user.handle._pointer, nullptr, 0, idsCount), "Error while getting user identities count");

      final idsPtr = arena<realm_user_identity_t>(idsCount.value);
      _realmLib.invokeGetBool(
          () => _realmLib.realm_user_get_all_identities(user.handle._pointer, idsPtr, idsCount.value, idsCount), "Error while getting user identities");

      final userIdentities = <UserIdentity>[];
      for (var i = 0; i < idsCount.value; i++) {
        final idPtr = idsPtr.elementAt(i);
        userIdentities.add(UserIdentityInternal.create(
            idPtr.ref.id.cast<Utf8>().toRealmDartString(freeRealmMemory: true)!, AuthProviderType.values.fromIndex(idPtr.ref.provider_type)));
      }

      return userIdentities;
    });
  }

  Future<void> userLogOut(User user) {
    _realmLib.invokeGetBool(() => _realmLib.realm_user_log_out(user.handle._pointer), "Logout failed");
    return Future<void>.value();
  }

  String? userGetDeviceId(User user) {
    final deviceId = _realmLib.invokeGetPointer(() => _realmLib.realm_user_get_device_id(user.handle._pointer));
    return deviceId.cast<Utf8>().toRealmDartString(treatEmptyAsNull: true, freeRealmMemory: true);
  }

  AuthProviderType userGetAuthProviderType(User user) {
    final provider = _realmLib.realm_user_get_auth_provider(user.handle._pointer);
    return AuthProviderType.values.fromIndex(provider);
  }

  UserProfile userGetProfileData(User user) {
    final data = _realmLib.invokeGetPointer(() => _realmLib.realm_user_get_profile_data(user.handle._pointer));
    final dynamic profileData = jsonDecode(data.cast<Utf8>().toRealmDartString(freeRealmMemory: true)!);
    return UserProfile(profileData as Map<String, dynamic>);
  }

  SessionHandle realmGetSession(Realm realm) {
    return SessionHandle._(_realmLib.invokeGetPointer(() => _realmLib.realm_sync_session_get(realm.handle._pointer)));
  }

  String sessionGetPath(Session session) {
    return _realmLib.realm_sync_session_get_file_path(session.handle._pointer).cast<Utf8>().toRealmDartString()!;
  }

  SessionState sessionGetState(Session session) {
    final value = _realmLib.realm_sync_session_get_state(session.handle._pointer);
    return _convertCoreSessionState(value);
  }

  ConnectionState sessionGetConnectionState(Session session) {
    final value = _realmLib.realm_sync_session_get_connection_state(session.handle._pointer);
    return ConnectionState.values[value];
  }

  UserHandle sessionGetUser(Session session) {
    return UserHandle._(_realmLib.realm_sync_session_get_user(session.handle._pointer));
  }

  SessionState _convertCoreSessionState(int value) {
    switch (value) {
      case 0: // RLM_SYNC_SESSION_STATE_ACTIVE
      case 1: // RLM_SYNC_SESSION_STATE_DYING
        return SessionState.active;
      case 2: // RLM_SYNC_SESSION_STATE_INACTIVE
      case 3: // RLM_SYNC_SESSION_STATE_WAITING_FOR_ACCESS_TOKEN
        return SessionState.inactive;
      default:
        throw Exception("Unexpected SessionState: $value");
    }
  }

  void sessionPause(Session session) {
    _realmLib.realm_sync_session_pause(session.handle._pointer);
  }

  void sessionResume(Session session) {
    _realmLib.realm_sync_session_resume(session.handle._pointer);
  }

  int sessionRegisterProgressNotifier(Session session, ProgressDirection direction, ProgressMode mode, SessionProgressNotificationsController controller) {
    final isStreaming = mode == ProgressMode.reportIndefinitely;
    final callback = Pointer.fromFunction<Void Function(Handle, Uint64, Uint64)>(_progressCallback);
    final userdata = _realmLib.realm_dart_userdata_async_new(controller, callback.cast(), scheduler.handle._pointer);
    return _realmLib.realm_sync_session_register_progress_notifier(session.handle._pointer, _realmLib.addresses.realm_dart_sync_progress_callback,
        direction.index, isStreaming, userdata.cast(), _realmLib.addresses.realm_dart_userdata_async_free);
  }

  void sessionUnregisterProgressNotifier(Session session, int token) {
    _realmLib.realm_sync_session_unregister_progress_notifier(session.handle._pointer, token);
  }

  static void _progressCallback(Object userdata, int transferred, int transferable) {
    final controller = userdata as SessionProgressNotificationsController;

    controller.onProgress(transferred, transferable);
  }

  int sessionRegisterConnectionStateNotifier(Session session, SessionConnectionStateController controller) {
    final callback = Pointer.fromFunction<Void Function(Handle, Int32, Int32)>(_onConnectionStateChange);
    final userdata = _realmLib.realm_dart_userdata_async_new(controller, callback.cast(), scheduler.handle._pointer);
    return _realmLib.realm_sync_session_register_connection_state_change_callback(session.handle._pointer,
        _realmLib.addresses.realm_dart_sync_connection_state_changed_callback, userdata.cast(), _realmLib.addresses.realm_dart_userdata_async_free);
  }

  void sessionUnregisterConnectionStateNotifier(Session session, int token) {
    _realmLib.realm_sync_session_unregister_connection_state_change_callback(session.handle._pointer, token);
  }

  static void _onConnectionStateChange(Object userdata, int oldState, int newState) {
    final controller = userdata as SessionConnectionStateController;

    controller.onConnectionStateChange(ConnectionState.values[oldState], ConnectionState.values[newState]);
  }

  Future<void> sessionWaitForUpload(Session session) {
    final completer = Completer<void>();
    final callback = Pointer.fromFunction<Void Function(Handle, Pointer<realm_sync_error_code_t>)>(_sessionWaitCompletionCallback);
    final userdata = _realmLib.realm_dart_userdata_async_new(completer, callback.cast(), scheduler.handle._pointer);
    _realmLib.realm_sync_session_wait_for_upload_completion(session.handle._pointer, _realmLib.addresses.realm_dart_sync_wait_for_completion_callback,
        userdata.cast(), _realmLib.addresses.realm_dart_userdata_async_free);
    return completer.future;
  }

  Future<void> sessionWaitForDownload(Session session) {
    final completer = Completer<void>();
    final callback = Pointer.fromFunction<Void Function(Handle, Pointer<realm_sync_error_code_t>)>(_sessionWaitCompletionCallback);
    final userdata = _realmLib.realm_dart_userdata_async_new(completer, callback.cast(), scheduler.handle._pointer);
    _realmLib.realm_sync_session_wait_for_download_completion(session.handle._pointer, _realmLib.addresses.realm_dart_sync_wait_for_completion_callback,
        userdata.cast(), _realmLib.addresses.realm_dart_userdata_async_free);
    return completer.future;
  }

  static void _sessionWaitCompletionCallback(Object userdata, Pointer<realm_sync_error_code_t> errorCode) {
    final completer = userdata as Completer<void>;

    if (errorCode != nullptr) {
      // Throw RealmException instead of RealmError to be recoverable by the user.
      completer.completeError(RealmException(errorCode.toSyncError().toString()));
    } else {
      completer.complete();
    }
  }

  static String? _appDir;

  String _getAppDirectory() {
    if (!isFlutterPlatform) {
      return path.basenameWithoutExtension(File.fromUri(Platform.script).absolute.path);
    }

    if (Platform.isWindows || Platform.isLinux || Platform.isMacOS) {
      const String libName = 'realm_plugin';
      String binaryExt = Platform.isWindows
          ? ".dll"
          : Platform.isMacOS
              ? ".dylib"
              : ".so";
      String binaryNamePrefix = Platform.isWindows ? "" : "lib";
      final realmPluginLib =
          Platform.isMacOS == false ? DynamicLibrary.open("$binaryNamePrefix$libName$binaryExt") : DynamicLibrary.open('realm.framework/realm');
      final getAppDirFunc = realmPluginLib.lookupFunction<Pointer<Int8> Function(), Pointer<Int8> Function()>("realm_dart_get_app_directory");
      final dirNamePtr = getAppDirFunc();
      if (dirNamePtr == nullptr) {
        return "";
      }

      final dirName = Platform.isWindows ? dirNamePtr.cast<Utf16>().toDartString() : dirNamePtr.cast<Utf8>().toDartString();
      return dirName;
    }

    return "";
  }

  String getAppDirectory() {
    if (!isFlutterPlatform) {
      return Directory.current.absolute.path;
    }

    _appDir ??= _getAppDirectory();

    if (Platform.isAndroid || Platform.isIOS) {
      return path.join(getFilesPath(), _appDir);
    } else if (Platform.isWindows) {
      return _appDir ?? Directory.current.absolute.path;
    } else if (Platform.isLinux) {
      String appSupportDir =
          PlatformEx.fromEnvironment("XDG_DATA_HOME", defaultValue: PlatformEx.fromEnvironment("HOME", defaultValue: Directory.current.absolute.path));
      return path.join(appSupportDir, ".local/share", _appDir);
    } else if (Platform.isMacOS) {
      return _appDir ?? Directory.current.absolute.path;
    }

    throw UnsupportedError("Platform ${Platform.operatingSystem} is not supported");
  }

  Future<void> deleteUser(App app, User user) {
    final completer = Completer<void>();
    _realmLib.invokeGetBool(
        () => _realmLib.realm_app_delete_user(
              app.handle._pointer,
              user.handle._pointer,
              Pointer.fromFunction(void_completion_callback),
              completer.toPersistentHandle(),
              _realmLib.addresses.realm_dart_delete_persistent_handle,
            ),
        "Delete user failed");
    return completer.future;
  }
}

class LastError {
  final int code;
  final String? message;

  LastError(this.code, [this.message]);

  @override
  String toString() {
    return "Error code: $code ${(message != null ? ". Message: $message" : "")}";
  }
}

abstract class HandleBase<T extends NativeType> {
  final Pointer<T> _pointer;
  late final Dart_FinalizableHandle _finalizableHandle;

  HandleBase(this._pointer, int size) {
    _finalizableHandle = _realmLib.realm_dart_attach_finalizer(this, _pointer.cast(), size);
    if (_finalizableHandle == nullptr) {
      throw Exception("Error creating $runtimeType");
    }
  }

  HandleBase.unowned(this._pointer);

  @override
  String toString() => "${_pointer.toString()} value=${_pointer.cast<IntPtr>().value}";
}

class SchemaHandle extends HandleBase<realm_schema> {
  SchemaHandle._(Pointer<realm_schema> pointer) : super(pointer, 24);
}

class ConfigHandle extends HandleBase<realm_config> {
  ConfigHandle._(Pointer<realm_config> pointer) : super(pointer, 512);
}

class RealmHandle extends HandleBase<shared_realm> {
  RealmHandle._(Pointer<shared_realm> pointer) : super(pointer, 24);

  RealmHandle._unowned(Pointer<shared_realm> pointer) : super.unowned(pointer);
}

class SchedulerHandle extends HandleBase<realm_scheduler> {
  SchedulerHandle._(Pointer<realm_scheduler> pointer) : super(pointer, 24);
}

class RealmObjectHandle extends HandleBase<realm_object> {
  RealmObjectHandle._(Pointer<realm_object> pointer) : super(pointer, 112);
}

class RealmLinkHandle {
  final int targetKey;
  final int classKey;
  RealmLinkHandle._(realm_link_t link)
      : targetKey = link.target,
        classKey = link.target_table;
}

class RealmResultsHandle extends HandleBase<realm_results> {
  RealmResultsHandle._(Pointer<realm_results> pointer) : super(pointer, 872);
}

class RealmListHandle extends HandleBase<realm_list> {
  RealmListHandle._(Pointer<realm_list> pointer) : super(pointer, 88);
}

class RealmQueryHandle extends HandleBase<realm_query> {
  RealmQueryHandle._(Pointer<realm_query> pointer) : super(pointer, 256);
}

class ReleasableHandle<T extends NativeType> extends HandleBase<T> {
  bool released = false;
  ReleasableHandle(Pointer<T> pointer, int size) : super(pointer, size);
  void release() {
    if (released) {
      return;
    }

    _realmLib.realm_dart_delete_finalizable(_finalizableHandle, this);
    _realmLib.realm_release(_pointer.cast());
    released = true;
  }
}

class RealmNotificationTokenHandle extends ReleasableHandle<realm_notification_token> {
  RealmNotificationTokenHandle._(Pointer<realm_notification_token> pointer) : super(pointer, 32);
}

class RealmCallbackTokenHandle extends ReleasableHandle<realm_callback_token> {
  RealmCallbackTokenHandle._(Pointer<realm_callback_token> pointer) : super(pointer, 24);
}

class RealmCollectionChangesHandle extends HandleBase<realm_collection_changes> {
  RealmCollectionChangesHandle._(Pointer<realm_collection_changes> pointer) : super(pointer, 256);
}

class RealmObjectChangesHandle extends HandleBase<realm_object_changes> {
  RealmObjectChangesHandle._(Pointer<realm_object_changes> pointer) : super(pointer, 256);
}

class RealmAppCredentialsHandle extends HandleBase<realm_app_credentials> {
  RealmAppCredentialsHandle._(Pointer<realm_app_credentials> pointer) : super(pointer, 16);
}

class RealmHttpTransportHandle extends HandleBase<realm_http_transport> {
  RealmHttpTransportHandle._(Pointer<realm_http_transport> pointer) : super(pointer, 24);
}

class AppConfigHandle extends HandleBase<realm_app_config> {
  AppConfigHandle._(Pointer<realm_app_config> pointer) : super(pointer, 8);
}

class SyncClientConfigHandle extends HandleBase<realm_sync_client_config> {
  SyncClientConfigHandle._(Pointer<realm_sync_client_config> pointer) : super(pointer, 8);
}

class AppHandle extends HandleBase<realm_app> {
  AppHandle._(Pointer<realm_app> pointer) : super(pointer, 16);
}

class UserHandle extends HandleBase<realm_user> {
  UserHandle._(Pointer<realm_user> pointer) : super(pointer, 24);
}

class SubscriptionHandle extends HandleBase<realm_flx_sync_subscription> {
  SubscriptionHandle._(Pointer<realm_flx_sync_subscription> pointer) : super(pointer, 184);
}

class SubscriptionSetHandle extends ReleasableHandle<realm_flx_sync_subscription_set> {
  SubscriptionSetHandle._(Pointer<realm_flx_sync_subscription_set> pointer) : super(pointer, 128);
}

class MutableSubscriptionSetHandle extends SubscriptionSetHandle {
  MutableSubscriptionSetHandle._(Pointer<realm_flx_sync_mutable_subscription_set> pointer) : super._(pointer.cast());

  Pointer<realm_flx_sync_mutable_subscription_set> get _mutablePointer => super._pointer.cast();
}

class SessionHandle extends ReleasableHandle<realm_sync_session_t> {
  SessionHandle._(Pointer<realm_sync_session_t> pointer) : super(pointer, 24);
}

extension on List<int> {
  Pointer<Char> toCharPtr(Allocator allocator) {
    return toUint8Ptr(allocator).cast();
  }

  Pointer<Uint8> toUint8Ptr(Allocator allocator) {
    final nativeSize = length + 1;
    final result = allocator<Uint8>(nativeSize);
    final Uint8List native = result.asTypedList(nativeSize);
    native.setAll(0, this); // copy
    native.last = 0; // zero terminate
    return result.cast();
  }
}

extension _StringEx on String {
  Pointer<Char> toCharPtr(Allocator allocator) {
    final units = utf8.encode(this);
    return units.toCharPtr(allocator).cast();
  }

  Pointer<realm_string_t> toRealmString(Allocator allocator) {
    final realm_string = allocator<realm_string_t>();
    realm_string.ref.data = toCharPtr(allocator);
    final units = utf8.encode(this);
    realm_string.ref.size = units.length + 1;
    return realm_string;
  }
}

extension _RealmLibraryEx on RealmLibrary {
  void invokeGetBool(bool Function() callback, [String? errorMessage]) {
    bool success = callback();
    if (!success) {
      realmCore.throwLastError(errorMessage);
    }
  }

  Pointer<T> invokeGetPointer<T extends NativeType>(Pointer<T> Function() callback, [String? errorMessage]) {
    final result = callback();
    if (result == nullptr) {
      realmCore.throwLastError(errorMessage);
    }
    return result;
  }
}

Pointer<realm_value_t> _toRealmValue(Object? value, Allocator allocator) {
  final realm_value = allocator<realm_value_t>();
  _intoRealmValue(value, realm_value, allocator);
  return realm_value;
}

const int _microsecondsPerSecond = 1000 * 1000;
const int _nanosecondsPerMicrosecond = 1000;

void _intoRealmValue(Object? value, Pointer<realm_value_t> realm_value, Allocator allocator) {
  if (value == null) {
    realm_value.ref.type = realm_value_type.RLM_TYPE_NULL;
  } else if (value is RealmObject) {
    //when converting a RealmObject to realm_value.link we assume the object is managed
    final link = realmCore._getObjectAsLink(value);
    realm_value.ref.values.link.target = link.targetKey;
    realm_value.ref.values.link.target_table = link.classKey;
    realm_value.ref.type = realm_value_type.RLM_TYPE_LINK;
  } else {
    switch (value.runtimeType) {
      case int:
        realm_value.ref.values.integer = value as int;
        realm_value.ref.type = realm_value_type.RLM_TYPE_INT;
        break;
      case bool:
        realm_value.ref.values.boolean = value as bool;
        realm_value.ref.type = realm_value_type.RLM_TYPE_BOOL;
        break;
      case String:
        String string = value as String;
        final units = utf8.encode(string);
        final result = allocator<Uint8>(units.length);
        final Uint8List nativeString = result.asTypedList(units.length);
        nativeString.setAll(0, units);
        realm_value.ref.values.string.data = result.cast();
        realm_value.ref.values.string.size = units.length;
        realm_value.ref.type = realm_value_type.RLM_TYPE_STRING;
        break;
      case double:
        realm_value.ref.values.dnum = value as double;
        realm_value.ref.type = realm_value_type.RLM_TYPE_DOUBLE;
        break;
      case ObjectId:
        final bytes = (value as ObjectId).bytes;
        for (var i = 0; i < 12; i++) {
          realm_value.ref.values.object_id.bytes[i] = bytes[i];
        }
        realm_value.ref.type = realm_value_type.RLM_TYPE_OBJECT_ID;
        break;
      case Uuid:
        final bytes = (value as Uuid).bytes.asUint8List();
        for (var i = 0; i < 16; i++) {
          realm_value.ref.values.uuid.bytes[i] = bytes[i];
        }
        realm_value.ref.type = realm_value_type.RLM_TYPE_UUID;
        break;
      case DateTime:
        final microseconds = (value as DateTime).toUtc().microsecondsSinceEpoch;
        final seconds = microseconds ~/ _microsecondsPerSecond;
        int nanoseconds = _nanosecondsPerMicrosecond * (microseconds % _microsecondsPerSecond);
        if (microseconds < 0 && nanoseconds != 0) {
          nanoseconds = nanoseconds - _nanosecondsPerMicrosecond * _microsecondsPerSecond;
        }
        realm_value.ref.values.timestamp.seconds = seconds;
        realm_value.ref.values.timestamp.nanoseconds = nanoseconds;
        realm_value.ref.type = realm_value_type.RLM_TYPE_TIMESTAMP;
        break;
      default:
        throw RealmException("Property type ${value.runtimeType} not supported");
    }
  }
}

extension on Pointer<realm_value_t> {
  Object? toDartValue(Realm realm) {
    if (this == nullptr) {
      throw RealmException("Can not convert nullptr realm_value to Dart value");
    }

    switch (ref.type) {
      case realm_value_type.RLM_TYPE_NULL:
        return null;
      case realm_value_type.RLM_TYPE_INT:
        return ref.values.integer;
      case realm_value_type.RLM_TYPE_BOOL:
        return ref.values.boolean != 0;
      case realm_value_type.RLM_TYPE_STRING:
        return ref.values.string.data.cast<Utf8>().toRealmDartString(length: ref.values.string.size)!;
      case realm_value_type.RLM_TYPE_FLOAT:
        return ref.values.fnum;
      case realm_value_type.RLM_TYPE_DOUBLE:
        return ref.values.dnum;
      case realm_value_type.RLM_TYPE_LINK:
        final objectKey = ref.values.link.target;
        final classKey = ref.values.link.target_table;
        RealmObjectHandle handle = realmCore._getObject(realm, classKey, objectKey);
        return handle;
      case realm_value_type.RLM_TYPE_BINARY:
        throw Exception("Not implemented");
      case realm_value_type.RLM_TYPE_TIMESTAMP:
        final seconds = ref.values.timestamp.seconds;
        final nanoseconds = ref.values.timestamp.nanoseconds;
        return DateTime.fromMicrosecondsSinceEpoch(seconds * _microsecondsPerSecond + nanoseconds ~/ _nanosecondsPerMicrosecond, isUtc: true);
      case realm_value_type.RLM_TYPE_DECIMAL128:
        throw Exception("Not implemented");
      case realm_value_type.RLM_TYPE_OBJECT_ID:
        return ObjectId.fromBytes(cast<Uint8>().asTypedList(12));
      case realm_value_type.RLM_TYPE_UUID:
        return Uuid.fromBytes(cast<Uint8>().asTypedList(16).buffer);
      default:
        throw RealmException("realm_value_type ${ref.type} not supported");
    }
  }
}

extension on Pointer<Size> {
  List<int> toIntList(int count) {
    List<int> result = List.filled(count, elementAt(0).value);
    for (var i = 1; i < count; i++) {
      result[i] = elementAt(i).value;
    }
    return result;
  }
}

extension on Pointer<Void> {
  T? toObject<T extends Object>({bool isPersistent = false}) {
    assert(this != nullptr, "Pointer<Void> is null");

    Object object = isPersistent ? _realmLib.realm_dart_persistent_handle_to_object(this) : _realmLib.realm_dart_weak_handle_to_object(this);

    assert(object is T, "$T expected");
    if (object is! T) {
      return null;
    }

    return object;
  }
}

extension on Pointer<Utf8> {
  String? toRealmDartString({bool treatEmptyAsNull = false, int? length, bool freeRealmMemory = false}) {
    if (this == nullptr) {
      return null;
    }

    try {
      final result = toDartString(length: length);

      if (treatEmptyAsNull && result == '') {
        return null;
      }
      return result;
    } finally {
      if (freeRealmMemory) {
        _realmLib.realm_free(cast());
      }
    }
  }
}

extension on realm_sync_error {
  SyncError toSyncError() {
    final message = detailed_message.cast<Utf8>().toRealmDartString()!;
    final SyncErrorCategory category = SyncErrorCategory.values[error_code.category];

    //client reset can be requested with is_client_reset_requested disregarding the error_code.value
    if (is_client_reset_requested) {
      return SyncClientResetError(message);
    }

    return SyncError.create(message, category, error_code.value, isFatal: is_fatal);
  }
}

extension on Pointer<realm_sync_error_code_t> {
  SyncError toSyncError() {
    final message = ref.message.cast<Utf8>().toDartString();
    return SyncError.create(message, SyncErrorCategory.values[ref.category], ref.value, isFatal: false);
  }
}

extension on Object {
  Pointer<Void> toWeakHandle() {
    return _realmLib.realm_dart_object_to_weak_handle(this);
  }

  Pointer<Void> toPersistentHandle() {
    return _realmLib.realm_dart_object_to_persistent_handle(this);
  }
}

extension on List<AuthProviderType> {
  AuthProviderType fromIndex(int index) {
    if (!AuthProviderType.values.any((value) => value.index == index)) {
      throw RealmError("Unknown AuthProviderType $index");
    }

    return AuthProviderType.values[index];
  }
}

extension on List<UserState> {
  UserState fromIndex(int index) {
    if (!UserState.values.any((value) => value.index == index)) {
      throw RealmError("Unknown user state $index");
    }

    return UserState.values[index];
  }
}

enum _CustomErrorCode {
  noError(0),
  unknownHttp(998),
  unknown(999),
  timeout(1000);

  final int code;
  const _CustomErrorCode(this.code);
}

enum _HttpMethod {
  get,
  post,
  patch,
  put,
  delete,
}

extension on realm_timestamp_t {
  DateTime toDart() {
    return DateTime.fromMicrosecondsSinceEpoch(seconds * 1000000 + nanoseconds ~/ 1000, isUtc: true);
  }
}

extension on realm_string_t {
  String? toDart() => data.cast<Utf8>().toRealmDartString();
}

extension on ObjectId {
  Pointer<realm_object_id> toNative(Allocator allocator) {
    final result = allocator<realm_object_id>();
    for (var i = 0; i < 12; i++) {
      result.ref.bytes[i] = bytes[i];
    }
    return result;
  }
}

extension on realm_object_id {
  ObjectId toDart() {
    final buffer = Uint8List(12);
    for (int i = 0; i < 12; ++i) {
      buffer[i] = bytes[i];
    }
    return ObjectId.fromBytes(buffer);
  }
}

extension LevelExt on Level {
  int toInt() {
    if (this == Level.ALL) {
      return 0;
    } else if (name == "TRACE") {
      return 1;
    } else if (name == "DEBUG") {
      return 2;
    } else if (name == "DETAIL") {
      return 3;
    } else if (this == Level.INFO) {
      return 4;
    } else if (this == Level.WARNING) {
      return 5;
    } else if (name == "ERROR") {
      return 6;
    } else if (name == "FATAL") {
      return 7;
    } else if (this == Level.OFF) {
      return 8;
    } else {
      // if unknown logging is off
      return 8;
    }
  }

  static Level fromInt(int value) {
    switch (value) {
      case 0:
        return RealmLogLevel.all;
      case 1:
        return RealmLogLevel.trace;
      case 2:
        return RealmLogLevel.debug;
      case 3:
        return RealmLogLevel.detail;
      case 4:
        return RealmLogLevel.info;
      case 5:
        return RealmLogLevel.warn;
      case 6:
        return RealmLogLevel.error;
      case 7:
        return RealmLogLevel.fatal;
      case 8:
      default:
        // if unknown logging is off
        return RealmLogLevel.off;
    }
  }
}

extension PlatformEx on Platform {
  static String fromEnvironment(String name, {String defaultValue = ""}) {
    final result = Platform.environment[name];
    if (result == null) {
      return defaultValue;
    }

    return result;
  }
}<|MERGE_RESOLUTION|>--- conflicted
+++ resolved
@@ -937,39 +937,39 @@
     });
   }
 
-<<<<<<< HEAD
+  RealmAppCredentialsHandle createAppCredentialsApple(String idToken) {
+    return using((arena) {
+      final idTokenPtr = idToken.toCharPtr(arena);
+      return RealmAppCredentialsHandle._(_realmLib.realm_app_credentials_new_apple(idTokenPtr));
+    });
+  }
+
+  RealmAppCredentialsHandle createAppCredentialsFacebook(String accessToken) {
+    return using((arena) {
+      final accessTokenPtr = accessToken.toCharPtr(arena);
+      return RealmAppCredentialsHandle._(_realmLib.realm_app_credentials_new_facebook(accessTokenPtr));
+    });
+  }
+
+  RealmAppCredentialsHandle createAppCredentialsGoogleIdToken(String idToken) {
+    return using((arena) {
+      final idTokenPtr = idToken.toCharPtr(arena);
+      return RealmAppCredentialsHandle._(_realmLib.realm_app_credentials_new_google_id_token(idTokenPtr));
+    });
+  }
+
+  RealmAppCredentialsHandle createAppCredentialsGoogleAuthCode(String authCode) {
+    return using((arena) {
+      final authCodePtr = authCode.toCharPtr(arena);
+      return RealmAppCredentialsHandle._(_realmLib.realm_app_credentials_new_google_auth_code(authCodePtr));
+    });
+  }
+  
   RealmAppCredentialsHandle createAppCredentialsFunction(String payload) {
     return using((arena) {
       final payloadPtr = payload.toCharPtr(arena);
       final credentialsPtr = _realmLib.invokeGetPointer(() => _realmLib.realm_app_credentials_new_function(payloadPtr));
       return RealmAppCredentialsHandle._(credentialsPtr);
-=======
-  RealmAppCredentialsHandle createAppCredentialsApple(String idToken) {
-    return using((arena) {
-      final idTokenPtr = idToken.toCharPtr(arena);
-      return RealmAppCredentialsHandle._(_realmLib.realm_app_credentials_new_apple(idTokenPtr));
-    });
-  }
-
-  RealmAppCredentialsHandle createAppCredentialsFacebook(String accessToken) {
-    return using((arena) {
-      final accessTokenPtr = accessToken.toCharPtr(arena);
-      return RealmAppCredentialsHandle._(_realmLib.realm_app_credentials_new_facebook(accessTokenPtr));
-    });
-  }
-
-  RealmAppCredentialsHandle createAppCredentialsGoogleIdToken(String idToken) {
-    return using((arena) {
-      final idTokenPtr = idToken.toCharPtr(arena);
-      return RealmAppCredentialsHandle._(_realmLib.realm_app_credentials_new_google_id_token(idTokenPtr));
-    });
-  }
-
-  RealmAppCredentialsHandle createAppCredentialsGoogleAuthCode(String authCode) {
-    return using((arena) {
-      final authCodePtr = authCode.toCharPtr(arena);
-      return RealmAppCredentialsHandle._(_realmLib.realm_app_credentials_new_google_auth_code(authCodePtr));
->>>>>>> 6ee06891
     });
   }
 
