--- conflicted
+++ resolved
@@ -2327,23 +2327,14 @@
     controller.onConnectionStateChange(ConnectionState.values[oldState], ConnectionState.values[newState]);
   }
 
-<<<<<<< HEAD
   Future<void> sessionWaitForUpload(Session session, [CancellationToken? cancellationToken]) {
     final completer = CancellableCompleter<void>(cancellationToken);
     if (!completer.isCancelled) {
-      final callback = Pointer.fromFunction<Void Function(Handle, Pointer<realm_sync_error_code_t>)>(_sessionWaitCompletionCallback);
+      final callback = Pointer.fromFunction<Void Function(Handle, Pointer<realm_error_t>)>(_sessionWaitCompletionCallback);
       final userdata = _realmLib.realm_dart_userdata_async_new(completer, callback.cast(), scheduler.handle._pointer);
       _realmLib.realm_sync_session_wait_for_upload_completion(session.handle._pointer, _realmLib.addresses.realm_dart_sync_wait_for_completion_callback,
           userdata.cast(), _realmLib.addresses.realm_dart_userdata_async_free);
     }
-=======
-  Future<void> sessionWaitForUpload(Session session) {
-    final completer = Completer<void>();
-    final callback = Pointer.fromFunction<Void Function(Handle, Pointer<realm_error_t>)>(_sessionWaitCompletionCallback);
-    final userdata = _realmLib.realm_dart_userdata_async_new(completer, callback.cast(), scheduler.handle._pointer);
-    _realmLib.realm_sync_session_wait_for_upload_completion(session.handle._pointer, _realmLib.addresses.realm_dart_sync_wait_for_completion_callback,
-        userdata.cast(), _realmLib.addresses.realm_dart_userdata_async_free);
->>>>>>> 8792ffff
     return completer.future;
   }
 
@@ -2358,15 +2349,9 @@
     return completer.future;
   }
 
-<<<<<<< HEAD
-  static void _sessionWaitCompletionCallback(Object userdata, Pointer<realm_sync_error_code_t> errorCode) {
+  static void _sessionWaitCompletionCallback(Object userdata, Pointer<realm_error_t> errorCode) {
     final completer = userdata as CancellableCompleter<void>;
     if (completer.isCancelled) {
-=======
-  static void _sessionWaitCompletionCallback(Object userdata, Pointer<realm_error_t> errorCode) {
-    final completer = userdata as Completer<void>;
-    if (completer.isCompleted) {
->>>>>>> 8792ffff
       return;
     }
     if (errorCode != nullptr) {
