--- conflicted
+++ resolved
@@ -1011,18 +1011,12 @@
     });
     return completer.future;
   }
-<<<<<<< HEAD
-
-=======
-  
->>>>>>> ce537562
+
   UserHandle? getCurrentUser(AppHandle appHandle) {
     final userPtr = _realmLib.realm_app_get_current_user(appHandle._pointer);
     if (userPtr == nullptr) {
       return null;
     }
-<<<<<<< HEAD
-
     return UserHandle._(userPtr);
   }
 
@@ -1054,11 +1048,6 @@
         "Logout failed");
     return completer.future;
   }
-=======
-     
-    return UserHandle._(userPtr);
-  }
->>>>>>> ce537562
 }
 
 class LastError {
