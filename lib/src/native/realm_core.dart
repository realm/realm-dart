--- conflicted
+++ resolved
@@ -907,11 +907,7 @@
     completer.complete();
   }
 
-<<<<<<< HEAD
   Future<void> appEmailPasswordRegisterUser(App app, String email, String password) {
-=======
-  Future<void> emailPasswordRegisterUser(Application application, String email, String password) {
->>>>>>> 1a63d397
     final completer = Completer<void>();
     using((arena) {
       _realmLib.invokeGetBool(() => _realmLib.realm_app_email_password_provider_client_register_email(
