--- conflicted
+++ resolved
@@ -192,11 +192,7 @@
           _realmLib.realm_sync_config_set_session_stop_policy(syncConfigPtr, config.sessionStopPolicy.index);
           _realmLib.realm_sync_config_set_error_handler(
               syncConfigPtr, Pointer.fromFunction(_syncErrorHandlerCallback), config.toPersistentHandle(), nullptr);
-<<<<<<< HEAD
           _realmLib.realm_config_set_sync_config(configPtr, syncConfigPtr);
-=======
-           _realmLib.realm_config_set_sync_config(configPtr, syncConfigPtr);
->>>>>>> 63959782
         } finally {
           _realmLib.realm_release(syncConfigPtr.cast());
         }
