--- conflicted
+++ resolved
@@ -61,10 +61,7 @@
   _RealmCore._() {
     final lib = initRealm();
     _realmLib = RealmLibrary(lib);
-<<<<<<< HEAD
-
-=======
->>>>>>> a13fea29
+
     _deletePersistentHandleFuncPtr = lib.lookup<NativeFunction<Void Function(Pointer<Void>)>>('delete_persistent_handle');
   }
 
@@ -938,7 +935,6 @@
           ));
     });
     return completer.future;
-<<<<<<< HEAD
   }
 
   Future<void> emailPasswordResendUserConfirmation(Application application, String email) {
@@ -953,8 +949,6 @@
           ));
     });
     return completer.future;
-=======
->>>>>>> a13fea29
   }
 }
 
