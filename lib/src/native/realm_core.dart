--- conflicted
+++ resolved
@@ -26,7 +26,6 @@
 
 // Hide StringUtf8Pointer.toNativeUtf8 and StringUtf16Pointer since these allows silently allocating memory. Use toUtf8Ptr instead
 import 'package:ffi/ffi.dart' hide StringUtf8Pointer, StringUtf16Pointer;
-import 'package:pub_semver/pub_semver.dart';
 
 import '../application.dart';
 import '../credentials.dart';
@@ -828,20 +827,6 @@
       }
     });
   }
-<<<<<<< HEAD
-  
-  SyncClientConfigHandle createSyncClientConfig(ApplicationConfiguration configuration) {
-    return using((arena) {
-      final c = configuration;
-      final handle = SyncClientConfigHandle._(_realmLib.realm_sync_client_config_new());
-      if (c.baseFilePath.path.isNotEmpty) {
-        _realmLib.realm_sync_client_config_set_base_file_path(handle._pointer, c.baseFilePath.path.toUtf8Ptr(arena));
-      }
-      _realmLib.realm_sync_client_config_set_metadata_mode(handle._pointer, c.metadataPersistenceMode.index);
-      if (c.metadataEncryptionKey != null && c.metadataPersistenceMode == MetadataPersistenceMode.encrypted) {
-        _realmLib.realm_sync_client_config_set_metadata_encryption_key(handle._pointer, c.metadataEncryptionKey!.toUint8Ptr(arena));
-      }
-=======
 
   SyncClientConfigHandle createSyncClientConfig(ApplicationConfiguration configuration) {
     return using((arena) {
@@ -854,7 +839,6 @@
         _realmLib.realm_sync_client_config_set_metadata_encryption_key(handle._pointer, configuration.metadataEncryptionKey!.toUint8Ptr(arena));
       }
 
->>>>>>> ecfa0f9f
       return handle;
     });
   }
@@ -863,10 +847,8 @@
     final httpTransport = createHttpTransport(configuration.httpClient);
     final appConfig = createAppConfig(configuration, httpTransport);
     final syncClientConfig = createSyncClientConfig(configuration);
-<<<<<<< HEAD
-    return AppHandle._(_realmLib.invokeGetPointer(() => _realmLib.realm_app_get(appConfig._pointer, syncClientConfig._pointer)));
-  }
-  
+    final realm_app = _realmLib.invokeGetPointer(() => _realmLib.realm_app_get(appConfig._pointer, syncClientConfig._pointer));
+    return AppHandle._(realm_app);
   static void _logInCallback(Pointer<Void> userdata, Pointer<realm_user> user, Pointer<realm_app_error> error) {
     final Completer<UserHandle>? userHandleCompleter = userdata.toObject();
     if (userHandleCompleter == null) {
@@ -879,7 +861,6 @@
       userHandleCompleter.completeError(RealmException(message));
     }
   }
-
   static void _freeCallback(Pointer<Void> userdata) {
     userdata.toObject(); // TODO: release
   }
@@ -894,10 +875,6 @@
       Pointer.fromFunction(_freeCallback),
     );
     return completer.future;
-=======
-    final realm_app = _realmLib.invokeGetPointer(() => _realmLib.realm_app_get(appConfig._pointer, syncClientConfig._pointer));
-    return AppHandle._(realm_app);
->>>>>>> ecfa0f9f
   }
 }
 
@@ -1009,32 +986,16 @@
 
 class SyncClientConfigHandle extends Handle<realm_sync_client_config> {
   SyncClientConfigHandle._(Pointer<realm_sync_client_config> pointer) : super(pointer, 8);
-<<<<<<< HEAD
-=======
 }
 
 class AppHandle extends Handle<realm_app> {
   AppHandle._(Pointer<realm_app> pointer) : super(pointer, 16);
->>>>>>> ecfa0f9f
-}
-
-class AppHandle extends Handle<realm_app> {
-  AppHandle._(Pointer<realm_app> pointer) : super(pointer, 16);
 }
 
 class UserHandle extends Handle<realm_user> {
   UserHandle._(Pointer<realm_user> pointer) : super(pointer, 256); // TODO: What should hint be?
 }
 extension on List<int> {
-  Pointer<Uint8> toUint8Ptr(Allocator allocator) {
-    final nativeSize = length + 1;
-    final result = allocator<Uint8>(nativeSize);
-    final Uint8List native = result.asTypedList(nativeSize);
-    native.setAll(0, this); // copy
-    native.last = 0; // zero terminate
-    return result;
-  }
-  
   Pointer<Int8> toInt8Ptr(Allocator allocator) {
     return toUint8Ptr(allocator).cast();
   }
@@ -1052,7 +1013,7 @@
 extension _StringEx on String {
   Pointer<Int8> toUtf8Ptr(Allocator allocator) {
     final units = utf8.encode(this);
-    return units.toInt8Ptr(allocator).cast();
+    return units.toInt8Ptr(allocator);
   }
 
   Pointer<realm_string_t> toRealmString(Allocator allocator) {
