////////////////////////////////////////////////////////////////////////////////
//
// Copyright 2021 Realm Inc.
//
// Licensed under the Apache License, Version 2.0 (the "License");
// you may not use this file except in compliance with the License.
// You may obtain a copy of the License at
//
// http://www.apache.org/licenses/LICENSE-2.0
//
// Unless required by applicable law or agreed to in writing, software
// distributed under the License is distributed on an "AS IS" BASIS,
// WITHOUT WARRANTIES OR CONDITIONS OF ANY KIND, either express or implied.
// See the License for the specific language governing permissions and
// limitations under the License.
//
////////////////////////////////////////////////////////////////////////////////
// ignore_for_file: non_constant_identifier_names

import 'dart:async';
import 'dart:convert';
import 'dart:ffi';
import 'dart:io';
import 'dart:typed_data';

import 'package:cancellation_token/cancellation_token.dart';
// Hide StringUtf8Pointer.toNativeUtf8 and StringUtf16Pointer since these allows silently allocating memory. Use toUtf8Ptr instead
import 'package:ffi/ffi.dart' hide StringUtf8Pointer, StringUtf16Pointer;
import 'package:logging/logging.dart';
import 'package:path/path.dart' as path;

import '../app.dart';
import '../collections.dart';
import '../configuration.dart';
import '../credentials.dart';
import '../init.dart';
import '../list.dart';
import '../realm_class.dart';
import '../realm_object.dart';
import '../results.dart';
import '../scheduler.dart';
import '../subscription.dart';
import '../user.dart';
import '../session.dart';
import 'realm_bindings.dart';
import '../migration.dart';

late RealmLibrary _realmLib;

final _RealmCore realmCore = _RealmCore();

class _RealmCore {
  // From realm.h. Currently not exported from the shared library
  static const int RLM_INVALID_CLASS_KEY = 0x7FFFFFFF;
  // ignore: unused_field
  static const int RLM_INVALID_PROPERTY_KEY = -1;
  // ignore: unused_field
  static const int RLM_INVALID_OBJECT_KEY = -1;

  final int encryptionKeySize = 64;

  static Object noopUserdata = Object();

  // Hide the RealmCore class and make it a singleton
  static _RealmCore? _instance;
  late final int isolateKey;

  _RealmCore._() {
    final lib = initRealm();
    _realmLib = RealmLibrary(lib);
    if (libraryVersion != nativeLibraryVersion) {
      throw RealmException('Dart package version does not match dynamically loaded native library version ($libraryVersion != $nativeLibraryVersion)');
    }
  }

  factory _RealmCore() {
    return _instance ??= _RealmCore._();
  }

  // stamped into the library by the build system (see prepare-release.yml)
  static const libraryVersion = '0.5.0+beta';
  late String nativeLibraryVersion = _realmLib.realm_dart_library_version().cast<Utf8>().toDartString();

  LastError? getLastError(Allocator allocator) {
    final error = allocator<realm_error_t>();
    final success = _realmLib.realm_get_last_error(error);
    if (!success) {
      return null;
    }

    final message = error.ref.message.cast<Utf8>().toRealmDartString();
    Object? userError;
    if (error.ref.usercode_error != nullptr) {
      userError = error.ref.usercode_error.toObject(isPersistent: true);
      _realmLib.realm_dart_delete_persistent_handle(error.ref.usercode_error);
    }

    return LastError(error.ref.error, message, userError);
  }

  void throwLastError([String? errorMessage]) {
    using((Arena arena) {
      final lastError = getLastError(arena);
      if (lastError?.userError != null) {
        throw UserCallbackException(lastError!.userError!);
      }

      throw RealmException('${errorMessage != null ? "$errorMessage. " : ""}${lastError ?? ""}');
    });
  }

  SchemaHandle _createSchema(Iterable<SchemaObject> schema) {
    return using((Arena arena) {
      final classCount = schema.length;

      final schemaClasses = arena<realm_class_info_t>(classCount);
      final schemaProperties = arena<Pointer<realm_property_info_t>>(classCount);

      for (var i = 0; i < classCount; i++) {
        final schemaObject = schema.elementAt(i);
        final classInfo = schemaClasses.elementAt(i).ref;

        classInfo.name = schemaObject.name.toCharPtr(arena);
        classInfo.primary_key = "".toCharPtr(arena);
        classInfo.num_properties = schemaObject.properties.length;
        classInfo.num_computed_properties = 0;
        classInfo.key = RLM_INVALID_CLASS_KEY;
        classInfo.flags = realm_class_flags.RLM_CLASS_NORMAL;

        final propertiesCount = schemaObject.properties.length;
        final properties = arena<realm_property_info_t>(propertiesCount);

        for (var j = 0; j < propertiesCount; j++) {
          final schemaProperty = schemaObject.properties[j];
          final propInfo = properties.elementAt(j).ref;
          propInfo.name = schemaProperty.name.toCharPtr(arena);
          //TODO: Assign the correct public name value https://github.com/realm/realm-dart/issues/697
          propInfo.public_name = "".toCharPtr(arena);
          propInfo.link_target = (schemaProperty.linkTarget ?? "").toCharPtr(arena);
          propInfo.link_origin_property_name = "".toCharPtr(arena);
          propInfo.type = schemaProperty.propertyType.index;
          propInfo.collection_type = schemaProperty.collectionType.index;
          propInfo.flags = realm_property_flags.RLM_PROPERTY_NORMAL;

          if (schemaProperty.optional) {
            propInfo.flags |= realm_property_flags.RLM_PROPERTY_NULLABLE;
          }

          if (schemaProperty.primaryKey) {
            classInfo.primary_key = schemaProperty.name.toCharPtr(arena);
            propInfo.flags |= realm_property_flags.RLM_PROPERTY_PRIMARY_KEY;
          }
        }

        schemaProperties[i] = properties;
        schemaProperties.elementAt(i).value = properties;
      }

      final schemaPtr = _realmLib.invokeGetPointer(() => _realmLib.realm_schema_new(schemaClasses, classCount, schemaProperties));
      return SchemaHandle._(schemaPtr);
    });
  }

  ConfigHandle _createConfig(Configuration config) {
    return using((Arena arena) {
      final configPtr = _realmLib.realm_config_new();
      final configHandle = ConfigHandle._(configPtr);

      if (config.schemaObjects.isNotEmpty) {
        final schemaHandle = _createSchema(config.schemaObjects);
        _realmLib.realm_config_set_schema(configHandle._pointer, schemaHandle._pointer);
      }

      _realmLib.realm_config_set_path(configHandle._pointer, config.path.toCharPtr(arena));
      _realmLib.realm_config_set_scheduler(configHandle._pointer, scheduler.handle._pointer);

      if (config.fifoFilesFallbackPath != null) {
        _realmLib.realm_config_set_fifo_path(configHandle._pointer, config.fifoFilesFallbackPath!.toCharPtr(arena));
      }

      // Setting schema version only makes sense for local realms, but core insists it is always set,
      // hence we set it to 0 in those cases.
      _realmLib.realm_config_set_schema_version(configHandle._pointer, config is LocalConfiguration ? config.schemaVersion : 0);

      if (config is LocalConfiguration) {
        if (config.initialDataCallback != null) {
          _realmLib.realm_config_set_data_initialization_function(
            configHandle._pointer,
            Pointer.fromFunction(initial_data_callback, false),
            config.toWeakHandle(),
            nullptr,
          );
        }
        if (config.isReadOnly) {
          _realmLib.realm_config_set_schema_mode(configHandle._pointer, realm_schema_mode.RLM_SCHEMA_MODE_IMMUTABLE);
        }
        if (config.disableFormatUpgrade) {
          _realmLib.realm_config_set_disable_format_upgrade(configHandle._pointer, config.disableFormatUpgrade);
        }
        if (config.shouldCompactCallback != null) {
          _realmLib.realm_config_set_should_compact_on_launch_function(
            configHandle._pointer,
            Pointer.fromFunction(should_compact_callback, false),
            config.toWeakHandle(),
            nullptr,
          );
        }
        if (config.migrationCallback != null) {
          _realmLib.realm_config_set_migration_function(configHandle._pointer, Pointer.fromFunction(migration_callback, false), config.toWeakHandle(), nullptr);
        }
      } else if (config is InMemoryConfiguration) {
        _realmLib.realm_config_set_in_memory(configHandle._pointer, true);
      } else if (config is FlexibleSyncConfiguration) {
        final syncConfigPtr = _realmLib.invokeGetPointer(() => _realmLib.realm_flx_sync_config_new(config.user.handle._pointer));
        try {
          _realmLib.realm_sync_config_set_session_stop_policy(syncConfigPtr, config.sessionStopPolicy.index);
          _realmLib.realm_sync_config_set_resync_mode(syncConfigPtr, config.clientResetHandler.clientResyncMode.index);
          final errorHandlerCallback =
              Pointer.fromFunction<Void Function(Handle, Pointer<realm_sync_session_t>, realm_sync_error_t)>(_syncErrorHandlerCallback);
          final errorHandlerUserdata = _realmLib.realm_dart_userdata_async_new(config, errorHandlerCallback.cast(), scheduler.handle._pointer);
          _realmLib.realm_sync_config_set_error_handler(syncConfigPtr, _realmLib.addresses.realm_dart_sync_error_handler_callback, errorHandlerUserdata.cast(),
              _realmLib.addresses.realm_dart_userdata_async_free);

          if (config.clientResetHandler is! ManualRecoveryHandler) {
            final beforeResetCallback = Pointer.fromFunction<Bool Function(Handle, Pointer<shared_realm>)>(_syncBeforeResetCallback, false);
            final beforeResetUserdata = _realmLib.realm_dart_userdata_async_new(config, beforeResetCallback.cast(), scheduler.handle._pointer);

            _realmLib.realm_sync_config_set_before_client_reset_handler(syncConfigPtr, _realmLib.addresses.realm_dart_sync_before_reset_handler_callback,
                beforeResetUserdata.cast(), _realmLib.addresses.realm_dart_userdata_async_free);

            final afterResetCallback =
                Pointer.fromFunction<Bool Function(Handle, Pointer<shared_realm>, Pointer<realm_thread_safe_reference>, Bool)>(_syncAfterResetCallback, false);
            final afterResetUserdata = _realmLib.realm_dart_userdata_async_new(config, afterResetCallback.cast(), scheduler.handle._pointer);

            _realmLib.realm_sync_config_set_after_client_reset_handler(syncConfigPtr, _realmLib.addresses.realm_dart_sync_after_reset_handler_callback,
                afterResetUserdata.cast(), _realmLib.addresses.realm_dart_userdata_async_free);
          }

          _realmLib.realm_config_set_sync_config(configPtr, syncConfigPtr);
        } finally {
          _realmLib.realm_release(syncConfigPtr.cast());
        }
      } else if (config is DisconnectedSyncConfiguration) {
        _realmLib.realm_config_set_force_sync_history(configPtr, true);
      }
      if (config.encryptionKey != null) {
        _realmLib.realm_config_set_encryption_key(configPtr, config.encryptionKey!.toUint8Ptr(arena), encryptionKeySize);
      }
      return configHandle;
    });
  }

  String getPathForConfig(FlexibleSyncConfiguration config) {
    final syncConfigPtr = _realmLib.invokeGetPointer(() => _realmLib.realm_flx_sync_config_new(config.user.handle._pointer));
    try {
      final path = _realmLib.realm_app_sync_client_get_default_file_path_for_realm(syncConfigPtr, nullptr);
      return path.cast<Utf8>().toRealmDartString(freeRealmMemory: true)!;
    } finally {
      _realmLib.realm_release(syncConfigPtr.cast());
    }
  }

  ObjectId subscriptionId(Subscription subscription) {
    final id = _realmLib.realm_sync_subscription_id(subscription.handle._pointer);
    return id.toDart();
  }

  String? subscriptionName(Subscription subscription) {
    final name = _realmLib.realm_sync_subscription_name(subscription.handle._pointer);
    return name.toDart();
  }

  String subscriptionObjectClassName(Subscription subscription) {
    final objectClassName = _realmLib.realm_sync_subscription_object_class_name(subscription.handle._pointer);
    return objectClassName.toDart()!;
  }

  String subscriptionQueryString(Subscription subscription) {
    final queryString = _realmLib.realm_sync_subscription_query_string(subscription.handle._pointer);
    return queryString.toDart()!;
  }

  DateTime subscriptionCreatedAt(Subscription subscription) {
    final createdAt = _realmLib.realm_sync_subscription_created_at(subscription.handle._pointer);
    return createdAt.toDart();
  }

  DateTime subscriptionUpdatedAt(Subscription subscription) {
    final updatedAt = _realmLib.realm_sync_subscription_updated_at(subscription.handle._pointer);
    return updatedAt.toDart();
  }

  SubscriptionSetHandle getSubscriptions(Realm realm) {
    return SubscriptionSetHandle._(_realmLib.invokeGetPointer(() => _realmLib.realm_sync_get_active_subscription_set(realm.handle._pointer)), realm.handle);
  }

  void refreshSubscriptions(SubscriptionSet subscriptions) {
    _realmLib.invokeGetBool(() => _realmLib.realm_sync_subscription_set_refresh(subscriptions.handle._pointer));
  }

  int getSubscriptionSetSize(SubscriptionSet subscriptions) {
    return _realmLib.realm_sync_subscription_set_size(subscriptions.handle._pointer);
  }

  Exception? getSubscriptionSetError(SubscriptionSet subscriptions) {
    final error = _realmLib.realm_sync_subscription_set_error_str(subscriptions.handle._pointer);
    final message = error.cast<Utf8>().toRealmDartString(treatEmptyAsNull: true);
    return message == null ? null : RealmException(message);
  }

  SubscriptionHandle subscriptionAt(SubscriptionSet subscriptions, int index) {
    return SubscriptionHandle._(_realmLib.invokeGetPointer(() => _realmLib.realm_sync_subscription_at(
          subscriptions.handle._pointer,
          index,
        )));
  }

  SubscriptionHandle? findSubscriptionByName(SubscriptionSet subscriptions, String name) {
    return using((arena) {
      final result = _realmLib.realm_sync_find_subscription_by_name(
        subscriptions.handle._pointer,
        name.toCharPtr(arena),
      );
      return result == nullptr ? null : SubscriptionHandle._(result);
    });
  }

  SubscriptionHandle? findSubscriptionByResults(SubscriptionSet subscriptions, RealmResults results) {
    final result = _realmLib.realm_sync_find_subscription_by_results(
      subscriptions.handle._pointer,
      results.handle._pointer,
    );
    return result == nullptr ? null : SubscriptionHandle._(result);
  }

  static void _stateChangeCallback(Object userdata, int state) {
    final completer = userdata as Completer<SubscriptionSetState>;

    completer.complete(SubscriptionSetState.values[state]);
  }

  Future<SubscriptionSetState> waitForSubscriptionSetStateChange(SubscriptionSet subscriptions, SubscriptionSetState notifyWhen) {
    final completer = Completer<SubscriptionSetState>();
    final callback = Pointer.fromFunction<Void Function(Handle, Int32)>(_stateChangeCallback);
    final userdata = _realmLib.realm_dart_userdata_async_new(completer, callback.cast(), scheduler.handle._pointer);
    _realmLib.realm_sync_on_subscription_set_state_change_async(subscriptions.handle._pointer, notifyWhen.index,
        _realmLib.addresses.realm_dart_sync_on_subscription_state_changed_callback, userdata.cast(), _realmLib.addresses.realm_dart_userdata_async_free);
    return completer.future;
  }

  int subscriptionSetGetVersion(SubscriptionSet subscriptions) {
    return _realmLib.realm_sync_subscription_set_version(subscriptions.handle._pointer);
  }

  SubscriptionSetState subscriptionSetGetState(SubscriptionSet subscriptions) {
    return SubscriptionSetState.values[_realmLib.realm_sync_subscription_set_state(subscriptions.handle._pointer)];
  }

  MutableSubscriptionSetHandle subscriptionSetMakeMutable(SubscriptionSet subscriptions) {
    return MutableSubscriptionSetHandle._(
        _realmLib.invokeGetPointer(() => _realmLib.realm_sync_make_subscription_set_mutable(subscriptions.handle._pointer)), subscriptions.realm.handle);
  }

  SubscriptionSetHandle subscriptionSetCommit(MutableSubscriptionSet subscriptions) {
    return SubscriptionSetHandle._(
        _realmLib.invokeGetPointer(() => _realmLib.realm_sync_subscription_set_commit(subscriptions.handle._mutablePointer)), subscriptions.realm.handle);
  }

  SubscriptionHandle insertOrAssignSubscription(MutableSubscriptionSet subscriptions, RealmResults results, String? name, bool update) {
    if (!update) {
      if (name != null && findSubscriptionByName(subscriptions, name) != null) {
        throw RealmException('Duplicate subscription with name: $name');
      }
    }
    return using((arena) {
      final out_index = arena<Size>();
      final out_inserted = arena<Bool>();
      _realmLib.invokeGetBool(() => _realmLib.realm_sync_subscription_set_insert_or_assign_results(
            subscriptions.handle._mutablePointer,
            results.handle._pointer,
            name?.toCharPtr(arena) ?? nullptr,
            out_index,
            out_inserted,
          ));
      return subscriptionAt(subscriptions, out_index.value);
    });
  }

  bool eraseSubscriptionById(MutableSubscriptionSet subscriptions, Subscription subscription) {
    return using((arena) {
      final out_found = arena<Bool>();
      _realmLib.invokeGetBool(() => _realmLib.realm_sync_subscription_set_erase_by_id(
            subscriptions.handle._mutablePointer,
            subscription.id.toNative(arena),
            out_found,
          ));
      return out_found.value;
    });
  }

  bool eraseSubscriptionByName(MutableSubscriptionSet subscriptions, String name) {
    return using((arena) {
      final out_found = arena<Bool>();
      _realmLib.invokeGetBool(() => _realmLib.realm_sync_subscription_set_erase_by_name(
            subscriptions.handle._mutablePointer,
            name.toCharPtr(arena),
            out_found,
          ));
      return out_found.value;
    });
  }

  bool eraseSubscriptionByResults(MutableSubscriptionSet subscriptions, RealmResults results) {
    return using((arena) {
      final out_found = arena<Bool>();
      _realmLib.invokeGetBool(() => _realmLib.realm_sync_subscription_set_erase_by_results(
            subscriptions.handle._mutablePointer,
            results.handle._pointer,
            out_found,
          ));
      return out_found.value;
    });
  }

  void clearSubscriptionSet(MutableSubscriptionSet subscriptions) {
    _realmLib.invokeGetBool(() => _realmLib.realm_sync_subscription_set_clear(subscriptions.handle._mutablePointer));
  }

  void refreshSubscriptionSet(SubscriptionSet subscriptions) {
    _realmLib.invokeGetBool(() => _realmLib.realm_sync_subscription_set_refresh(subscriptions.handle._pointer));
  }

  static bool initial_data_callback(Pointer<Void> userdata, Pointer<shared_realm> realmPtr) {
    final realmHandle = RealmHandle._unowned(realmPtr);
    try {
      final LocalConfiguration? config = userdata.toObject();
      if (config == null) {
        return false;
      }
      final realm = RealmInternal.getUnowned(config, realmHandle);
      config.initialDataCallback!(realm);
      return true;
    } catch (ex) {
      _realmLib.realm_register_user_code_callback_error(ex.toPersistentHandle());
    } finally {
      realmHandle.release();
    }

    return false;
  }

  static bool should_compact_callback(Pointer<Void> userdata, int totalSize, int usedSize) {
    final LocalConfiguration? config = userdata.toObject();
    if (config == null) {
      return false;
    }

    return config.shouldCompactCallback!(totalSize, usedSize);
  }

  static bool migration_callback(
      Pointer<Void> userdata, Pointer<shared_realm> oldRealmHandle, Pointer<shared_realm> newRealmHandle, Pointer<realm_schema> schema) {
    final oldHandle = RealmHandle._unowned(oldRealmHandle);
    final newHandle = RealmHandle._unowned(newRealmHandle);
    try {
      final LocalConfiguration? config = userdata.toObject();
      if (config == null) {
        return false;
      }

      final oldSchemaVersion = _realmLib.realm_get_schema_version(oldRealmHandle);
      final oldConfig = Configuration.local([], path: config.path, isReadOnly: true, schemaVersion: oldSchemaVersion);
      final oldRealm = RealmInternal.getUnowned(oldConfig, oldHandle, isInMigration: true);

      final newRealm = RealmInternal.getUnowned(config, newHandle, isInMigration: true);

      final migration = MigrationInternal.create(RealmInternal.getMigrationRealm(oldRealm), newRealm, SchemaHandle.unowned(schema));
      config.migrationCallback!(migration, oldSchemaVersion);
      return true;
    } catch (ex) {
      _realmLib.realm_register_user_code_callback_error(ex.toPersistentHandle());
    } finally {
      oldHandle.release();
      newHandle.release();
    }

    return false;
  }

  static void _syncErrorHandlerCallback(Object userdata, Pointer<realm_sync_session> session, realm_sync_error error) {
    final syncConfig = userdata as FlexibleSyncConfiguration;

    final syncError = error.toSyncError();

    if (syncError is SyncClientResetError) {
<<<<<<< HEAD
      syncConfig.clientResetHandler.onManualReset?.call(syncError);
=======
      syncConfig.clientResetHandler.callback(syncError);
>>>>>>> 3e4c0b64
      return;
    }

    syncConfig.syncErrorHandler(syncError);
  }

  static bool _syncBeforeResetCallback(Object userdata, Pointer<shared_realm> realmHandle) {
    try {
      final syncConfig = userdata as FlexibleSyncConfiguration;
      final beforeResetCallback = syncConfig.clientResetHandler.beforeResetCallback;
      if (beforeResetCallback != null) {
        // TODO: maybe we want to read the schema from disk at this point
        final realm = RealmInternal.getUnowned(syncConfig, RealmHandle._unowned(realmHandle));
        beforeResetCallback(realm);
      }

      return true;
    } catch (e) {
      _realmLib.realm_register_user_code_callback_error(e.toPersistentHandle());
      return false;
    }
  }

  static bool _syncAfterResetCallback(
      Object userdata, Pointer<shared_realm> beforeHandle, Pointer<realm_thread_safe_reference> afterReference, bool didRecover) {
    try {
      final syncConfig = userdata as FlexibleSyncConfiguration;
      final afterResetCallback = didRecover ? syncConfig.clientResetHandler.afterRecoveryCallback : syncConfig.clientResetHandler.afterDiscardCallback;
      if (afterResetCallback != null) {
        final beforeRealm = RealmInternal.getUnowned(syncConfig, RealmHandle._unowned(beforeHandle));
        final afterRealm =
            RealmInternal.getUnowned(syncConfig, RealmHandle._unowned(_realmLib.realm_from_thread_safe_reference(afterReference, scheduler.handle._pointer)));

        afterResetCallback(beforeRealm, afterRealm);
      }

      return true;
    } catch (e) {
      _realmLib.realm_register_user_code_callback_error(e.toPersistentHandle());
      return false;
    }
  }

  void raiseError(Session session, SyncErrorCategory category, int errorCode, bool isFatal) {
    using((arena) {
      final message = "Simulated session error".toCharPtr(arena);
      _realmLib.realm_sync_session_handle_error_for_testing(session.handle._pointer, errorCode, category.index, message, isFatal);
    });
  }

  SchedulerHandle createScheduler(int isolateId, int sendPort) {
    final schedulerPtr = _realmLib.realm_dart_create_scheduler(isolateId, sendPort);
    return SchedulerHandle._(schedulerPtr);
  }

  void invokeScheduler(SchedulerHandle schedulerHandle) {
    _realmLib.realm_scheduler_perform_work(schedulerHandle._pointer);
  }

  RealmHandle openRealm(Configuration config) {
    final configHandle = _createConfig(config);
    final realmPtr = _realmLib.invokeGetPointer(() => _realmLib.realm_open(configHandle._pointer), "Error opening realm at path ${config.path}");
    return RealmHandle._(realmPtr);
  }

  RealmSchema readSchema(Realm realm) {
    return using((Arena arena) {
      return _readSchema(realm, arena);
    });
  }

  RealmSchema _readSchema(Realm realm, Arena arena, {int expectedSize = 10}) {
    final classesPtr = arena<Uint32>(expectedSize);
    final actualCount = arena<Size>();
    _realmLib.invokeGetBool(() => _realmLib.realm_get_class_keys(realm.handle._pointer, classesPtr, expectedSize, actualCount));
    if (expectedSize < actualCount.value) {
      arena.free(classesPtr);
      return _readSchema(realm, arena, expectedSize: actualCount.value);
    }

    final schemas = <SchemaObject>[];
    for (var i = 0; i < actualCount.value; i++) {
      final classInfo = arena<realm_class_info>();
      final classKey = classesPtr.elementAt(i).value;
      _realmLib.invokeGetBool(() => _realmLib.realm_get_class(realm.handle._pointer, classKey, classInfo));

      final name = classInfo.ref.name.cast<Utf8>().toDartString();
      final schema = _getSchemaForClassKey(realm, classKey, name, arena, expectedSize: classInfo.ref.num_properties + classInfo.ref.num_computed_properties);
      schemas.add(schema);
    }

    return RealmSchema(schemas);
  }

  SchemaObject _getSchemaForClassKey(Realm realm, int classKey, String name, Arena arena, {int expectedSize = 10}) {
    final actualCount = arena<Size>();
    final propertiesPtr = arena<realm_property_info>(expectedSize);
    _realmLib.invokeGetBool(() => _realmLib.realm_get_class_properties(realm.handle._pointer, classKey, propertiesPtr, expectedSize, actualCount));

    if (expectedSize < actualCount.value) {
      // The supplied array was too small - resize it
      arena.free(propertiesPtr);
      return _getSchemaForClassKey(realm, classKey, name, arena, expectedSize: actualCount.value);
    }

    final result = <SchemaProperty>[];
    for (var i = 0; i < actualCount.value; i++) {
      final property = propertiesPtr.elementAt(i).ref.toSchemaProperty();
      result.add(property);
    }

    return SchemaObject(RealmObject, name, result);
  }

  void deleteRealmFiles(String path) {
    using((Arena arena) {
      final realm_deleted = arena<Bool>();
      _realmLib.invokeGetBool(() => _realmLib.realm_delete_files(path.toCharPtr(arena), realm_deleted), "Error deleting realm at path $path");
    });
  }

  String getFilesPath() {
    return _realmLib.realm_dart_get_files_path().cast<Utf8>().toRealmDartString()!;
  }

  void closeRealm(Realm realm) {
    _realmLib.invokeGetBool(() => _realmLib.realm_close(realm.handle._pointer), "Realm close failed");
  }

  bool isRealmClosed(Realm realm) {
    return _realmLib.realm_is_closed(realm.handle._pointer);
  }

  void beginWrite(Realm realm) {
    _realmLib.invokeGetBool(() => _realmLib.realm_begin_write(realm.handle._pointer), "Could not begin write");
  }

  void commitWrite(Realm realm) {
    _realmLib.invokeGetBool(() => _realmLib.realm_commit(realm.handle._pointer), "Could not commit write");
  }

  Future<void> beginWriteAsync(Realm realm, CancellationToken? ct) {
    final completer = WriteCompleter(realm, ct);
    if (!completer.isCancelled) {
      completer.id = _realmLib.realm_async_begin_write(realm.handle._pointer, Pointer.fromFunction(_completeAsyncBeginWrite), completer.toPersistentHandle(),
          _realmLib.addresses.realm_dart_delete_persistent_handle, true);
    }

    return completer.future;
  }

  Future<void> commitWriteAsync(Realm realm, CancellationToken? ct) {
    final completer = WriteCompleter(realm, ct);
    if (!completer.isCancelled) {
      completer.id = _realmLib.realm_async_commit(realm.handle._pointer, Pointer.fromFunction(_completeAsyncCommit), completer.toPersistentHandle(),
          _realmLib.addresses.realm_dart_delete_persistent_handle, false);
    }

    return completer.future;
  }

  bool _cancelAsync(Realm realm, int cancelationId) {
    return using((Arena arena) {
      final didCancel = arena<Bool>();
      _realmLib.invokeGetBool(() => _realmLib.realm_async_cancel(realm.handle._pointer, cancelationId, didCancel));
      return didCancel.value;
    });
  }

  static void _completeAsyncBeginWrite(Pointer<Void> userdata) {
    Completer<void>? completer = userdata.toObject(isPersistent: true);
    if (completer == null) {
      return;
    }

    completer.complete();
  }

  static void _completeAsyncCommit(Pointer<Void> userdata, bool error, Pointer<Char> description) {
    Completer<void>? completer = userdata.toObject(isPersistent: true);
    if (completer == null) {
      return;
    }

    if (error) {
      completer.completeError(RealmException(description.cast<Utf8>().toDartString()));
    } else {
      completer.complete();
    }
  }

  bool getIsWritable(Realm realm) {
    return _realmLib.realm_is_writable(realm.handle._pointer);
  }

  void rollbackWrite(Realm realm) {
    _realmLib.invokeGetBool(() => _realmLib.realm_rollback(realm.handle._pointer), "Could not rollback write");
  }

  void realmRefresh(Realm realm) {
    _realmLib.invokeGetBool(() => _realmLib.realm_refresh(realm.handle._pointer), "Could not refresh");
  }

  RealmObjectMetadata getObjectMetadata(Realm realm, String className, Type classType) {
    return using((Arena arena) {
      final found = arena<Bool>();
      final classInfo = arena<realm_class_info_t>();
      _realmLib.invokeGetBool(() => _realmLib.realm_find_class(realm.handle._pointer, className.toCharPtr(arena), found, classInfo),
          "Error getting class $className from realm at ${realm.config.path}");

      if (!found.value) {
        throwLastError("Class $className not found in ${realm.config.path}");
      }

      final primaryKey = classInfo.ref.primary_key.cast<Utf8>().toRealmDartString(treatEmptyAsNull: true);
      return RealmObjectMetadata(className, classType, primaryKey, classInfo.ref.key, _getPropertyMetadata(realm, classInfo.ref.key, primaryKey));
    });
  }

  Map<String, RealmPropertyMetadata> _getPropertyMetadata(Realm realm, int classKey, String? primaryKeyName) {
    return using((Arena arena) {
      final propertyCountPtr = arena<Size>();
      _realmLib.invokeGetBool(
          () => _realmLib.realm_get_property_keys(realm.handle._pointer, classKey, nullptr, 0, propertyCountPtr), "Error getting property count");

      var propertyCount = propertyCountPtr.value;
      final propertiesPtr = arena<realm_property_info_t>(propertyCount);
      _realmLib.invokeGetBool(() => _realmLib.realm_get_class_properties(realm.handle._pointer, classKey, propertiesPtr, propertyCount, propertyCountPtr),
          "Error getting class properties.");

      propertyCount = propertyCountPtr.value;
      Map<String, RealmPropertyMetadata> result = <String, RealmPropertyMetadata>{};
      for (var i = 0; i < propertyCount; i++) {
        final property = propertiesPtr.elementAt(i);
        final propertyName = property.ref.name.cast<Utf8>().toRealmDartString()!;
        final objectType = property.ref.link_target.cast<Utf8>().toRealmDartString(treatEmptyAsNull: true);
        final isNullable = property.ref.flags & realm_property_flags.RLM_PROPERTY_NULLABLE != 0;
        final isPrimaryKey = propertyName == primaryKeyName;
        final propertyMeta = RealmPropertyMetadata(property.ref.key, objectType, RealmPropertyType.values.elementAt(property.ref.type), isNullable,
            isPrimaryKey, RealmCollectionType.values.elementAt(property.ref.collection_type));
        result[propertyName] = propertyMeta;
      }
      return result;
    });
  }

  RealmObjectHandle createRealmObject(Realm realm, int classKey) {
    final realmPtr = _realmLib.invokeGetPointer(() => _realmLib.realm_object_create(realm.handle._pointer, classKey));
    return RealmObjectHandle._(realmPtr, realm.handle);
  }

  RealmObjectHandle getOrCreateRealmObjectWithPrimaryKey(Realm realm, int classKey, Object? primaryKey) {
    return using((Arena arena) {
      final realm_value = _toRealmValue(primaryKey, arena);
      final didCreate = arena<Bool>();
      final realmPtr = _realmLib.invokeGetPointer(() => _realmLib.realm_object_get_or_create_with_primary_key(
            realm.handle._pointer,
            classKey,
            realm_value.ref,
            didCreate,
          ));
      return RealmObjectHandle._(realmPtr, realm.handle);
    });
  }

  RealmObjectHandle createRealmObjectWithPrimaryKey(Realm realm, int classKey, Object? primaryKey) {
    return using((Arena arena) {
      final realm_value = _toRealmValue(primaryKey, arena);
      final realmPtr = _realmLib.invokeGetPointer(() => _realmLib.realm_object_create_with_primary_key(realm.handle._pointer, classKey, realm_value.ref));
      return RealmObjectHandle._(realmPtr, realm.handle);
    });
  }

  Object? getProperty(RealmObject object, int propertyKey) {
    return using((Arena arena) {
      final realm_value = arena<realm_value_t>();
      _realmLib.invokeGetBool(() => _realmLib.realm_get_value(object.handle._pointer, propertyKey, realm_value));
      return realm_value.toDartValue(object.realm);
    });
  }

  void setProperty(RealmObject object, int propertyKey, Object? value, bool isDefault) {
    return using((Arena arena) {
      final realm_value = _toRealmValue(value, arena);
      _realmLib.invokeGetBool(() => _realmLib.realm_set_value(object.handle._pointer, propertyKey, realm_value.ref, isDefault));
    });
  }

  String objectToString(RealmObject object) {
    return _realmLib.realm_object_to_string(object.handle._pointer).cast<Utf8>().toRealmDartString(freeRealmMemory: true)!;
  }

  // For debugging
  // ignore: unused_element
  int get _threadId => _realmLib.realm_dart_get_thread_id();

  RealmObjectHandle? find(Realm realm, int classKey, Object? primaryKey) {
    return using((Arena arena) {
      final realm_value = _toRealmValue(primaryKey, arena);
      final pointer = _realmLib.realm_object_find_with_primary_key(realm.handle._pointer, classKey, realm_value.ref, nullptr);
      if (pointer == nullptr) {
        return null;
      }

      return RealmObjectHandle._(pointer, realm.handle);
    });
  }

  RealmObjectHandle? findExisting(Realm realm, int classKey, RealmObjectHandle other) {
    final key = _realmLib.realm_object_get_key(other._pointer);
    final pointer = _realmLib.invokeGetPointer(() => _realmLib.realm_get_object(realm.handle._pointer, classKey, key));
    return RealmObjectHandle._(pointer, realm.handle);
  }

  void renameProperty(Realm realm, String objectType, String oldName, String newName, SchemaHandle schema) {
    using((Arena arena) {
      _realmLib.invokeGetBool(() => _realmLib.realm_schema_rename_property(
          realm.handle._pointer, schema._pointer, objectType.toCharPtr(arena), oldName.toCharPtr(arena), newName.toCharPtr(arena)));
    });
  }

  bool deleteType(Realm realm, String objectType) {
    return using((Arena arena) {
      final deletedPtr = arena<Bool>();
      _realmLib.invokeGetBool(() => _realmLib.realm_remove_table(realm.handle._pointer, objectType.toCharPtr(arena), deletedPtr));
      return deletedPtr.value;
    });
  }

  void deleteRealmObject(RealmObject object) {
    _realmLib.invokeGetBool(() => _realmLib.realm_object_delete(object.handle._pointer));
  }

  RealmResultsHandle findAll(Realm realm, int classKey) {
    final pointer = _realmLib.invokeGetPointer(() => _realmLib.realm_object_find_all(realm.handle._pointer, classKey));
    return RealmResultsHandle._(pointer, realm.handle);
  }

  RealmResultsHandle queryClass(Realm realm, int classKey, String query, List<Object?> args) {
    return using((arena) {
      final length = args.length;
      final argsPointer = arena<realm_query_arg_t>(length);
      for (var i = 0; i < length; ++i) {
        _intoRealmQueryArg(args[i], argsPointer.elementAt(i), arena);
      }
      final queryHandle = _RealmQueryHandle._(
          _realmLib.invokeGetPointer(
            () => _realmLib.realm_query_parse(
              realm.handle._pointer,
              classKey,
              query.toCharPtr(arena),
              length,
              argsPointer,
            ),
          ),
          realm.handle);
      return _queryFindAll(queryHandle);
    });
  }

  RealmResultsHandle queryResults(RealmResults target, String query, List<Object> args) {
    return using((arena) {
      final length = args.length;
      final argsPointer = arena<realm_query_arg_t>(length);
      for (var i = 0; i < length; ++i) {
        _intoRealmQueryArg(args[i], argsPointer.elementAt(i), arena);
      }
      final queryHandle = _RealmQueryHandle._(
          _realmLib.invokeGetPointer(
            () => _realmLib.realm_query_parse_for_results(
              target.handle._pointer,
              query.toCharPtr(arena),
              length,
              argsPointer,
            ),
          ),
          target.realm.handle);
      return _queryFindAll(queryHandle);
    });
  }

  RealmResultsHandle _queryFindAll(_RealmQueryHandle queryHandle) {
    try {
      final resultsPointer = _realmLib.invokeGetPointer(() => _realmLib.realm_query_find_all(queryHandle._pointer));
      return RealmResultsHandle._(resultsPointer, queryHandle._root);
    } finally {
      queryHandle.release();
    }
  }

  RealmResultsHandle queryList(RealmList target, String query, List<Object> args) {
    return using((arena) {
      final length = args.length;
      final argsPointer = arena<realm_query_arg_t>(length);
      for (var i = 0; i < length; ++i) {
        _intoRealmQueryArg(args[i], argsPointer.elementAt(i), arena);
      }
      final queryHandle = _RealmQueryHandle._(
          _realmLib.invokeGetPointer(
            () => _realmLib.realm_query_parse_for_list(
              target.handle._pointer,
              query.toCharPtr(arena),
              length,
              argsPointer,
            ),
          ),
          target.realm.handle);
      return _queryFindAll(queryHandle);
    });
  }

  RealmObjectHandle getObjectAt(RealmResults results, int index) {
    final pointer = _realmLib.invokeGetPointer(() => _realmLib.realm_results_get_object(results.handle._pointer, index));
    return RealmObjectHandle._(pointer, results.realm.handle);
  }

  int getResultsCount(RealmResults results) {
    return using((Arena arena) {
      final countPtr = arena<Size>();
      _realmLib.invokeGetBool(() => _realmLib.realm_results_count(results.handle._pointer, countPtr));
      return countPtr.value;
    });
  }

  CollectionChanges getCollectionChanges(RealmCollectionChangesHandle changes) {
    return using((arena) {
      final out_num_deletions = arena<Size>();
      final out_num_insertions = arena<Size>();
      final out_num_modifications = arena<Size>();
      final out_num_moves = arena<Size>();
      _realmLib.realm_collection_changes_get_num_changes(
        changes._pointer,
        out_num_deletions,
        out_num_insertions,
        out_num_modifications,
        out_num_moves,
      );

      final deletionsCount = out_num_deletions != nullptr ? out_num_deletions.value : 0;
      final insertionCount = out_num_insertions != nullptr ? out_num_insertions.value : 0;
      final modificationCount = out_num_modifications != nullptr ? out_num_modifications.value : 0;
      var moveCount = out_num_moves != nullptr ? out_num_moves.value : 0;

      final out_deletion_indexes = arena<Size>(deletionsCount);
      final out_insertion_indexes = arena<Size>(insertionCount);
      final out_modification_indexes = arena<Size>(modificationCount);
      final out_modification_indexes_after = arena<Size>(modificationCount);
      final out_moves = arena<realm_collection_move_t>(moveCount);

      _realmLib.realm_collection_changes_get_changes(
        changes._pointer,
        out_deletion_indexes,
        deletionsCount,
        out_insertion_indexes,
        insertionCount,
        out_modification_indexes,
        modificationCount,
        out_modification_indexes_after,
        modificationCount,
        out_moves,
        moveCount,
      );

      var elementZero = out_moves.elementAt(0);
      List<Move> moves = List.filled(moveCount, Move(elementZero.ref.from, elementZero.ref.to));
      for (var i = 1; i < moveCount; i++) {
        final movePtr = out_moves.elementAt(i);
        moves[i] = Move(movePtr.ref.from, movePtr.ref.to);
      }

      return CollectionChanges(out_deletion_indexes.toIntList(deletionsCount), out_insertion_indexes.toIntList(insertionCount),
          out_modification_indexes.toIntList(modificationCount), out_modification_indexes_after.toIntList(modificationCount), moves);
    });
  }

  _RealmLinkHandle _getObjectAsLink(RealmObject object) {
    final realmLink = _realmLib.realm_object_as_link(object.handle._pointer);
    return _RealmLinkHandle._(realmLink);
  }

  RealmObjectHandle _getObject(Realm realm, int classKey, int objectKey) {
    final pointer = _realmLib.invokeGetPointer(() => _realmLib.realm_get_object(realm.handle._pointer, classKey, objectKey));
    return RealmObjectHandle._(pointer, realm.handle);
  }

  RealmListHandle getListProperty(RealmObject object, int propertyKey) {
    final pointer = _realmLib.invokeGetPointer(() => _realmLib.realm_get_list(object.handle._pointer, propertyKey));
    return RealmListHandle._(pointer, object.realm.handle);
  }

  int getListSize(RealmListHandle handle) {
    return using((Arena arena) {
      final size = arena<Size>();
      _realmLib.invokeGetBool(() => _realmLib.realm_list_size(handle._pointer, size));
      return size.value;
    });
  }

  Object? listGetElementAt(RealmList list, int index) {
    return using((Arena arena) {
      final realm_value = arena<realm_value_t>();
      _realmLib.invokeGetBool(() => _realmLib.realm_list_get(list.handle._pointer, index, realm_value));
      return realm_value.toDartValue(list.realm);
    });
  }

  void listSetElementAt(RealmListHandle handle, int index, Object? value) {
    return using((Arena arena) {
      final realm_value = _toRealmValue(value, arena);
      _realmLib.invokeGetBool(() => _realmLib.realm_list_set(handle._pointer, index, realm_value.ref));
    });
  }

  void listInsertElementAt(RealmListHandle handle, int index, Object? value) {
    return using((Arena arena) {
      final realm_value = _toRealmValue(value, arena);
      _realmLib.invokeGetBool(() => _realmLib.realm_list_insert(handle._pointer, index, realm_value.ref));
    });
  }

  void listRemoveElementAt(RealmListHandle handle, int index) {
    return using((Arena arena) {
      _realmLib.invokeGetBool(() => _realmLib.realm_list_erase(handle._pointer, index));
    });
  }

  void listDeleteAll(RealmList list) {
    _realmLib.invokeGetBool(() => _realmLib.realm_list_remove_all(list.handle._pointer));
  }

  int listFind(RealmList list, Object? value) {
    return using((Arena arena) {
      final out_index = arena<Size>();
      final out_found = arena<Bool>();
      final realm_value = _toRealmValue(value, arena);
      _realmLib.invokeGetBool(
        () => _realmLib.realm_list_find(
          list.handle._pointer,
          realm_value,
          out_index,
          out_found,
        ),
      );
      return out_found.value ? out_index.value : -1;
    });
  }

  void resultsDeleteAll(RealmResults results) {
    _realmLib.invokeGetBool(() => _realmLib.realm_results_delete_all(results.handle._pointer));
  }

  void listClear(RealmListHandle listHandle) {
    _realmLib.invokeGetBool(() => _realmLib.realm_list_clear(listHandle._pointer));
  }

  bool _equals<T extends NativeType>(HandleBase<T> first, HandleBase<T> second) {
    return _realmLib.realm_equals(first._pointer.cast(), second._pointer.cast());
  }

  bool objectEquals(RealmObject first, RealmObject second) => _equals(first.handle, second.handle);
  bool realmEquals(Realm first, Realm second) => _equals(first.handle, second.handle);
  bool userEquals(User first, User second) => _equals(first.handle, second.handle);
  bool subscriptionEquals(Subscription first, Subscription second) => _equals(first.handle, second.handle);

  RealmResultsHandle resultsSnapshot(RealmResults results) {
    final resultsPointer = _realmLib.invokeGetPointer(() => _realmLib.realm_results_snapshot(results.handle._pointer));
    return RealmResultsHandle._(resultsPointer, results.realm.handle);
  }

  bool objectIsValid(RealmObject object) {
    return _realmLib.realm_object_is_valid(object.handle._pointer);
  }

  bool listIsValid(RealmList list) {
    return _realmLib.realm_list_is_valid(list.handle._pointer);
  }

  static void collection_change_callback(Pointer<Void> userdata, Pointer<realm_collection_changes> data) {
    NotificationsController? controller = userdata.toObject();
    if (controller == null) {
      return;
    }

    if (data == nullptr) {
      controller.onError(RealmError("Invalid notifications data received"));
      return;
    }

    try {
      final clonedData = _realmLib.realm_clone(data.cast());
      if (clonedData == nullptr) {
        controller.onError(RealmError("Error while cloning notifications data"));
        return;
      }

      final changesHandle = RealmCollectionChangesHandle._(clonedData.cast());
      controller.onChanges(changesHandle);
    } catch (e) {
      controller.onError(RealmError("Error handling change notifications. Error: $e"));
    }
  }

  static void object_change_callback(Pointer<Void> userdata, Pointer<realm_object_changes> data) {
    NotificationsController? controller = userdata.toObject();
    if (controller == null) {
      return;
    }

    if (data == nullptr) {
      controller.onError(RealmError("Invalid notifications data received"));
      return;
    }

    try {
      final clonedData = _realmLib.realm_clone(data.cast());
      if (clonedData == nullptr) {
        controller.onError(RealmError("Error while cloning notifications data"));
        return;
      }

      final changesHandle = RealmObjectChangesHandle._(clonedData.cast());
      controller.onChanges(changesHandle);
    } catch (e) {
      controller.onError(RealmError("Error handling change notifications. Error: $e"));
    }
  }

  RealmNotificationTokenHandle subscribeResultsNotifications(RealmResults results, NotificationsController controller) {
    final pointer = _realmLib.invokeGetPointer(() => _realmLib.realm_results_add_notification_callback(
          results.handle._pointer,
          controller.toWeakHandle(),
          nullptr,
          nullptr,
          Pointer.fromFunction(collection_change_callback),
        ));

    return RealmNotificationTokenHandle._(pointer, results.realm.handle);
  }

  RealmNotificationTokenHandle subscribeListNotifications(RealmList list, NotificationsController controller) {
    final pointer = _realmLib.invokeGetPointer(() => _realmLib.realm_list_add_notification_callback(
          list.handle._pointer,
          controller.toWeakHandle(),
          nullptr,
          nullptr,
          Pointer.fromFunction(collection_change_callback),
        ));

    return RealmNotificationTokenHandle._(pointer, list.realm.handle);
  }

  RealmNotificationTokenHandle subscribeObjectNotifications(RealmObject object, NotificationsController controller) {
    final pointer = _realmLib.invokeGetPointer(() => _realmLib.realm_object_add_notification_callback(
          object.handle._pointer,
          controller.toWeakHandle(),
          nullptr,
          nullptr,
          Pointer.fromFunction(object_change_callback),
        ));

    return RealmNotificationTokenHandle._(pointer, object.realm.handle);
  }

  bool getObjectChangesIsDeleted(RealmObjectChangesHandle handle) {
    return _realmLib.realm_object_changes_is_deleted(handle._pointer);
  }

  List<int> getObjectChangesProperties(RealmObjectChangesHandle handle) {
    return using((arena) {
      final count = _realmLib.realm_object_changes_get_num_modified_properties(handle._pointer);

      final out_modified = arena<realm_property_key_t>(count);
      _realmLib.realm_object_changes_get_modified_properties(handle._pointer, out_modified, count);

      return out_modified.asTypedList(count).toList();
    });
  }

  AppConfigHandle _createAppConfig(AppConfiguration configuration, RealmHttpTransportHandle httpTransport) {
    return using((arena) {
      final app_id = configuration.appId.toCharPtr(arena);
      final handle = AppConfigHandle._(_realmLib.realm_app_config_new(app_id, httpTransport._pointer));

      _realmLib.realm_app_config_set_base_url(handle._pointer, configuration.baseUrl.toString().toCharPtr(arena));

      _realmLib.realm_app_config_set_default_request_timeout(handle._pointer, configuration.defaultRequestTimeout.inMilliseconds);

      if (configuration.localAppName != null) {
        _realmLib.realm_app_config_set_local_app_name(handle._pointer, configuration.localAppName!.toCharPtr(arena));
      }

      if (configuration.localAppVersion != null) {
        _realmLib.realm_app_config_set_local_app_version(handle._pointer, configuration.localAppVersion!.toCharPtr(arena));
      }

      _realmLib.realm_app_config_set_platform(handle._pointer, Platform.operatingSystem.toCharPtr(arena));
      _realmLib.realm_app_config_set_platform_version(handle._pointer, Platform.operatingSystemVersion.toCharPtr(arena));

      _realmLib.realm_app_config_set_sdk_version(handle._pointer, libraryVersion.toCharPtr(arena));

      return handle;
    });
  }

  RealmAppCredentialsHandle createAppCredentialsAnonymous(bool reuseCredentials) {
    return RealmAppCredentialsHandle._(_realmLib.realm_app_credentials_new_anonymous(reuseCredentials));
  }

  RealmAppCredentialsHandle createAppCredentialsEmailPassword(String email, String password) {
    return using((arena) {
      final emailPtr = email.toCharPtr(arena);
      final passwordPtr = password.toRealmString(arena);
      return RealmAppCredentialsHandle._(_realmLib.realm_app_credentials_new_email_password(emailPtr, passwordPtr.ref));
    });
  }

  RealmAppCredentialsHandle createAppCredentialsJwt(String token) {
    return using((arena) {
      final tokenPtr = token.toCharPtr(arena);
      return RealmAppCredentialsHandle._(_realmLib.realm_app_credentials_new_jwt(tokenPtr));
    });
  }

  RealmAppCredentialsHandle createAppCredentialsApple(String idToken) {
    return using((arena) {
      final idTokenPtr = idToken.toCharPtr(arena);
      return RealmAppCredentialsHandle._(_realmLib.realm_app_credentials_new_apple(idTokenPtr));
    });
  }

  RealmAppCredentialsHandle createAppCredentialsFacebook(String accessToken) {
    return using((arena) {
      final accessTokenPtr = accessToken.toCharPtr(arena);
      return RealmAppCredentialsHandle._(_realmLib.realm_app_credentials_new_facebook(accessTokenPtr));
    });
  }

  RealmAppCredentialsHandle createAppCredentialsGoogleIdToken(String idToken) {
    return using((arena) {
      final idTokenPtr = idToken.toCharPtr(arena);
      return RealmAppCredentialsHandle._(_realmLib.realm_app_credentials_new_google_id_token(idTokenPtr));
    });
  }

  RealmAppCredentialsHandle createAppCredentialsGoogleAuthCode(String authCode) {
    return using((arena) {
      final authCodePtr = authCode.toCharPtr(arena);
      return RealmAppCredentialsHandle._(_realmLib.realm_app_credentials_new_google_auth_code(authCodePtr));
    });
  }

  RealmAppCredentialsHandle createAppCredentialsFunction(String payload) {
    return using((arena) {
      final payloadPtr = payload.toCharPtr(arena);
      final credentialsPtr = _realmLib.invokeGetPointer(() => _realmLib.realm_app_credentials_new_function(payloadPtr));
      return RealmAppCredentialsHandle._(credentialsPtr);
    });
  }

  RealmAppCredentialsHandle createAppCredentialsApiKey(String key) {
    return using((arena) {
      final keyPtr = key.toCharPtr(arena);
      return RealmAppCredentialsHandle._(_realmLib.realm_app_credentials_new_user_api_key(keyPtr));
    });
  }

  RealmHttpTransportHandle _createHttpTransport(HttpClient httpClient) {
    final requestCallback = Pointer.fromFunction<Void Function(Handle, realm_http_request, Pointer<Void>)>(_request_callback);
    final requestCallbackUserdata = _realmLib.realm_dart_userdata_async_new(httpClient, requestCallback.cast(), scheduler.handle._pointer);
    return RealmHttpTransportHandle._(_realmLib.realm_http_transport_new(
      _realmLib.addresses.realm_dart_http_request_callback,
      requestCallbackUserdata.cast(),
      _realmLib.addresses.realm_dart_userdata_async_free,
    ));
  }

  static void _request_callback(Object userData, realm_http_request request, Pointer<Void> request_context) {
    //
    // The request struct only survives until end-of-call, even though
    // we explicitly call realm_http_transport_complete_request to
    // mark request as completed later.
    //
    // Therefore we need to copy everything out of request before returning.
    // We cannot clone request on the native side with realm_clone,
    // since realm_http_request does not inherit from WrapC.

    final client = userData as HttpClient;

    client.connectionTimeout = Duration(milliseconds: request.timeout_ms);

    final url = Uri.parse(request.url.cast<Utf8>().toRealmDartString()!);

    final body = request.body.cast<Utf8>().toRealmDartString(length: request.body_size);

    final headers = <String, String>{};
    for (int i = 0; i < request.num_headers; ++i) {
      final header = request.headers[i];
      final name = header.name.cast<Utf8>().toRealmDartString()!;
      final value = header.value.cast<Utf8>().toRealmDartString()!;
      headers[name] = value;
    }

    _request_callback_async(client, request.method, url, body, headers, request_context);
    // The request struct dies here!
  }

  static void _request_callback_async(
    HttpClient client,
    int requestMethod,
    Uri url,
    String? body,
    Map<String, String> headers,
    Pointer<Void> request_context,
  ) async {
    await using((arena) async {
      final response_pointer = arena<realm_http_response>();
      final responseRef = response_pointer.ref;
      try {
        // Build request
        late HttpClientRequest request;

        // this throws if requestMethod is unknown _HttpMethod
        final method = _HttpMethod.values[requestMethod];

        switch (method) {
          case _HttpMethod.delete:
            request = await client.deleteUrl(url);
            break;
          case _HttpMethod.put:
            request = await client.putUrl(url);
            break;
          case _HttpMethod.patch:
            request = await client.patchUrl(url);
            break;
          case _HttpMethod.post:
            request = await client.postUrl(url);
            break;
          case _HttpMethod.get:
            request = await client.getUrl(url);
            break;
        }

        for (final header in headers.entries) {
          request.headers.add(header.key, header.value);
        }

        if (body != null) {
          request.add(utf8.encode(body));
        }

        // Do the call..
        final response = await request.close();
        final responseBody = await response.fold<List<int>>([], (acc, l) => acc..addAll(l)); // gather response

        // Report back to core
        responseRef.status_code = response.statusCode;
        responseRef.body = responseBody.toCharPtr(arena);
        responseRef.body_size = responseBody.length;

        int headerCnt = 0;
        response.headers.forEach((name, values) {
          headerCnt += values.length;
        });

        responseRef.headers = arena<realm_http_header>(headerCnt);
        responseRef.num_headers = headerCnt;

        int index = 0;
        response.headers.forEach((name, values) {
          for (final value in values) {
            final headerRef = responseRef.headers.elementAt(index).ref;
            headerRef.name = name.toCharPtr(arena);
            headerRef.value = value.toCharPtr(arena);
            index++;
          }
        });

        responseRef.custom_status_code = _CustomErrorCode.noError.code;
      } on SocketException catch (_) {
        responseRef.custom_status_code = _CustomErrorCode.timeout.code;
      } on HttpException catch (_) {
        responseRef.custom_status_code = _CustomErrorCode.unknownHttp.code;
      } catch (_) {
        responseRef.custom_status_code = _CustomErrorCode.unknown.code;
      } finally {
        _realmLib.realm_http_transport_complete_request(request_context, response_pointer);
      }
    });
  }

  static void _logCallback(Object userdata, int levelAsInt, Pointer<Int8> message) {
    final logger = Realm.logger;
    final level = LevelExt.fromInt(levelAsInt);

    // Don't do expensive utf8 to utf16 conversion unless needed.
    if (logger.isLoggable(level)) {
      logger.log(level, message.cast<Utf8>().toDartString());
    }
  }

  SyncClientConfigHandle _createSyncClientConfig(AppConfiguration configuration) {
    return using((arena) {
      final handle = SyncClientConfigHandle._(_realmLib.realm_sync_client_config_new());

      _realmLib.realm_sync_client_config_set_base_file_path(handle._pointer, configuration.baseFilePath.path.toCharPtr(arena));
      _realmLib.realm_sync_client_config_set_metadata_mode(handle._pointer, configuration.metadataPersistenceMode.index);

      _realmLib.realm_sync_client_config_set_log_level(handle._pointer, Realm.logger.level.toInt());

      final logCallback = Pointer.fromFunction<Void Function(Handle, Int32, Pointer<Int8>)>(_logCallback);
      final logCallbackUserdata = _realmLib.realm_dart_userdata_async_new(noopUserdata, logCallback.cast(), scheduler.handle._pointer);
      _realmLib.realm_sync_client_config_set_log_callback(handle._pointer, _realmLib.addresses.realm_dart_sync_client_log_callback, logCallbackUserdata.cast(),
          _realmLib.addresses.realm_dart_userdata_async_free);

      _realmLib.realm_sync_client_config_set_connect_timeout(handle._pointer, configuration.maxConnectionTimeout.inMilliseconds);
      if (configuration.metadataEncryptionKey != null && configuration.metadataPersistenceMode == MetadataPersistenceMode.encrypted) {
        _realmLib.realm_sync_client_config_set_metadata_encryption_key(handle._pointer, configuration.metadataEncryptionKey!.toUint8Ptr(arena));
      }

      return handle;
    });
  }

  AppHandle createApp(AppConfiguration configuration) {
    final httpTransportHandle = _createHttpTransport(configuration.httpClient);
    final appConfigHandle = _createAppConfig(configuration, httpTransportHandle);
    final syncClientConfigHandle = _createSyncClientConfig(configuration);
    final realmAppPtr = _realmLib.invokeGetPointer(() => _realmLib.realm_app_create(appConfigHandle._pointer, syncClientConfigHandle._pointer));
    return AppHandle._(realmAppPtr);
  }

  String appGetId(App app) {
    return _realmLib.realm_app_get_app_id(app.handle._pointer).cast<Utf8>().toRealmDartString()!;
  }

  static void _app_user_completion_callback(Pointer<Void> userdata, Pointer<realm_user> user, Pointer<realm_app_error> error) {
    final Completer<UserHandle>? completer = userdata.toObject(isPersistent: true);
    if (completer == null) {
      return;
    }

    if (error != nullptr) {
      completer.completeWithAppError(error);
      return;
    }

    var userClone = _realmLib.realm_clone(user.cast());
    if (userClone == nullptr) {
      completer.completeError(RealmException("Error while cloning user object."));
      return;
    }

    completer.complete(UserHandle._(userClone.cast()));
  }

  Future<UserHandle> logIn(App app, Credentials credentials) {
    final completer = Completer<UserHandle>();
    _realmLib.invokeGetBool(
        () => _realmLib.realm_app_log_in_with_credentials(
              app.handle._pointer,
              credentials.handle._pointer,
              Pointer.fromFunction(_app_user_completion_callback),
              completer.toPersistentHandle(),
              _realmLib.addresses.realm_dart_delete_persistent_handle,
            ),
        "Login failed");
    return completer.future;
  }

  static void void_completion_callback(Pointer<Void> userdata, Pointer<realm_app_error> error) {
    final Completer<void>? completer = userdata.toObject(isPersistent: true);
    if (completer == null) {
      return;
    }

    if (error != nullptr) {
      completer.completeWithAppError(error);
      return;
    }

    completer.complete();
  }

  Future<void> appEmailPasswordRegisterUser(App app, String email, String password) {
    final completer = Completer<void>();
    using((arena) {
      _realmLib.invokeGetBool(() => _realmLib.realm_app_email_password_provider_client_register_email(
            app.handle._pointer,
            email.toCharPtr(arena),
            password.toRealmString(arena).ref,
            Pointer.fromFunction(void_completion_callback),
            completer.toPersistentHandle(),
            _realmLib.addresses.realm_dart_delete_persistent_handle,
          ));
    });
    return completer.future;
  }

  Future<void> emailPasswordConfirmUser(App app, String token, String tokenId) {
    final completer = Completer<void>();
    using((arena) {
      _realmLib.invokeGetBool(() => _realmLib.realm_app_email_password_provider_client_confirm_user(
            app.handle._pointer,
            token.toCharPtr(arena),
            tokenId.toCharPtr(arena),
            Pointer.fromFunction(void_completion_callback),
            completer.toPersistentHandle(),
            _realmLib.addresses.realm_dart_delete_persistent_handle,
          ));
    });
    return completer.future;
  }

  Future<void> emailPasswordResendUserConfirmation(App app, String email) {
    final completer = Completer<void>();
    using((arena) {
      _realmLib.invokeGetBool(() => _realmLib.realm_app_email_password_provider_client_resend_confirmation_email(
            app.handle._pointer,
            email.toCharPtr(arena),
            Pointer.fromFunction(void_completion_callback),
            completer.toPersistentHandle(),
            _realmLib.addresses.realm_dart_delete_persistent_handle,
          ));
    });
    return completer.future;
  }

  Future<void> emailPasswordCompleteResetPassword(App app, String password, String token, String tokenId) {
    final completer = Completer<void>();
    using((arena) {
      _realmLib.invokeGetBool(() => _realmLib.realm_app_email_password_provider_client_reset_password(
            app.handle._pointer,
            password.toRealmString(arena).ref,
            token.toCharPtr(arena),
            tokenId.toCharPtr(arena),
            Pointer.fromFunction(void_completion_callback),
            completer.toPersistentHandle(),
            _realmLib.addresses.realm_dart_delete_persistent_handle,
          ));
    });
    return completer.future;
  }

  Future<void> emailPasswordResetPassword(App app, String email) {
    final completer = Completer<void>();
    using((arena) {
      _realmLib.invokeGetBool(() => _realmLib.realm_app_email_password_provider_client_send_reset_password_email(
            app.handle._pointer,
            email.toCharPtr(arena),
            Pointer.fromFunction(void_completion_callback),
            completer.toPersistentHandle(),
            _realmLib.addresses.realm_dart_delete_persistent_handle,
          ));
    });
    return completer.future;
  }

  Future<void> emailPasswordCallResetPasswordFunction(App app, String email, String password, String? argsAsJSON) {
    final completer = Completer<void>();
    using((arena) {
      _realmLib.invokeGetBool(() => _realmLib.realm_app_email_password_provider_client_call_reset_password_function(
            app.handle._pointer,
            email.toCharPtr(arena),
            password.toRealmString(arena).ref,
            argsAsJSON != null ? argsAsJSON.toCharPtr(arena) : nullptr,
            Pointer.fromFunction(void_completion_callback),
            completer.toPersistentHandle(),
            _realmLib.addresses.realm_dart_delete_persistent_handle,
          ));
    });
    return completer.future;
  }

  Future<void> emailPasswordRetryCustomConfirmationFunction(App app, String email) {
    final completer = Completer<void>();
    using((arena) {
      _realmLib.invokeGetBool(() => _realmLib.realm_app_email_password_provider_client_retry_custom_confirmation(
            app.handle._pointer,
            email.toCharPtr(arena),
            Pointer.fromFunction(void_completion_callback),
            completer.toPersistentHandle(),
            _realmLib.addresses.realm_dart_delete_persistent_handle,
          ));
    });
    return completer.future;
  }

  UserHandle? getCurrentUser(AppHandle appHandle) {
    final userPtr = _realmLib.realm_app_get_current_user(appHandle._pointer);
    if (userPtr == nullptr) {
      return null;
    }
    return UserHandle._(userPtr);
  }

  static void _logOutCallback(Pointer<Void> userdata, Pointer<realm_app_error> error) {
    final Completer<void>? completer = userdata.toObject(isPersistent: true);
    if (completer == null) {
      return;
    }

    if (error != nullptr) {
      completer.completeWithAppError(error);
      return;
    }

    completer.complete();
  }

  Future<void> logOut(App application, User? user) {
    final completer = Completer<void>();
    if (user == null) {
      _realmLib.invokeGetBool(
          () => _realmLib.realm_app_log_out_current_user(
                application.handle._pointer,
                Pointer.fromFunction(_logOutCallback),
                completer.toPersistentHandle(),
                _realmLib.addresses.realm_dart_delete_persistent_handle,
              ),
          "Logout failed");
    } else {
      _realmLib.invokeGetBool(
          () => _realmLib.realm_app_log_out(
                application.handle._pointer,
                user.handle._pointer,
                Pointer.fromFunction(_logOutCallback),
                completer.toPersistentHandle(),
                _realmLib.addresses.realm_dart_delete_persistent_handle,
              ),
          "Logout failed");
    }
    return completer.future;
  }

  void clearCachedApps() {
    _realmLib.realm_clear_cached_apps();
  }

  List<UserHandle> getUsers(App app) {
    return using((arena) {
      return _getUsers(app, arena);
    });
  }

  List<UserHandle> _getUsers(App app, Arena arena, {int expectedSize = 2}) {
    final actualCount = arena<Size>();
    final usersPtr = arena<Pointer<realm_user>>(expectedSize);
    _realmLib.invokeGetBool(() => _realmLib.realm_app_get_all_users(app.handle._pointer, usersPtr, expectedSize, actualCount));

    if (expectedSize < actualCount.value) {
      // The supplied array was too small - resize it
      arena.free(usersPtr);
      return _getUsers(app, arena, expectedSize: actualCount.value);
    }

    final result = <UserHandle>[];
    for (var i = 0; i < actualCount.value; i++) {
      result.add(UserHandle._(usersPtr.elementAt(i).value));
    }

    return result;
  }

  Future<void> removeUser(App app, User user) {
    final completer = Completer<void>();
    _realmLib.invokeGetBool(
        () => _realmLib.realm_app_remove_user(
              app.handle._pointer,
              user.handle._pointer,
              Pointer.fromFunction(void_completion_callback),
              completer.toPersistentHandle(),
              _realmLib.addresses.realm_dart_delete_persistent_handle,
            ),
        "Remove user failed");
    return completer.future;
  }

  void switchUser(App application, User user) {
    return using((arena) {
      _realmLib.invokeGetBool(
          () => _realmLib.realm_app_switch_user(
                application.handle._pointer,
                user.handle._pointer,
                nullptr,
              ),
          "Switch user failed");
    });
  }

  String? userGetCustomData(User user) {
    final customDataPtr = _realmLib.realm_user_get_custom_data(user.handle._pointer);
    return customDataPtr.cast<Utf8>().toRealmDartString(freeRealmMemory: true, treatEmptyAsNull: true);
  }

  Future<void> userRefreshCustomData(App app, User user) {
    final completer = Completer<void>();
    _realmLib.invokeGetBool(
        () => _realmLib.realm_app_refresh_custom_data(
              app.handle._pointer,
              user.handle._pointer,
              Pointer.fromFunction(void_completion_callback),
              completer.toPersistentHandle(),
              _realmLib.addresses.realm_dart_delete_persistent_handle,
            ),
        "Refresh custom data failed");
    return completer.future;
  }

  Future<UserHandle> userLinkCredentials(App app, User user, Credentials credentials) {
    final completer = Completer<UserHandle>();
    _realmLib.invokeGetBool(
        () => _realmLib.realm_app_link_user(
              app.handle._pointer,
              user.handle._pointer,
              credentials.handle._pointer,
              Pointer.fromFunction(_app_user_completion_callback),
              completer.toPersistentHandle(),
              _realmLib.addresses.realm_dart_delete_persistent_handle,
            ),
        "Link credentials failed");
    return completer.future;
  }

  UserState userGetState(User user) {
    final nativeUserState = _realmLib.realm_user_get_state(user.handle._pointer);
    return UserState.values.fromIndex(nativeUserState);
  }

  String userGetId(User user) {
    final idPtr = _realmLib.invokeGetPointer(() => _realmLib.realm_user_get_identity(user.handle._pointer), "Error while getting user id");
    final userId = idPtr.cast<Utf8>().toDartString();
    return userId;
  }

  AppHandle userGetApp(UserHandle userHandle) {
    final appPtr = _realmLib.realm_user_get_app(userHandle._pointer);
    if (appPtr == nullptr) {
      throw RealmException('User does not have an associated app. This is likely due to the user being logged out.');
    }

    return AppHandle._(appPtr);
  }

  List<UserIdentity> userGetIdentities(User user) {
    return using((arena) {
      return _userGetIdentities(user, arena);
    });
  }

  List<UserIdentity> _userGetIdentities(User user, Arena arena, {int expectedSize = 2}) {
    final actualCount = arena<Size>();
    final identitiesPtr = arena<realm_user_identity_t>(expectedSize);
    _realmLib.invokeGetBool(() => _realmLib.realm_user_get_all_identities(user.handle._pointer, identitiesPtr, expectedSize, actualCount));

    if (expectedSize < actualCount.value) {
      // The supplied array was too small - resize it
      arena.free(identitiesPtr);
      return _userGetIdentities(user, arena, expectedSize: actualCount.value);
    }

    final result = <UserIdentity>[];
    for (var i = 0; i < actualCount.value; i++) {
      final identity = identitiesPtr.elementAt(i).ref;

      result.add(UserIdentityInternal.create(
          identity.id.cast<Utf8>().toRealmDartString(freeRealmMemory: true)!, AuthProviderTypeInternal.getByValue(identity.provider_type)));
    }

    return result;
  }

  Future<void> userLogOut(User user) {
    _realmLib.invokeGetBool(() => _realmLib.realm_user_log_out(user.handle._pointer), "Logout failed");
    return Future<void>.value();
  }

  String? userGetDeviceId(User user) {
    final deviceId = _realmLib.invokeGetPointer(() => _realmLib.realm_user_get_device_id(user.handle._pointer));
    return deviceId.cast<Utf8>().toRealmDartString(treatEmptyAsNull: true, freeRealmMemory: true);
  }

  AuthProviderType userGetAuthProviderType(User user) {
    final provider = _realmLib.realm_user_get_auth_provider(user.handle._pointer);
    return AuthProviderTypeInternal.getByValue(provider);
  }

  UserProfile userGetProfileData(User user) {
    final data = _realmLib.invokeGetPointer(() => _realmLib.realm_user_get_profile_data(user.handle._pointer));
    final dynamic profileData = jsonDecode(data.cast<Utf8>().toRealmDartString(freeRealmMemory: true)!);
    return UserProfile(profileData as Map<String, dynamic>);
  }

  String userGetRefreshToken(User user) {
    final token = _realmLib.invokeGetPointer(() => _realmLib.realm_user_get_refresh_token(user.handle._pointer));
    return token.cast<Utf8>().toRealmDartString(freeRealmMemory: true)!;
  }

  String userGetAccessToken(User user) {
    final token = _realmLib.invokeGetPointer(() => _realmLib.realm_user_get_access_token(user.handle._pointer));
    return token.cast<Utf8>().toRealmDartString(freeRealmMemory: true)!;
  }

  SessionHandle realmGetSession(Realm realm) {
    return SessionHandle._(_realmLib.invokeGetPointer(() => _realmLib.realm_sync_session_get(realm.handle._pointer)), realm.handle);
  }

  String sessionGetPath(Session session) {
    return _realmLib.realm_sync_session_get_file_path(session.handle._pointer).cast<Utf8>().toRealmDartString()!;
  }

  SessionState sessionGetState(Session session) {
    final value = _realmLib.realm_sync_session_get_state(session.handle._pointer);
    return _convertCoreSessionState(value);
  }

  ConnectionState sessionGetConnectionState(Session session) {
    final value = _realmLib.realm_sync_session_get_connection_state(session.handle._pointer);
    return ConnectionState.values[value];
  }

  UserHandle sessionGetUser(Session session) {
    return UserHandle._(_realmLib.realm_sync_session_get_user(session.handle._pointer));
  }

  SessionState _convertCoreSessionState(int value) {
    switch (value) {
      case 0: // RLM_SYNC_SESSION_STATE_ACTIVE
      case 1: // RLM_SYNC_SESSION_STATE_DYING
        return SessionState.active;
      case 2: // RLM_SYNC_SESSION_STATE_INACTIVE
      case 3: // RLM_SYNC_SESSION_STATE_WAITING_FOR_ACCESS_TOKEN
        return SessionState.inactive;
      default:
        throw Exception("Unexpected SessionState: $value");
    }
  }

  void sessionPause(Session session) {
    _realmLib.realm_sync_session_pause(session.handle._pointer);
  }

  void sessionResume(Session session) {
    _realmLib.realm_sync_session_resume(session.handle._pointer);
  }

  int sessionRegisterProgressNotifier(Session session, ProgressDirection direction, ProgressMode mode, SessionProgressNotificationsController controller) {
    final isStreaming = mode == ProgressMode.reportIndefinitely;
    final callback = Pointer.fromFunction<Void Function(Handle, Uint64, Uint64)>(_progressCallback);
    final userdata = _realmLib.realm_dart_userdata_async_new(controller, callback.cast(), scheduler.handle._pointer);
    return _realmLib.realm_sync_session_register_progress_notifier(session.handle._pointer, _realmLib.addresses.realm_dart_sync_progress_callback,
        direction.index, isStreaming, userdata.cast(), _realmLib.addresses.realm_dart_userdata_async_free);
  }

  void sessionUnregisterProgressNotifier(Session session, int token) {
    _realmLib.realm_sync_session_unregister_progress_notifier(session.handle._pointer, token);
  }

  static void _progressCallback(Object userdata, int transferred, int transferable) {
    final controller = userdata as SessionProgressNotificationsController;

    controller.onProgress(transferred, transferable);
  }

  int sessionRegisterConnectionStateNotifier(Session session, SessionConnectionStateController controller) {
    final callback = Pointer.fromFunction<Void Function(Handle, Int32, Int32)>(_onConnectionStateChange);
    final userdata = _realmLib.realm_dart_userdata_async_new(controller, callback.cast(), scheduler.handle._pointer);
    return _realmLib.realm_sync_session_register_connection_state_change_callback(session.handle._pointer,
        _realmLib.addresses.realm_dart_sync_connection_state_changed_callback, userdata.cast(), _realmLib.addresses.realm_dart_userdata_async_free);
  }

  void sessionUnregisterConnectionStateNotifier(Session session, int token) {
    _realmLib.realm_sync_session_unregister_connection_state_change_callback(session.handle._pointer, token);
  }

  static void _onConnectionStateChange(Object userdata, int oldState, int newState) {
    final controller = userdata as SessionConnectionStateController;

    controller.onConnectionStateChange(ConnectionState.values[oldState], ConnectionState.values[newState]);
  }

  Future<void> sessionWaitForUpload(Session session) {
    final completer = Completer<void>();
    final callback = Pointer.fromFunction<Void Function(Handle, Pointer<realm_sync_error_code_t>)>(_sessionWaitCompletionCallback);
    final userdata = _realmLib.realm_dart_userdata_async_new(completer, callback.cast(), scheduler.handle._pointer);
    _realmLib.realm_sync_session_wait_for_upload_completion(session.handle._pointer, _realmLib.addresses.realm_dart_sync_wait_for_completion_callback,
        userdata.cast(), _realmLib.addresses.realm_dart_userdata_async_free);
    return completer.future;
  }

  Future<void> sessionWaitForDownload(Session session, [CancellationToken? cancellationToken]) {
    final completer = CancellableCompleter<void>(cancellationToken);
    if (!completer.isCancelled) {
      final callback = Pointer.fromFunction<Void Function(Handle, Pointer<realm_sync_error_code_t>)>(_sessionWaitCompletionCallback);
      final userdata = _realmLib.realm_dart_userdata_async_new(completer, callback.cast(), scheduler.handle._pointer);
      _realmLib.realm_sync_session_wait_for_download_completion(session.handle._pointer, _realmLib.addresses.realm_dart_sync_wait_for_completion_callback,
          userdata.cast(), _realmLib.addresses.realm_dart_userdata_async_free);
    }
    return completer.future;
  }

  static void _sessionWaitCompletionCallback(Object userdata, Pointer<realm_sync_error_code_t> errorCode) {
    final completer = userdata as Completer<void>;
    if (completer.isCompleted) {
      return;
    }
    if (errorCode != nullptr) {
      // Throw RealmException instead of RealmError to be recoverable by the user.
      completer.completeError(RealmException(errorCode.toSyncError().toString()));
    } else {
      completer.complete();
    }
  }

  static String? _appDir;

  String _getAppDirectory() {
    if (!isFlutterPlatform) {
      return path.basenameWithoutExtension(File.fromUri(Platform.script).absolute.path);
    }

    if (Platform.isWindows || Platform.isLinux || Platform.isMacOS) {
      const String libName = 'realm_plugin';
      String binaryExt = Platform.isWindows
          ? ".dll"
          : Platform.isMacOS
              ? ".dylib"
              : ".so";
      String binaryNamePrefix = Platform.isWindows ? "" : "lib";
      final realmPluginLib =
          Platform.isMacOS == false ? DynamicLibrary.open("$binaryNamePrefix$libName$binaryExt") : DynamicLibrary.open('realm.framework/realm');
      final getAppDirFunc = realmPluginLib.lookupFunction<Pointer<Int8> Function(), Pointer<Int8> Function()>("realm_dart_get_app_directory");
      final dirNamePtr = getAppDirFunc();
      if (dirNamePtr == nullptr) {
        return "";
      }

      final dirName = Platform.isWindows ? dirNamePtr.cast<Utf16>().toDartString() : dirNamePtr.cast<Utf8>().toDartString();
      return dirName;
    }

    return "";
  }

  String getAppDirectory() {
    if (!isFlutterPlatform) {
      return Directory.current.absolute.path;
    }

    _appDir ??= _getAppDirectory();

    if (Platform.isAndroid || Platform.isIOS) {
      return path.join(getFilesPath(), _appDir);
    } else if (Platform.isWindows) {
      return _appDir ?? Directory.current.absolute.path;
    } else if (Platform.isLinux) {
      String appSupportDir =
          PlatformEx.fromEnvironment("XDG_DATA_HOME", defaultValue: PlatformEx.fromEnvironment("HOME", defaultValue: Directory.current.absolute.path));
      return path.join(appSupportDir, ".local/share", _appDir);
    } else if (Platform.isMacOS) {
      return _appDir ?? Directory.current.absolute.path;
    }

    throw UnsupportedError("Platform ${Platform.operatingSystem} is not supported");
  }

  Future<void> deleteUser(App app, User user) {
    final completer = Completer<void>();
    _realmLib.invokeGetBool(
        () => _realmLib.realm_app_delete_user(
              app.handle._pointer,
              user.handle._pointer,
              Pointer.fromFunction(void_completion_callback),
              completer.toPersistentHandle(),
              _realmLib.addresses.realm_dart_delete_persistent_handle,
            ),
        "Delete user failed");
    return completer.future;
  }

  bool isFrozen(Realm realm) {
    return _realmLib.realm_is_frozen(realm.handle._pointer.cast());
  }

  RealmHandle freeze(Realm realm) {
    final ptr = _realmLib.invokeGetPointer(() => _realmLib.realm_freeze(realm.handle._pointer));
    return RealmHandle._(ptr);
  }

  RealmResultsHandle resolveResults(RealmResults realmResults, Realm frozenRealm) {
    final ptr = _realmLib.invokeGetPointer(() => _realmLib.realm_results_resolve_in(realmResults.handle._pointer, frozenRealm.handle._pointer));
    return RealmResultsHandle._(ptr, frozenRealm.handle);
  }

  RealmObjectHandle? resolveObject(RealmObject object, Realm frozenRealm) {
    return using((Arena arena) {
      final resultPtr = arena<Pointer<realm_object>>();
      _realmLib.invokeGetBool(() => _realmLib.realm_object_resolve_in(object.handle._pointer, frozenRealm.handle._pointer, resultPtr));
      if (resultPtr != nullptr) {
        return RealmObjectHandle._(resultPtr.value, frozenRealm.handle);
      }

      return null;
    });
  }

  RealmListHandle? resolveList(ManagedRealmList list, Realm frozenRealm) {
    return using((Arena arena) {
      final resultPtr = arena<Pointer<realm_list>>();
      _realmLib.invokeGetBool(() => _realmLib.realm_list_resolve_in(list.handle._pointer, frozenRealm.handle._pointer, resultPtr));
      if (resultPtr != nullptr) {
        return RealmListHandle._(resultPtr.value, frozenRealm.handle);
      }

      return null;
    });
  }

  static void _app_api_key_completion_callback(Pointer<Void> userdata, Pointer<realm_app_user_apikey> apiKey, Pointer<realm_app_error> error) {
    final Completer<ApiKey>? completer = userdata.toObject(isPersistent: true);
    if (completer == null) {
      return;
    }

    if (error != nullptr) {
      completer.completeWithAppError(error);
      return;
    }

    final id = apiKey.ref.id.toDart();
    final name = apiKey.ref.name.cast<Utf8>().toDartString();
    final value = apiKey.ref.key.cast<Utf8>().toRealmDartString(treatEmptyAsNull: true);
    final isEnabled = !apiKey.ref.disabled;

    completer.complete(UserInternal.createApiKey(id, name, value, isEnabled));
  }

  static void _app_api_key_array_completion_callback(Pointer<Void> userdata, Pointer<realm_app_user_apikey> apiKey, int size, Pointer<realm_app_error> error) {
    final Completer<List<ApiKey>>? completer = userdata.toObject(isPersistent: true);
    if (completer == null) {
      return;
    }

    if (error != nullptr) {
      completer.completeWithAppError(error);
      return;
    }

    final result = <ApiKey>[];

    for (var i = 0; i < size; i++) {
      final id = apiKey[i].id.toDart();
      final name = apiKey[i].name.cast<Utf8>().toDartString();
      final value = apiKey[i].key.cast<Utf8>().toRealmDartString(treatEmptyAsNull: true);
      final isEnabled = !apiKey[i].disabled;

      result.add(UserInternal.createApiKey(id, name, value, isEnabled));
    }

    completer.complete(result);
  }

  Future<ApiKey> createApiKey(User user, String name) {
    return using((Arena arena) {
      final namePtr = name.toCharPtr(arena);
      final completer = Completer<ApiKey>();
      _realmLib.invokeGetBool(() => _realmLib.realm_app_user_apikey_provider_client_create_apikey(user.app.handle._pointer, user.handle._pointer, namePtr,
          Pointer.fromFunction(_app_api_key_completion_callback), completer.toPersistentHandle(), _realmLib.addresses.realm_dart_delete_persistent_handle));

      return completer.future;
    });
  }

  Future<ApiKey> fetchApiKey(User user, ObjectId id) {
    return using((Arena arena) {
      final completer = Completer<ApiKey>();
      final native_id = id.toNative(arena);
      _realmLib.invokeGetBool(() => _realmLib.realm_app_user_apikey_provider_client_fetch_apikey(user.app.handle._pointer, user.handle._pointer, native_id.ref,
          Pointer.fromFunction(_app_api_key_completion_callback), completer.toPersistentHandle(), _realmLib.addresses.realm_dart_delete_persistent_handle));

      return completer.future;
    });
  }

  Future<List<ApiKey>> fetchAllApiKeys(User user) {
    return using((Arena arena) {
      final completer = Completer<List<ApiKey>>();
      _realmLib.invokeGetBool(() => _realmLib.realm_app_user_apikey_provider_client_fetch_apikeys(
          user.app.handle._pointer,
          user.handle._pointer,
          Pointer.fromFunction(_app_api_key_array_completion_callback),
          completer.toPersistentHandle(),
          _realmLib.addresses.realm_dart_delete_persistent_handle));

      return completer.future;
    });
  }

  Future<void> deleteApiKey(User user, ObjectId id) {
    return using((Arena arena) {
      final completer = Completer<void>();
      final native_id = id.toNative(arena);
      _realmLib.invokeGetBool(() => _realmLib.realm_app_user_apikey_provider_client_delete_apikey(user.app.handle._pointer, user.handle._pointer, native_id.ref,
          Pointer.fromFunction(void_completion_callback), completer.toPersistentHandle(), _realmLib.addresses.realm_dart_delete_persistent_handle));

      return completer.future;
    });
  }

  Future<void> disableApiKey(User user, ObjectId objectId) {
    return using((Arena arena) {
      final completer = Completer<void>();
      final native_id = objectId.toNative(arena);
      _realmLib.invokeGetBool(() => _realmLib.realm_app_user_apikey_provider_client_disable_apikey(
          user.app.handle._pointer,
          user.handle._pointer,
          native_id.ref,
          Pointer.fromFunction(void_completion_callback),
          completer.toPersistentHandle(),
          _realmLib.addresses.realm_dart_delete_persistent_handle));

      return completer.future;
    });
  }

  Future<void> enableApiKey(User user, ObjectId objectId) {
    return using((Arena arena) {
      final completer = Completer<void>();
      final native_id = objectId.toNative(arena);
      _realmLib.invokeGetBool(() => _realmLib.realm_app_user_apikey_provider_client_enable_apikey(user.app.handle._pointer, user.handle._pointer, native_id.ref,
          Pointer.fromFunction(void_completion_callback), completer.toPersistentHandle(), _realmLib.addresses.realm_dart_delete_persistent_handle));

      return completer.future;
    });
  }

  static void _call_app_function_callback(Pointer<Void> userdata, Pointer<Char> response, Pointer<realm_app_error> error) {
    final Completer<String>? completer = userdata.toObject(isPersistent: true);
    if (completer == null) {
      return;
    }
    if (error != nullptr) {
      completer.completeWithAppError(error);
      return;
    }

    final stringResponse = response.cast<Utf8>().toRealmDartString()!;
    completer.complete(stringResponse);
  }

  Future<String> callAppFunction(App app, User user, String functionName, String? argsAsJSON) {
    return using((arena) {
      final completer = Completer<String>();
      _realmLib.invokeGetBool(() => _realmLib.realm_app_call_function(
            app.handle._pointer,
            user.handle._pointer,
            functionName.toCharPtr(arena),
            argsAsJSON != null ? argsAsJSON.toCharPtr(arena) : nullptr,
            Pointer.fromFunction(_call_app_function_callback),
            completer.toPersistentHandle(),
            _realmLib.addresses.realm_dart_delete_persistent_handle,
          ));
      return completer.future;
    });
  }
}

class LastError {
  final int code;
  final String? message;
  final Object? userError;

  LastError(this.code, [this.message, this.userError]);

  @override
  String toString() {
    return "Error code: $code ${(message != null ? ". Message: $message" : "")}";
  }
}

// Flag to enable trace on finalization.
//
// Be aware that the trace is likely late, and it might in rare case be missing,
// as there are no absolute guarantees with Finalizer.
//
// It is often beneficial to also instrument the native realm_release to
// print the address released to get the exact time.
const _enableFinalizerTrace = false;

// Level used for finalization trace, if enabled.
const _finalizerTraceLevel = RealmLogLevel.trace;

void _traceFinalization(Object o) {
  Realm.logger.log(_finalizerTraceLevel, 'Finalizing: $o');
}

final _debugFinalizer = Finalizer<Object>(_traceFinalization);

void _setupFinalizationTrace(Object value, Object finalizationToken) {
  _debugFinalizer.attach(value, finalizationToken, detach: value);
}

void _tearDownFinalizationTrace(Object value, Object finalizationToken) {
  _debugFinalizer.detach(value);
  _traceFinalization(finalizationToken);
}

final _nativeFinalizer = NativeFinalizer(_realmLib.addresses.realm_release);

abstract class HandleBase<T extends NativeType> implements Finalizable {
  Pointer<T> _pointer;
  bool get released => _pointer == nullptr;
  final bool isUnowned;

  @pragma('vm:never-inline')
  void keepAlive() {}

  HandleBase(this._pointer, int size) : isUnowned = false {
    _nativeFinalizer.attach(this, _pointer.cast(), detach: this, externalSize: size);
    if (_enableFinalizerTrace) {
      _setupFinalizationTrace(this, _pointer);
    }
  }

  HandleBase.unowned(this._pointer) : isUnowned = true;

  @override
  String toString() => "${_pointer.toString()} value=${_pointer.cast<IntPtr>().value}${isUnowned ? ' (unowned)' : ''}";

  /// @nodoc
  /// A method that will be invoked just before the handle is released. Allows to cleanup
  /// any custom data that inheritors are storing.
  void _releaseCore() {}

  void release() {
    if (released) {
      return;
    }

    _releaseCore();

    if (!isUnowned) {
      _nativeFinalizer.detach(this);
      _realmLib.realm_release(_pointer.cast());
    }

    _pointer = nullptr;

    if (_enableFinalizerTrace) {
      _tearDownFinalizationTrace(this, _pointer);
    }
  }
}

class FinalizationToken {
  final WeakReference<RealmHandle> root;
  final int id;

  FinalizationToken(RealmHandle handle, this.id) : root = WeakReference(handle);
}

// This finalizer is intended to prevent the list of children in the RealmHandle
// from growing endlessly. It's not intended to replace the native finalizer which
// will free the actual resources owned by the handle.
final _rootedHandleFinalizer = Finalizer<FinalizationToken>((token) {
  token.root.target?.removeChild(token.id);
});

abstract class RootedHandleBase<T extends NativeType> extends HandleBase<T> {
  final RealmHandle _root;
  int? _id;

  bool get shouldRoot => _root.isUnowned;

  RootedHandleBase(this._root, Pointer<T> pointer, int size) : super(pointer, size) {
    if (shouldRoot) {
      _id = _root.addChild(this);
    }
  }

  @override
  void _releaseCore() {
    if (_id != null) {
      _root.removeChild(_id!);
    }
  }
}

class SchemaHandle extends HandleBase<realm_schema> {
  SchemaHandle._(Pointer<realm_schema> pointer) : super(pointer, 24);

  SchemaHandle.unowned(Pointer<realm_schema> pointer) : super.unowned(pointer);
}

class ConfigHandle extends HandleBase<realm_config> {
  ConfigHandle._(Pointer<realm_config> pointer) : super(pointer, 512);
}

class RealmHandle extends HandleBase<shared_realm> {
  int _counter = 0;

  final Map<int, WeakReference<RootedHandleBase>> _children = {};

  RealmHandle._(Pointer<shared_realm> pointer) : super(pointer, 24);

  RealmHandle._unowned(Pointer<shared_realm> pointer) : super.unowned(pointer);

  int addChild(RootedHandleBase child) {
    final id = _counter++;
    _children[id] = WeakReference(child);
    _rootedHandleFinalizer.attach(this, FinalizationToken(this, id), detach: this);
    return id;
  }

  void removeChild(int id) {
    final child = _children.remove(id);
    if (child != null) {
      final target = child.target;
      if (target != null) {
        _rootedHandleFinalizer.detach(target);
      }
    }
  }

  @override
  void _releaseCore() {
    final keys = _children.keys.toList();

    for (final key in keys) {
      _children[key]?.target?.release();
    }
  }
}

class SchedulerHandle extends HandleBase<realm_scheduler> {
  SchedulerHandle._(Pointer<realm_scheduler> pointer) : super(pointer, 24);
}

class RealmObjectHandle extends RootedHandleBase<realm_object> {
  RealmObjectHandle._(Pointer<realm_object> pointer, RealmHandle root) : super(root, pointer, 112);
}

class _RealmLinkHandle {
  final int targetKey;
  final int classKey;
  _RealmLinkHandle._(realm_link_t link)
      : targetKey = link.target,
        classKey = link.target_table;
}

class RealmResultsHandle extends RootedHandleBase<realm_results> {
  RealmResultsHandle._(Pointer<realm_results> pointer, RealmHandle root) : super(root, pointer, 872);
}

class RealmListHandle extends RootedHandleBase<realm_list> {
  RealmListHandle._(Pointer<realm_list> pointer, RealmHandle root) : super(root, pointer, 88);
}

class _RealmQueryHandle extends RootedHandleBase<realm_query> {
  _RealmQueryHandle._(Pointer<realm_query> pointer, RealmHandle root) : super(root, pointer, 256);
}

class RealmNotificationTokenHandle extends RootedHandleBase<realm_notification_token> {
  RealmNotificationTokenHandle._(Pointer<realm_notification_token> pointer, RealmHandle root) : super(root, pointer, 32);
}

class RealmCollectionChangesHandle extends HandleBase<realm_collection_changes> {
  RealmCollectionChangesHandle._(Pointer<realm_collection_changes> pointer) : super(pointer, 256);
}

class RealmObjectChangesHandle extends HandleBase<realm_object_changes> {
  RealmObjectChangesHandle._(Pointer<realm_object_changes> pointer) : super(pointer, 256);
}

class RealmAppCredentialsHandle extends HandleBase<realm_app_credentials> {
  RealmAppCredentialsHandle._(Pointer<realm_app_credentials> pointer) : super(pointer, 16);
}

class RealmHttpTransportHandle extends HandleBase<realm_http_transport> {
  RealmHttpTransportHandle._(Pointer<realm_http_transport> pointer) : super(pointer, 24);
}

class AppConfigHandle extends HandleBase<realm_app_config> {
  AppConfigHandle._(Pointer<realm_app_config> pointer) : super(pointer, 8);
}

class SyncClientConfigHandle extends HandleBase<realm_sync_client_config> {
  SyncClientConfigHandle._(Pointer<realm_sync_client_config> pointer) : super(pointer, 8);
}

class AppHandle extends HandleBase<realm_app> {
  AppHandle._(Pointer<realm_app> pointer) : super(pointer, 16);
}

class UserHandle extends HandleBase<realm_user> {
  UserHandle._(Pointer<realm_user> pointer) : super(pointer, 24);
}

class SubscriptionHandle extends HandleBase<realm_flx_sync_subscription> {
  SubscriptionHandle._(Pointer<realm_flx_sync_subscription> pointer) : super(pointer, 184);
}

class SubscriptionSetHandle extends RootedHandleBase<realm_flx_sync_subscription_set> {
  @override
  bool get shouldRoot => true;

  SubscriptionSetHandle._(Pointer<realm_flx_sync_subscription_set> pointer, RealmHandle root) : super(root, pointer, 128);
}

class MutableSubscriptionSetHandle extends SubscriptionSetHandle {
  MutableSubscriptionSetHandle._(Pointer<realm_flx_sync_mutable_subscription_set> pointer, RealmHandle root) : super._(pointer.cast(), root);

  Pointer<realm_flx_sync_mutable_subscription_set> get _mutablePointer => super._pointer.cast();
}

class SessionHandle extends RootedHandleBase<realm_sync_session_t> {
  @override
  bool get shouldRoot => true;

  SessionHandle._(Pointer<realm_sync_session_t> pointer, RealmHandle root) : super(root, pointer, 24);
}

extension on List<int> {
  Pointer<Char> toCharPtr(Allocator allocator) {
    return toUint8Ptr(allocator).cast();
  }

  Pointer<Uint8> toUint8Ptr(Allocator allocator) {
    final nativeSize = length + 1;
    final result = allocator<Uint8>(nativeSize);
    final Uint8List native = result.asTypedList(nativeSize);
    native.setAll(0, this); // copy
    native.last = 0; // zero terminate
    return result.cast();
  }
}

extension _StringEx on String {
  Pointer<Char> toCharPtr(Allocator allocator) {
    final units = utf8.encode(this);
    return units.toCharPtr(allocator).cast();
  }

  Pointer<realm_string_t> toRealmString(Allocator allocator) {
    final realm_string = allocator<realm_string_t>();
    final units = utf8.encode(this);
    realm_string.ref.data = units.toCharPtr(allocator).cast();
    realm_string.ref.size = units.length;
    return realm_string;
  }
}

extension _RealmLibraryEx on RealmLibrary {
  void invokeGetBool(bool Function() callback, [String? errorMessage]) {
    bool success = callback();
    if (!success) {
      realmCore.throwLastError(errorMessage);
    }
  }

  Pointer<T> invokeGetPointer<T extends NativeType>(Pointer<T> Function() callback, [String? errorMessage]) {
    final result = callback();
    if (result == nullptr) {
      realmCore.throwLastError(errorMessage);
    }
    return result;
  }
}

Pointer<realm_value_t> _toRealmValue(Object? value, Allocator allocator) {
  final realm_value = allocator<realm_value_t>();
  _intoRealmValue(value, realm_value, allocator);
  return realm_value;
}

const int _microsecondsPerSecond = 1000 * 1000;
const int _nanosecondsPerMicrosecond = 1000;

void _intoRealmQueryArg(Object? value, Pointer<realm_query_arg_t> realm_query_arg, Allocator allocator) {
  realm_query_arg.ref.arg = allocator<realm_value_t>();
  realm_query_arg.ref.nb_args = 1;
  realm_query_arg.ref.is_list = false;
  _intoRealmValue(value, realm_query_arg.ref.arg, allocator);
}

void _intoRealmValue(Object? value, Pointer<realm_value_t> realm_value, Allocator allocator) {
  if (value == null) {
    realm_value.ref.type = realm_value_type.RLM_TYPE_NULL;
  } else if (value is RealmObject) {
    //when converting a RealmObject to realm_value.link we assume the object is managed
    final link = realmCore._getObjectAsLink(value);
    realm_value.ref.values.link.target = link.targetKey;
    realm_value.ref.values.link.target_table = link.classKey;
    realm_value.ref.type = realm_value_type.RLM_TYPE_LINK;
  } else {
    if (value is int) {
      realm_value.ref.values.integer = value;
      realm_value.ref.type = realm_value_type.RLM_TYPE_INT;
    } else if (value is bool) {
      realm_value.ref.values.boolean = value;
      realm_value.ref.type = realm_value_type.RLM_TYPE_BOOL;
    } else if (value is String) {
      String string = value;
      final units = utf8.encode(string);
      final result = allocator<Uint8>(units.length);
      final Uint8List nativeString = result.asTypedList(units.length);
      nativeString.setAll(0, units);
      realm_value.ref.values.string.data = result.cast();
      realm_value.ref.values.string.size = units.length;
      realm_value.ref.type = realm_value_type.RLM_TYPE_STRING;
    } else if (value is double) {
      realm_value.ref.values.dnum = value;
      realm_value.ref.type = realm_value_type.RLM_TYPE_DOUBLE;
    } else if (value is ObjectId) {
      final bytes = value.bytes;
      for (var i = 0; i < 12; i++) {
        realm_value.ref.values.object_id.bytes[i] = bytes[i];
      }
      realm_value.ref.type = realm_value_type.RLM_TYPE_OBJECT_ID;
    } else if (value is Uuid) {
      final bytes = value.bytes.asUint8List();
      for (var i = 0; i < 16; i++) {
        realm_value.ref.values.uuid.bytes[i] = bytes[i];
      }
      realm_value.ref.type = realm_value_type.RLM_TYPE_UUID;
    } else if (value is DateTime) {
      final microseconds = value.toUtc().microsecondsSinceEpoch;
      final seconds = microseconds ~/ _microsecondsPerSecond;
      int nanoseconds = _nanosecondsPerMicrosecond * (microseconds % _microsecondsPerSecond);
      if (microseconds < 0 && nanoseconds != 0) {
        nanoseconds = nanoseconds - _nanosecondsPerMicrosecond * _microsecondsPerSecond;
      }
      realm_value.ref.values.timestamp.seconds = seconds;
      realm_value.ref.values.timestamp.nanoseconds = nanoseconds;
      realm_value.ref.type = realm_value_type.RLM_TYPE_TIMESTAMP;
    } else {
      throw RealmException("Property type ${value.runtimeType} not supported");
    }
  }
}

extension on Pointer<realm_value_t> {
  Object? toDartValue(Realm realm) {
    if (this == nullptr) {
      throw RealmException("Can not convert nullptr realm_value to Dart value");
    }

    switch (ref.type) {
      case realm_value_type.RLM_TYPE_NULL:
        return null;
      case realm_value_type.RLM_TYPE_INT:
        return ref.values.integer;
      case realm_value_type.RLM_TYPE_BOOL:
        return ref.values.boolean;
      case realm_value_type.RLM_TYPE_STRING:
        return ref.values.string.data.cast<Utf8>().toRealmDartString(length: ref.values.string.size)!;
      case realm_value_type.RLM_TYPE_FLOAT:
        return ref.values.fnum;
      case realm_value_type.RLM_TYPE_DOUBLE:
        return ref.values.dnum;
      case realm_value_type.RLM_TYPE_LINK:
        final objectKey = ref.values.link.target;
        final classKey = ref.values.link.target_table;
        RealmObjectHandle handle = realmCore._getObject(realm, classKey, objectKey);
        return handle;
      case realm_value_type.RLM_TYPE_BINARY:
        throw Exception("Not implemented");
      case realm_value_type.RLM_TYPE_TIMESTAMP:
        final seconds = ref.values.timestamp.seconds;
        final nanoseconds = ref.values.timestamp.nanoseconds;
        return DateTime.fromMicrosecondsSinceEpoch(seconds * _microsecondsPerSecond + nanoseconds ~/ _nanosecondsPerMicrosecond, isUtc: true);
      case realm_value_type.RLM_TYPE_DECIMAL128:
        throw Exception("Not implemented");
      case realm_value_type.RLM_TYPE_OBJECT_ID:
        return ObjectId.fromBytes(cast<Uint8>().asTypedList(12));
      case realm_value_type.RLM_TYPE_UUID:
        return Uuid.fromBytes(cast<Uint8>().asTypedList(16).buffer);
      default:
        throw RealmException("realm_value_type ${ref.type} not supported");
    }
  }
}

extension on Pointer<Size> {
  List<int> toIntList(int count) {
    List<int> result = List.filled(count, elementAt(0).value);
    for (var i = 1; i < count; i++) {
      result[i] = elementAt(i).value;
    }
    return result;
  }
}

extension on Pointer<Void> {
  T? toObject<T extends Object>({bool isPersistent = false}) {
    assert(this != nullptr, "Pointer<Void> is null");

    Object object = isPersistent ? _realmLib.realm_dart_persistent_handle_to_object(this) : _realmLib.realm_dart_weak_handle_to_object(this);

    assert(object is T, "$T expected");
    if (object is! T) {
      return null;
    }

    return object;
  }
}

extension on Pointer<Utf8> {
  String? toRealmDartString({bool treatEmptyAsNull = false, int? length, bool freeRealmMemory = false}) {
    if (this == nullptr) {
      return null;
    }

    try {
      final result = toDartString(length: length);

      if (treatEmptyAsNull && result == '') {
        return null;
      }
      return result;
    } finally {
      if (freeRealmMemory) {
        _realmLib.realm_free(cast());
      }
    }
  }
}

extension on realm_sync_error {
  SyncError toSyncError() {
    final message = detailed_message.cast<Utf8>().toRealmDartString()!;
    final SyncErrorCategory category = SyncErrorCategory.values[error_code.category];

    //client reset can be requested with is_client_reset_requested disregarding the error_code.value
    if (is_client_reset_requested) {
      return SyncClientResetError(message);
    }

    return SyncError.create(message, category, error_code.value, isFatal: is_fatal);
  }
}

extension on Pointer<realm_sync_error_code_t> {
  SyncError toSyncError() {
    final message = ref.message.cast<Utf8>().toDartString();
    return SyncError.create(message, SyncErrorCategory.values[ref.category], ref.value, isFatal: false);
  }
}

extension on Object {
  Pointer<Void> toWeakHandle() {
    return _realmLib.realm_dart_object_to_weak_handle(this);
  }

  Pointer<Void> toPersistentHandle() {
    return _realmLib.realm_dart_object_to_persistent_handle(this);
  }
}

extension on List<UserState> {
  UserState fromIndex(int index) {
    if (!UserState.values.any((value) => value.index == index)) {
      throw RealmError("Unknown user state $index");
    }

    return UserState.values[index];
  }
}

extension on realm_property_info {
  SchemaProperty toSchemaProperty() {
    final linkTarget = link_target == nullptr ? null : link_target.cast<Utf8>().toDartString();
    return SchemaProperty(name.cast<Utf8>().toDartString(), RealmPropertyType.values[type],
        optional: flags & realm_property_flags.RLM_PROPERTY_NULLABLE == realm_property_flags.RLM_PROPERTY_NULLABLE,
        primaryKey: flags & realm_property_flags.RLM_PROPERTY_PRIMARY_KEY == realm_property_flags.RLM_PROPERTY_PRIMARY_KEY,
        linkTarget: linkTarget == null || linkTarget.isEmpty ? null : linkTarget,
        collectionType: RealmCollectionType.values[collection_type]);
  }
}

extension on Completer<Object?> {
  void completeWithAppError(Pointer<realm_app_error> error) {
    final message = error.ref.message.cast<Utf8>().toRealmDartString()!;
    final linkToLogs = error.ref.link_to_server_logs.cast<Utf8>().toRealmDartString();
    completeError(AppInternal.createException(message, linkToLogs, error.ref.http_status_code));
  }
}

enum _CustomErrorCode {
  noError(0),
  unknownHttp(998),
  unknown(999),
  timeout(1000);

  final int code;
  const _CustomErrorCode(this.code);
}

enum _HttpMethod {
  get,
  post,
  patch,
  put,
  delete,
}

extension on realm_timestamp_t {
  DateTime toDart() {
    return DateTime.fromMicrosecondsSinceEpoch(seconds * 1000000 + nanoseconds ~/ 1000, isUtc: true);
  }
}

extension on realm_string_t {
  String? toDart() => data.cast<Utf8>().toRealmDartString();
}

extension on ObjectId {
  Pointer<realm_object_id> toNative(Allocator allocator) {
    final result = allocator<realm_object_id>();
    for (var i = 0; i < 12; i++) {
      result.ref.bytes[i] = bytes[i];
    }
    return result;
  }
}

extension on realm_object_id {
  ObjectId toDart() {
    final buffer = Uint8List(12);
    for (int i = 0; i < 12; ++i) {
      buffer[i] = bytes[i];
    }
    return ObjectId.fromBytes(buffer);
  }
}

extension LevelExt on Level {
  int toInt() {
    if (this == Level.ALL) {
      return 0;
    } else if (name == "TRACE") {
      return 1;
    } else if (name == "DEBUG") {
      return 2;
    } else if (name == "DETAIL") {
      return 3;
    } else if (this == Level.INFO) {
      return 4;
    } else if (this == Level.WARNING) {
      return 5;
    } else if (name == "ERROR") {
      return 6;
    } else if (name == "FATAL") {
      return 7;
    } else if (this == Level.OFF) {
      return 8;
    } else {
      // if unknown logging is off
      return 8;
    }
  }

  static Level fromInt(int value) {
    switch (value) {
      case 0:
        return RealmLogLevel.all;
      case 1:
        return RealmLogLevel.trace;
      case 2:
        return RealmLogLevel.debug;
      case 3:
        return RealmLogLevel.detail;
      case 4:
        return RealmLogLevel.info;
      case 5:
        return RealmLogLevel.warn;
      case 6:
        return RealmLogLevel.error;
      case 7:
        return RealmLogLevel.fatal;
      case 8:
      default:
        // if unknown logging is off
        return RealmLogLevel.off;
    }
  }
}

class WriteCompleter with Cancellable implements Completer<void> {
  final Completer<void> _internalCompleter;
  final CancellationToken? _cancellationToken;
  int? _id;
  final Realm _realm;

  set id(int value) {
    if (_id != null) {
      throw RealmError('id should only be set once');
    }

    _id = value;
  }

  WriteCompleter(this._realm, this._cancellationToken) : _internalCompleter = Completer<void>() {
    final ct = _cancellationToken;
    if (ct != null) {
      if (ct.isCancelled) {
        _internalCompleter.completeError(ct.exception);
      } else {
        ct.attach(this);
      }
    }
  }

  /// Whether or not the completer was cancelled.
  bool get isCancelled => _cancellationToken?.isCancelled ?? false;

  @override
  bool get isCompleted => _internalCompleter.isCompleted;

  @override
  Future<void> get future => _internalCompleter.future;

  @override
  void complete([FutureOr<void>? value]) {
    if (isCancelled) return;
    _cancellationToken?.detach(this);
    _internalCompleter.complete(value);
  }

  @override
  void completeError(Object error, [StackTrace? stackTrace]) {
    if (isCancelled) return;
    _cancellationToken?.detach(this);
    _internalCompleter.completeError(error, stackTrace);
  }

  @override
  void onCancel(Exception cancelException, [StackTrace? stackTrace]) {
    if (_id == null || realmCore._cancelAsync(_realm, _id!)) {
      _internalCompleter.completeError(
        cancelException,
        stackTrace ?? StackTrace.current,
      );
    }
  }
}

extension PlatformEx on Platform {
  static String fromEnvironment(String name, {String defaultValue = ""}) {
    final result = Platform.environment[name];
    if (result == null) {
      return defaultValue;
    }

    return result;
  }
}<|MERGE_RESOLUTION|>--- conflicted
+++ resolved
@@ -493,11 +493,7 @@
     final syncError = error.toSyncError();
 
     if (syncError is SyncClientResetError) {
-<<<<<<< HEAD
       syncConfig.clientResetHandler.onManualReset?.call(syncError);
-=======
-      syncConfig.clientResetHandler.callback(syncError);
->>>>>>> 3e4c0b64
       return;
     }
 
