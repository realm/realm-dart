////////////////////////////////////////////////////////////////////////////////
//
// Copyright 2021 Realm Inc.
//
// Licensed under the Apache License, Version 2.0 (the "License");
// you may not use this file except in compliance with the License.
// You may obtain a copy of the License at
//
// http://www.apache.org/licenses/LICENSE-2.0
//
// Unless required by applicable law or agreed to in writing, software
// distributed under the License is distributed on an "AS IS" BASIS,
// WITHOUT WARRANTIES OR CONDITIONS OF ANY KIND, either express or implied.
// See the License for the specific language governing permissions and
// limitations under the License.
//
////////////////////////////////////////////////////////////////////////////////
// ignore_for_file: non_constant_identifier_names

import 'dart:async';
import 'dart:convert';
import 'dart:ffi';
import 'dart:io';
import 'dart:typed_data';

import 'package:cancellation_token/cancellation_token.dart';
// Hide StringUtf8Pointer.toNativeUtf8 and StringUtf16Pointer since these allows silently allocating memory. Use toUtf8Ptr instead
import 'package:ffi/ffi.dart' hide StringUtf8Pointer, StringUtf16Pointer;
import 'package:logging/logging.dart';
import 'package:path/path.dart' as path;
import 'package:realm_common/realm_common.dart' hide Decimal128;
import 'package:realm_common/realm_common.dart' as common show Decimal128;

import '../app.dart';
import '../collections.dart';
import '../configuration.dart';
import '../credentials.dart';
import '../init.dart';
import '../list.dart';
import '../migration.dart';
import '../realm_class.dart';
import '../realm_object.dart';
import '../results.dart';
import '../scheduler.dart';
import '../session.dart';
import '../subscription.dart';
import '../user.dart';
import '../set.dart';
import 'realm_bindings.dart';

part 'decimal128.dart';

const bugInTheSdkMessage = "This is likely a bug in the Realm SDK - please file an issue at https://github.com/realm/realm-dart/issues";

// This variable allows access to realm native library even before RealmCore is created. For Decimal128 for example
final _realmLib = () {
  final result = RealmLibrary(initRealm());
  final nativeLibraryVersion = result.realm_dart_library_version().cast<Utf8>().toDartString();
  if (libraryVersion != nativeLibraryVersion) {
    final additionMessage =
        isFlutterPlatform ? bugInTheSdkMessage : "Did you forget to run `dart run realm_dart install` after upgrading the realm_dart package?";
    throw RealmException('Realm SDK package version does not match the native library version ($libraryVersion != $nativeLibraryVersion). $additionMessage');
  }
  return result;
}();

// stamped into the library by the build system (see prepare-release.yml)
const libraryVersion = '1.0.3';
_RealmCore realmCore = _RealmCore();

// All access to Realm Core functionality goes through this class
class _RealmCore {
  // From realm.h. Currently not exported from the shared library
  // ignore: unused_field, constant_identifier_names
  static const int RLM_INVALID_CLASS_KEY = 0x7FFFFFFF;
  // ignore: unused_field, constant_identifier_names
  static const int RLM_INVALID_PROPERTY_KEY = -1;
  // ignore: unused_field, constant_identifier_names
  static const int RLM_INVALID_OBJECT_KEY = -1;

  final encryptionKeySize = 64;
  late final Logger defaultRealmLogger;
  late StreamSubscription<Level?> realmLoggerLevelChangedSubscipiton;
  // ignore: unused_field
  static late final _RealmCore _instance;

  _RealmCore() {
    // This disables creation of a second _RealmCore instance effectivelly making `realmCore` global variable readonly
    _instance = this;

    // This prevents reentrancy if `realmCore` global variable is accessed during _RealmCore construction
    realmCore = this;
    defaultRealmLogger = _initDefaultLogger(scheduler);
  }

  Logger _initDefaultLogger(Scheduler scheduler) {
    final logger = Logger.detached('Realm')..level = Level.INFO;
    realmLoggerLevelChangedSubscipiton = logger.onLevelChanged.listen((logLevel) => loggerSetLogLevel(logLevel ?? RealmLogLevel.off, scheduler.nativePort));

    bool isDefaultLogger = _realmLib.realm_dart_init_core_logger(logger.level.toInt());
    if (isDefaultLogger) {
      logger.onRecord.listen((event) => print('${event.time.toIso8601String()}: $event'));
    }

    loggerSetLogLevel(logger.level, scheduler.nativePort);

    return logger;
  }

  // for debugging only. Enable in realm_dart.cpp
  // void invokeGC() {
  //   _realmLib.realm_dart_gc();
  // }

  LastError? getLastError(Allocator allocator) {
    final error = allocator<realm_error_t>();
    final success = _realmLib.realm_get_last_error(error);
    if (!success) {
      return null;
    }

    final message = error.ref.message.cast<Utf8>().toRealmDartString();
    Object? userError;
    if (error.ref.usercode_error != nullptr) {
      userError = error.ref.usercode_error.toObject(isPersistent: true);
      _realmLib.realm_dart_delete_persistent_handle(error.ref.usercode_error);
    }

    return LastError(error.ref.error, message, userError);
  }

  void throwLastError([String? errorMessage]) {
    using((Arena arena) {
      final lastError = getLastError(arena);
      if (lastError?.userError != null) {
        throw UserCallbackException(lastError!.userError!);
      }

      throw RealmException('${errorMessage != null ? "$errorMessage. " : ""}${lastError ?? ""}');
    });
  }

  SchemaHandle _createSchema(Iterable<SchemaObject> schema) {
    return using((Arena arena) {
      final classCount = schema.length;

      final schemaClasses = arena<realm_class_info_t>(classCount);
      final schemaProperties = arena<Pointer<realm_property_info_t>>(classCount);

      for (var i = 0; i < classCount; i++) {
        final schemaObject = schema.elementAt(i);
        final classInfo = schemaClasses.elementAt(i).ref;
        final propertiesCount = schemaObject.properties.length;
        final computedCount = schemaObject.properties.where((p) => p.isComputed).length;
        final persistedCount = propertiesCount - computedCount;

        classInfo.name = schemaObject.name.toCharPtr(arena);
        classInfo.primary_key = "".toCharPtr(arena);
        classInfo.num_properties = persistedCount;
        classInfo.num_computed_properties = computedCount;
        classInfo.key = RLM_INVALID_CLASS_KEY;
        classInfo.flags = schemaObject.baseType.flags;

        final properties = arena<realm_property_info_t>(propertiesCount);

        for (var j = 0; j < propertiesCount; j++) {
          final schemaProperty = schemaObject.properties[j];
          final propInfo = properties.elementAt(j).ref;
          propInfo.name = schemaProperty.mapTo.toCharPtr(arena);
          propInfo.public_name = (schemaProperty.mapTo != schemaProperty.name ? schemaProperty.name : '').toCharPtr(arena);
          propInfo.link_target = (schemaProperty.linkTarget ?? "").toCharPtr(arena);
          propInfo.link_origin_property_name = (schemaProperty.linkOriginProperty ?? "").toCharPtr(arena);
          propInfo.type = schemaProperty.propertyType.index;
          propInfo.collection_type = schemaProperty.collectionType.index;
          propInfo.flags = realm_property_flags.RLM_PROPERTY_NORMAL;

          if (schemaProperty.optional) {
            propInfo.flags |= realm_property_flags.RLM_PROPERTY_NULLABLE;
          }

          if (schemaProperty.indexed) {
            propInfo.flags |= realm_property_flags.RLM_PROPERTY_INDEXED;
          }

          if (schemaProperty.primaryKey) {
            classInfo.primary_key = schemaProperty.mapTo.toCharPtr(arena);
            propInfo.flags |= realm_property_flags.RLM_PROPERTY_PRIMARY_KEY;
          }
        }

        schemaProperties[i] = properties;
        schemaProperties.elementAt(i).value = properties;
      }

      final schemaPtr = _realmLib.invokeGetPointer(() => _realmLib.realm_schema_new(schemaClasses, classCount, schemaProperties));
      return SchemaHandle._(schemaPtr);
    });
  }

  ConfigHandle _createConfig(Configuration config) {
    return using((Arena arena) {
      final configPtr = _realmLib.realm_config_new();
      final configHandle = ConfigHandle._(configPtr);

      if (config.schemaObjects.isNotEmpty) {
        final schemaHandle = _createSchema(config.schemaObjects);
        _realmLib.realm_config_set_schema(configHandle._pointer, schemaHandle._pointer);
      }

      _realmLib.realm_config_set_path(configHandle._pointer, config.path.toCharPtr(arena));
      _realmLib.realm_config_set_scheduler(configHandle._pointer, scheduler.handle._pointer);

      if (config.fifoFilesFallbackPath != null) {
        _realmLib.realm_config_set_fifo_path(configHandle._pointer, config.fifoFilesFallbackPath!.toCharPtr(arena));
      }

      // Setting schema version only makes sense for local realms, but core insists it is always set,
      // hence we set it to 0 in those cases.
      _realmLib.realm_config_set_schema_version(configHandle._pointer, config is LocalConfiguration ? config.schemaVersion : 0);
      if (config.maxNumberOfActiveVersions != null) {
        _realmLib.realm_config_set_max_number_of_active_versions(configHandle._pointer, config.maxNumberOfActiveVersions!);
      }
      if (config is LocalConfiguration) {
        //_realmLib.realm_config_set_schema_mode(configHandle._pointer, realm_schema_mode.RLM_SCHEMA_MODE_ADDITIVE_DISCOVERED);
        if (config.initialDataCallback != null) {
          _realmLib.realm_config_set_data_initialization_function(
            configHandle._pointer,
            Pointer.fromFunction(initial_data_callback, false),
            config.toWeakHandle(),
            nullptr,
          );
        }
        if (config.isReadOnly) {
          _realmLib.realm_config_set_schema_mode(configHandle._pointer, realm_schema_mode.RLM_SCHEMA_MODE_IMMUTABLE);
        } else if (config.shouldDeleteIfMigrationNeeded) {
          _realmLib.realm_config_set_schema_mode(configHandle._pointer, realm_schema_mode.RLM_SCHEMA_MODE_SOFT_RESET_FILE);
        }
        if (config.disableFormatUpgrade) {
          _realmLib.realm_config_set_disable_format_upgrade(configHandle._pointer, config.disableFormatUpgrade);
        }
        if (config.shouldCompactCallback != null) {
          _realmLib.realm_config_set_should_compact_on_launch_function(
            configHandle._pointer,
            Pointer.fromFunction(should_compact_callback, false),
            config.toWeakHandle(),
            nullptr,
          );
        }
        if (config.migrationCallback != null) {
          _realmLib.realm_config_set_migration_function(configHandle._pointer, Pointer.fromFunction(migration_callback, false), config.toWeakHandle(), nullptr);
        }
      } else if (config is InMemoryConfiguration) {
        _realmLib.realm_config_set_in_memory(configHandle._pointer, true);
      } else if (config is FlexibleSyncConfiguration) {
        _realmLib.realm_config_set_schema_mode(configHandle._pointer, realm_schema_mode.RLM_SCHEMA_MODE_ADDITIVE_EXPLICIT);
        final syncConfigPtr = _realmLib.invokeGetPointer(() => _realmLib.realm_flx_sync_config_new(config.user.handle._pointer));
        try {
          _realmLib.realm_sync_config_set_session_stop_policy(syncConfigPtr, config.sessionStopPolicy.index);
          _realmLib.realm_sync_config_set_resync_mode(syncConfigPtr, config.clientResetHandler.clientResyncMode.index);
          final errorHandlerCallback =
              Pointer.fromFunction<Void Function(Handle, Pointer<realm_sync_session_t>, realm_sync_error_t)>(_syncErrorHandlerCallback);
          final errorHandlerUserdata = _realmLib.realm_dart_userdata_async_new(config, errorHandlerCallback.cast(), scheduler.handle._pointer);
          _realmLib.realm_sync_config_set_error_handler(syncConfigPtr, _realmLib.addresses.realm_dart_sync_error_handler_callback, errorHandlerUserdata.cast(),
              _realmLib.addresses.realm_dart_userdata_async_free);

          if (config.clientResetHandler.onBeforeReset != null) {
            final syncBeforeResetCallback = Pointer.fromFunction<Void Function(Handle, Pointer<shared_realm>, Pointer<Void>)>(_syncBeforeResetCallback);
            final beforeResetUserdata = _realmLib.realm_dart_userdata_async_new(config, syncBeforeResetCallback.cast(), scheduler.handle._pointer);

            _realmLib.realm_sync_config_set_before_client_reset_handler(syncConfigPtr, _realmLib.addresses.realm_dart_sync_before_reset_handler_callback,
                beforeResetUserdata.cast(), _realmLib.addresses.realm_dart_userdata_async_free);
          }

          if (config.clientResetHandler.onAfterRecovery != null || config.clientResetHandler.onAfterDiscard != null) {
            final syncAfterResetCallback =
                Pointer.fromFunction<Void Function(Handle, Pointer<shared_realm>, Pointer<realm_thread_safe_reference>, Bool, Pointer<Void>)>(
                    _syncAfterResetCallback);
            final afterResetUserdata = _realmLib.realm_dart_userdata_async_new(config, syncAfterResetCallback.cast(), scheduler.handle._pointer);

            _realmLib.realm_sync_config_set_after_client_reset_handler(syncConfigPtr, _realmLib.addresses.realm_dart_sync_after_reset_handler_callback,
                afterResetUserdata.cast(), _realmLib.addresses.realm_dart_userdata_async_free);
          }

          if (config.shouldCompactCallback != null) {
            _realmLib.realm_config_set_should_compact_on_launch_function(
              configHandle._pointer,
              Pointer.fromFunction(should_compact_callback, false),
              config.toWeakHandle(),
              nullptr,
            );
          }

          _realmLib.realm_config_set_sync_config(configPtr, syncConfigPtr);
        } finally {
          _realmLib.realm_release(syncConfigPtr.cast());
        }
      } else if (config is DisconnectedSyncConfiguration) {
        _realmLib.realm_config_set_schema_mode(configHandle._pointer, realm_schema_mode.RLM_SCHEMA_MODE_ADDITIVE_EXPLICIT);
        _realmLib.realm_config_set_force_sync_history(configPtr, true);
      }
      if (config.encryptionKey != null) {
        _realmLib.realm_config_set_encryption_key(configPtr, config.encryptionKey!.toUint8Ptr(arena), encryptionKeySize);
      }
      return configHandle;
    });
  }

  String getPathForUser(User user) {
    final syncConfigPtr = _realmLib.invokeGetPointer(() => _realmLib.realm_flx_sync_config_new(user.handle._pointer));
    try {
      final path = _realmLib.realm_app_sync_client_get_default_file_path_for_realm(syncConfigPtr, nullptr);
      return path.cast<Utf8>().toRealmDartString(freeRealmMemory: true)!;
    } finally {
      _realmLib.realm_release(syncConfigPtr.cast());
    }
  }

  ObjectId subscriptionId(Subscription subscription) {
    final id = _realmLib.realm_sync_subscription_id(subscription.handle._pointer);
    return id.toDart();
  }

  String? subscriptionName(Subscription subscription) {
    final name = _realmLib.realm_sync_subscription_name(subscription.handle._pointer);
    return name.toDart();
  }

  String subscriptionObjectClassName(Subscription subscription) {
    final objectClassName = _realmLib.realm_sync_subscription_object_class_name(subscription.handle._pointer);
    return objectClassName.toDart()!;
  }

  String subscriptionQueryString(Subscription subscription) {
    final queryString = _realmLib.realm_sync_subscription_query_string(subscription.handle._pointer);
    return queryString.toDart()!;
  }

  DateTime subscriptionCreatedAt(Subscription subscription) {
    final createdAt = _realmLib.realm_sync_subscription_created_at(subscription.handle._pointer);
    return createdAt.toDart();
  }

  DateTime subscriptionUpdatedAt(Subscription subscription) {
    final updatedAt = _realmLib.realm_sync_subscription_updated_at(subscription.handle._pointer);
    return updatedAt.toDart();
  }

  SubscriptionSetHandle getSubscriptions(Realm realm) {
    return SubscriptionSetHandle._(_realmLib.invokeGetPointer(() => _realmLib.realm_sync_get_active_subscription_set(realm.handle._pointer)), realm.handle);
  }

  void refreshSubscriptions(SubscriptionSet subscriptions) {
    _realmLib.invokeGetBool(() => _realmLib.realm_sync_subscription_set_refresh(subscriptions.handle._pointer));
  }

  int getSubscriptionSetSize(SubscriptionSet subscriptions) {
    return _realmLib.realm_sync_subscription_set_size(subscriptions.handle._pointer);
  }

  Exception? getSubscriptionSetError(SubscriptionSet subscriptions) {
    final error = _realmLib.realm_sync_subscription_set_error_str(subscriptions.handle._pointer);
    final message = error.cast<Utf8>().toRealmDartString(treatEmptyAsNull: true);
    return message == null ? null : RealmException(message);
  }

  SubscriptionHandle subscriptionAt(SubscriptionSet subscriptions, int index) {
    return SubscriptionHandle._(_realmLib.invokeGetPointer(() => _realmLib.realm_sync_subscription_at(
          subscriptions.handle._pointer,
          index,
        )));
  }

  SubscriptionHandle? findSubscriptionByName(SubscriptionSet subscriptions, String name) {
    return using((arena) {
      final result = _realmLib.realm_sync_find_subscription_by_name(
        subscriptions.handle._pointer,
        name.toCharPtr(arena),
      );
      return result == nullptr ? null : SubscriptionHandle._(result);
    });
  }

  SubscriptionHandle? findSubscriptionByResults(SubscriptionSet subscriptions, RealmResults results) {
    final result = _realmLib.realm_sync_find_subscription_by_results(
      subscriptions.handle._pointer,
      results.handle._pointer,
    );
    return result == nullptr ? null : SubscriptionHandle._(result);
  }

  static void _stateChangeCallback(Object userdata, int state) {
    final completer = userdata as Completer<SubscriptionSetState>;

    completer.complete(SubscriptionSetState.values[state]);
  }

  Future<SubscriptionSetState> waitForSubscriptionSetStateChange(SubscriptionSet subscriptions, SubscriptionSetState notifyWhen) {
    final completer = Completer<SubscriptionSetState>();
    final callback = Pointer.fromFunction<Void Function(Handle, Int32)>(_stateChangeCallback);
    final userdata = _realmLib.realm_dart_userdata_async_new(completer, callback.cast(), scheduler.handle._pointer);
    _realmLib.realm_sync_on_subscription_set_state_change_async(subscriptions.handle._pointer, notifyWhen.index,
        _realmLib.addresses.realm_dart_sync_on_subscription_state_changed_callback, userdata.cast(), _realmLib.addresses.realm_dart_userdata_async_free);
    return completer.future;
  }

  int subscriptionSetGetVersion(SubscriptionSet subscriptions) {
    return _realmLib.realm_sync_subscription_set_version(subscriptions.handle._pointer);
  }

  SubscriptionSetState subscriptionSetGetState(SubscriptionSet subscriptions) {
    return SubscriptionSetState.values[_realmLib.realm_sync_subscription_set_state(subscriptions.handle._pointer)];
  }

  MutableSubscriptionSetHandle subscriptionSetMakeMutable(SubscriptionSet subscriptions) {
    return MutableSubscriptionSetHandle._(
        _realmLib.invokeGetPointer(() => _realmLib.realm_sync_make_subscription_set_mutable(subscriptions.handle._pointer)), subscriptions.realm.handle);
  }

  SubscriptionSetHandle subscriptionSetCommit(MutableSubscriptionSet subscriptions) {
    return SubscriptionSetHandle._(
        _realmLib.invokeGetPointer(() => _realmLib.realm_sync_subscription_set_commit(subscriptions.handle._mutablePointer)), subscriptions.realm.handle);
  }

  SubscriptionHandle insertOrAssignSubscription(MutableSubscriptionSet subscriptions, RealmResults results, String? name, bool update) {
    if (!update) {
      if (name != null && findSubscriptionByName(subscriptions, name) != null) {
        throw RealmException('Duplicate subscription with name: $name');
      }
    }
    return using((arena) {
      final out_index = arena<Size>();
      final out_inserted = arena<Bool>();
      _realmLib.invokeGetBool(() => _realmLib.realm_sync_subscription_set_insert_or_assign_results(
            subscriptions.handle._mutablePointer,
            results.handle._pointer,
            name?.toCharPtr(arena) ?? nullptr,
            out_index,
            out_inserted,
          ));
      return subscriptionAt(subscriptions, out_index.value);
    });
  }

  bool eraseSubscriptionById(MutableSubscriptionSet subscriptions, Subscription subscription) {
    return using((arena) {
      final out_found = arena<Bool>();
      _realmLib.invokeGetBool(() => _realmLib.realm_sync_subscription_set_erase_by_id(
            subscriptions.handle._mutablePointer,
            subscription.id.toNative(arena),
            out_found,
          ));
      return out_found.value;
    });
  }

  bool eraseSubscriptionByName(MutableSubscriptionSet subscriptions, String name) {
    return using((arena) {
      final out_found = arena<Bool>();
      _realmLib.invokeGetBool(() => _realmLib.realm_sync_subscription_set_erase_by_name(
            subscriptions.handle._mutablePointer,
            name.toCharPtr(arena),
            out_found,
          ));
      return out_found.value;
    });
  }

  bool eraseSubscriptionByResults(MutableSubscriptionSet subscriptions, RealmResults results) {
    return using((arena) {
      final out_found = arena<Bool>();
      _realmLib.invokeGetBool(() => _realmLib.realm_sync_subscription_set_erase_by_results(
            subscriptions.handle._mutablePointer,
            results.handle._pointer,
            out_found,
          ));
      return out_found.value;
    });
  }

  void clearSubscriptionSet(MutableSubscriptionSet subscriptions) {
    _realmLib.invokeGetBool(() => _realmLib.realm_sync_subscription_set_clear(subscriptions.handle._mutablePointer));
  }

  void refreshSubscriptionSet(SubscriptionSet subscriptions) {
    _realmLib.invokeGetBool(() => _realmLib.realm_sync_subscription_set_refresh(subscriptions.handle._pointer));
  }

  static bool initial_data_callback(Pointer<Void> userdata, Pointer<shared_realm> realmPtr) {
    final realmHandle = RealmHandle._unowned(realmPtr);
    try {
      final LocalConfiguration? config = userdata.toObject();
      if (config == null) {
        return false;
      }
      final realm = RealmInternal.getUnowned(config, realmHandle);
      config.initialDataCallback!(realm);
      return true;
    } catch (ex) {
      _realmLib.realm_register_user_code_callback_error(ex.toPersistentHandle());
    } finally {
      realmHandle.release();
    }

    return false;
  }

  static bool should_compact_callback(Pointer<Void> userdata, int totalSize, int usedSize) {
    Object? config = userdata.toObject();

    if (config is LocalConfiguration) {
      return config.shouldCompactCallback!(totalSize, usedSize);
    } else if (config is FlexibleSyncConfiguration) {
      return config.shouldCompactCallback!(totalSize, usedSize);
    }

    return false;
  }

  static bool migration_callback(
      Pointer<Void> userdata, Pointer<shared_realm> oldRealmHandle, Pointer<shared_realm> newRealmHandle, Pointer<realm_schema> schema) {
    final oldHandle = RealmHandle._unowned(oldRealmHandle);
    final newHandle = RealmHandle._unowned(newRealmHandle);
    try {
      final LocalConfiguration? config = userdata.toObject();
      if (config == null) {
        return false;
      }

      final oldSchemaVersion = _realmLib.realm_get_schema_version(oldRealmHandle);
      final oldConfig = Configuration.local([], path: config.path, isReadOnly: true, schemaVersion: oldSchemaVersion);
      final oldRealm = RealmInternal.getUnowned(oldConfig, oldHandle, isInMigration: true);

      final newRealm = RealmInternal.getUnowned(config, newHandle, isInMigration: true);

      final migration = MigrationInternal.create(RealmInternal.getMigrationRealm(oldRealm), newRealm, SchemaHandle.unowned(schema));
      config.migrationCallback!(migration, oldSchemaVersion);
      return true;
    } catch (ex) {
      _realmLib.realm_register_user_code_callback_error(ex.toPersistentHandle());
    } finally {
      oldHandle.release();
      newHandle.release();
    }

    return false;
  }

  static void _syncErrorHandlerCallback(Object userdata, Pointer<realm_sync_session> session, realm_sync_error error) {
    final syncConfig = userdata as FlexibleSyncConfiguration;
    final syncError = error.toSyncError(syncConfig);

    if (syncError is ClientResetError) {
      syncConfig.clientResetHandler.onManualReset?.call(syncError);
      return;
    }

    syncConfig.syncErrorHandler(syncError);
  }

  static void _guardSynchronousCallback(FutureOr<void> Function() callback, Pointer<Void> unlockCallbackFunc) async {
    bool success = true;
    try {
      await callback();
    } catch (error) {
      success = false;
      _realmLib.realm_register_user_code_callback_error(error.toPersistentHandle());
    } finally {
      _realmLib.realm_dart_invoke_unlock_callback(success, unlockCallbackFunc);
    }
  }

  static void _syncBeforeResetCallback(Object userdata, Pointer<shared_realm> realmHandle, Pointer<Void> unlockCallbackFunc) {
    _guardSynchronousCallback(() async {
      final syncConfig = userdata as FlexibleSyncConfiguration;
      var beforeResetCallback = syncConfig.clientResetHandler.onBeforeReset!;

      final realm = RealmInternal.getUnowned(syncConfig, RealmHandle._unowned(realmHandle));
      try {
        await beforeResetCallback(realm);
      } finally {
        realm.handle.release();
      }
    }, unlockCallbackFunc);
  }

  static void _syncAfterResetCallback(Object userdata, Pointer<shared_realm> beforeHandle, Pointer<realm_thread_safe_reference> afterReference, bool didRecover,
      Pointer<Void> unlockCallbackFunc) {
    _guardSynchronousCallback(() async {
      final syncConfig = userdata as FlexibleSyncConfiguration;
      final afterResetCallback = didRecover ? syncConfig.clientResetHandler.onAfterRecovery : syncConfig.clientResetHandler.onAfterDiscard;

      if (afterResetCallback == null) {
        return;
      }

      final beforeRealm = RealmInternal.getUnowned(syncConfig, RealmHandle._unowned(beforeHandle));
      final afterRealm =
          RealmInternal.getUnowned(syncConfig, RealmHandle._unowned(_realmLib.realm_from_thread_safe_reference(afterReference, scheduler.handle._pointer)));

      try {
        return await afterResetCallback(beforeRealm, afterRealm);
      } finally {
        beforeRealm.handle.release();
        afterRealm.handle.release();
      }
    }, unlockCallbackFunc);
  }

  void raiseError(Session session, SyncErrorCategory category, int errorCode, bool isFatal) {
    using((arena) {
      final message = "Simulated session error".toCharPtr(arena);
      _realmLib.realm_sync_session_handle_error_for_testing(session.handle._pointer, errorCode, category.index, message, isFatal);
    });
  }

  void realmDisableAutoRefreshForTesting(Realm realm) {
    _realmLib.realm_set_auto_refresh(realm.handle._pointer, false);
  }

  SchedulerHandle createScheduler(int isolateId, int sendPort) {
    final schedulerPtr = _realmLib.realm_dart_create_scheduler(isolateId, sendPort);
    return SchedulerHandle._(schedulerPtr);
  }

  void invokeScheduler(SchedulerHandle schedulerHandle) {
    _realmLib.realm_scheduler_perform_work(schedulerHandle._pointer);
  }

  RealmHandle openRealm(Configuration config) {
    final configHandle = _createConfig(config);
    final realmPtr = _realmLib.invokeGetPointer(() => _realmLib.realm_open(configHandle._pointer), "Error opening realm at path ${config.path}");
    return RealmHandle._(realmPtr);
  }

  RealmSchema readSchema(Realm realm) {
    return using((Arena arena) {
      return _readSchema(realm, arena);
    });
  }

  RealmSchema _readSchema(Realm realm, Arena arena, {int expectedSize = 10}) {
    final classesPtr = arena<Uint32>(expectedSize);
    final actualCount = arena<Size>();
    _realmLib.invokeGetBool(() => _realmLib.realm_get_class_keys(realm.handle._pointer, classesPtr, expectedSize, actualCount));
    if (expectedSize < actualCount.value) {
      arena.free(classesPtr);
      return _readSchema(realm, arena, expectedSize: actualCount.value);
    }

    final schemas = <SchemaObject>[];
    for (var i = 0; i < actualCount.value; i++) {
      final classInfo = arena<realm_class_info>();
      final classKey = classesPtr.elementAt(i).value;
      _realmLib.invokeGetBool(() => _realmLib.realm_get_class(realm.handle._pointer, classKey, classInfo));

      final name = classInfo.ref.name.cast<Utf8>().toDartString();
      final baseType = ObjectType.values.firstWhere((element) => element.flags == classInfo.ref.flags,
          orElse: () => throw RealmError('No object type found for flags ${classInfo.ref.flags}'));
      final schema =
          _getSchemaForClassKey(realm, classKey, name, baseType, arena, expectedSize: classInfo.ref.num_properties + classInfo.ref.num_computed_properties);
      schemas.add(schema);
    }

    return RealmSchema(schemas);
  }

  SchemaObject _getSchemaForClassKey(Realm realm, int classKey, String name, ObjectType baseType, Arena arena, {int expectedSize = 10}) {
    final actualCount = arena<Size>();
    final propertiesPtr = arena<realm_property_info>(expectedSize);
    _realmLib.invokeGetBool(() => _realmLib.realm_get_class_properties(realm.handle._pointer, classKey, propertiesPtr, expectedSize, actualCount));

    if (expectedSize < actualCount.value) {
      // The supplied array was too small - resize it
      arena.free(propertiesPtr);
      return _getSchemaForClassKey(realm, classKey, name, baseType, arena, expectedSize: actualCount.value);
    }

    final result = <SchemaProperty>[];
    for (var i = 0; i < actualCount.value; i++) {
      final property = propertiesPtr.elementAt(i).ref.toSchemaProperty();
      result.add(property);
    }

    late Type type;
    switch (baseType) {
      case ObjectType.realmObject:
        type = RealmObject;
        break;
      case ObjectType.embeddedObject:
        type = EmbeddedObject;
        break;
      default:
        throw RealmError('$baseType is not supported yet');
    }

    return SchemaObject(baseType, type, name, result);
  }

  void deleteRealmFiles(String path) {
    using((Arena arena) {
      final realm_deleted = arena<Bool>();
      _realmLib.invokeGetBool(() => _realmLib.realm_delete_files(path.toCharPtr(arena), realm_deleted), "Error deleting realm at path $path");
    });
  }

  String getFilesPath() {
    return _realmLib.realm_dart_get_files_path().cast<Utf8>().toRealmDartString()!;
  }

  String getDeviceName() {
    if (Platform.isAndroid || Platform.isIOS) {
      return _realmLib.realm_dart_get_device_name().cast<Utf8>().toRealmDartString()!;
    }

    return "";
  }

  String getDeviceVersion() {
    if (Platform.isAndroid || Platform.isIOS) {
      return _realmLib.realm_dart_get_device_version().cast<Utf8>().toRealmDartString()!;
    }

    return "";
  }

  String getRealmLibraryCpuArchitecture() {
    return _realmLib.realm_get_library_cpu_arch().cast<Utf8>().toDartString();
  }

  void closeRealm(Realm realm) {
    _realmLib.invokeGetBool(() => _realmLib.realm_close(realm.handle._pointer), "Realm close failed");
  }

  bool isRealmClosed(Realm realm) {
    return _realmLib.realm_is_closed(realm.handle._pointer);
  }

  void beginWrite(Realm realm) {
    _realmLib.invokeGetBool(() => _realmLib.realm_begin_write(realm.handle._pointer), "Could not begin write");
  }

  void commitWrite(Realm realm) {
    _realmLib.invokeGetBool(() => _realmLib.realm_commit(realm.handle._pointer), "Could not commit write");
  }

  Future<void> beginWriteAsync(Realm realm, CancellationToken? ct) {
    final completer = WriteCompleter(realm, ct);
    if (!completer.isCancelled) {
      using((arena) {
        final transaction_id = arena<UnsignedInt>();
        _realmLib.invokeGetBool(() => _realmLib.realm_async_begin_write(
              realm.handle._pointer,
              Pointer.fromFunction(_completeAsyncBeginWrite),
              completer.toPersistentHandle(),
              _realmLib.addresses.realm_dart_delete_persistent_handle,
              true,
              transaction_id,
            ));
        completer.id = transaction_id.value;
      });
    }

    return completer.future;
  }

  Future<void> commitWriteAsync(Realm realm, CancellationToken? ct) {
    final completer = WriteCompleter(realm, ct);
    if (!completer.isCancelled) {
      using((arena) {
        final transaction_id = arena<UnsignedInt>();
        _realmLib.invokeGetBool(() => _realmLib.realm_async_commit(
              realm.handle._pointer,
              Pointer.fromFunction(_completeAsyncCommit),
              completer.toPersistentHandle(),
              _realmLib.addresses.realm_dart_delete_persistent_handle,
              false,
              transaction_id,
            ));
        completer.id = transaction_id.value;
      });
    }

    return completer.future;
  }

  bool _cancelAsync(Realm realm, int cancelationId) {
    return using((Arena arena) {
      final didCancel = arena<Bool>();
      _realmLib.invokeGetBool(() => _realmLib.realm_async_cancel(realm.handle._pointer, cancelationId, didCancel));
      return didCancel.value;
    });
  }

  static void _completeAsyncBeginWrite(Pointer<Void> userdata) {
    Completer<void>? completer = userdata.toObject(isPersistent: true);
    if (completer == null) {
      return;
    }

    completer.complete();
  }

  static void _completeAsyncCommit(Pointer<Void> userdata, bool error, Pointer<Char> description) {
    Completer<void>? completer = userdata.toObject(isPersistent: true);
    if (completer == null) {
      return;
    }

    if (error) {
      completer.completeError(RealmException(description.cast<Utf8>().toDartString()));
    } else {
      completer.complete();
    }
  }

  bool getIsWritable(Realm realm) {
    return _realmLib.realm_is_writable(realm.handle._pointer);
  }

  void rollbackWrite(Realm realm) {
    _realmLib.invokeGetBool(() => _realmLib.realm_rollback(realm.handle._pointer), "Could not rollback write");
  }

  bool realmRefresh(Realm realm) {
    return using((Arena arena) {
      final did_refresh = arena<Bool>();
      _realmLib.invokeGetBool(() => _realmLib.realm_refresh(realm.handle._pointer, did_refresh), "Could not refresh");
      return did_refresh.value;
    });
  }

  Future<bool> realmRefreshAsync(Realm realm) async {
    final completer = Completer<bool>();
    final callback = Pointer.fromFunction<Void Function(Pointer<Void>)>(_realmRefreshAsyncCallback);
    Pointer<Void> completerPtr = _realmLib.realm_dart_object_to_persistent_handle(completer);
    Pointer<realm_refresh_callback_token> result = _realmLib.realm_add_realm_refresh_callback(
        realm.handle._pointer, callback.cast(), completerPtr, _realmLib.addresses.realm_dart_delete_persistent_handle);

    if (result == nullptr) {
      return Future<bool>.value(false);
    }

    return completer.future;
  }

  static void _realmRefreshAsyncCallback(Pointer<Void> userdata) {
    if (userdata == nullptr) {
      return;
    }

    final completer = _realmLib.realm_dart_persistent_handle_to_object(userdata) as Completer<bool>;
    completer.complete(true);
  }

  RealmObjectMetadata getObjectMetadata(Realm realm, SchemaObject schema) {
    return using((Arena arena) {
      final found = arena<Bool>();
      final classInfo = arena<realm_class_info_t>();
      _realmLib.invokeGetBool(() => _realmLib.realm_find_class(realm.handle._pointer, schema.name.toCharPtr(arena), found, classInfo),
          "Error getting class ${schema.name} from realm at ${realm.config.path}");

      if (!found.value) {
        throwLastError("Class ${schema.name} not found in ${realm.config.path}");
      }

      final primaryKey = classInfo.ref.primary_key.cast<Utf8>().toRealmDartString(treatEmptyAsNull: true);
      return RealmObjectMetadata(schema, classInfo.ref.key, _getPropertyMetadata(realm, classInfo.ref.key, primaryKey));
    });
  }

  Map<String, RealmPropertyMetadata> _getPropertyMetadata(Realm realm, int classKey, String? primaryKeyName) {
    return using((Arena arena) {
      final propertyCountPtr = arena<Size>();
      _realmLib.invokeGetBool(
          () => _realmLib.realm_get_property_keys(realm.handle._pointer, classKey, nullptr, 0, propertyCountPtr), "Error getting property count");

      var propertyCount = propertyCountPtr.value;
      final propertiesPtr = arena<realm_property_info_t>(propertyCount);
      _realmLib.invokeGetBool(() => _realmLib.realm_get_class_properties(realm.handle._pointer, classKey, propertiesPtr, propertyCount, propertyCountPtr),
          "Error getting class properties.");

      propertyCount = propertyCountPtr.value;
      Map<String, RealmPropertyMetadata> result = <String, RealmPropertyMetadata>{};
      for (var i = 0; i < propertyCount; i++) {
        final property = propertiesPtr.elementAt(i);
        final propertyName = property.ref.name.cast<Utf8>().toRealmDartString()!;
        final objectType = property.ref.link_target.cast<Utf8>().toRealmDartString(treatEmptyAsNull: true);
        final linkOriginProperty = property.ref.link_origin_property_name.cast<Utf8>().toRealmDartString(treatEmptyAsNull: true);
        final isNullable = property.ref.flags & realm_property_flags.RLM_PROPERTY_NULLABLE != 0;
        final isPrimaryKey = propertyName == primaryKeyName;
        final propertyMeta = RealmPropertyMetadata(property.ref.key, objectType, linkOriginProperty, RealmPropertyType.values.elementAt(property.ref.type),
            isNullable, isPrimaryKey, RealmCollectionType.values.elementAt(property.ref.collection_type));
        result[propertyName] = propertyMeta;
      }
      return result;
    });
  }

  RealmObjectHandle createRealmObject(Realm realm, int classKey) {
    final realmPtr = _realmLib.invokeGetPointer(() => _realmLib.realm_object_create(realm.handle._pointer, classKey));
    return RealmObjectHandle._(realmPtr, realm.handle);
  }

  RealmObjectHandle createEmbeddedObject(RealmObjectBase obj, int propertyKey) {
    final objectPtr = _realmLib.invokeGetPointer(() => _realmLib.realm_set_embedded(obj.handle._pointer, propertyKey));
    return RealmObjectHandle._(objectPtr, obj.realm.handle);
  }

  Tuple<RealmObjectHandle, int> getEmbeddedParent(EmbeddedObject obj) {
    return using((Arena arena) {
      final parentPtr = arena<Pointer<realm_object>>();
      final classKeyPtr = arena<Uint32>();
      _realmLib.invokeGetBool(() => _realmLib.realm_object_get_parent(obj.handle._pointer, parentPtr, classKeyPtr));

      final handle = RealmObjectHandle._(parentPtr.value, obj.realm.handle);

      return Tuple(handle, classKeyPtr.value);
    });
  }

  int getClassKey(RealmObjectHandle handle) {
    return _realmLib.realm_object_get_table(handle._pointer);
  }

  RealmObjectHandle getOrCreateRealmObjectWithPrimaryKey(Realm realm, int classKey, Object? primaryKey) {
    return using((Arena arena) {
      final realm_value = _toRealmValue(primaryKey, arena);
      final didCreate = arena<Bool>();
      final realmPtr = _realmLib.invokeGetPointer(() => _realmLib.realm_object_get_or_create_with_primary_key(
            realm.handle._pointer,
            classKey,
            realm_value.ref,
            didCreate,
          ));
      return RealmObjectHandle._(realmPtr, realm.handle);
    });
  }

  RealmObjectHandle createRealmObjectWithPrimaryKey(Realm realm, int classKey, Object? primaryKey) {
    return using((Arena arena) {
      final realm_value = _toRealmValue(primaryKey, arena);
      final realmPtr = _realmLib.invokeGetPointer(() => _realmLib.realm_object_create_with_primary_key(realm.handle._pointer, classKey, realm_value.ref));
      return RealmObjectHandle._(realmPtr, realm.handle);
    });
  }

  Object? getProperty(RealmObjectBase object, int propertyKey) {
    return using((Arena arena) {
      final realm_value = arena<realm_value_t>();
      _realmLib.invokeGetBool(() => _realmLib.realm_get_value(object.handle._pointer, propertyKey, realm_value));
      return realm_value.toDartValue(object.realm);
    });
  }

  void setProperty(RealmObjectBase object, int propertyKey, Object? value, bool isDefault) {
    return using((Arena arena) {
      final realm_value = _toRealmValue(value, arena);
      _realmLib.invokeGetBool(() => _realmLib.realm_set_value(object.handle._pointer, propertyKey, realm_value.ref, isDefault));
    });
  }

  String objectToString(RealmObjectBase object) {
    return _realmLib.realm_object_to_string(object.handle._pointer).cast<Utf8>().toRealmDartString(freeRealmMemory: true)!;
  }

  // For debugging
  // ignore: unused_element
  int get _threadId => _realmLib.realm_dart_get_thread_id();

  RealmObjectHandle? find(Realm realm, int classKey, Object? primaryKey) {
    return using((Arena arena) {
      final realm_value = _toRealmValue(primaryKey, arena);
      final pointer = _realmLib.realm_object_find_with_primary_key(realm.handle._pointer, classKey, realm_value.ref, nullptr);
      if (pointer == nullptr) {
        return null;
      }

      return RealmObjectHandle._(pointer, realm.handle);
    });
  }

  RealmObjectHandle? findExisting(Realm realm, int classKey, RealmObjectHandle other) {
    final key = _realmLib.realm_object_get_key(other._pointer);
    final pointer = _realmLib.invokeGetPointer(() => _realmLib.realm_get_object(realm.handle._pointer, classKey, key));
    return RealmObjectHandle._(pointer, realm.handle);
  }

  void renameProperty(Realm realm, String objectType, String oldName, String newName, SchemaHandle schema) {
    using((Arena arena) {
      _realmLib.invokeGetBool(() => _realmLib.realm_schema_rename_property(
          realm.handle._pointer, schema._pointer, objectType.toCharPtr(arena), oldName.toCharPtr(arena), newName.toCharPtr(arena)));
    });
  }

  bool deleteType(Realm realm, String objectType) {
    return using((Arena arena) {
      final deletedPtr = arena<Bool>();
      _realmLib.invokeGetBool(() => _realmLib.realm_remove_table(realm.handle._pointer, objectType.toCharPtr(arena), deletedPtr));
      return deletedPtr.value;
    });
  }

  void deleteRealmObject(RealmObjectBase object) {
    _realmLib.invokeGetBool(() => _realmLib.realm_object_delete(object.handle._pointer));
  }

  RealmResultsHandle findAll(Realm realm, int classKey) {
    final pointer = _realmLib.invokeGetPointer(() => _realmLib.realm_object_find_all(realm.handle._pointer, classKey));
    return RealmResultsHandle._(pointer, realm.handle);
  }

  RealmResultsHandle queryClass(Realm realm, int classKey, String query, List<Object?> args) {
    return using((arena) {
      final length = args.length;
      final argsPointer = arena<realm_query_arg_t>(length);
      for (var i = 0; i < length; ++i) {
        _intoRealmQueryArg(args[i], argsPointer.elementAt(i), arena);
      }
      final queryHandle = _RealmQueryHandle._(
          _realmLib.invokeGetPointer(
            () => _realmLib.realm_query_parse(
              realm.handle._pointer,
              classKey,
              query.toCharPtr(arena),
              length,
              argsPointer,
            ),
          ),
          realm.handle);
      return _queryFindAll(queryHandle);
    });
  }

  RealmResultsHandle queryResults(RealmResults target, String query, List<Object> args) {
    return using((arena) {
      final length = args.length;
      final argsPointer = arena<realm_query_arg_t>(length);
      for (var i = 0; i < length; ++i) {
        _intoRealmQueryArg(args[i], argsPointer.elementAt(i), arena);
      }
      final queryHandle = _RealmQueryHandle._(
          _realmLib.invokeGetPointer(
            () => _realmLib.realm_query_parse_for_results(
              target.handle._pointer,
              query.toCharPtr(arena),
              length,
              argsPointer,
            ),
          ),
          target.realm.handle);
      return _queryFindAll(queryHandle);
    });
  }

  RealmResultsHandle _queryFindAll(_RealmQueryHandle queryHandle) {
    try {
      final resultsPointer = _realmLib.invokeGetPointer(() => _realmLib.realm_query_find_all(queryHandle._pointer));
      return RealmResultsHandle._(resultsPointer, queryHandle._root);
    } finally {
      queryHandle.release();
    }
  }

  RealmResultsHandle queryList(RealmList target, String query, List<Object> args) {
    return using((arena) {
      final length = args.length;
      final argsPointer = arena<realm_query_arg_t>(length);
      for (var i = 0; i < length; ++i) {
        _intoRealmQueryArg(args[i], argsPointer.elementAt(i), arena);
      }
      final queryHandle = _RealmQueryHandle._(
          _realmLib.invokeGetPointer(
            () => _realmLib.realm_query_parse_for_list(
              target.handle._pointer,
              query.toCharPtr(arena),
              length,
              argsPointer,
            ),
          ),
          target.realm.handle);
      return _queryFindAll(queryHandle);
    });
  }

  RealmResultsHandle resultsFromList(RealmList list) {
    final pointer = _realmLib.invokeGetPointer(() => _realmLib.realm_list_to_results(list.handle._pointer));
    return RealmResultsHandle._(pointer, list.realm.handle);
  }

  RealmResultsHandle resultsFromSet(RealmSet set) {
    final pointer = _realmLib.invokeGetPointer(() => _realmLib.realm_set_to_results(set.handle._pointer));
    return RealmResultsHandle._(pointer, set.realm.handle);
  }

  Object? resultsGetElementAt(RealmResults results, int index) {
    return using((Arena arena) {
      final realm_value = arena<realm_value_t>();
      _realmLib.invokeGetBool(() => _realmLib.realm_results_get(results.handle._pointer, index, realm_value));
      return realm_value.toDartValue(results.realm);
    });
  }

  RealmObjectHandle resultsGetObjectAt(RealmResults results, int index) {
    final pointer = _realmLib.invokeGetPointer(() => _realmLib.realm_results_get_object(results.handle._pointer, index));
    return RealmObjectHandle._(pointer, results.realm.handle);
  }

  int getResultsCount(RealmResults results) {
    return using((Arena arena) {
      final countPtr = arena<Size>();
      _realmLib.invokeGetBool(() => _realmLib.realm_results_count(results.handle._pointer, countPtr));
      return countPtr.value;
    });
  }

  bool resultsIsValid(RealmResults results) {
    return using((arena) {
      final is_valid = arena<Bool>();
      _realmLib.invokeGetBool(() => _realmLib.realm_results_is_valid(results.handle._pointer, is_valid));
      return is_valid.value;
    });
  }

  CollectionChanges getCollectionChanges(RealmCollectionChangesHandle changes) {
    return using((arena) {
      final out_num_deletions = arena<Size>();
      final out_num_insertions = arena<Size>();
      final out_num_modifications = arena<Size>();
      final out_num_moves = arena<Size>();
      final out_collection_cleared = arena<Bool>();
      _realmLib.realm_collection_changes_get_num_changes(
        changes._pointer,
        out_num_deletions,
        out_num_insertions,
        out_num_modifications,
        out_num_moves,
        out_collection_cleared,
      );

      final deletionsCount = out_num_deletions != nullptr ? out_num_deletions.value : 0;
      final insertionCount = out_num_insertions != nullptr ? out_num_insertions.value : 0;
      final modificationCount = out_num_modifications != nullptr ? out_num_modifications.value : 0;
      var moveCount = out_num_moves != nullptr ? out_num_moves.value : 0;

      final out_deletion_indexes = arena<Size>(deletionsCount);
      final out_insertion_indexes = arena<Size>(insertionCount);
      final out_modification_indexes = arena<Size>(modificationCount);
      final out_modification_indexes_after = arena<Size>(modificationCount);
      final out_moves = arena<realm_collection_move_t>(moveCount);

      _realmLib.realm_collection_changes_get_changes(
        changes._pointer,
        out_deletion_indexes,
        deletionsCount,
        out_insertion_indexes,
        insertionCount,
        out_modification_indexes,
        modificationCount,
        out_modification_indexes_after,
        modificationCount,
        out_moves,
        moveCount,
      );

      var elementZero = out_moves.elementAt(0);
      List<Move> moves = List.filled(moveCount, Move(elementZero.ref.from, elementZero.ref.to));
      for (var i = 1; i < moveCount; i++) {
        final movePtr = out_moves.elementAt(i);
        moves[i] = Move(movePtr.ref.from, movePtr.ref.to);
      }

      return CollectionChanges(
        out_deletion_indexes.toIntList(deletionsCount),
        out_insertion_indexes.toIntList(insertionCount),
        out_modification_indexes.toIntList(modificationCount),
        out_modification_indexes_after.toIntList(modificationCount),
        moves,
        out_collection_cleared.value,
      );
    });
  }

  _RealmLinkHandle _getObjectAsLink(RealmObjectBase object) {
    final realmLink = _realmLib.realm_object_as_link(object.handle._pointer);
    return _RealmLinkHandle._(realmLink);
  }

  RealmObjectHandle _getObject(Realm realm, int classKey, int objectKey) {
    final pointer = _realmLib.invokeGetPointer(() => _realmLib.realm_get_object(realm.handle._pointer, classKey, objectKey));
    return RealmObjectHandle._(pointer, realm.handle);
  }

  RealmListHandle getListProperty(RealmObjectBase object, int propertyKey) {
    final pointer = _realmLib.invokeGetPointer(() => _realmLib.realm_get_list(object.handle._pointer, propertyKey));
    return RealmListHandle._(pointer, object.realm.handle);
  }

  RealmResultsHandle getBacklinks(RealmObjectBase object, int sourceTableKey, int propertyKey) {
    final pointer = _realmLib.invokeGetPointer(() => _realmLib.realm_get_backlinks(object.handle._pointer, sourceTableKey, propertyKey));
    return RealmResultsHandle._(pointer, object.realm.handle);
  }

  int getListSize(RealmListHandle handle) {
    return using((Arena arena) {
      final size = arena<Size>();
      _realmLib.invokeGetBool(() => _realmLib.realm_list_size(handle._pointer, size));
      return size.value;
    });
  }

  Object? listGetElementAt(RealmList list, int index) {
    return using((Arena arena) {
      final realm_value = arena<realm_value_t>();
      _realmLib.invokeGetBool(() => _realmLib.realm_list_get(list.handle._pointer, index, realm_value));
      return realm_value.toDartValue(list.realm);
    });
  }

  void listSetElementAt(RealmListHandle handle, int index, Object? value) {
    using((Arena arena) {
      final realm_value = _toRealmValue(value, arena);
      _realmLib.invokeGetBool(() => _realmLib.realm_list_set(handle._pointer, index, realm_value.ref));
    });
  }

  void listInsertElementAt(RealmListHandle handle, int index, Object? value) {
    using((Arena arena) {
      final realm_value = _toRealmValue(value, arena);
      _realmLib.invokeGetBool(() => _realmLib.realm_list_insert(handle._pointer, index, realm_value.ref));
    });
  }

  RealmObjectHandle listSetEmbeddedObjectAt(Realm realm, RealmListHandle handle, int index) {
    final ptr = _realmLib.invokeGetPointer(() => _realmLib.realm_list_set_embedded(handle._pointer, index));
    return RealmObjectHandle._(ptr, realm.handle);
  }

  RealmObjectHandle listInsertEmbeddedObjectAt(Realm realm, RealmListHandle handle, int index) {
    final ptr = _realmLib.invokeGetPointer(() => _realmLib.realm_list_insert_embedded(handle._pointer, index));
    return RealmObjectHandle._(ptr, realm.handle);
  }

  void listRemoveElementAt(RealmListHandle handle, int index) {
    _realmLib.invokeGetBool(() => _realmLib.realm_list_erase(handle._pointer, index));
  }

  void listMoveElement(RealmListHandle handle, int from, int to) {
    _realmLib.invokeGetBool(() => _realmLib.realm_list_move(handle._pointer, from, to));
  }

  void listDeleteAll(RealmList list) {
    _realmLib.invokeGetBool(() => _realmLib.realm_list_remove_all(list.handle._pointer));
  }

  int listFind(RealmList list, Object? value) {
    return using((Arena arena) {
      final out_index = arena<Size>();
      final out_found = arena<Bool>();
      final realm_value = _toRealmValue(value, arena);
      _realmLib.invokeGetBool(
        () => _realmLib.realm_list_find(
          list.handle._pointer,
          realm_value,
          out_index,
          out_found,
        ),
      );
      return out_found.value ? out_index.value : -1;
    });
  }

  void resultsDeleteAll(RealmResults results) {
    _realmLib.invokeGetBool(() => _realmLib.realm_results_delete_all(results.handle._pointer));
  }

  void listClear(RealmListHandle listHandle) {
    _realmLib.invokeGetBool(() => _realmLib.realm_list_clear(listHandle._pointer));
  }

  RealmSetHandle getSetProperty(RealmObjectBase object, int propertyKey) {
    final pointer = _realmLib.invokeGetPointer(() => _realmLib.realm_get_set(object.handle._pointer, propertyKey));
    return RealmSetHandle._(pointer, object.realm.handle);
  }

  bool realmSetInsert(RealmSetHandle handle, Object? value) {
    return using((Arena arena) {
      final realm_value = _toRealmValue(value, arena);
      final out_index = arena<Size>();
      final out_inserted = arena<Bool>();
      _realmLib.invokeGetBool(() => _realmLib.realm_set_insert(handle._pointer, realm_value.ref, out_index, out_inserted));
      return out_inserted.value;
    });
  }

  Object? realmSetGetElementAt(RealmSet realmSet, int index) {
    return using((Arena arena) {
      final realm_value = arena<realm_value_t>();
      _realmLib.invokeGetBool(() => _realmLib.realm_set_get(realmSet.handle._pointer, index, realm_value));
      final result = realm_value.toDartValue(realmSet.realm);
      return result;
    });
  }

  bool realmSetFind(RealmSet realmSet, Object? value) {
    return using((Arena arena) {
      final realm_value = _toRealmValue(value, arena);
      final out_index = arena<Size>();
      final out_found = arena<Bool>();
      _realmLib.invokeGetBool(() => _realmLib.realm_set_find(realmSet.handle._pointer, realm_value.ref, out_index, out_found));
      return out_found.value;
    });
  }

  bool realmSetErase(RealmSet realmSet, Object? value) {
    return using((Arena arena) {
      final realm_value = _toRealmValue(value, arena);
      final out_erased = arena<Bool>();
      _realmLib.invokeGetBool(() => _realmLib.realm_set_erase(realmSet.handle._pointer, realm_value.ref, out_erased));
      return out_erased.value;
    });
  }

  void realmSetClear(RealmSetHandle handle) {
    _realmLib.invokeGetBool(() => _realmLib.realm_set_clear(handle._pointer));
  }

  int realmSetSize(RealmSet realmSet) {
    return using((Arena arena) {
      final out_size = arena<Size>();
      _realmLib.invokeGetBool(() => _realmLib.realm_set_size(realmSet.handle._pointer, out_size));
      return out_size.value;
    });
  }

  bool realmSetIsValid(RealmSet realmSet) {
    return _realmLib.realm_set_is_valid(realmSet.handle._pointer);
  }

  void realmSetRemoveAll(RealmSet realmSet) {
    _realmLib.invokeGetBool(() => _realmLib.realm_set_remove_all(realmSet.handle._pointer));
  }

  RealmNotificationTokenHandle subscribeSetNotifications(RealmSet realmSet, NotificationsController controller) {
    final pointer = _realmLib.invokeGetPointer(() => _realmLib.realm_set_add_notification_callback(
          realmSet.handle._pointer,
          controller.toWeakHandle(),
          nullptr,
          nullptr,
          Pointer.fromFunction(collection_change_callback),
        ));

    return RealmNotificationTokenHandle._(pointer, realmSet.realm.handle);
  }

  bool _equals<T extends NativeType>(HandleBase<T> first, HandleBase<T> second) {
    return _realmLib.realm_equals(first._pointer.cast(), second._pointer.cast());
  }

  bool objectEquals(RealmObjectBase first, RealmObjectBase second) => _equals(first.handle, second.handle);
  bool realmEquals(Realm first, Realm second) => _equals(first.handle, second.handle);
  bool userEquals(User first, User second) => _equals(first.handle, second.handle);
  bool subscriptionEquals(Subscription first, Subscription second) => _equals(first.handle, second.handle);

  RealmResultsHandle resultsSnapshot(RealmResults results) {
    final resultsPointer = _realmLib.invokeGetPointer(() => _realmLib.realm_results_snapshot(results.handle._pointer));
    return RealmResultsHandle._(resultsPointer, results.realm.handle);
  }

  bool objectIsValid(RealmObjectBase object) {
    return _realmLib.realm_object_is_valid(object.handle._pointer);
  }

  bool listIsValid(RealmList list) {
    return _realmLib.realm_list_is_valid(list.handle._pointer);
  }

  static void collection_change_callback(Pointer<Void> userdata, Pointer<realm_collection_changes> data) {
    NotificationsController? controller = userdata.toObject();
    if (controller == null) {
      return;
    }

    if (data == nullptr) {
      controller.onError(RealmError("Invalid notifications data received"));
      return;
    }

    try {
      final clonedData = _realmLib.realm_clone(data.cast());
      if (clonedData == nullptr) {
        controller.onError(RealmError("Error while cloning notifications data"));
        return;
      }

      final changesHandle = RealmCollectionChangesHandle._(clonedData.cast());
      controller.onChanges(changesHandle);
    } catch (e) {
      controller.onError(RealmError("Error handling change notifications. Error: $e"));
    }
  }

  static void object_change_callback(Pointer<Void> userdata, Pointer<realm_object_changes> data) {
    NotificationsController? controller = userdata.toObject();
    if (controller == null) {
      return;
    }

    if (data == nullptr) {
      controller.onError(RealmError("Invalid notifications data received"));
      return;
    }

    try {
      final clonedData = _realmLib.realm_clone(data.cast());
      if (clonedData == nullptr) {
        controller.onError(RealmError("Error while cloning notifications data"));
        return;
      }

      final changesHandle = RealmObjectChangesHandle._(clonedData.cast());
      controller.onChanges(changesHandle);
    } catch (e) {
      controller.onError(RealmError("Error handling change notifications. Error: $e"));
    }
  }

  RealmNotificationTokenHandle subscribeResultsNotifications(RealmResults results, NotificationsController controller) {
    final pointer = _realmLib.invokeGetPointer(() => _realmLib.realm_results_add_notification_callback(
          results.handle._pointer,
          controller.toWeakHandle(),
          nullptr,
          nullptr,
          Pointer.fromFunction(collection_change_callback),
        ));

    return RealmNotificationTokenHandle._(pointer, results.realm.handle);
  }

  RealmNotificationTokenHandle subscribeListNotifications(RealmList list, NotificationsController controller) {
    final pointer = _realmLib.invokeGetPointer(() => _realmLib.realm_list_add_notification_callback(
          list.handle._pointer,
          controller.toWeakHandle(),
          nullptr,
          nullptr,
          Pointer.fromFunction(collection_change_callback),
        ));

    return RealmNotificationTokenHandle._(pointer, list.realm.handle);
  }

  RealmNotificationTokenHandle subscribeObjectNotifications(RealmObjectBase object, NotificationsController controller) {
    final pointer = _realmLib.invokeGetPointer(() => _realmLib.realm_object_add_notification_callback(
          object.handle._pointer,
          controller.toWeakHandle(),
          nullptr,
          nullptr,
          Pointer.fromFunction(object_change_callback),
        ));

    return RealmNotificationTokenHandle._(pointer, object.realm.handle);
  }

  bool getObjectChangesIsDeleted(RealmObjectChangesHandle handle) {
    return _realmLib.realm_object_changes_is_deleted(handle._pointer);
  }

  List<int> getObjectChangesProperties(RealmObjectChangesHandle handle) {
    return using((arena) {
      final count = _realmLib.realm_object_changes_get_num_modified_properties(handle._pointer);

      final out_modified = arena<realm_property_key_t>(count);
      _realmLib.realm_object_changes_get_modified_properties(handle._pointer, out_modified, count);

      return out_modified.asTypedList(count).toList();
    });
  }

  AppConfigHandle _createAppConfig(AppConfiguration configuration, RealmHttpTransportHandle httpTransport) {
    return using((arena) {
      final app_id = configuration.appId.toCharPtr(arena);
      final handle = AppConfigHandle._(_realmLib.realm_app_config_new(app_id, httpTransport._pointer));

      _realmLib.realm_app_config_set_platform_version(handle._pointer, Platform.operatingSystemVersion.toCharPtr(arena));

      _realmLib.realm_app_config_set_sdk(handle._pointer, 'Dart'.toCharPtr(arena));
      _realmLib.realm_app_config_set_sdk_version(handle._pointer, libraryVersion.toCharPtr(arena));

      final deviceName = getDeviceName();
      _realmLib.realm_app_config_set_device_name(handle._pointer, deviceName.toCharPtr(arena));

      final deviceVersion = getDeviceVersion();
      _realmLib.realm_app_config_set_device_version(handle._pointer, deviceVersion.toCharPtr(arena));

      _realmLib.realm_app_config_set_framework_name(handle._pointer, (isFlutterPlatform ? 'Flutter' : 'Dart VM').toCharPtr(arena));
      _realmLib.realm_app_config_set_framework_version(handle._pointer, Platform.version.toCharPtr(arena));

      _realmLib.realm_app_config_set_base_url(handle._pointer, configuration.baseUrl.toString().toCharPtr(arena));

      _realmLib.realm_app_config_set_default_request_timeout(handle._pointer, configuration.defaultRequestTimeout.inMilliseconds);

      if (configuration.localAppName != null) {
        _realmLib.realm_app_config_set_local_app_name(handle._pointer, configuration.localAppName!.toCharPtr(arena));
      } else {
        _realmLib.realm_app_config_set_local_app_name(handle._pointer, ''.toCharPtr(arena));
      }

      if (configuration.localAppVersion != null) {
        _realmLib.realm_app_config_set_local_app_version(handle._pointer, configuration.localAppVersion!.toCharPtr(arena));
      } else {
        _realmLib.realm_app_config_set_local_app_version(handle._pointer, ''.toCharPtr(arena));
      }

      return handle;
    });
  }

  RealmAppCredentialsHandle createAppCredentialsAnonymous(bool reuseCredentials) {
    return RealmAppCredentialsHandle._(_realmLib.realm_app_credentials_new_anonymous(reuseCredentials));
  }

  RealmAppCredentialsHandle createAppCredentialsEmailPassword(String email, String password) {
    return using((arena) {
      final emailPtr = email.toCharPtr(arena);
      final passwordPtr = password.toRealmString(arena);
      return RealmAppCredentialsHandle._(_realmLib.realm_app_credentials_new_email_password(emailPtr, passwordPtr.ref));
    });
  }

  RealmAppCredentialsHandle createAppCredentialsJwt(String token) {
    return using((arena) {
      final tokenPtr = token.toCharPtr(arena);
      return RealmAppCredentialsHandle._(_realmLib.realm_app_credentials_new_jwt(tokenPtr));
    });
  }

  RealmAppCredentialsHandle createAppCredentialsApple(String idToken) {
    return using((arena) {
      final idTokenPtr = idToken.toCharPtr(arena);
      return RealmAppCredentialsHandle._(_realmLib.realm_app_credentials_new_apple(idTokenPtr));
    });
  }

  RealmAppCredentialsHandle createAppCredentialsFacebook(String accessToken) {
    return using((arena) {
      final accessTokenPtr = accessToken.toCharPtr(arena);
      return RealmAppCredentialsHandle._(_realmLib.realm_app_credentials_new_facebook(accessTokenPtr));
    });
  }

  RealmAppCredentialsHandle createAppCredentialsGoogleIdToken(String idToken) {
    return using((arena) {
      final idTokenPtr = idToken.toCharPtr(arena);
      return RealmAppCredentialsHandle._(_realmLib.realm_app_credentials_new_google_id_token(idTokenPtr));
    });
  }

  RealmAppCredentialsHandle createAppCredentialsGoogleAuthCode(String authCode) {
    return using((arena) {
      final authCodePtr = authCode.toCharPtr(arena);
      return RealmAppCredentialsHandle._(_realmLib.realm_app_credentials_new_google_auth_code(authCodePtr));
    });
  }

  RealmAppCredentialsHandle createAppCredentialsFunction(String payload) {
    return using((arena) {
      final payloadPtr = payload.toCharPtr(arena);
      final credentialsPtr = _realmLib.invokeGetPointer(() => _realmLib.realm_app_credentials_new_function(payloadPtr));
      return RealmAppCredentialsHandle._(credentialsPtr);
    });
  }

  RealmAppCredentialsHandle createAppCredentialsApiKey(String key) {
    return using((arena) {
      final keyPtr = key.toCharPtr(arena);
      return RealmAppCredentialsHandle._(_realmLib.realm_app_credentials_new_user_api_key(keyPtr));
    });
  }

  RealmHttpTransportHandle _createHttpTransport(HttpClient httpClient) {
    final requestCallback = Pointer.fromFunction<Void Function(Handle, realm_http_request, Pointer<Void>)>(_request_callback);
    final requestCallbackUserdata = _realmLib.realm_dart_userdata_async_new(httpClient, requestCallback.cast(), scheduler.handle._pointer);
    return RealmHttpTransportHandle._(_realmLib.realm_http_transport_new(
      _realmLib.addresses.realm_dart_http_request_callback,
      requestCallbackUserdata.cast(),
      _realmLib.addresses.realm_dart_userdata_async_free,
    ));
  }

  static void _request_callback(Object userData, realm_http_request request, Pointer<Void> request_context) {
    //
    // The request struct only survives until end-of-call, even though
    // we explicitly call realm_http_transport_complete_request to
    // mark request as completed later.
    //
    // Therefore we need to copy everything out of request before returning.
    // We cannot clone request on the native side with realm_clone,
    // since realm_http_request does not inherit from WrapC.

    final client = userData as HttpClient;

    client.connectionTimeout = Duration(milliseconds: request.timeout_ms);

    final url = Uri.parse(request.url.cast<Utf8>().toRealmDartString()!);

    final body = request.body.cast<Utf8>().toRealmDartString(length: request.body_size);

    final headers = <String, String>{};
    for (int i = 0; i < request.num_headers; ++i) {
      final header = request.headers[i];
      final name = header.name.cast<Utf8>().toRealmDartString()!;
      final value = header.value.cast<Utf8>().toRealmDartString()!;
      headers[name] = value;
    }

    _request_callback_async(client, request.method, url, body, headers, request_context);
    // The request struct dies here!
  }

  static void _request_callback_async(
    HttpClient client,
    int requestMethod,
    Uri url,
    String? body,
    Map<String, String> headers,
    Pointer<Void> request_context,
  ) async {
    await using((arena) async {
      final response_pointer = arena<realm_http_response>();
      final responseRef = response_pointer.ref;
      try {
        // Build request
        late HttpClientRequest request;

        // this throws if requestMethod is unknown _HttpMethod
        final method = _HttpMethod.values[requestMethod];

        switch (method) {
          case _HttpMethod.delete:
            request = await client.deleteUrl(url);
            break;
          case _HttpMethod.put:
            request = await client.putUrl(url);
            break;
          case _HttpMethod.patch:
            request = await client.patchUrl(url);
            break;
          case _HttpMethod.post:
            request = await client.postUrl(url);
            break;
          case _HttpMethod.get:
            request = await client.getUrl(url);
            break;
        }

        for (final header in headers.entries) {
          request.headers.add(header.key, header.value);
        }

        if (body != null) {
          request.add(utf8.encode(body));
        }

        // Do the call..
        final response = await request.close();
        final responseBody = await response.fold<List<int>>([], (acc, l) => acc..addAll(l)); // gather response

        // Report back to core
        responseRef.status_code = response.statusCode;
        responseRef.body = responseBody.toCharPtr(arena);
        responseRef.body_size = responseBody.length;

        int headerCnt = 0;
        response.headers.forEach((name, values) {
          headerCnt += values.length;
        });

        responseRef.headers = arena<realm_http_header>(headerCnt);
        responseRef.num_headers = headerCnt;

        int index = 0;
        response.headers.forEach((name, values) {
          for (final value in values) {
            final headerRef = responseRef.headers.elementAt(index).ref;
            headerRef.name = name.toCharPtr(arena);
            headerRef.value = value.toCharPtr(arena);
            index++;
          }
        });

        responseRef.custom_status_code = _CustomErrorCode.noError.code;
      } on SocketException catch (_) {
        responseRef.custom_status_code = _CustomErrorCode.timeout.code;
      } on HttpException catch (_) {
        responseRef.custom_status_code = _CustomErrorCode.unknownHttp.code;
      } catch (_) {
        responseRef.custom_status_code = _CustomErrorCode.unknown.code;
      } finally {
        _realmLib.realm_http_transport_complete_request(request_context, response_pointer);
      }
    });
  }

  void loggerSetLogLevel(Level logLevel, int schedulerPort) {
    _realmLib.realm_dart_set_log_level(logLevel.toInt(), schedulerPort);
  }

  void logMessageForTesting(Level logLevel, String message) {
    return using((arena) {
      _realmLib.realm_dart_log_message_for_testing(logLevel.toInt(), message.toCharPtr(arena));
    });
  }

  SyncClientConfigHandle _createSyncClientConfig(AppConfiguration configuration) {
    return using((arena) {
      final handle = SyncClientConfigHandle._(_realmLib.realm_sync_client_config_new());

      // TODO: Remove later
      // Disable multiplexing for now due to: https://github.com/realm/realm-core/issues/6656
      _realmLib.realm_sync_client_config_set_multiplex_sessions(handle._pointer, false);
      // <-- end
      _realmLib.realm_sync_client_config_set_base_file_path(handle._pointer, configuration.baseFilePath.path.toCharPtr(arena));
      _realmLib.realm_sync_client_config_set_metadata_mode(handle._pointer, configuration.metadataPersistenceMode.index);
      _realmLib.realm_sync_client_config_set_connect_timeout(handle._pointer, configuration.maxConnectionTimeout.inMilliseconds);
      if (configuration.metadataEncryptionKey != null && configuration.metadataPersistenceMode == MetadataPersistenceMode.encrypted) {
        _realmLib.realm_sync_client_config_set_metadata_encryption_key(handle._pointer, configuration.metadataEncryptionKey!.toUint8Ptr(arena));
      }
      return handle;
    });
  }

  AppHandle createApp(AppConfiguration configuration) {
    final httpTransportHandle = _createHttpTransport(configuration.httpClient);
    final appConfigHandle = _createAppConfig(configuration, httpTransportHandle);
    final syncClientConfigHandle = _createSyncClientConfig(configuration);
    final realmAppPtr = _realmLib.invokeGetPointer(() => _realmLib.realm_app_create(appConfigHandle._pointer, syncClientConfigHandle._pointer));
    return AppHandle._(realmAppPtr);
  }

  String appGetId(App app) {
    return _realmLib.realm_app_get_app_id(app.handle._pointer).cast<Utf8>().toRealmDartString()!;
  }

  static void _app_user_completion_callback(Pointer<Void> userdata, Pointer<realm_user> user, Pointer<realm_app_error> error) {
    final Completer<UserHandle>? completer = userdata.toObject(isPersistent: true);
    if (completer == null) {
      return;
    }

    if (error != nullptr) {
      completer.completeWithAppError(error);
      return;
    }

    var userClone = _realmLib.realm_clone(user.cast());
    if (userClone == nullptr) {
      completer.completeError(RealmException("Error while cloning user object."));
      return;
    }

    completer.complete(UserHandle._(userClone.cast()));
  }

  Future<UserHandle> logIn(App app, Credentials credentials) {
    final completer = Completer<UserHandle>();
    _realmLib.invokeGetBool(
        () => _realmLib.realm_app_log_in_with_credentials(
              app.handle._pointer,
              credentials.handle._pointer,
              Pointer.fromFunction(_app_user_completion_callback),
              completer.toPersistentHandle(),
              _realmLib.addresses.realm_dart_delete_persistent_handle,
            ),
        "Login failed");
    return completer.future;
  }

  static void void_completion_callback(Pointer<Void> userdata, Pointer<realm_app_error> error) {
    final Completer<void>? completer = userdata.toObject(isPersistent: true);
    if (completer == null) {
      return;
    }

    if (error != nullptr) {
      completer.completeWithAppError(error);
      return;
    }

    completer.complete();
  }

  Future<void> appEmailPasswordRegisterUser(App app, String email, String password) {
    final completer = Completer<void>();
    using((arena) {
      _realmLib.invokeGetBool(() => _realmLib.realm_app_email_password_provider_client_register_email(
            app.handle._pointer,
            email.toCharPtr(arena),
            password.toRealmString(arena).ref,
            Pointer.fromFunction(void_completion_callback),
            completer.toPersistentHandle(),
            _realmLib.addresses.realm_dart_delete_persistent_handle,
          ));
    });
    return completer.future;
  }

  Future<void> emailPasswordConfirmUser(App app, String token, String tokenId) {
    final completer = Completer<void>();
    using((arena) {
      _realmLib.invokeGetBool(() => _realmLib.realm_app_email_password_provider_client_confirm_user(
            app.handle._pointer,
            token.toCharPtr(arena),
            tokenId.toCharPtr(arena),
            Pointer.fromFunction(void_completion_callback),
            completer.toPersistentHandle(),
            _realmLib.addresses.realm_dart_delete_persistent_handle,
          ));
    });
    return completer.future;
  }

  Future<void> emailPasswordResendUserConfirmation(App app, String email) {
    final completer = Completer<void>();
    using((arena) {
      _realmLib.invokeGetBool(() => _realmLib.realm_app_email_password_provider_client_resend_confirmation_email(
            app.handle._pointer,
            email.toCharPtr(arena),
            Pointer.fromFunction(void_completion_callback),
            completer.toPersistentHandle(),
            _realmLib.addresses.realm_dart_delete_persistent_handle,
          ));
    });
    return completer.future;
  }

  Future<void> emailPasswordCompleteResetPassword(App app, String password, String token, String tokenId) {
    final completer = Completer<void>();
    using((arena) {
      _realmLib.invokeGetBool(() => _realmLib.realm_app_email_password_provider_client_reset_password(
            app.handle._pointer,
            password.toRealmString(arena).ref,
            token.toCharPtr(arena),
            tokenId.toCharPtr(arena),
            Pointer.fromFunction(void_completion_callback),
            completer.toPersistentHandle(),
            _realmLib.addresses.realm_dart_delete_persistent_handle,
          ));
    });
    return completer.future;
  }

  Future<void> emailPasswordResetPassword(App app, String email) {
    final completer = Completer<void>();
    using((arena) {
      _realmLib.invokeGetBool(() => _realmLib.realm_app_email_password_provider_client_send_reset_password_email(
            app.handle._pointer,
            email.toCharPtr(arena),
            Pointer.fromFunction(void_completion_callback),
            completer.toPersistentHandle(),
            _realmLib.addresses.realm_dart_delete_persistent_handle,
          ));
    });
    return completer.future;
  }

  Future<void> emailPasswordCallResetPasswordFunction(App app, String email, String password, String? argsAsJSON) {
    final completer = Completer<void>();
    using((arena) {
      _realmLib.invokeGetBool(() => _realmLib.realm_app_email_password_provider_client_call_reset_password_function(
            app.handle._pointer,
            email.toCharPtr(arena),
            password.toRealmString(arena).ref,
            argsAsJSON != null ? argsAsJSON.toCharPtr(arena) : nullptr,
            Pointer.fromFunction(void_completion_callback),
            completer.toPersistentHandle(),
            _realmLib.addresses.realm_dart_delete_persistent_handle,
          ));
    });
    return completer.future;
  }

  Future<void> emailPasswordRetryCustomConfirmationFunction(App app, String email) {
    final completer = Completer<void>();
    using((arena) {
      _realmLib.invokeGetBool(() => _realmLib.realm_app_email_password_provider_client_retry_custom_confirmation(
            app.handle._pointer,
            email.toCharPtr(arena),
            Pointer.fromFunction(void_completion_callback),
            completer.toPersistentHandle(),
            _realmLib.addresses.realm_dart_delete_persistent_handle,
          ));
    });
    return completer.future;
  }

  UserHandle? getCurrentUser(AppHandle appHandle) {
    final userPtr = _realmLib.realm_app_get_current_user(appHandle._pointer);
    if (userPtr == nullptr) {
      return null;
    }
    return UserHandle._(userPtr);
  }

  static void _logOutCallback(Pointer<Void> userdata, Pointer<realm_app_error> error) {
    final Completer<void>? completer = userdata.toObject(isPersistent: true);
    if (completer == null) {
      return;
    }

    if (error != nullptr) {
      completer.completeWithAppError(error);
      return;
    }

    completer.complete();
  }

  Future<void> logOut(App application, User? user) {
    final completer = Completer<void>();
    if (user == null) {
      _realmLib.invokeGetBool(
          () => _realmLib.realm_app_log_out_current_user(
                application.handle._pointer,
                Pointer.fromFunction(_logOutCallback),
                completer.toPersistentHandle(),
                _realmLib.addresses.realm_dart_delete_persistent_handle,
              ),
          "Logout failed");
    } else {
      _realmLib.invokeGetBool(
          () => _realmLib.realm_app_log_out(
                application.handle._pointer,
                user.handle._pointer,
                Pointer.fromFunction(_logOutCallback),
                completer.toPersistentHandle(),
                _realmLib.addresses.realm_dart_delete_persistent_handle,
              ),
          "Logout failed");
    }
    return completer.future;
  }

  void clearCachedApps() {
    _realmLib.realm_clear_cached_apps();
  }

  List<UserHandle> getUsers(App app) {
    return using((arena) {
      return _getUsers(app, arena);
    });
  }

  List<UserHandle> _getUsers(App app, Arena arena, {int expectedSize = 2}) {
    final actualCount = arena<Size>();
    final usersPtr = arena<Pointer<realm_user>>(expectedSize);
    _realmLib.invokeGetBool(() => _realmLib.realm_app_get_all_users(app.handle._pointer, usersPtr, expectedSize, actualCount));

    if (expectedSize < actualCount.value) {
      // The supplied array was too small - resize it
      arena.free(usersPtr);
      return _getUsers(app, arena, expectedSize: actualCount.value);
    }

    final result = <UserHandle>[];
    for (var i = 0; i < actualCount.value; i++) {
      result.add(UserHandle._(usersPtr.elementAt(i).value));
    }

    return result;
  }

  Future<void> removeUser(App app, User user) {
    final completer = Completer<void>();
    _realmLib.invokeGetBool(
        () => _realmLib.realm_app_remove_user(
              app.handle._pointer,
              user.handle._pointer,
              Pointer.fromFunction(void_completion_callback),
              completer.toPersistentHandle(),
              _realmLib.addresses.realm_dart_delete_persistent_handle,
            ),
        "Remove user failed");
    return completer.future;
  }

  void switchUser(App application, User user) {
    return using((arena) {
      _realmLib.invokeGetBool(
          () => _realmLib.realm_app_switch_user(
                application.handle._pointer,
                user.handle._pointer,
                nullptr,
              ),
          "Switch user failed");
    });
  }

  void reconnect(App application) {
    _realmLib.realm_app_sync_client_reconnect(
      application.handle._pointer,
    );
  }

  String? userGetCustomData(User user) {
    final customDataPtr = _realmLib.realm_user_get_custom_data(user.handle._pointer);
    return customDataPtr.cast<Utf8>().toRealmDartString(freeRealmMemory: true, treatEmptyAsNull: true);
  }

  Future<void> userRefreshCustomData(App app, User user) {
    final completer = Completer<void>();
    _realmLib.invokeGetBool(
        () => _realmLib.realm_app_refresh_custom_data(
              app.handle._pointer,
              user.handle._pointer,
              Pointer.fromFunction(void_completion_callback),
              completer.toPersistentHandle(),
              _realmLib.addresses.realm_dart_delete_persistent_handle,
            ),
        "Refresh custom data failed");
    return completer.future;
  }

  Future<UserHandle> userLinkCredentials(App app, User user, Credentials credentials) {
    final completer = Completer<UserHandle>();
    _realmLib.invokeGetBool(
        () => _realmLib.realm_app_link_user(
              app.handle._pointer,
              user.handle._pointer,
              credentials.handle._pointer,
              Pointer.fromFunction(_app_user_completion_callback),
              completer.toPersistentHandle(),
              _realmLib.addresses.realm_dart_delete_persistent_handle,
            ),
        "Link credentials failed");
    return completer.future;
  }

  UserState userGetState(User user) {
    final nativeUserState = _realmLib.realm_user_get_state(user.handle._pointer);
    return UserState.values.fromIndex(nativeUserState);
  }

  String userGetId(User user) {
    final idPtr = _realmLib.invokeGetPointer(() => _realmLib.realm_user_get_identity(user.handle._pointer), "Error while getting user id");
    final userId = idPtr.cast<Utf8>().toDartString();
    return userId;
  }

  AppHandle userGetApp(UserHandle userHandle) {
    final appPtr = _realmLib.realm_user_get_app(userHandle._pointer);
    if (appPtr == nullptr) {
      throw RealmException('User does not have an associated app. This is likely due to the user being logged out.');
    }

    return AppHandle._(appPtr);
  }

  List<UserIdentity> userGetIdentities(User user) {
    return using((arena) {
      return _userGetIdentities(user, arena);
    });
  }

  List<UserIdentity> _userGetIdentities(User user, Arena arena, {int expectedSize = 2}) {
    final actualCount = arena<Size>();
    final identitiesPtr = arena<realm_user_identity_t>(expectedSize);
    _realmLib.invokeGetBool(() => _realmLib.realm_user_get_all_identities(user.handle._pointer, identitiesPtr, expectedSize, actualCount));

    if (expectedSize < actualCount.value) {
      // The supplied array was too small - resize it
      arena.free(identitiesPtr);
      return _userGetIdentities(user, arena, expectedSize: actualCount.value);
    }

    final result = <UserIdentity>[];
    for (var i = 0; i < actualCount.value; i++) {
      final identity = identitiesPtr.elementAt(i).ref;

      result.add(UserIdentityInternal.create(
          identity.id.cast<Utf8>().toRealmDartString(freeRealmMemory: true)!, AuthProviderTypeInternal.getByValue(identity.provider_type)));
    }

    return result;
  }

  Future<void> userLogOut(User user) {
    _realmLib.invokeGetBool(() => _realmLib.realm_user_log_out(user.handle._pointer), "Logout failed");
    return Future<void>.value();
  }

  String? userGetDeviceId(User user) {
    final deviceId = _realmLib.invokeGetPointer(() => _realmLib.realm_user_get_device_id(user.handle._pointer));
    return deviceId.cast<Utf8>().toRealmDartString(treatEmptyAsNull: true, freeRealmMemory: true);
  }

  AuthProviderType userGetAuthProviderType(User user) {
    final provider = _realmLib.realm_user_get_auth_provider(user.handle._pointer);
    return AuthProviderTypeInternal.getByValue(provider);
  }

  AuthProviderType userGetCredentialsProviderType(Credentials credentials) {
    final provider = _realmLib.realm_auth_credentials_get_provider(credentials.handle._pointer);
    return AuthProviderTypeInternal.getByValue(provider);
  }

  UserProfile userGetProfileData(User user) {
    final data = _realmLib.invokeGetPointer(() => _realmLib.realm_user_get_profile_data(user.handle._pointer));
    final dynamic profileData = jsonDecode(data.cast<Utf8>().toRealmDartString(freeRealmMemory: true)!);
    return UserProfile(profileData as Map<String, dynamic>);
  }

  String userGetRefreshToken(User user) {
    final token = _realmLib.invokeGetPointer(() => _realmLib.realm_user_get_refresh_token(user.handle._pointer));
    return token.cast<Utf8>().toRealmDartString(freeRealmMemory: true)!;
  }

  String userGetAccessToken(User user) {
    final token = _realmLib.invokeGetPointer(() => _realmLib.realm_user_get_access_token(user.handle._pointer));
    return token.cast<Utf8>().toRealmDartString(freeRealmMemory: true)!;
  }

  SessionHandle realmGetSession(Realm realm) {
    return SessionHandle._(_realmLib.invokeGetPointer(() => _realmLib.realm_sync_session_get(realm.handle._pointer)), realm.handle);
  }

  String sessionGetPath(Session session) {
    return _realmLib.realm_sync_session_get_file_path(session.handle._pointer).cast<Utf8>().toRealmDartString()!;
  }

  SessionState sessionGetState(Session session) {
    final value = _realmLib.realm_sync_session_get_state(session.handle._pointer);
    return _convertCoreSessionState(value);
  }

  ConnectionState sessionGetConnectionState(Session session) {
    final value = _realmLib.realm_sync_session_get_connection_state(session.handle._pointer);
    return ConnectionState.values[value];
  }

  UserHandle sessionGetUser(Session session) {
    return UserHandle._(_realmLib.realm_sync_session_get_user(session.handle._pointer));
  }

  SessionState _convertCoreSessionState(int value) {
    switch (value) {
      case 0: // RLM_SYNC_SESSION_STATE_ACTIVE
      case 1: // RLM_SYNC_SESSION_STATE_DYING
        return SessionState.active;
      case 2: // RLM_SYNC_SESSION_STATE_INACTIVE
      case 3: // RLM_SYNC_SESSION_STATE_WAITING_FOR_ACCESS_TOKEN
      case 4: // RLM_SYNC_SESSION_STATE_PAUSED
        return SessionState.inactive;
      default:
        throw Exception("Unexpected SessionState: $value");
    }
  }

  void sessionPause(Session session) {
    _realmLib.realm_sync_session_pause(session.handle._pointer);
  }

  void sessionResume(Session session) {
    _realmLib.realm_sync_session_resume(session.handle._pointer);
  }

  RealmSyncSessionConnectionStateNotificationTokenHandle sessionRegisterProgressNotifier(
      Session session, ProgressDirection direction, ProgressMode mode, SessionProgressNotificationsController controller) {
    final isStreaming = mode == ProgressMode.reportIndefinitely;
    final callback = Pointer.fromFunction<Void Function(Handle, Uint64, Uint64)>(_progressCallback);
    final userdata = _realmLib.realm_dart_userdata_async_new(controller, callback.cast(), scheduler.handle._pointer);
    final notification_token = _realmLib.realm_sync_session_register_progress_notifier(
        session.handle._pointer,
        _realmLib.addresses.realm_dart_sync_progress_callback,
        direction.index,
        isStreaming,
        userdata.cast(),
        _realmLib.addresses.realm_dart_userdata_async_free);
    return RealmSyncSessionConnectionStateNotificationTokenHandle._(notification_token);
  }

  static void _progressCallback(Object userdata, int transferred, int transferable) {
    final controller = userdata as SessionProgressNotificationsController;

    controller.onProgress(transferred, transferable);
  }

  RealmSyncSessionConnectionStateNotificationTokenHandle sessionRegisterConnectionStateNotifier(Session session, SessionConnectionStateController controller) {
    final callback = Pointer.fromFunction<Void Function(Handle, Int32, Int32)>(_onConnectionStateChange);
    final userdata = _realmLib.realm_dart_userdata_async_new(controller, callback.cast(), scheduler.handle._pointer);
    final notification_token = _realmLib.realm_sync_session_register_connection_state_change_callback(
      session.handle._pointer,
      _realmLib.addresses.realm_dart_sync_connection_state_changed_callback,
      userdata.cast(),
      _realmLib.addresses.realm_dart_userdata_async_free,
    );
    return RealmSyncSessionConnectionStateNotificationTokenHandle._(notification_token);
  }

  static void _onConnectionStateChange(Object userdata, int oldState, int newState) {
    final controller = userdata as SessionConnectionStateController;

    controller.onConnectionStateChange(ConnectionState.values[oldState], ConnectionState.values[newState]);
  }

  Future<void> sessionWaitForUpload(Session session) {
    final completer = Completer<void>();
    final callback = Pointer.fromFunction<Void Function(Handle, Pointer<realm_sync_error_code_t>)>(_sessionWaitCompletionCallback);
    final userdata = _realmLib.realm_dart_userdata_async_new(completer, callback.cast(), scheduler.handle._pointer);
    _realmLib.realm_sync_session_wait_for_upload_completion(session.handle._pointer, _realmLib.addresses.realm_dart_sync_wait_for_completion_callback,
        userdata.cast(), _realmLib.addresses.realm_dart_userdata_async_free);
    return completer.future;
  }

  Future<void> sessionWaitForDownload(Session session, [CancellationToken? cancellationToken]) {
    final completer = CancellableCompleter<void>(cancellationToken);
    if (!completer.isCancelled) {
      final callback = Pointer.fromFunction<Void Function(Handle, Pointer<realm_sync_error_code_t>)>(_sessionWaitCompletionCallback);
      final userdata = _realmLib.realm_dart_userdata_async_new(completer, callback.cast(), scheduler.handle._pointer);
      _realmLib.realm_sync_session_wait_for_download_completion(session.handle._pointer, _realmLib.addresses.realm_dart_sync_wait_for_completion_callback,
          userdata.cast(), _realmLib.addresses.realm_dart_userdata_async_free);
    }
    return completer.future;
  }

  static void _sessionWaitCompletionCallback(Object userdata, Pointer<realm_sync_error_code_t> errorCode) {
    final completer = userdata as Completer<void>;
    if (completer.isCompleted) {
      return;
    }
    if (errorCode != nullptr) {
      // Throw RealmException instead of RealmError to be recoverable by the user.
      completer.completeError(RealmException(errorCode.toSyncError().toString()));
    } else {
      completer.complete();
    }
  }

  String _getAppDirectoryFromPlugin() {
    assert(isFlutterPlatform);

    String plugin = Platform.isWindows
        ? 'realm_plugin.dll'
        : Platform.isMacOS
            ? 'realm.framework/realm' // use catalyst
            : Platform.isLinux
                ? "librealm_plugin.so"
                : throw UnsupportedError("Platform ${Platform.operatingSystem} is not supported");

    final pluginLib = DynamicLibrary.open(plugin);
    final getAppDirFunc = pluginLib.lookupFunction<Pointer<Int8> Function(), Pointer<Int8> Function()>("realm_dart_get_app_directory");
    final dirNamePtr = getAppDirFunc();
    final dirName = Platform.isWindows ? dirNamePtr.cast<Utf16>().toDartString() : dirNamePtr.cast<Utf8>().toDartString();

    return dirName;
  }

  String getAppDirectory() {
    try {
      if (!isFlutterPlatform || Platform.environment.containsKey('FLUTTER_TEST')) {
        return Directory.current.absolute.path; // dart or flutter test
      }

      // Flutter from here on..

      if (Platform.isAndroid || Platform.isIOS) {
        return getFilesPath();
      }

      if (Platform.isLinux) {
        String appSupportDir = PlatformEx.fromEnvironment(
          "XDG_DATA_HOME",
          defaultValue: PlatformEx.fromEnvironment(
            "HOME",
            defaultValue: Directory.current.absolute.path,
          ),
        );
        return path.join(appSupportDir, ".local/share", _getAppDirectoryFromPlugin());
      }

      if (Platform.isMacOS) {
        return _getAppDirectoryFromPlugin();
      }

      if (Platform.isWindows) {
        return _getAppDirectoryFromPlugin();
      }

      throw UnsupportedError("Platform ${Platform.operatingSystem} is not supported");
    } catch (e) {
      throw RealmException('Cannot get app directory. Error: $e');
    }
  }

  Future<void> deleteUser(App app, User user) {
    final completer = Completer<void>();
    _realmLib.invokeGetBool(
        () => _realmLib.realm_app_delete_user(
              app.handle._pointer,
              user.handle._pointer,
              Pointer.fromFunction(void_completion_callback),
              completer.toPersistentHandle(),
              _realmLib.addresses.realm_dart_delete_persistent_handle,
            ),
        "Delete user failed");
    return completer.future;
  }

  bool isFrozen(Realm realm) {
    return _realmLib.realm_is_frozen(realm.handle._pointer.cast());
  }

  RealmHandle freeze(Realm realm) {
    final ptr = _realmLib.invokeGetPointer(() => _realmLib.realm_freeze(realm.handle._pointer));
    return RealmHandle._(ptr);
  }

  RealmResultsHandle resolveResults(RealmResults realmResults, Realm frozenRealm) {
    final ptr = _realmLib.invokeGetPointer(() => _realmLib.realm_results_resolve_in(realmResults.handle._pointer, frozenRealm.handle._pointer));
    return RealmResultsHandle._(ptr, frozenRealm.handle);
  }

  RealmObjectHandle? resolveObject(RealmObjectBase object, Realm frozenRealm) {
    return using((Arena arena) {
      final resultPtr = arena<Pointer<realm_object>>();
      _realmLib.invokeGetBool(() => _realmLib.realm_object_resolve_in(object.handle._pointer, frozenRealm.handle._pointer, resultPtr));
      if (resultPtr != nullptr) {
        return RealmObjectHandle._(resultPtr.value, frozenRealm.handle);
      }

      return null;
    });
  }

  RealmListHandle? resolveList(ManagedRealmList list, Realm frozenRealm) {
    return using((Arena arena) {
      final resultPtr = arena<Pointer<realm_list>>();
      _realmLib.invokeGetBool(() => _realmLib.realm_list_resolve_in(list.handle._pointer, frozenRealm.handle._pointer, resultPtr));
      if (resultPtr != nullptr) {
        return RealmListHandle._(resultPtr.value, frozenRealm.handle);
      }

      return null;
    });
  }

  static void _app_api_key_completion_callback(Pointer<Void> userdata, Pointer<realm_app_user_apikey> apiKey, Pointer<realm_app_error> error) {
    final Completer<ApiKey>? completer = userdata.toObject(isPersistent: true);
    if (completer == null) {
      return;
    }

    if (error != nullptr) {
      completer.completeWithAppError(error);
      return;
    }

    final id = apiKey.ref.id.toDart();
    final name = apiKey.ref.name.cast<Utf8>().toDartString();
    final value = apiKey.ref.key.cast<Utf8>().toRealmDartString(treatEmptyAsNull: true);
    final isEnabled = !apiKey.ref.disabled;

    completer.complete(UserInternal.createApiKey(id, name, value, isEnabled));
  }

  static void _app_api_key_array_completion_callback(Pointer<Void> userdata, Pointer<realm_app_user_apikey> apiKey, int size, Pointer<realm_app_error> error) {
    final Completer<List<ApiKey>>? completer = userdata.toObject(isPersistent: true);
    if (completer == null) {
      return;
    }

    if (error != nullptr) {
      completer.completeWithAppError(error);
      return;
    }

    final result = <ApiKey>[];

    for (var i = 0; i < size; i++) {
      final id = apiKey[i].id.toDart();
      final name = apiKey[i].name.cast<Utf8>().toDartString();
      final value = apiKey[i].key.cast<Utf8>().toRealmDartString(treatEmptyAsNull: true);
      final isEnabled = !apiKey[i].disabled;

      result.add(UserInternal.createApiKey(id, name, value, isEnabled));
    }

    completer.complete(result);
  }

  Future<ApiKey> createApiKey(User user, String name) {
    return using((Arena arena) {
      final namePtr = name.toCharPtr(arena);
      final completer = Completer<ApiKey>();
      _realmLib.invokeGetBool(() => _realmLib.realm_app_user_apikey_provider_client_create_apikey(user.app.handle._pointer, user.handle._pointer, namePtr,
          Pointer.fromFunction(_app_api_key_completion_callback), completer.toPersistentHandle(), _realmLib.addresses.realm_dart_delete_persistent_handle));

      return completer.future;
    });
  }

  Future<ApiKey> fetchApiKey(User user, ObjectId id) {
    return using((Arena arena) {
      final completer = Completer<ApiKey>();
      final native_id = id.toNative(arena);
      _realmLib.invokeGetBool(() => _realmLib.realm_app_user_apikey_provider_client_fetch_apikey(user.app.handle._pointer, user.handle._pointer, native_id.ref,
          Pointer.fromFunction(_app_api_key_completion_callback), completer.toPersistentHandle(), _realmLib.addresses.realm_dart_delete_persistent_handle));

      return completer.future;
    });
  }

  Future<List<ApiKey>> fetchAllApiKeys(User user) {
    return using((Arena arena) {
      final completer = Completer<List<ApiKey>>();
      _realmLib.invokeGetBool(() => _realmLib.realm_app_user_apikey_provider_client_fetch_apikeys(
          user.app.handle._pointer,
          user.handle._pointer,
          Pointer.fromFunction(_app_api_key_array_completion_callback),
          completer.toPersistentHandle(),
          _realmLib.addresses.realm_dart_delete_persistent_handle));

      return completer.future;
    });
  }

  Future<void> deleteApiKey(User user, ObjectId id) {
    return using((Arena arena) {
      final completer = Completer<void>();
      final native_id = id.toNative(arena);
      _realmLib.invokeGetBool(() => _realmLib.realm_app_user_apikey_provider_client_delete_apikey(user.app.handle._pointer, user.handle._pointer, native_id.ref,
          Pointer.fromFunction(void_completion_callback), completer.toPersistentHandle(), _realmLib.addresses.realm_dart_delete_persistent_handle));

      return completer.future;
    });
  }

  Future<void> disableApiKey(User user, ObjectId objectId) {
    return using((Arena arena) {
      final completer = Completer<void>();
      final native_id = objectId.toNative(arena);
      _realmLib.invokeGetBool(() => _realmLib.realm_app_user_apikey_provider_client_disable_apikey(
          user.app.handle._pointer,
          user.handle._pointer,
          native_id.ref,
          Pointer.fromFunction(void_completion_callback),
          completer.toPersistentHandle(),
          _realmLib.addresses.realm_dart_delete_persistent_handle));

      return completer.future;
    });
  }

  Future<void> enableApiKey(User user, ObjectId objectId) {
    return using((Arena arena) {
      final completer = Completer<void>();
      final native_id = objectId.toNative(arena);
      _realmLib.invokeGetBool(() => _realmLib.realm_app_user_apikey_provider_client_enable_apikey(user.app.handle._pointer, user.handle._pointer, native_id.ref,
          Pointer.fromFunction(void_completion_callback), completer.toPersistentHandle(), _realmLib.addresses.realm_dart_delete_persistent_handle));

      return completer.future;
    });
  }

  static void _call_app_function_callback(Pointer<Void> userdata, Pointer<Char> response, Pointer<realm_app_error> error) {
    final Completer<String>? completer = userdata.toObject(isPersistent: true);
    if (completer == null) {
      return;
    }
    if (error != nullptr) {
      completer.completeWithAppError(error);
      return;
    }

    final stringResponse = response.cast<Utf8>().toRealmDartString()!;
    completer.complete(stringResponse);
  }

  Future<String> callAppFunction(App app, User user, String functionName, String? argsAsJSON, {String? serviceName}) {
    return using((arena) {
      final completer = Completer<String>();
      _realmLib.invokeGetBool(() => _realmLib.realm_app_call_function(
            app.handle._pointer,
            user.handle._pointer,
            functionName.toCharPtr(arena),
            argsAsJSON?.toCharPtr(arena) ?? nullptr,
<<<<<<< HEAD
            serviceName?.toCharPtr(arena) ?? nullptr,
=======
            nullptr,
>>>>>>> 707edcc8
            Pointer.fromFunction(_call_app_function_callback),
            completer.toPersistentHandle(),
            _realmLib.addresses.realm_dart_delete_persistent_handle,
          ));
      return completer.future;
    });
  }

  bool compact(Realm realm) {
    return using((arena) {
      final out_did_compact = arena<Bool>();
      _realmLib.invokeGetBool(() => _realmLib.realm_compact(realm.handle._pointer, out_did_compact));
      return out_did_compact.value;
    });
  }

  bool immediatelyRunFileActions(App app, String realmPath) {
    return using((arena) {
      final out_did_run = arena<Bool>();
      _realmLib.invokeGetBool(() => _realmLib.realm_sync_immediately_run_file_actions(app.handle._pointer, realmPath.toCharPtr(arena), out_did_run),
          "An error occurred while resetting the Realm. Check if the file is in use: '$realmPath'");
      return out_did_run.value;
    });
  }

  void writeCopy(Realm realm, Configuration config) {
    final configHandle = _createConfig(config);
    _realmLib.invokeGetBool(() => _realmLib.realm_convert_with_config(realm.handle._pointer, configHandle._pointer, false));
  }
}

class LastError {
  final int code;
  final String? message;
  final Object? userError;

  LastError(this.code, [this.message, this.userError]);

  @override
  String toString() {
    return "Error code: $code ${(message != null ? ". Message: $message" : "")}";
  }
}

// Flag to enable trace on finalization.
//
// Be aware that the trace is likely late, and it might in rare case be missing,
// as there are no absolute guarantees with Finalizer.
//
// It is often beneficial to also instrument the native realm_release to
// print the address released to get the exact time.
const _enableFinalizerTrace = false;

// Level used for finalization trace, if enabled.
const _finalizerTraceLevel = RealmLogLevel.trace;

void _traceFinalization(Object o) {
  Realm.logger.log(_finalizerTraceLevel, 'Finalizing: $o');
}

final _debugFinalizer = Finalizer<Object>(_traceFinalization);

void _setupFinalizationTrace(Object value, Object finalizationToken) {
  _debugFinalizer.attach(value, finalizationToken, detach: value);
}

void _tearDownFinalizationTrace(Object value, Object finalizationToken) {
  _debugFinalizer.detach(value);
  _traceFinalization(finalizationToken);
}

abstract class HandleBase<T extends NativeType> implements Finalizable {
  late Pointer<Void> _finalizableHandle;
  Pointer<T> _pointer;
  bool get released => _pointer == nullptr;
  final bool isUnowned;

  @pragma('vm:never-inline')
  void keepAlive() {}

  HandleBase(this._pointer, int size) : isUnowned = false {
    _finalizableHandle = _realmLib.realm_attach_finalizer(this, _pointer.cast(), size);

    if (_enableFinalizerTrace) {
      _setupFinalizationTrace(this, _pointer);
    }
  }

  HandleBase.unowned(this._pointer) : isUnowned = true;

  @override
  String toString() => "${_pointer.toString()} value=${_pointer.cast<IntPtr>().value}${isUnowned ? ' (unowned)' : ''}";

  /// @nodoc
  /// A method that will be invoked just before the handle is released. Allows to cleanup
  /// any custom data that inheritors are storing.
  void _releaseCore() {}

  void release() {
    if (released) {
      return;
    }

    _releaseCore();

    if (!isUnowned) {
      _realmLib.realm_detach_finalizer(_finalizableHandle, this);

      _realmLib.realm_release(_pointer.cast());
    }

    _pointer = nullptr;

    if (_enableFinalizerTrace) {
      _tearDownFinalizationTrace(this, _pointer);
    }
  }
}

class FinalizationToken {
  final WeakReference<RealmHandle> root;
  final int id;

  FinalizationToken(RealmHandle handle, this.id) : root = WeakReference(handle);
}

// This finalizer is intended to prevent the list of children in the RealmHandle
// from growing endlessly. It's not intended to replace the native finalizer which
// will free the actual resources owned by the handle.
final _rootedHandleFinalizer = Finalizer<FinalizationToken>((token) {
  token.root.target?.removeChild(token.id);
});

abstract class RootedHandleBase<T extends NativeType> extends HandleBase<T> {
  final RealmHandle _root;
  int? _id;

  bool get shouldRoot => _root.isUnowned;

  RootedHandleBase(this._root, Pointer<T> pointer, int size) : super(pointer, size) {
    if (shouldRoot) {
      _id = _root.addChild(this);
    }
  }

  @override
  void _releaseCore() {
    if (_id != null) {
      _root.removeChild(_id!);
    }
  }
}

class SchemaHandle extends HandleBase<realm_schema> {
  SchemaHandle._(Pointer<realm_schema> pointer) : super(pointer, 24);

  SchemaHandle.unowned(Pointer<realm_schema> pointer) : super.unowned(pointer);
}

class ConfigHandle extends HandleBase<realm_config> {
  ConfigHandle._(Pointer<realm_config> pointer) : super(pointer, 512);
}

class RealmHandle extends HandleBase<shared_realm> {
  int _counter = 0;

  final Map<int, WeakReference<RootedHandleBase>> _children = {};

  RealmHandle._(Pointer<shared_realm> pointer) : super(pointer, 24);

  RealmHandle._unowned(Pointer<shared_realm> pointer) : super.unowned(pointer);

  int addChild(RootedHandleBase child) {
    final id = _counter++;
    _children[id] = WeakReference(child);
    _rootedHandleFinalizer.attach(this, FinalizationToken(this, id), detach: this);
    return id;
  }

  void removeChild(int id) {
    final child = _children.remove(id);
    if (child != null) {
      final target = child.target;
      if (target != null) {
        _rootedHandleFinalizer.detach(target);
      }
    }
  }

  @override
  void _releaseCore() {
    final keys = _children.keys.toList();

    for (final key in keys) {
      _children[key]?.target?.release();
    }
  }
}

class SchedulerHandle extends HandleBase<realm_scheduler> {
  SchedulerHandle._(Pointer<realm_scheduler> pointer) : super(pointer, 24);
}

class RealmObjectHandle extends RootedHandleBase<realm_object> {
  RealmObjectHandle._(Pointer<realm_object> pointer, RealmHandle root) : super(root, pointer, 112);
}

class _RealmLinkHandle {
  final int targetKey;
  final int classKey;
  _RealmLinkHandle._(realm_link_t link)
      : targetKey = link.target,
        classKey = link.target_table;
}

class RealmResultsHandle extends RootedHandleBase<realm_results> {
  RealmResultsHandle._(Pointer<realm_results> pointer, RealmHandle root) : super(root, pointer, 872);
}

class RealmListHandle extends RootedHandleBase<realm_list> {
  RealmListHandle._(Pointer<realm_list> pointer, RealmHandle root) : super(root, pointer, 88);
}

class RealmSetHandle extends RootedHandleBase<realm_set> {
  RealmSetHandle._(Pointer<realm_set> pointer, RealmHandle root) : super(root, pointer, 96);
}

class _RealmQueryHandle extends RootedHandleBase<realm_query> {
  _RealmQueryHandle._(Pointer<realm_query> pointer, RealmHandle root) : super(root, pointer, 256);
}

class RealmNotificationTokenHandle extends RootedHandleBase<realm_notification_token> {
  RealmNotificationTokenHandle._(Pointer<realm_notification_token> pointer, RealmHandle root) : super(root, pointer, 32);
}

class RealmSyncSessionConnectionStateNotificationTokenHandle extends HandleBase<realm_sync_session_connection_state_notification_token> {
  RealmSyncSessionConnectionStateNotificationTokenHandle._(Pointer<realm_sync_session_connection_state_notification_token> pointer) : super(pointer, 32);
}

class RealmCollectionChangesHandle extends HandleBase<realm_collection_changes> {
  RealmCollectionChangesHandle._(Pointer<realm_collection_changes> pointer) : super(pointer, 256);
}

class RealmObjectChangesHandle extends HandleBase<realm_object_changes> {
  RealmObjectChangesHandle._(Pointer<realm_object_changes> pointer) : super(pointer, 256);
}

class RealmAppCredentialsHandle extends HandleBase<realm_app_credentials> {
  RealmAppCredentialsHandle._(Pointer<realm_app_credentials> pointer) : super(pointer, 16);
}

class RealmHttpTransportHandle extends HandleBase<realm_http_transport> {
  RealmHttpTransportHandle._(Pointer<realm_http_transport> pointer) : super(pointer, 24);
}

class AppConfigHandle extends HandleBase<realm_app_config> {
  AppConfigHandle._(Pointer<realm_app_config> pointer) : super(pointer, 8);
}

class SyncClientConfigHandle extends HandleBase<realm_sync_client_config> {
  SyncClientConfigHandle._(Pointer<realm_sync_client_config> pointer) : super(pointer, 8);
}

class AppHandle extends HandleBase<realm_app> {
  AppHandle._(Pointer<realm_app> pointer) : super(pointer, 16);
}

class UserHandle extends HandleBase<realm_user> {
  UserHandle._(Pointer<realm_user> pointer) : super(pointer, 24);
}

class SubscriptionHandle extends HandleBase<realm_flx_sync_subscription> {
  SubscriptionHandle._(Pointer<realm_flx_sync_subscription> pointer) : super(pointer, 184);
}

class SubscriptionSetHandle extends RootedHandleBase<realm_flx_sync_subscription_set> {
  @override
  bool get shouldRoot => true;

  SubscriptionSetHandle._(Pointer<realm_flx_sync_subscription_set> pointer, RealmHandle root) : super(root, pointer, 128);
}

class MutableSubscriptionSetHandle extends SubscriptionSetHandle {
  MutableSubscriptionSetHandle._(Pointer<realm_flx_sync_mutable_subscription_set> pointer, RealmHandle root) : super._(pointer.cast(), root);

  Pointer<realm_flx_sync_mutable_subscription_set> get _mutablePointer => super._pointer.cast();
}

class SessionHandle extends RootedHandleBase<realm_sync_session_t> {
  @override
  bool get shouldRoot => true;

  SessionHandle._(Pointer<realm_sync_session_t> pointer, RealmHandle root) : super(root, pointer, 24);
}

extension on List<int> {
  Pointer<Char> toCharPtr(Allocator allocator) {
    return toUint8Ptr(allocator).cast();
  }

  Pointer<Uint8> toUint8Ptr(Allocator allocator) {
    final nativeSize = length + 1;
    final result = allocator<Uint8>(nativeSize);
    final Uint8List native = result.asTypedList(nativeSize);
    native.setAll(0, this); // copy
    native.last = 0; // zero terminate
    return result.cast();
  }
}

extension _StringEx on String {
  Pointer<Char> toCharPtr(Allocator allocator) {
    final units = utf8.encode(this);
    return units.toCharPtr(allocator).cast();
  }

  Pointer<realm_string_t> toRealmString(Allocator allocator) {
    final realm_string = allocator<realm_string_t>();
    final units = utf8.encode(this);
    realm_string.ref.data = units.toCharPtr(allocator).cast();
    realm_string.ref.size = units.length;
    return realm_string;
  }
}

extension _RealmLibraryEx on RealmLibrary {
  void invokeGetBool(bool Function() callback, [String? errorMessage]) {
    bool success = callback();
    if (!success) {
      realmCore.throwLastError(errorMessage);
    }
  }

  Pointer<T> invokeGetPointer<T extends NativeType>(Pointer<T> Function() callback, [String? errorMessage]) {
    final result = callback();
    if (result == nullptr) {
      realmCore.throwLastError(errorMessage);
    }
    return result;
  }
}

Pointer<realm_value_t> _toRealmValue(Object? value, Allocator allocator) {
  final realm_value = allocator<realm_value_t>();
  _intoRealmValue(value, realm_value, allocator);
  return realm_value;
}

const int _microsecondsPerSecond = 1000 * 1000;
const int _nanosecondsPerMicrosecond = 1000;

void _intoRealmQueryArg(Object? value, Pointer<realm_query_arg_t> realm_query_arg, Allocator allocator) {
  realm_query_arg.ref.arg = allocator<realm_value_t>();
  realm_query_arg.ref.nb_args = 1;
  realm_query_arg.ref.is_list = false;
  _intoRealmValue(value, realm_query_arg.ref.arg, allocator);
}

void _intoRealmValue(Object? value, Pointer<realm_value_t> realm_value, Allocator allocator) {
  if (value == null) {
    realm_value.ref.type = realm_value_type.RLM_TYPE_NULL;
  } else if (value is RealmObjectBase) {
    // when converting a RealmObjectBase to realm_value.link we assume the object is managed
    final link = realmCore._getObjectAsLink(value);
    realm_value.ref.values.link.target = link.targetKey;
    realm_value.ref.values.link.target_table = link.classKey;
    realm_value.ref.type = realm_value_type.RLM_TYPE_LINK;
  } else {
    if (value is int) {
      realm_value.ref.values.integer = value;
      realm_value.ref.type = realm_value_type.RLM_TYPE_INT;
    } else if (value is bool) {
      realm_value.ref.values.boolean = value;
      realm_value.ref.type = realm_value_type.RLM_TYPE_BOOL;
    } else if (value is String) {
      String string = value;
      final units = utf8.encode(string);
      final result = allocator<Uint8>(units.length);
      final Uint8List nativeString = result.asTypedList(units.length);
      nativeString.setAll(0, units);
      realm_value.ref.values.string.data = result.cast();
      realm_value.ref.values.string.size = units.length;
      realm_value.ref.type = realm_value_type.RLM_TYPE_STRING;
    } else if (value is double) {
      realm_value.ref.values.dnum = value;
      realm_value.ref.type = realm_value_type.RLM_TYPE_DOUBLE;
    } else if (value is ObjectId) {
      final bytes = value.bytes;
      for (var i = 0; i < 12; i++) {
        realm_value.ref.values.object_id.bytes[i] = bytes[i];
      }
      realm_value.ref.type = realm_value_type.RLM_TYPE_OBJECT_ID;
    } else if (value is Uuid) {
      final bytes = value.bytes.asUint8List();
      for (var i = 0; i < 16; i++) {
        realm_value.ref.values.uuid.bytes[i] = bytes[i];
      }
      realm_value.ref.type = realm_value_type.RLM_TYPE_UUID;
    } else if (value is DateTime) {
      final microseconds = value.toUtc().microsecondsSinceEpoch;
      final seconds = microseconds ~/ _microsecondsPerSecond;
      int nanoseconds = _nanosecondsPerMicrosecond * (microseconds % _microsecondsPerSecond);
      if (microseconds < 0 && nanoseconds != 0) {
        nanoseconds = nanoseconds - _nanosecondsPerMicrosecond * _microsecondsPerSecond;
      }
      realm_value.ref.values.timestamp.seconds = seconds;
      realm_value.ref.values.timestamp.nanoseconds = nanoseconds;
      realm_value.ref.type = realm_value_type.RLM_TYPE_TIMESTAMP;
    } else if (value is RealmValue) {
      return _intoRealmValue(value.value, realm_value, allocator);
    } else if (value is Decimal128) {
      realm_value.ref.values.decimal128 = value.value;
      realm_value.ref.type = realm_value_type.RLM_TYPE_DECIMAL128;
    } else {
      throw RealmException("Property type ${value.runtimeType} not supported");
    }
  }
}

extension on Pointer<realm_value_t> {
  Object? toDartValue(Realm realm) {
    if (this == nullptr) {
      throw RealmException("Can not convert nullptr realm_value to Dart value");
    }

    switch (ref.type) {
      case realm_value_type.RLM_TYPE_NULL:
        return null;
      case realm_value_type.RLM_TYPE_INT:
        return ref.values.integer;
      case realm_value_type.RLM_TYPE_BOOL:
        return ref.values.boolean;
      case realm_value_type.RLM_TYPE_STRING:
        return ref.values.string.data.cast<Utf8>().toRealmDartString(length: ref.values.string.size)!;
      case realm_value_type.RLM_TYPE_FLOAT:
        return ref.values.fnum;
      case realm_value_type.RLM_TYPE_DOUBLE:
        return ref.values.dnum;
      case realm_value_type.RLM_TYPE_LINK:
        final objectKey = ref.values.link.target;
        final classKey = ref.values.link.target_table;
        if (realm.metadata.getByClassKeyIfExists(classKey) == null) return null; // temprorary workaround to avoid crash on assertion
        return realmCore._getObject(realm, classKey, objectKey);
      case realm_value_type.RLM_TYPE_BINARY:
        throw Exception("Not implemented");
      case realm_value_type.RLM_TYPE_TIMESTAMP:
        final seconds = ref.values.timestamp.seconds;
        final nanoseconds = ref.values.timestamp.nanoseconds;
        return DateTime.fromMicrosecondsSinceEpoch(seconds * _microsecondsPerSecond + nanoseconds ~/ _nanosecondsPerMicrosecond, isUtc: true);
      case realm_value_type.RLM_TYPE_DECIMAL128:
        var decimal = ref.values.decimal128; // NOTE: Does not copy the struct!
        decimal = _realmLib.realm_dart_decimal128_copy(decimal); // This is a workaround to that
        return Decimal128Internal.fromNative(decimal);
      case realm_value_type.RLM_TYPE_OBJECT_ID:
        return ObjectId.fromBytes(cast<Uint8>().asTypedList(12));
      case realm_value_type.RLM_TYPE_UUID:
        return Uuid.fromBytes(cast<Uint8>().asTypedList(16).buffer);
      default:
        throw RealmException("realm_value_type ${ref.type} not supported");
    }
  }
}

extension on Pointer<Size> {
  List<int> toIntList(int count) {
    List<int> result = List.filled(count, elementAt(0).value);
    for (var i = 1; i < count; i++) {
      result[i] = elementAt(i).value;
    }
    return result;
  }
}

extension on Pointer<Void> {
  T? toObject<T extends Object>({bool isPersistent = false}) {
    assert(this != nullptr, "Pointer<Void> is null");

    Object object = isPersistent ? _realmLib.realm_dart_persistent_handle_to_object(this) : _realmLib.realm_dart_weak_handle_to_object(this);

    assert(object is T, "$T expected");
    if (object is! T) {
      return null;
    }

    return object;
  }
}

extension on Pointer<Utf8> {
  String? toRealmDartString({bool treatEmptyAsNull = false, int? length, bool freeRealmMemory = false}) {
    if (this == nullptr) {
      return null;
    }

    try {
      final result = toDartString(length: length);

      if (treatEmptyAsNull && result == '') {
        return null;
      }
      return result;
    } finally {
      if (freeRealmMemory) {
        _realmLib.realm_free(cast());
      }
    }
  }
}

extension on realm_sync_error {
  SyncError toSyncError(Configuration config) {
    final message = detailed_message.cast<Utf8>().toRealmDartString()!;
    final SyncErrorCategory category = SyncErrorCategory.values[error_code.category];

    //client reset can be requested with is_client_reset_requested disregarding the error_code.value
    if (is_client_reset_requested) {
      return ClientResetError(message, config);
    }

    return SyncError.create(message, category, error_code.value, isFatal: is_fatal);
  }
}

extension on Pointer<realm_sync_error_code_t> {
  SyncError toSyncError() {
    final message = ref.message.cast<Utf8>().toDartString();
    return SyncError.create(message, SyncErrorCategory.values[ref.category], ref.value, isFatal: false);
  }
}

extension on Object {
  Pointer<Void> toWeakHandle() {
    return _realmLib.realm_dart_object_to_weak_handle(this);
  }

  Pointer<Void> toPersistentHandle() {
    return _realmLib.realm_dart_object_to_persistent_handle(this);
  }
}

extension on List<UserState> {
  UserState fromIndex(int index) {
    if (!UserState.values.any((value) => value.index == index)) {
      throw RealmError("Unknown user state $index");
    }

    return UserState.values[index];
  }
}

extension on realm_property_info {
  SchemaProperty toSchemaProperty() {
    final linkTarget = link_target == nullptr ? null : link_target.cast<Utf8>().toDartString();
    return SchemaProperty(name.cast<Utf8>().toDartString(), RealmPropertyType.values[type],
        optional: flags & realm_property_flags.RLM_PROPERTY_NULLABLE == realm_property_flags.RLM_PROPERTY_NULLABLE,
        primaryKey: flags & realm_property_flags.RLM_PROPERTY_PRIMARY_KEY == realm_property_flags.RLM_PROPERTY_PRIMARY_KEY,
        linkTarget: linkTarget == null || linkTarget.isEmpty ? null : linkTarget,
        collectionType: RealmCollectionType.values[collection_type]);
  }
}

extension on Completer<Object?> {
  void completeWithAppError(Pointer<realm_app_error> error) {
    final message = error.ref.message.cast<Utf8>().toRealmDartString()!;
    final linkToLogs = error.ref.link_to_server_logs.cast<Utf8>().toRealmDartString();
    completeError(AppInternal.createException(message, linkToLogs, error.ref.http_status_code));
  }
}

enum _CustomErrorCode {
  noError(0),
  unknownHttp(998),
  unknown(999),
  timeout(1000);

  final int code;
  const _CustomErrorCode(this.code);
}

enum _HttpMethod {
  get,
  post,
  patch,
  put,
  delete,
}

extension on realm_timestamp_t {
  DateTime toDart() {
    return DateTime.fromMicrosecondsSinceEpoch(seconds * 1000000 + nanoseconds ~/ 1000, isUtc: true);
  }
}

extension on realm_string_t {
  String? toDart() => data.cast<Utf8>().toRealmDartString();
}

extension on ObjectId {
  Pointer<realm_object_id> toNative(Allocator allocator) {
    final result = allocator<realm_object_id>();
    for (var i = 0; i < 12; i++) {
      result.ref.bytes[i] = bytes[i];
    }
    return result;
  }
}

extension on realm_object_id {
  ObjectId toDart() {
    final buffer = Uint8List(12);
    for (int i = 0; i < 12; ++i) {
      buffer[i] = bytes[i];
    }
    return ObjectId.fromBytes(buffer);
  }
}

extension LevelExt on Level {
  int toInt() {
    if (this == Level.ALL) {
      return 0;
    } else if (name == "TRACE") {
      return 1;
    } else if (name == "DEBUG") {
      return 2;
    } else if (name == "DETAIL") {
      return 3;
    } else if (this == Level.INFO) {
      return 4;
    } else if (this == Level.WARNING) {
      return 5;
    } else if (name == "ERROR") {
      return 6;
    } else if (name == "FATAL") {
      return 7;
    } else if (this == Level.OFF) {
      return 8;
    } else {
      // if unknown logging is off
      return 8;
    }
  }

  static Level fromInt(int value) {
    switch (value) {
      case 0:
        return RealmLogLevel.all;
      case 1:
        return RealmLogLevel.trace;
      case 2:
        return RealmLogLevel.debug;
      case 3:
        return RealmLogLevel.detail;
      case 4:
        return RealmLogLevel.info;
      case 5:
        return RealmLogLevel.warn;
      case 6:
        return RealmLogLevel.error;
      case 7:
        return RealmLogLevel.fatal;
      case 8:
      default:
        // if unknown logging is off
        return RealmLogLevel.off;
    }
  }
}

class WriteCompleter with Cancellable implements Completer<void> {
  final Completer<void> _internalCompleter;
  final CancellationToken? _cancellationToken;
  int? _id;
  final Realm _realm;

  set id(int value) {
    if (_id != null) {
      throw RealmError('id should only be set once');
    }

    _id = value;
  }

  WriteCompleter(this._realm, this._cancellationToken) : _internalCompleter = Completer<void>() {
    final ct = _cancellationToken;
    if (ct != null) {
      if (ct.isCancelled) {
        _internalCompleter.completeError(ct.exception);
      } else {
        ct.attach(this);
      }
    }
  }

  /// Whether or not the completer was cancelled.
  bool get isCancelled => _cancellationToken?.isCancelled ?? false;

  @override
  bool get isCompleted => _internalCompleter.isCompleted;

  @override
  Future<void> get future => _internalCompleter.future;

  @override
  void complete([FutureOr<void>? value]) {
    if (isCancelled) return;
    _cancellationToken?.detach(this);
    _internalCompleter.complete(value);
  }

  @override
  void completeError(Object error, [StackTrace? stackTrace]) {
    if (isCancelled) return;
    _cancellationToken?.detach(this);
    _internalCompleter.completeError(error, stackTrace);
  }

  @override
  void onCancel(Exception cancelException, [StackTrace? stackTrace]) {
    if (_id == null || realmCore._cancelAsync(_realm, _id!)) {
      _internalCompleter.completeError(
        cancelException,
        stackTrace ?? StackTrace.current,
      );
    }
  }
}

extension PlatformEx on Platform {
  static String fromEnvironment(String name, {String defaultValue = ""}) {
    final result = Platform.environment[name];
    if (result == null) {
      return defaultValue;
    }

    return result;
  }
}<|MERGE_RESOLUTION|>--- conflicted
+++ resolved
@@ -2482,11 +2482,7 @@
             user.handle._pointer,
             functionName.toCharPtr(arena),
             argsAsJSON?.toCharPtr(arena) ?? nullptr,
-<<<<<<< HEAD
             serviceName?.toCharPtr(arena) ?? nullptr,
-=======
-            nullptr,
->>>>>>> 707edcc8
             Pointer.fromFunction(_call_app_function_callback),
             completer.toPersistentHandle(),
             _realmLib.addresses.realm_dart_delete_persistent_handle,
