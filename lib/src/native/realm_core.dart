--- conflicted
+++ resolved
@@ -906,11 +906,7 @@
     return RealmHttpTransportHandle._(_realmLib.realm_http_transport_new(
       Pointer.fromFunction(request_callback),
       httpClient.toPersistentHandle(),
-<<<<<<< HEAD
-      _deletePersistentHandleFuncPtr,
-=======
       _realmLib.addresses.realm_dart_delete_persistent_handle,
->>>>>>> e23df39b
     ));
   }
 
@@ -1357,17 +1353,12 @@
   }
 
   AppHandle userGetApp(UserHandle userHandle) {
-<<<<<<< HEAD
-    // TODO: we don't have an API to get the app for a user - https://github.com/realm/realm-core/issues/5478
-    return AppHandle._(nullptr);
-=======
     final appPtr = _realmLib.realm_user_get_app(userHandle._pointer);
     if (appPtr == nullptr) {
       throw RealmException('User does not have an associated app. This is likely due to the user being logged out.');
     }
 
     return AppHandle._(appPtr);
->>>>>>> e23df39b
   }
 
   List<UserIdentity> userGetIdentities(User user) {
@@ -1459,11 +1450,7 @@
   int sessionRegisterProgressNotifier(Session session, ProgressDirection direction, ProgressMode mode, SessionProgressNotificationsController controller) {
     final isStreaming = mode == ProgressMode.reportIndefinitely;
     return _realmLib.realm_dart_sync_session_register_progress_notifier(session.handle._pointer, Pointer.fromFunction(on_sync_progress), direction.index,
-<<<<<<< HEAD
-        isStreaming, controller.toPersistentHandle(), _deletePersistentHandleFuncPtr, session.scheduler.handle._pointer);
-=======
         isStreaming, controller.toPersistentHandle(), _realmLib.addresses.realm_dart_delete_persistent_handle, session.scheduler.handle._pointer);
->>>>>>> e23df39b
   }
 
   void sessionUnregisterProgressNotifier(Session session, int token) {
@@ -1485,11 +1472,7 @@
       session.handle._pointer,
       Pointer.fromFunction(_waitCompletionCallback),
       completer.toPersistentHandle(),
-<<<<<<< HEAD
-      _deletePersistentHandleFuncPtr,
-=======
       _realmLib.addresses.realm_dart_delete_persistent_handle,
->>>>>>> e23df39b
       session.scheduler.handle._pointer,
     );
     return completer.future;
@@ -1501,11 +1484,7 @@
       session.handle._pointer,
       Pointer.fromFunction(_waitCompletionCallback),
       completer.toPersistentHandle(),
-<<<<<<< HEAD
-      _deletePersistentHandleFuncPtr,
-=======
       _realmLib.addresses.realm_dart_delete_persistent_handle,
->>>>>>> e23df39b
       session.scheduler.handle._pointer,
     );
     return completer.future;
@@ -1876,7 +1855,6 @@
   }
 }
 
-<<<<<<< HEAD
 extension on realm_sync_error {
   SessionError toSessionError() {
     final messageText = detailed_message.cast<Utf8>().toRealmDartString()!;
@@ -1892,8 +1870,6 @@
   }
 }
 
-=======
->>>>>>> e23df39b
 extension on Pointer<realm_sync_error_code_t> {
   SyncError toSyncError() {
     final message = ref.message.cast<Utf8>().toRealmDartString()!;
