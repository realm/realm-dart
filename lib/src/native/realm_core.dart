--- conflicted
+++ resolved
@@ -25,7 +25,6 @@
 
 import 'package:cancellation_token/cancellation_token.dart';
 // Hide StringUtf8Pointer.toNativeUtf8 and StringUtf16Pointer since these allows silently allocating memory. Use toUtf8Ptr instead
-import 'package:cancellation_token/cancellation_token.dart';
 import 'package:ffi/ffi.dart' hide StringUtf8Pointer, StringUtf16Pointer;
 import 'package:logging/logging.dart';
 import 'package:path/path.dart' as path;
@@ -1845,15 +1844,6 @@
 
   static void _sessionWaitCompletionCallback(Object userdata, Pointer<realm_sync_error_code_t> errorCode) {
     final completer = userdata as Completer<void>;
-<<<<<<< HEAD
-    if (!completer.isCompleted) {
-      if (errorCode != nullptr) {
-        // Throw RealmException instead of RealmError to be recoverable by the user.
-        completer.completeError(RealmException(errorCode.toSyncError().toString()));
-      } else {
-        completer.complete();
-      }
-=======
     if (completer.isCompleted) {
       return;
     }
@@ -1862,7 +1852,6 @@
       completer.completeError(RealmException(errorCode.toSyncError().toString()));
     } else {
       completer.complete();
->>>>>>> 68520943
     }
   }
 
