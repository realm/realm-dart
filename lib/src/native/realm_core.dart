////////////////////////////////////////////////////////////////////////////////
//
// Copyright 2021 Realm Inc.
//
// Licensed under the Apache License, Version 2.0 (the "License");
// you may not use this file except in compliance with the License.
// You may obtain a copy of the License at
//
// http://www.apache.org/licenses/LICENSE-2.0
//
// Unless required by applicable law or agreed to in writing, software
// distributed under the License is distributed on an "AS IS" BASIS,
// WITHOUT WARRANTIES OR CONDITIONS OF ANY KIND, either express or implied.
// See the License for the specific language governing permissions and
// limitations under the License.
//
////////////////////////////////////////////////////////////////////////////////
// ignore_for_file: non_constant_identifier_names

import 'dart:async';
import 'dart:convert';
import 'dart:ffi';
import 'dart:io';
import 'dart:typed_data';

import 'package:cancellation_token/cancellation_token.dart';
// Hide StringUtf8Pointer.toNativeUtf8 and StringUtf16Pointer since these allows silently allocating memory. Use toUtf8Ptr instead
import 'package:ffi/ffi.dart' hide StringUtf8Pointer, StringUtf16Pointer;
import 'package:logging/logging.dart';
import 'package:path/path.dart' as path;
import 'package:realm_common/realm_common.dart' hide Decimal128;
import 'package:realm_common/realm_common.dart' as common show Decimal128;

import '../app.dart';
import '../collections.dart';
import '../configuration.dart';
import '../credentials.dart';
import '../init.dart';
import '../list.dart';
import '../migration.dart';
import '../realm_class.dart';
import '../realm_object.dart';
import '../results.dart';
import '../scheduler.dart';
import '../session.dart';
import '../subscription.dart';
import '../user.dart';
import '../set.dart';
import 'realm_bindings.dart';

part 'decimal128.dart';

const bugInTheSdkMessage = "This is likely a bug in the Realm SDK - please file an issue at https://github.com/realm/realm-dart/issues";

// This variable allows access to realm native library even before RealmCore is created. For Decimal128 for example
final _realmLib = () {
  final result = RealmLibrary(initRealm());
  final nativeLibraryVersion = result.realm_dart_library_version().cast<Utf8>().toDartString();
  if (libraryVersion != nativeLibraryVersion) {
    final additionMessage =
        isFlutterPlatform ? bugInTheSdkMessage : "Did you forget to run `dart run realm_dart install` after upgrading the realm_dart package?";
    throw RealmException('Realm SDK package version does not match the native library version ($libraryVersion != $nativeLibraryVersion). $additionMessage');
  }
  return result;
}();

// stamped into the library by the build system (see prepare-release.yml)
const libraryVersion = '1.0.3';
_RealmCore realmCore = _RealmCore();

// All access to Realm Core functionality goes through this class
class _RealmCore {
  // From realm.h. Currently not exported from the shared library
  // ignore: unused_field, constant_identifier_names
  static const int RLM_INVALID_CLASS_KEY = 0x7FFFFFFF;
  // ignore: unused_field, constant_identifier_names
  static const int RLM_INVALID_PROPERTY_KEY = -1;
  // ignore: unused_field, constant_identifier_names
  static const int RLM_INVALID_OBJECT_KEY = -1;

  final encryptionKeySize = 64;
  late final Logger defaultRealmLogger;
  late StreamSubscription<Level?> realmLoggerLevelChangedSubscipiton;
  // ignore: unused_field
  static late final _RealmCore _instance;

  _RealmCore() {
    // This disables creation of a second _RealmCore instance effectivelly making `realmCore` global variable readonly
    _instance = this;

    // This prevents reentrancy if `realmCore` global variable is accessed during _RealmCore construction
    realmCore = this;
    defaultRealmLogger = _initDefaultLogger(scheduler);
  }

  Logger _initDefaultLogger(Scheduler scheduler) {
    final logger = Logger.detached('Realm')..level = Level.INFO;
    realmLoggerLevelChangedSubscipiton = logger.onLevelChanged.listen((logLevel) => loggerSetLogLevel(logLevel ?? RealmLogLevel.off, scheduler.nativePort));

    bool isDefaultLogger = _realmLib.realm_dart_init_core_logger(logger.level.toInt());
    if (isDefaultLogger) {
      logger.onRecord.listen((event) => print('${event.time.toIso8601String()}: $event'));
    }

<<<<<<< HEAD
  factory _RealmCore() {
    _instance ??= _RealmCore._();
    final logCallback = Pointer.fromFunction<Void Function(Handle, Int32, Pointer<Int8>)>(_logCallback);
    _realmLib.realm_set_log_callback(
        logCallback.cast(), Realm.logger.level.toInt(), noopUserdata.toWeakHandle(), _realmLib.addresses.realm_dart_delete_weak_handle);

    return _instance!;
  }
=======
    loggerSetLogLevel(logger.level, scheduler.nativePort);
>>>>>>> 9d4b5b8f

    return logger;
  }

  // for debugging only. Enable in realm_dart.cpp
  // void invokeGC() {
  //   _realmLib.realm_dart_gc();
  // }

  LastError? getLastError(Allocator allocator) {
    final error = allocator<realm_error_t>();
    final success = _realmLib.realm_get_last_error(error);
    if (!success) {
      return null;
    }

    final message = error.ref.message.cast<Utf8>().toRealmDartString();
    Object? userError;
    if (error.ref.usercode_error != nullptr) {
      userError = error.ref.usercode_error.toObject(isPersistent: true);
      _realmLib.realm_dart_delete_persistent_handle(error.ref.usercode_error);
    }

    return LastError(error.ref.error, message, userError);
  }

  void throwLastError([String? errorMessage]) {
    using((Arena arena) {
      final lastError = getLastError(arena);
      if (lastError?.userError != null) {
        throw UserCallbackException(lastError!.userError!);
      }

      throw RealmException('${errorMessage != null ? "$errorMessage. " : ""}${lastError ?? ""}');
    });
  }

  SchemaHandle _createSchema(Iterable<SchemaObject> schema) {
    return using((Arena arena) {
      final classCount = schema.length;

      final schemaClasses = arena<realm_class_info_t>(classCount);
      final schemaProperties = arena<Pointer<realm_property_info_t>>(classCount);

      for (var i = 0; i < classCount; i++) {
        final schemaObject = schema.elementAt(i);
        final classInfo = schemaClasses.elementAt(i).ref;
        final propertiesCount = schemaObject.properties.length;
        final computedCount = schemaObject.properties.where((p) => p.isComputed).length;
        final persistedCount = propertiesCount - computedCount;

        classInfo.name = schemaObject.name.toCharPtr(arena);
        classInfo.primary_key = "".toCharPtr(arena);
        classInfo.num_properties = persistedCount;
        classInfo.num_computed_properties = computedCount;
        classInfo.key = RLM_INVALID_CLASS_KEY;
        classInfo.flags = schemaObject.baseType.flags;

        final properties = arena<realm_property_info_t>(propertiesCount);

        for (var j = 0; j < propertiesCount; j++) {
          final schemaProperty = schemaObject.properties[j];
          final propInfo = properties.elementAt(j).ref;
          propInfo.name = schemaProperty.mapTo.toCharPtr(arena);
          propInfo.public_name = (schemaProperty.mapTo != schemaProperty.name ? schemaProperty.name : '').toCharPtr(arena);
          propInfo.link_target = (schemaProperty.linkTarget ?? "").toCharPtr(arena);
          propInfo.link_origin_property_name = (schemaProperty.linkOriginProperty ?? "").toCharPtr(arena);
          propInfo.type = schemaProperty.propertyType.index;
          propInfo.collection_type = schemaProperty.collectionType.index;
          propInfo.flags = realm_property_flags.RLM_PROPERTY_NORMAL;

          if (schemaProperty.optional) {
            propInfo.flags |= realm_property_flags.RLM_PROPERTY_NULLABLE;
          }

          if (schemaProperty.indexed) {
            propInfo.flags |= realm_property_flags.RLM_PROPERTY_INDEXED;
          }

          if (schemaProperty.primaryKey) {
            classInfo.primary_key = schemaProperty.mapTo.toCharPtr(arena);
            propInfo.flags |= realm_property_flags.RLM_PROPERTY_PRIMARY_KEY;
          }
        }

        schemaProperties[i] = properties;
        schemaProperties.elementAt(i).value = properties;
      }

      final schemaPtr = _realmLib.invokeGetPointer(() => _realmLib.realm_schema_new(schemaClasses, classCount, schemaProperties));
      return SchemaHandle._(schemaPtr);
    });
  }

  ConfigHandle _createConfig(Configuration config) {
    return using((Arena arena) {
      final configPtr = _realmLib.realm_config_new();
      final configHandle = ConfigHandle._(configPtr);

      if (config.schemaObjects.isNotEmpty) {
        final schemaHandle = _createSchema(config.schemaObjects);
        _realmLib.realm_config_set_schema(configHandle._pointer, schemaHandle._pointer);
      }

      _realmLib.realm_config_set_path(configHandle._pointer, config.path.toCharPtr(arena));
      _realmLib.realm_config_set_scheduler(configHandle._pointer, scheduler.handle._pointer);

      if (config.fifoFilesFallbackPath != null) {
        _realmLib.realm_config_set_fifo_path(configHandle._pointer, config.fifoFilesFallbackPath!.toCharPtr(arena));
      }

      // Setting schema version only makes sense for local realms, but core insists it is always set,
      // hence we set it to 0 in those cases.
      _realmLib.realm_config_set_schema_version(configHandle._pointer, config is LocalConfiguration ? config.schemaVersion : 0);
      if (config.maxNumberOfActiveVersions != null) {
        _realmLib.realm_config_set_max_number_of_active_versions(configHandle._pointer, config.maxNumberOfActiveVersions!);
      }
      if (config is LocalConfiguration) {
        //_realmLib.realm_config_set_schema_mode(configHandle._pointer, realm_schema_mode.RLM_SCHEMA_MODE_ADDITIVE_DISCOVERED);
        if (config.initialDataCallback != null) {
          _realmLib.realm_config_set_data_initialization_function(
            configHandle._pointer,
            Pointer.fromFunction(initial_data_callback, false),
            config.toWeakHandle(),
            nullptr,
          );
        }
        if (config.isReadOnly) {
          _realmLib.realm_config_set_schema_mode(configHandle._pointer, realm_schema_mode.RLM_SCHEMA_MODE_IMMUTABLE);
        } else if (config.shouldDeleteIfMigrationNeeded) {
          _realmLib.realm_config_set_schema_mode(configHandle._pointer, realm_schema_mode.RLM_SCHEMA_MODE_SOFT_RESET_FILE);
        }
        if (config.disableFormatUpgrade) {
          _realmLib.realm_config_set_disable_format_upgrade(configHandle._pointer, config.disableFormatUpgrade);
        }
        if (config.shouldCompactCallback != null) {
          _realmLib.realm_config_set_should_compact_on_launch_function(
            configHandle._pointer,
            Pointer.fromFunction(should_compact_callback, false),
            config.toWeakHandle(),
            nullptr,
          );
        }
        if (config.migrationCallback != null) {
          _realmLib.realm_config_set_migration_function(configHandle._pointer, Pointer.fromFunction(migration_callback, false), config.toWeakHandle(), nullptr);
        }
      } else if (config is InMemoryConfiguration) {
        _realmLib.realm_config_set_in_memory(configHandle._pointer, true);
      } else if (config is FlexibleSyncConfiguration) {
        _realmLib.realm_config_set_schema_mode(configHandle._pointer, realm_schema_mode.RLM_SCHEMA_MODE_ADDITIVE_EXPLICIT);
        final syncConfigPtr = _realmLib.invokeGetPointer(() => _realmLib.realm_flx_sync_config_new(config.user.handle._pointer));
        try {
          _realmLib.realm_sync_config_set_session_stop_policy(syncConfigPtr, config.sessionStopPolicy.index);
          _realmLib.realm_sync_config_set_resync_mode(syncConfigPtr, config.clientResetHandler.clientResyncMode.index);
          final errorHandlerCallback =
              Pointer.fromFunction<Void Function(Handle, Pointer<realm_sync_session_t>, realm_sync_error_t)>(_syncErrorHandlerCallback);
          final errorHandlerUserdata = _realmLib.realm_dart_userdata_async_new(config, errorHandlerCallback.cast(), scheduler.handle._pointer);
          _realmLib.realm_sync_config_set_error_handler(syncConfigPtr, _realmLib.addresses.realm_dart_sync_error_handler_callback, errorHandlerUserdata.cast(),
              _realmLib.addresses.realm_dart_userdata_async_free);

          if (config.clientResetHandler.onBeforeReset != null) {
            final syncBeforeResetCallback = Pointer.fromFunction<Void Function(Handle, Pointer<shared_realm>, Pointer<Void>)>(_syncBeforeResetCallback);
            final beforeResetUserdata = _realmLib.realm_dart_userdata_async_new(config, syncBeforeResetCallback.cast(), scheduler.handle._pointer);

            _realmLib.realm_sync_config_set_before_client_reset_handler(syncConfigPtr, _realmLib.addresses.realm_dart_sync_before_reset_handler_callback,
                beforeResetUserdata.cast(), _realmLib.addresses.realm_dart_userdata_async_free);
          }

          if (config.clientResetHandler.onAfterRecovery != null || config.clientResetHandler.onAfterDiscard != null) {
            final syncAfterResetCallback =
                Pointer.fromFunction<Void Function(Handle, Pointer<shared_realm>, Pointer<realm_thread_safe_reference>, Bool, Pointer<Void>)>(
                    _syncAfterResetCallback);
            final afterResetUserdata = _realmLib.realm_dart_userdata_async_new(config, syncAfterResetCallback.cast(), scheduler.handle._pointer);

            _realmLib.realm_sync_config_set_after_client_reset_handler(syncConfigPtr, _realmLib.addresses.realm_dart_sync_after_reset_handler_callback,
                afterResetUserdata.cast(), _realmLib.addresses.realm_dart_userdata_async_free);
          }

          if (config.shouldCompactCallback != null) {
            _realmLib.realm_config_set_should_compact_on_launch_function(
              configHandle._pointer,
              Pointer.fromFunction(should_compact_callback, false),
              config.toWeakHandle(),
              nullptr,
            );
          }

          _realmLib.realm_config_set_sync_config(configPtr, syncConfigPtr);
        } finally {
          _realmLib.realm_release(syncConfigPtr.cast());
        }
      } else if (config is DisconnectedSyncConfiguration) {
        _realmLib.realm_config_set_schema_mode(configHandle._pointer, realm_schema_mode.RLM_SCHEMA_MODE_ADDITIVE_EXPLICIT);
        _realmLib.realm_config_set_force_sync_history(configPtr, true);
      }
      if (config.encryptionKey != null) {
        _realmLib.realm_config_set_encryption_key(configPtr, config.encryptionKey!.toUint8Ptr(arena), encryptionKeySize);
      }
      return configHandle;
    });
  }

  String getPathForUser(User user) {
    final syncConfigPtr = _realmLib.invokeGetPointer(() => _realmLib.realm_flx_sync_config_new(user.handle._pointer));
    try {
      final path = _realmLib.realm_app_sync_client_get_default_file_path_for_realm(syncConfigPtr, nullptr);
      return path.cast<Utf8>().toRealmDartString(freeRealmMemory: true)!;
    } finally {
      _realmLib.realm_release(syncConfigPtr.cast());
    }
  }

  ObjectId subscriptionId(Subscription subscription) {
    final id = _realmLib.realm_sync_subscription_id(subscription.handle._pointer);
    return id.toDart();
  }

  String? subscriptionName(Subscription subscription) {
    final name = _realmLib.realm_sync_subscription_name(subscription.handle._pointer);
    return name.toDart();
  }

  String subscriptionObjectClassName(Subscription subscription) {
    final objectClassName = _realmLib.realm_sync_subscription_object_class_name(subscription.handle._pointer);
    return objectClassName.toDart()!;
  }

  String subscriptionQueryString(Subscription subscription) {
    final queryString = _realmLib.realm_sync_subscription_query_string(subscription.handle._pointer);
    return queryString.toDart()!;
  }

  DateTime subscriptionCreatedAt(Subscription subscription) {
    final createdAt = _realmLib.realm_sync_subscription_created_at(subscription.handle._pointer);
    return createdAt.toDart();
  }

  DateTime subscriptionUpdatedAt(Subscription subscription) {
    final updatedAt = _realmLib.realm_sync_subscription_updated_at(subscription.handle._pointer);
    return updatedAt.toDart();
  }

  SubscriptionSetHandle getSubscriptions(Realm realm) {
    return SubscriptionSetHandle._(_realmLib.invokeGetPointer(() => _realmLib.realm_sync_get_active_subscription_set(realm.handle._pointer)), realm.handle);
  }

  void refreshSubscriptions(SubscriptionSet subscriptions) {
    _realmLib.invokeGetBool(() => _realmLib.realm_sync_subscription_set_refresh(subscriptions.handle._pointer));
  }

  int getSubscriptionSetSize(SubscriptionSet subscriptions) {
    return _realmLib.realm_sync_subscription_set_size(subscriptions.handle._pointer);
  }

  Exception? getSubscriptionSetError(SubscriptionSet subscriptions) {
    final error = _realmLib.realm_sync_subscription_set_error_str(subscriptions.handle._pointer);
    final message = error.cast<Utf8>().toRealmDartString(treatEmptyAsNull: true);
    return message == null ? null : RealmException(message);
  }

  SubscriptionHandle subscriptionAt(SubscriptionSet subscriptions, int index) {
    return SubscriptionHandle._(_realmLib.invokeGetPointer(() => _realmLib.realm_sync_subscription_at(
          subscriptions.handle._pointer,
          index,
        )));
  }

  SubscriptionHandle? findSubscriptionByName(SubscriptionSet subscriptions, String name) {
    return using((arena) {
      final result = _realmLib.realm_sync_find_subscription_by_name(
        subscriptions.handle._pointer,
        name.toCharPtr(arena),
      );
      return result == nullptr ? null : SubscriptionHandle._(result);
    });
  }

  SubscriptionHandle? findSubscriptionByResults(SubscriptionSet subscriptions, RealmResults results) {
    final result = _realmLib.realm_sync_find_subscription_by_results(
      subscriptions.handle._pointer,
      results.handle._pointer,
    );
    return result == nullptr ? null : SubscriptionHandle._(result);
  }

  static void _stateChangeCallback(Object userdata, int state) {
    final completer = userdata as Completer<SubscriptionSetState>;

    completer.complete(SubscriptionSetState.values[state]);
  }

  Future<SubscriptionSetState> waitForSubscriptionSetStateChange(SubscriptionSet subscriptions, SubscriptionSetState notifyWhen) {
    final completer = Completer<SubscriptionSetState>();
    final callback = Pointer.fromFunction<Void Function(Handle, Int32)>(_stateChangeCallback);
    final userdata = _realmLib.realm_dart_userdata_async_new(completer, callback.cast(), scheduler.handle._pointer);
    _realmLib.realm_sync_on_subscription_set_state_change_async(subscriptions.handle._pointer, notifyWhen.index,
        _realmLib.addresses.realm_dart_sync_on_subscription_state_changed_callback, userdata.cast(), _realmLib.addresses.realm_dart_userdata_async_free);
    return completer.future;
  }

  int subscriptionSetGetVersion(SubscriptionSet subscriptions) {
    return _realmLib.realm_sync_subscription_set_version(subscriptions.handle._pointer);
  }

  SubscriptionSetState subscriptionSetGetState(SubscriptionSet subscriptions) {
    return SubscriptionSetState.values[_realmLib.realm_sync_subscription_set_state(subscriptions.handle._pointer)];
  }

  MutableSubscriptionSetHandle subscriptionSetMakeMutable(SubscriptionSet subscriptions) {
    return MutableSubscriptionSetHandle._(
        _realmLib.invokeGetPointer(() => _realmLib.realm_sync_make_subscription_set_mutable(subscriptions.handle._pointer)), subscriptions.realm.handle);
  }

  SubscriptionSetHandle subscriptionSetCommit(MutableSubscriptionSet subscriptions) {
    return SubscriptionSetHandle._(
        _realmLib.invokeGetPointer(() => _realmLib.realm_sync_subscription_set_commit(subscriptions.handle._mutablePointer)), subscriptions.realm.handle);
  }

  SubscriptionHandle insertOrAssignSubscription(MutableSubscriptionSet subscriptions, RealmResults results, String? name, bool update) {
    if (!update) {
      if (name != null && findSubscriptionByName(subscriptions, name) != null) {
        throw RealmException('Duplicate subscription with name: $name');
      }
    }
    return using((arena) {
      final out_index = arena<Size>();
      final out_inserted = arena<Bool>();
      _realmLib.invokeGetBool(() => _realmLib.realm_sync_subscription_set_insert_or_assign_results(
            subscriptions.handle._mutablePointer,
            results.handle._pointer,
            name?.toCharPtr(arena) ?? nullptr,
            out_index,
            out_inserted,
          ));
      return subscriptionAt(subscriptions, out_index.value);
    });
  }

  bool eraseSubscriptionById(MutableSubscriptionSet subscriptions, Subscription subscription) {
    return using((arena) {
      final out_found = arena<Bool>();
      _realmLib.invokeGetBool(() => _realmLib.realm_sync_subscription_set_erase_by_id(
            subscriptions.handle._mutablePointer,
            subscription.id.toNative(arena),
            out_found,
          ));
      return out_found.value;
    });
  }

  bool eraseSubscriptionByName(MutableSubscriptionSet subscriptions, String name) {
    return using((arena) {
      final out_found = arena<Bool>();
      _realmLib.invokeGetBool(() => _realmLib.realm_sync_subscription_set_erase_by_name(
            subscriptions.handle._mutablePointer,
            name.toCharPtr(arena),
            out_found,
          ));
      return out_found.value;
    });
  }

  bool eraseSubscriptionByResults(MutableSubscriptionSet subscriptions, RealmResults results) {
    return using((arena) {
      final out_found = arena<Bool>();
      _realmLib.invokeGetBool(() => _realmLib.realm_sync_subscription_set_erase_by_results(
            subscriptions.handle._mutablePointer,
            results.handle._pointer,
            out_found,
          ));
      return out_found.value;
    });
  }

  void clearSubscriptionSet(MutableSubscriptionSet subscriptions) {
    _realmLib.invokeGetBool(() => _realmLib.realm_sync_subscription_set_clear(subscriptions.handle._mutablePointer));
  }

  void refreshSubscriptionSet(SubscriptionSet subscriptions) {
    _realmLib.invokeGetBool(() => _realmLib.realm_sync_subscription_set_refresh(subscriptions.handle._pointer));
  }

  static bool initial_data_callback(Pointer<Void> userdata, Pointer<shared_realm> realmPtr) {
    final realmHandle = RealmHandle._unowned(realmPtr);
    try {
      final LocalConfiguration? config = userdata.toObject();
      if (config == null) {
        return false;
      }
      final realm = RealmInternal.getUnowned(config, realmHandle);
      config.initialDataCallback!(realm);
      return true;
    } catch (ex) {
      _realmLib.realm_register_user_code_callback_error(ex.toPersistentHandle());
    } finally {
      realmHandle.release();
    }

    return false;
  }

  static bool should_compact_callback(Pointer<Void> userdata, int totalSize, int usedSize) {
    Object? config = userdata.toObject();

    if (config is LocalConfiguration) {
      return config.shouldCompactCallback!(totalSize, usedSize);
    } else if (config is FlexibleSyncConfiguration) {
      return config.shouldCompactCallback!(totalSize, usedSize);
    }

    return false;
  }

  static bool migration_callback(
      Pointer<Void> userdata, Pointer<shared_realm> oldRealmHandle, Pointer<shared_realm> newRealmHandle, Pointer<realm_schema> schema) {
    final oldHandle = RealmHandle._unowned(oldRealmHandle);
    final newHandle = RealmHandle._unowned(newRealmHandle);
    try {
      final LocalConfiguration? config = userdata.toObject();
      if (config == null) {
        return false;
      }

      final oldSchemaVersion = _realmLib.realm_get_schema_version(oldRealmHandle);
      final oldConfig = Configuration.local([], path: config.path, isReadOnly: true, schemaVersion: oldSchemaVersion);
      final oldRealm = RealmInternal.getUnowned(oldConfig, oldHandle, isInMigration: true);

      final newRealm = RealmInternal.getUnowned(config, newHandle, isInMigration: true);

      final migration = MigrationInternal.create(RealmInternal.getMigrationRealm(oldRealm), newRealm, SchemaHandle.unowned(schema));
      config.migrationCallback!(migration, oldSchemaVersion);
      return true;
    } catch (ex) {
      _realmLib.realm_register_user_code_callback_error(ex.toPersistentHandle());
    } finally {
      oldHandle.release();
      newHandle.release();
    }

    return false;
  }

  static void _syncErrorHandlerCallback(Object userdata, Pointer<realm_sync_session> session, realm_sync_error error) {
    final syncConfig = userdata as FlexibleSyncConfiguration;
    final syncError = error.toSyncError(syncConfig);

    if (syncError is ClientResetError) {
      syncConfig.clientResetHandler.onManualReset?.call(syncError);
      return;
    }

    syncConfig.syncErrorHandler(syncError);
  }

  static void _guardSynchronousCallback(FutureOr<void> Function() callback, Pointer<Void> unlockCallbackFunc) async {
    bool success = true;
    try {
      await callback();
    } catch (error) {
      success = false;
      _realmLib.realm_register_user_code_callback_error(error.toPersistentHandle());
    } finally {
      _realmLib.realm_dart_invoke_unlock_callback(success, unlockCallbackFunc);
    }
  }

  static void _syncBeforeResetCallback(Object userdata, Pointer<shared_realm> realmHandle, Pointer<Void> unlockCallbackFunc) {
    _guardSynchronousCallback(() async {
      final syncConfig = userdata as FlexibleSyncConfiguration;
      var beforeResetCallback = syncConfig.clientResetHandler.onBeforeReset!;

      final realm = RealmInternal.getUnowned(syncConfig, RealmHandle._unowned(realmHandle));
      try {
        await beforeResetCallback(realm);
      } finally {
        realm.handle.release();
      }
    }, unlockCallbackFunc);
  }

  static void _syncAfterResetCallback(Object userdata, Pointer<shared_realm> beforeHandle, Pointer<realm_thread_safe_reference> afterReference, bool didRecover,
      Pointer<Void> unlockCallbackFunc) {
    _guardSynchronousCallback(() async {
      final syncConfig = userdata as FlexibleSyncConfiguration;
      final afterResetCallback = didRecover ? syncConfig.clientResetHandler.onAfterRecovery : syncConfig.clientResetHandler.onAfterDiscard;

      if (afterResetCallback == null) {
        return;
      }

      final beforeRealm = RealmInternal.getUnowned(syncConfig, RealmHandle._unowned(beforeHandle));
      final afterRealm =
          RealmInternal.getUnowned(syncConfig, RealmHandle._unowned(_realmLib.realm_from_thread_safe_reference(afterReference, scheduler.handle._pointer)));

      try {
        return await afterResetCallback(beforeRealm, afterRealm);
      } finally {
        beforeRealm.handle.release();
        afterRealm.handle.release();
      }
    }, unlockCallbackFunc);
  }

  void raiseError(Session session, SyncErrorCategory category, int errorCode, bool isFatal) {
    using((arena) {
      final message = "Simulated session error".toCharPtr(arena);
      _realmLib.realm_sync_session_handle_error_for_testing(session.handle._pointer, errorCode, category.index, message, isFatal);
    });
  }

  void realmDisableAutoRefreshForTesting(Realm realm) {
    _realmLib.realm_set_auto_refresh(realm.handle._pointer, false);
  }

  SchedulerHandle createScheduler(int isolateId, int sendPort) {
    final schedulerPtr = _realmLib.realm_dart_create_scheduler(isolateId, sendPort);
    final logCallback = Pointer.fromFunction<Void Function(Handle, Int32, Pointer<Int8>)>(_logCallback);
    final logCallbackUserdata = _realmLib.realm_dart_userdata_async_new(noopUserdata, logCallback.cast(), schedulerPtr);
    _realmLib.realm_set_log_callback(_realmLib.addresses.realm_dart_sync_client_log_callback, Realm.logger.level.toInt(), logCallbackUserdata.cast(),
        _realmLib.addresses.realm_dart_userdata_async_free);
    return SchedulerHandle._(schedulerPtr);
  }

  void invokeScheduler(SchedulerHandle schedulerHandle) {
    _realmLib.realm_scheduler_perform_work(schedulerHandle._pointer);
  }

  RealmHandle openRealm(Configuration config) {
    final configHandle = _createConfig(config);
    final realmPtr = _realmLib.invokeGetPointer(() => _realmLib.realm_open(configHandle._pointer), "Error opening realm at path ${config.path}");
    return RealmHandle._(realmPtr);
  }

  RealmSchema readSchema(Realm realm) {
    return using((Arena arena) {
      return _readSchema(realm, arena);
    });
  }

  RealmSchema _readSchema(Realm realm, Arena arena, {int expectedSize = 10}) {
    final classesPtr = arena<Uint32>(expectedSize);
    final actualCount = arena<Size>();
    _realmLib.invokeGetBool(() => _realmLib.realm_get_class_keys(realm.handle._pointer, classesPtr, expectedSize, actualCount));
    if (expectedSize < actualCount.value) {
      arena.free(classesPtr);
      return _readSchema(realm, arena, expectedSize: actualCount.value);
    }

    final schemas = <SchemaObject>[];
    for (var i = 0; i < actualCount.value; i++) {
      final classInfo = arena<realm_class_info>();
      final classKey = classesPtr.elementAt(i).value;
      _realmLib.invokeGetBool(() => _realmLib.realm_get_class(realm.handle._pointer, classKey, classInfo));

      final name = classInfo.ref.name.cast<Utf8>().toDartString();
      final baseType = ObjectType.values.firstWhere((element) => element.flags == classInfo.ref.flags,
          orElse: () => throw RealmError('No object type found for flags ${classInfo.ref.flags}'));
      final schema =
          _getSchemaForClassKey(realm, classKey, name, baseType, arena, expectedSize: classInfo.ref.num_properties + classInfo.ref.num_computed_properties);
      schemas.add(schema);
    }

    return RealmSchema(schemas);
  }

  SchemaObject _getSchemaForClassKey(Realm realm, int classKey, String name, ObjectType baseType, Arena arena, {int expectedSize = 10}) {
    final actualCount = arena<Size>();
    final propertiesPtr = arena<realm_property_info>(expectedSize);
    _realmLib.invokeGetBool(() => _realmLib.realm_get_class_properties(realm.handle._pointer, classKey, propertiesPtr, expectedSize, actualCount));

    if (expectedSize < actualCount.value) {
      // The supplied array was too small - resize it
      arena.free(propertiesPtr);
      return _getSchemaForClassKey(realm, classKey, name, baseType, arena, expectedSize: actualCount.value);
    }

    final result = <SchemaProperty>[];
    for (var i = 0; i < actualCount.value; i++) {
      final property = propertiesPtr.elementAt(i).ref.toSchemaProperty();
      result.add(property);
    }

    late Type type;
    switch (baseType) {
      case ObjectType.realmObject:
        type = RealmObject;
        break;
      case ObjectType.embeddedObject:
        type = EmbeddedObject;
        break;
      default:
        throw RealmError('$baseType is not supported yet');
    }

    return SchemaObject(baseType, type, name, result);
  }

  void deleteRealmFiles(String path) {
    using((Arena arena) {
      final realm_deleted = arena<Bool>();
      _realmLib.invokeGetBool(() => _realmLib.realm_delete_files(path.toCharPtr(arena), realm_deleted), "Error deleting realm at path $path");
    });
  }

  String getFilesPath() {
    return _realmLib.realm_dart_get_files_path().cast<Utf8>().toRealmDartString()!;
  }

  String getDeviceName() {
    if (Platform.isAndroid || Platform.isIOS) {
      return _realmLib.realm_dart_get_device_name().cast<Utf8>().toRealmDartString()!;
    }

    return "";
  }

  String getDeviceVersion() {
    if (Platform.isAndroid || Platform.isIOS) {
      return _realmLib.realm_dart_get_device_version().cast<Utf8>().toRealmDartString()!;
    }

    return "";
  }

  String getRealmLibraryCpuArchitecture() {
    return _realmLib.realm_get_library_cpu_arch().cast<Utf8>().toDartString();
  }

  void closeRealm(Realm realm) {
    _realmLib.invokeGetBool(() => _realmLib.realm_close(realm.handle._pointer), "Realm close failed");
  }

  bool isRealmClosed(Realm realm) {
    return _realmLib.realm_is_closed(realm.handle._pointer);
  }

  void beginWrite(Realm realm) {
    _realmLib.invokeGetBool(() => _realmLib.realm_begin_write(realm.handle._pointer), "Could not begin write");
  }

  void commitWrite(Realm realm) {
    _realmLib.invokeGetBool(() => _realmLib.realm_commit(realm.handle._pointer), "Could not commit write");
  }

  Future<void> beginWriteAsync(Realm realm, CancellationToken? ct) {
    final completer = WriteCompleter(realm, ct);
    if (!completer.isCancelled) {
      using((arena) {
        final transaction_id = arena<UnsignedInt>();
        _realmLib.invokeGetBool(() => _realmLib.realm_async_begin_write(
              realm.handle._pointer,
              Pointer.fromFunction(_completeAsyncBeginWrite),
              completer.toPersistentHandle(),
              _realmLib.addresses.realm_dart_delete_persistent_handle,
              true,
              transaction_id,
            ));
        completer.id = transaction_id.value;
      });
    }

    return completer.future;
  }

  Future<void> commitWriteAsync(Realm realm, CancellationToken? ct) {
    final completer = WriteCompleter(realm, ct);
    if (!completer.isCancelled) {
      using((arena) {
        final transaction_id = arena<UnsignedInt>();
        _realmLib.invokeGetBool(() => _realmLib.realm_async_commit(
              realm.handle._pointer,
              Pointer.fromFunction(_completeAsyncCommit),
              completer.toPersistentHandle(),
              _realmLib.addresses.realm_dart_delete_persistent_handle,
              false,
              transaction_id,
            ));
        completer.id = transaction_id.value;
      });
    }

    return completer.future;
  }

  bool _cancelAsync(Realm realm, int cancelationId) {
    return using((Arena arena) {
      final didCancel = arena<Bool>();
      _realmLib.invokeGetBool(() => _realmLib.realm_async_cancel(realm.handle._pointer, cancelationId, didCancel));
      return didCancel.value;
    });
  }

  static void _completeAsyncBeginWrite(Pointer<Void> userdata) {
    Completer<void>? completer = userdata.toObject(isPersistent: true);
    if (completer == null) {
      return;
    }

    completer.complete();
  }

  static void _completeAsyncCommit(Pointer<Void> userdata, bool error, Pointer<Char> description) {
    Completer<void>? completer = userdata.toObject(isPersistent: true);
    if (completer == null) {
      return;
    }

    if (error) {
      completer.completeError(RealmException(description.cast<Utf8>().toDartString()));
    } else {
      completer.complete();
    }
  }

  bool getIsWritable(Realm realm) {
    return _realmLib.realm_is_writable(realm.handle._pointer);
  }

  void rollbackWrite(Realm realm) {
    _realmLib.invokeGetBool(() => _realmLib.realm_rollback(realm.handle._pointer), "Could not rollback write");
  }

  bool realmRefresh(Realm realm) {
    return using((Arena arena) {
      final did_refresh = arena<Bool>();
      _realmLib.invokeGetBool(() => _realmLib.realm_refresh(realm.handle._pointer, did_refresh), "Could not refresh");
      return did_refresh.value;
    });
  }

  Future<bool> realmRefreshAsync(Realm realm) async {
    final completer = Completer<bool>();
    final callback = Pointer.fromFunction<Void Function(Pointer<Void>)>(_realmRefreshAsyncCallback);
    Pointer<Void> completerPtr = _realmLib.realm_dart_object_to_persistent_handle(completer);
    Pointer<realm_refresh_callback_token> result = _realmLib.realm_add_realm_refresh_callback(
        realm.handle._pointer, callback.cast(), completerPtr, _realmLib.addresses.realm_dart_delete_persistent_handle);

    if (result == nullptr) {
      return Future<bool>.value(false);
    }

    return completer.future;
  }

  static void _realmRefreshAsyncCallback(Pointer<Void> userdata) {
    if (userdata == nullptr) {
      return;
    }

    final completer = _realmLib.realm_dart_persistent_handle_to_object(userdata) as Completer<bool>;
    completer.complete(true);
  }

  RealmObjectMetadata getObjectMetadata(Realm realm, SchemaObject schema) {
    return using((Arena arena) {
      final found = arena<Bool>();
      final classInfo = arena<realm_class_info_t>();
      _realmLib.invokeGetBool(() => _realmLib.realm_find_class(realm.handle._pointer, schema.name.toCharPtr(arena), found, classInfo),
          "Error getting class ${schema.name} from realm at ${realm.config.path}");

      if (!found.value) {
        throwLastError("Class ${schema.name} not found in ${realm.config.path}");
      }

      final primaryKey = classInfo.ref.primary_key.cast<Utf8>().toRealmDartString(treatEmptyAsNull: true);
      return RealmObjectMetadata(schema, classInfo.ref.key, _getPropertyMetadata(realm, classInfo.ref.key, primaryKey));
    });
  }

  Map<String, RealmPropertyMetadata> _getPropertyMetadata(Realm realm, int classKey, String? primaryKeyName) {
    return using((Arena arena) {
      final propertyCountPtr = arena<Size>();
      _realmLib.invokeGetBool(
          () => _realmLib.realm_get_property_keys(realm.handle._pointer, classKey, nullptr, 0, propertyCountPtr), "Error getting property count");

      var propertyCount = propertyCountPtr.value;
      final propertiesPtr = arena<realm_property_info_t>(propertyCount);
      _realmLib.invokeGetBool(() => _realmLib.realm_get_class_properties(realm.handle._pointer, classKey, propertiesPtr, propertyCount, propertyCountPtr),
          "Error getting class properties.");

      propertyCount = propertyCountPtr.value;
      Map<String, RealmPropertyMetadata> result = <String, RealmPropertyMetadata>{};
      for (var i = 0; i < propertyCount; i++) {
        final property = propertiesPtr.elementAt(i);
        final propertyName = property.ref.name.cast<Utf8>().toRealmDartString()!;
        final objectType = property.ref.link_target.cast<Utf8>().toRealmDartString(treatEmptyAsNull: true);
        final linkOriginProperty = property.ref.link_origin_property_name.cast<Utf8>().toRealmDartString(treatEmptyAsNull: true);
        final isNullable = property.ref.flags & realm_property_flags.RLM_PROPERTY_NULLABLE != 0;
        final isPrimaryKey = propertyName == primaryKeyName;
        final propertyMeta = RealmPropertyMetadata(property.ref.key, objectType, linkOriginProperty, RealmPropertyType.values.elementAt(property.ref.type),
            isNullable, isPrimaryKey, RealmCollectionType.values.elementAt(property.ref.collection_type));
        result[propertyName] = propertyMeta;
      }
      return result;
    });
  }

  RealmObjectHandle createRealmObject(Realm realm, int classKey) {
    final realmPtr = _realmLib.invokeGetPointer(() => _realmLib.realm_object_create(realm.handle._pointer, classKey));
    return RealmObjectHandle._(realmPtr, realm.handle);
  }

  RealmObjectHandle createEmbeddedObject(RealmObjectBase obj, int propertyKey) {
    final objectPtr = _realmLib.invokeGetPointer(() => _realmLib.realm_set_embedded(obj.handle._pointer, propertyKey));
    return RealmObjectHandle._(objectPtr, obj.realm.handle);
  }

  Tuple<RealmObjectHandle, int> getEmbeddedParent(EmbeddedObject obj) {
    return using((Arena arena) {
      final parentPtr = arena<Pointer<realm_object>>();
      final classKeyPtr = arena<Uint32>();
      _realmLib.invokeGetBool(() => _realmLib.realm_object_get_parent(obj.handle._pointer, parentPtr, classKeyPtr));

      final handle = RealmObjectHandle._(parentPtr.value, obj.realm.handle);

      return Tuple(handle, classKeyPtr.value);
    });
  }

  int getClassKey(RealmObjectHandle handle) {
    return _realmLib.realm_object_get_table(handle._pointer);
  }

  RealmObjectHandle getOrCreateRealmObjectWithPrimaryKey(Realm realm, int classKey, Object? primaryKey) {
    return using((Arena arena) {
      final realm_value = _toRealmValue(primaryKey, arena);
      final didCreate = arena<Bool>();
      final realmPtr = _realmLib.invokeGetPointer(() => _realmLib.realm_object_get_or_create_with_primary_key(
            realm.handle._pointer,
            classKey,
            realm_value.ref,
            didCreate,
          ));
      return RealmObjectHandle._(realmPtr, realm.handle);
    });
  }

  RealmObjectHandle createRealmObjectWithPrimaryKey(Realm realm, int classKey, Object? primaryKey) {
    return using((Arena arena) {
      final realm_value = _toRealmValue(primaryKey, arena);
      final realmPtr = _realmLib.invokeGetPointer(() => _realmLib.realm_object_create_with_primary_key(realm.handle._pointer, classKey, realm_value.ref));
      return RealmObjectHandle._(realmPtr, realm.handle);
    });
  }

  Object? getProperty(RealmObjectBase object, int propertyKey) {
    return using((Arena arena) {
      final realm_value = arena<realm_value_t>();
      _realmLib.invokeGetBool(() => _realmLib.realm_get_value(object.handle._pointer, propertyKey, realm_value));
      return realm_value.toDartValue(object.realm);
    });
  }

  void setProperty(RealmObjectBase object, int propertyKey, Object? value, bool isDefault) {
    return using((Arena arena) {
      final realm_value = _toRealmValue(value, arena);
      _realmLib.invokeGetBool(() => _realmLib.realm_set_value(object.handle._pointer, propertyKey, realm_value.ref, isDefault));
    });
  }

  String objectToString(RealmObjectBase object) {
    return _realmLib.realm_object_to_string(object.handle._pointer).cast<Utf8>().toRealmDartString(freeRealmMemory: true)!;
  }

  // For debugging
  // ignore: unused_element
  int get _threadId => _realmLib.realm_dart_get_thread_id();

  RealmObjectHandle? find(Realm realm, int classKey, Object? primaryKey) {
    return using((Arena arena) {
      final realm_value = _toRealmValue(primaryKey, arena);
      final pointer = _realmLib.realm_object_find_with_primary_key(realm.handle._pointer, classKey, realm_value.ref, nullptr);
      if (pointer == nullptr) {
        return null;
      }

      return RealmObjectHandle._(pointer, realm.handle);
    });
  }

  RealmObjectHandle? findExisting(Realm realm, int classKey, RealmObjectHandle other) {
    final key = _realmLib.realm_object_get_key(other._pointer);
    final pointer = _realmLib.invokeGetPointer(() => _realmLib.realm_get_object(realm.handle._pointer, classKey, key));
    return RealmObjectHandle._(pointer, realm.handle);
  }

  void renameProperty(Realm realm, String objectType, String oldName, String newName, SchemaHandle schema) {
    using((Arena arena) {
      _realmLib.invokeGetBool(() => _realmLib.realm_schema_rename_property(
          realm.handle._pointer, schema._pointer, objectType.toCharPtr(arena), oldName.toCharPtr(arena), newName.toCharPtr(arena)));
    });
  }

  bool deleteType(Realm realm, String objectType) {
    return using((Arena arena) {
      final deletedPtr = arena<Bool>();
      _realmLib.invokeGetBool(() => _realmLib.realm_remove_table(realm.handle._pointer, objectType.toCharPtr(arena), deletedPtr));
      return deletedPtr.value;
    });
  }

  void deleteRealmObject(RealmObjectBase object) {
    _realmLib.invokeGetBool(() => _realmLib.realm_object_delete(object.handle._pointer));
  }

  RealmResultsHandle findAll(Realm realm, int classKey) {
    final pointer = _realmLib.invokeGetPointer(() => _realmLib.realm_object_find_all(realm.handle._pointer, classKey));
    return RealmResultsHandle._(pointer, realm.handle);
  }

  RealmResultsHandle queryClass(Realm realm, int classKey, String query, List<Object?> args) {
    return using((arena) {
      final length = args.length;
      final argsPointer = arena<realm_query_arg_t>(length);
      for (var i = 0; i < length; ++i) {
        _intoRealmQueryArg(args[i], argsPointer.elementAt(i), arena);
      }
      final queryHandle = _RealmQueryHandle._(
          _realmLib.invokeGetPointer(
            () => _realmLib.realm_query_parse(
              realm.handle._pointer,
              classKey,
              query.toCharPtr(arena),
              length,
              argsPointer,
            ),
          ),
          realm.handle);
      return _queryFindAll(queryHandle);
    });
  }

  RealmResultsHandle queryResults(RealmResults target, String query, List<Object> args) {
    return using((arena) {
      final length = args.length;
      final argsPointer = arena<realm_query_arg_t>(length);
      for (var i = 0; i < length; ++i) {
        _intoRealmQueryArg(args[i], argsPointer.elementAt(i), arena);
      }
      final queryHandle = _RealmQueryHandle._(
          _realmLib.invokeGetPointer(
            () => _realmLib.realm_query_parse_for_results(
              target.handle._pointer,
              query.toCharPtr(arena),
              length,
              argsPointer,
            ),
          ),
          target.realm.handle);
      return _queryFindAll(queryHandle);
    });
  }

  RealmResultsHandle _queryFindAll(_RealmQueryHandle queryHandle) {
    try {
      final resultsPointer = _realmLib.invokeGetPointer(() => _realmLib.realm_query_find_all(queryHandle._pointer));
      return RealmResultsHandle._(resultsPointer, queryHandle._root);
    } finally {
      queryHandle.release();
    }
  }

  RealmResultsHandle queryList(RealmList target, String query, List<Object> args) {
    return using((arena) {
      final length = args.length;
      final argsPointer = arena<realm_query_arg_t>(length);
      for (var i = 0; i < length; ++i) {
        _intoRealmQueryArg(args[i], argsPointer.elementAt(i), arena);
      }
      final queryHandle = _RealmQueryHandle._(
          _realmLib.invokeGetPointer(
            () => _realmLib.realm_query_parse_for_list(
              target.handle._pointer,
              query.toCharPtr(arena),
              length,
              argsPointer,
            ),
          ),
          target.realm.handle);
      return _queryFindAll(queryHandle);
    });
  }

  RealmResultsHandle resultsFromList(RealmList list) {
    final pointer = _realmLib.invokeGetPointer(() => _realmLib.realm_list_to_results(list.handle._pointer));
    return RealmResultsHandle._(pointer, list.realm.handle);
  }

  RealmResultsHandle resultsFromSet(RealmSet set) {
    final pointer = _realmLib.invokeGetPointer(() => _realmLib.realm_set_to_results(set.handle._pointer));
    return RealmResultsHandle._(pointer, set.realm.handle);
  }

  Object? resultsGetElementAt(RealmResults results, int index) {
    return using((Arena arena) {
      final realm_value = arena<realm_value_t>();
      _realmLib.invokeGetBool(() => _realmLib.realm_results_get(results.handle._pointer, index, realm_value));
      return realm_value.toDartValue(results.realm);
    });
  }

  RealmObjectHandle resultsGetObjectAt(RealmResults results, int index) {
    final pointer = _realmLib.invokeGetPointer(() => _realmLib.realm_results_get_object(results.handle._pointer, index));
    return RealmObjectHandle._(pointer, results.realm.handle);
  }

  int getResultsCount(RealmResults results) {
    return using((Arena arena) {
      final countPtr = arena<Size>();
      _realmLib.invokeGetBool(() => _realmLib.realm_results_count(results.handle._pointer, countPtr));
      return countPtr.value;
    });
  }

  CollectionChanges getCollectionChanges(RealmCollectionChangesHandle changes) {
    return using((arena) {
      final out_num_deletions = arena<Size>();
      final out_num_insertions = arena<Size>();
      final out_num_modifications = arena<Size>();
      final out_num_moves = arena<Size>();
      final out_collection_cleared = arena<Bool>();
      _realmLib.realm_collection_changes_get_num_changes(
        changes._pointer,
        out_num_deletions,
        out_num_insertions,
        out_num_modifications,
        out_num_moves,
        out_collection_cleared,
      );

      final deletionsCount = out_num_deletions != nullptr ? out_num_deletions.value : 0;
      final insertionCount = out_num_insertions != nullptr ? out_num_insertions.value : 0;
      final modificationCount = out_num_modifications != nullptr ? out_num_modifications.value : 0;
      var moveCount = out_num_moves != nullptr ? out_num_moves.value : 0;

      final out_deletion_indexes = arena<Size>(deletionsCount);
      final out_insertion_indexes = arena<Size>(insertionCount);
      final out_modification_indexes = arena<Size>(modificationCount);
      final out_modification_indexes_after = arena<Size>(modificationCount);
      final out_moves = arena<realm_collection_move_t>(moveCount);

      _realmLib.realm_collection_changes_get_changes(
        changes._pointer,
        out_deletion_indexes,
        deletionsCount,
        out_insertion_indexes,
        insertionCount,
        out_modification_indexes,
        modificationCount,
        out_modification_indexes_after,
        modificationCount,
        out_moves,
        moveCount,
      );

      var elementZero = out_moves.elementAt(0);
      List<Move> moves = List.filled(moveCount, Move(elementZero.ref.from, elementZero.ref.to));
      for (var i = 1; i < moveCount; i++) {
        final movePtr = out_moves.elementAt(i);
        moves[i] = Move(movePtr.ref.from, movePtr.ref.to);
      }

      return CollectionChanges(
        out_deletion_indexes.toIntList(deletionsCount),
        out_insertion_indexes.toIntList(insertionCount),
        out_modification_indexes.toIntList(modificationCount),
        out_modification_indexes_after.toIntList(modificationCount),
        moves,
        out_collection_cleared.value,
      );
    });
  }

  _RealmLinkHandle _getObjectAsLink(RealmObjectBase object) {
    final realmLink = _realmLib.realm_object_as_link(object.handle._pointer);
    return _RealmLinkHandle._(realmLink);
  }

  RealmObjectHandle _getObject(Realm realm, int classKey, int objectKey) {
    final pointer = _realmLib.invokeGetPointer(() => _realmLib.realm_get_object(realm.handle._pointer, classKey, objectKey));
    return RealmObjectHandle._(pointer, realm.handle);
  }

  RealmListHandle getListProperty(RealmObjectBase object, int propertyKey) {
    final pointer = _realmLib.invokeGetPointer(() => _realmLib.realm_get_list(object.handle._pointer, propertyKey));
    return RealmListHandle._(pointer, object.realm.handle);
  }

  RealmResultsHandle getBacklinks(RealmObjectBase object, int sourceTableKey, int propertyKey) {
    final pointer = _realmLib.invokeGetPointer(() => _realmLib.realm_get_backlinks(object.handle._pointer, sourceTableKey, propertyKey));
    return RealmResultsHandle._(pointer, object.realm.handle);
  }

  int getListSize(RealmListHandle handle) {
    return using((Arena arena) {
      final size = arena<Size>();
      _realmLib.invokeGetBool(() => _realmLib.realm_list_size(handle._pointer, size));
      return size.value;
    });
  }

  Object? listGetElementAt(RealmList list, int index) {
    return using((Arena arena) {
      final realm_value = arena<realm_value_t>();
      _realmLib.invokeGetBool(() => _realmLib.realm_list_get(list.handle._pointer, index, realm_value));
      return realm_value.toDartValue(list.realm);
    });
  }

  void listSetElementAt(RealmListHandle handle, int index, Object? value) {
    using((Arena arena) {
      final realm_value = _toRealmValue(value, arena);
      _realmLib.invokeGetBool(() => _realmLib.realm_list_set(handle._pointer, index, realm_value.ref));
    });
  }

  void listInsertElementAt(RealmListHandle handle, int index, Object? value) {
    using((Arena arena) {
      final realm_value = _toRealmValue(value, arena);
      _realmLib.invokeGetBool(() => _realmLib.realm_list_insert(handle._pointer, index, realm_value.ref));
    });
  }

  RealmObjectHandle listSetEmbeddedObjectAt(Realm realm, RealmListHandle handle, int index) {
    final ptr = _realmLib.invokeGetPointer(() => _realmLib.realm_list_set_embedded(handle._pointer, index));
    return RealmObjectHandle._(ptr, realm.handle);
  }

  RealmObjectHandle listInsertEmbeddedObjectAt(Realm realm, RealmListHandle handle, int index) {
    final ptr = _realmLib.invokeGetPointer(() => _realmLib.realm_list_insert_embedded(handle._pointer, index));
    return RealmObjectHandle._(ptr, realm.handle);
  }

  void listRemoveElementAt(RealmListHandle handle, int index) {
    _realmLib.invokeGetBool(() => _realmLib.realm_list_erase(handle._pointer, index));
  }

  void listMoveElement(RealmListHandle handle, int from, int to) {
    _realmLib.invokeGetBool(() => _realmLib.realm_list_move(handle._pointer, from, to));
  }

  void listDeleteAll(RealmList list) {
    _realmLib.invokeGetBool(() => _realmLib.realm_list_remove_all(list.handle._pointer));
  }

  int listFind(RealmList list, Object? value) {
    return using((Arena arena) {
      final out_index = arena<Size>();
      final out_found = arena<Bool>();
      final realm_value = _toRealmValue(value, arena);
      _realmLib.invokeGetBool(
        () => _realmLib.realm_list_find(
          list.handle._pointer,
          realm_value,
          out_index,
          out_found,
        ),
      );
      return out_found.value ? out_index.value : -1;
    });
  }

  void resultsDeleteAll(RealmResults results) {
    _realmLib.invokeGetBool(() => _realmLib.realm_results_delete_all(results.handle._pointer));
  }

  void listClear(RealmListHandle listHandle) {
    _realmLib.invokeGetBool(() => _realmLib.realm_list_clear(listHandle._pointer));
  }

  RealmSetHandle getSetProperty(RealmObjectBase object, int propertyKey) {
    final pointer = _realmLib.invokeGetPointer(() => _realmLib.realm_get_set(object.handle._pointer, propertyKey));
    return RealmSetHandle._(pointer, object.realm.handle);
  }

  bool realmSetInsert(RealmSetHandle handle, Object? value) {
    return using((Arena arena) {
      final realm_value = _toRealmValue(value, arena);
      final out_index = arena<Size>();
      final out_inserted = arena<Bool>();
      _realmLib.invokeGetBool(() => _realmLib.realm_set_insert(handle._pointer, realm_value.ref, out_index, out_inserted));
      return out_inserted.value;
    });
  }

  Object? realmSetGetElementAt(RealmSet realmSet, int index) {
    return using((Arena arena) {
      final realm_value = arena<realm_value_t>();
      _realmLib.invokeGetBool(() => _realmLib.realm_set_get(realmSet.handle._pointer, index, realm_value));
      final result = realm_value.toDartValue(realmSet.realm);
      return result;
    });
  }

  bool realmSetFind(RealmSet realmSet, Object? value) {
    return using((Arena arena) {
      final realm_value = _toRealmValue(value, arena);
      final out_index = arena<Size>();
      final out_found = arena<Bool>();
      _realmLib.invokeGetBool(() => _realmLib.realm_set_find(realmSet.handle._pointer, realm_value.ref, out_index, out_found));
      return out_found.value;
    });
  }

  bool realmSetErase(RealmSet realmSet, Object? value) {
    return using((Arena arena) {
      final realm_value = _toRealmValue(value, arena);
      final out_erased = arena<Bool>();
      _realmLib.invokeGetBool(() => _realmLib.realm_set_erase(realmSet.handle._pointer, realm_value.ref, out_erased));
      return out_erased.value;
    });
  }

  void realmSetClear(RealmSetHandle handle) {
    _realmLib.invokeGetBool(() => _realmLib.realm_set_clear(handle._pointer));
  }

  int realmSetSize(RealmSet realmSet) {
    return using((Arena arena) {
      final out_size = arena<Size>();
      _realmLib.invokeGetBool(() => _realmLib.realm_set_size(realmSet.handle._pointer, out_size));
      return out_size.value;
    });
  }

  bool realmSetIsValid(RealmSet realmSet) {
    return _realmLib.realm_set_is_valid(realmSet.handle._pointer);
  }

  void realmSetRemoveAll(RealmSet realmSet) {
    _realmLib.invokeGetBool(() => _realmLib.realm_set_remove_all(realmSet.handle._pointer));
  }

  RealmNotificationTokenHandle subscribeSetNotifications(RealmSet realmSet, NotificationsController controller) {
    final pointer = _realmLib.invokeGetPointer(() => _realmLib.realm_set_add_notification_callback(
          realmSet.handle._pointer,
          controller.toWeakHandle(),
          nullptr,
          nullptr,
          Pointer.fromFunction(collection_change_callback),
        ));

    return RealmNotificationTokenHandle._(pointer, realmSet.realm.handle);
  }

  bool _equals<T extends NativeType>(HandleBase<T> first, HandleBase<T> second) {
    return _realmLib.realm_equals(first._pointer.cast(), second._pointer.cast());
  }

  bool objectEquals(RealmObjectBase first, RealmObjectBase second) => _equals(first.handle, second.handle);
  bool realmEquals(Realm first, Realm second) => _equals(first.handle, second.handle);
  bool userEquals(User first, User second) => _equals(first.handle, second.handle);
  bool subscriptionEquals(Subscription first, Subscription second) => _equals(first.handle, second.handle);

  RealmResultsHandle resultsSnapshot(RealmResults results) {
    final resultsPointer = _realmLib.invokeGetPointer(() => _realmLib.realm_results_snapshot(results.handle._pointer));
    return RealmResultsHandle._(resultsPointer, results.realm.handle);
  }

  bool objectIsValid(RealmObjectBase object) {
    return _realmLib.realm_object_is_valid(object.handle._pointer);
  }

  bool listIsValid(RealmList list) {
    return _realmLib.realm_list_is_valid(list.handle._pointer);
  }

  static void collection_change_callback(Pointer<Void> userdata, Pointer<realm_collection_changes> data) {
    NotificationsController? controller = userdata.toObject();
    if (controller == null) {
      return;
    }

    if (data == nullptr) {
      controller.onError(RealmError("Invalid notifications data received"));
      return;
    }

    try {
      final clonedData = _realmLib.realm_clone(data.cast());
      if (clonedData == nullptr) {
        controller.onError(RealmError("Error while cloning notifications data"));
        return;
      }

      final changesHandle = RealmCollectionChangesHandle._(clonedData.cast());
      controller.onChanges(changesHandle);
    } catch (e) {
      controller.onError(RealmError("Error handling change notifications. Error: $e"));
    }
  }

  static void object_change_callback(Pointer<Void> userdata, Pointer<realm_object_changes> data) {
    NotificationsController? controller = userdata.toObject();
    if (controller == null) {
      return;
    }

    if (data == nullptr) {
      controller.onError(RealmError("Invalid notifications data received"));
      return;
    }

    try {
      final clonedData = _realmLib.realm_clone(data.cast());
      if (clonedData == nullptr) {
        controller.onError(RealmError("Error while cloning notifications data"));
        return;
      }

      final changesHandle = RealmObjectChangesHandle._(clonedData.cast());
      controller.onChanges(changesHandle);
    } catch (e) {
      controller.onError(RealmError("Error handling change notifications. Error: $e"));
    }
  }

  RealmNotificationTokenHandle subscribeResultsNotifications(RealmResults results, NotificationsController controller) {
    final pointer = _realmLib.invokeGetPointer(() => _realmLib.realm_results_add_notification_callback(
          results.handle._pointer,
          controller.toWeakHandle(),
          nullptr,
          nullptr,
          Pointer.fromFunction(collection_change_callback),
        ));

    return RealmNotificationTokenHandle._(pointer, results.realm.handle);
  }

  RealmNotificationTokenHandle subscribeListNotifications(RealmList list, NotificationsController controller) {
    final pointer = _realmLib.invokeGetPointer(() => _realmLib.realm_list_add_notification_callback(
          list.handle._pointer,
          controller.toWeakHandle(),
          nullptr,
          nullptr,
          Pointer.fromFunction(collection_change_callback),
        ));

    return RealmNotificationTokenHandle._(pointer, list.realm.handle);
  }

  RealmNotificationTokenHandle subscribeObjectNotifications(RealmObjectBase object, NotificationsController controller) {
    final pointer = _realmLib.invokeGetPointer(() => _realmLib.realm_object_add_notification_callback(
          object.handle._pointer,
          controller.toWeakHandle(),
          nullptr,
          nullptr,
          Pointer.fromFunction(object_change_callback),
        ));

    return RealmNotificationTokenHandle._(pointer, object.realm.handle);
  }

  bool getObjectChangesIsDeleted(RealmObjectChangesHandle handle) {
    return _realmLib.realm_object_changes_is_deleted(handle._pointer);
  }

  List<int> getObjectChangesProperties(RealmObjectChangesHandle handle) {
    return using((arena) {
      final count = _realmLib.realm_object_changes_get_num_modified_properties(handle._pointer);

      final out_modified = arena<realm_property_key_t>(count);
      _realmLib.realm_object_changes_get_modified_properties(handle._pointer, out_modified, count);

      return out_modified.asTypedList(count).toList();
    });
  }

  AppConfigHandle _createAppConfig(AppConfiguration configuration, RealmHttpTransportHandle httpTransport) {
    return using((arena) {
      final app_id = configuration.appId.toCharPtr(arena);
      final handle = AppConfigHandle._(_realmLib.realm_app_config_new(app_id, httpTransport._pointer));

      _realmLib.realm_app_config_set_platform(handle._pointer, Platform.operatingSystem.toCharPtr(arena));
      _realmLib.realm_app_config_set_platform_version(handle._pointer, Platform.operatingSystemVersion.toCharPtr(arena));

      _realmLib.realm_app_config_set_sdk(handle._pointer, 'Dart'.toCharPtr(arena));
      _realmLib.realm_app_config_set_sdk_version(handle._pointer, libraryVersion.toCharPtr(arena));

      _realmLib.realm_app_config_set_cpu_arch(handle._pointer, getRealmLibraryCpuArchitecture().toCharPtr(arena));

      final deviceName = getDeviceName();
      _realmLib.realm_app_config_set_device_name(handle._pointer, deviceName.toCharPtr(arena));

      final deviceVersion = getDeviceVersion();
      _realmLib.realm_app_config_set_device_version(handle._pointer, deviceVersion.toCharPtr(arena));

      _realmLib.realm_app_config_set_framework_name(handle._pointer, (isFlutterPlatform ? 'Flutter' : 'Dart VM').toCharPtr(arena));
      _realmLib.realm_app_config_set_framework_version(handle._pointer, Platform.version.toCharPtr(arena));

      _realmLib.realm_app_config_set_base_url(handle._pointer, configuration.baseUrl.toString().toCharPtr(arena));

      _realmLib.realm_app_config_set_default_request_timeout(handle._pointer, configuration.defaultRequestTimeout.inMilliseconds);

      if (configuration.localAppName != null) {
        _realmLib.realm_app_config_set_local_app_name(handle._pointer, configuration.localAppName!.toCharPtr(arena));
      } else {
        _realmLib.realm_app_config_set_local_app_name(handle._pointer, ''.toCharPtr(arena));
      }

      if (configuration.localAppVersion != null) {
        _realmLib.realm_app_config_set_local_app_version(handle._pointer, configuration.localAppVersion!.toCharPtr(arena));
      } else {
        _realmLib.realm_app_config_set_local_app_version(handle._pointer, ''.toCharPtr(arena));
      }

      return handle;
    });
  }

  RealmAppCredentialsHandle createAppCredentialsAnonymous(bool reuseCredentials) {
    return RealmAppCredentialsHandle._(_realmLib.realm_app_credentials_new_anonymous(reuseCredentials));
  }

  RealmAppCredentialsHandle createAppCredentialsEmailPassword(String email, String password) {
    return using((arena) {
      final emailPtr = email.toCharPtr(arena);
      final passwordPtr = password.toRealmString(arena);
      return RealmAppCredentialsHandle._(_realmLib.realm_app_credentials_new_email_password(emailPtr, passwordPtr.ref));
    });
  }

  RealmAppCredentialsHandle createAppCredentialsJwt(String token) {
    return using((arena) {
      final tokenPtr = token.toCharPtr(arena);
      return RealmAppCredentialsHandle._(_realmLib.realm_app_credentials_new_jwt(tokenPtr));
    });
  }

  RealmAppCredentialsHandle createAppCredentialsApple(String idToken) {
    return using((arena) {
      final idTokenPtr = idToken.toCharPtr(arena);
      return RealmAppCredentialsHandle._(_realmLib.realm_app_credentials_new_apple(idTokenPtr));
    });
  }

  RealmAppCredentialsHandle createAppCredentialsFacebook(String accessToken) {
    return using((arena) {
      final accessTokenPtr = accessToken.toCharPtr(arena);
      return RealmAppCredentialsHandle._(_realmLib.realm_app_credentials_new_facebook(accessTokenPtr));
    });
  }

  RealmAppCredentialsHandle createAppCredentialsGoogleIdToken(String idToken) {
    return using((arena) {
      final idTokenPtr = idToken.toCharPtr(arena);
      return RealmAppCredentialsHandle._(_realmLib.realm_app_credentials_new_google_id_token(idTokenPtr));
    });
  }

  RealmAppCredentialsHandle createAppCredentialsGoogleAuthCode(String authCode) {
    return using((arena) {
      final authCodePtr = authCode.toCharPtr(arena);
      return RealmAppCredentialsHandle._(_realmLib.realm_app_credentials_new_google_auth_code(authCodePtr));
    });
  }

  RealmAppCredentialsHandle createAppCredentialsFunction(String payload) {
    return using((arena) {
      final payloadPtr = payload.toCharPtr(arena);
      final credentialsPtr = _realmLib.invokeGetPointer(() => _realmLib.realm_app_credentials_new_function(payloadPtr));
      return RealmAppCredentialsHandle._(credentialsPtr);
    });
  }

  RealmAppCredentialsHandle createAppCredentialsApiKey(String key) {
    return using((arena) {
      final keyPtr = key.toCharPtr(arena);
      return RealmAppCredentialsHandle._(_realmLib.realm_app_credentials_new_user_api_key(keyPtr));
    });
  }

  RealmHttpTransportHandle _createHttpTransport(HttpClient httpClient) {
    final requestCallback = Pointer.fromFunction<Void Function(Handle, realm_http_request, Pointer<Void>)>(_request_callback);
    final requestCallbackUserdata = _realmLib.realm_dart_userdata_async_new(httpClient, requestCallback.cast(), scheduler.handle._pointer);
    return RealmHttpTransportHandle._(_realmLib.realm_http_transport_new(
      _realmLib.addresses.realm_dart_http_request_callback,
      requestCallbackUserdata.cast(),
      _realmLib.addresses.realm_dart_userdata_async_free,
    ));
  }

  static void _request_callback(Object userData, realm_http_request request, Pointer<Void> request_context) {
    //
    // The request struct only survives until end-of-call, even though
    // we explicitly call realm_http_transport_complete_request to
    // mark request as completed later.
    //
    // Therefore we need to copy everything out of request before returning.
    // We cannot clone request on the native side with realm_clone,
    // since realm_http_request does not inherit from WrapC.

    final client = userData as HttpClient;

    client.connectionTimeout = Duration(milliseconds: request.timeout_ms);

    final url = Uri.parse(request.url.cast<Utf8>().toRealmDartString()!);

    final body = request.body.cast<Utf8>().toRealmDartString(length: request.body_size);

    final headers = <String, String>{};
    for (int i = 0; i < request.num_headers; ++i) {
      final header = request.headers[i];
      final name = header.name.cast<Utf8>().toRealmDartString()!;
      final value = header.value.cast<Utf8>().toRealmDartString()!;
      headers[name] = value;
    }

    _request_callback_async(client, request.method, url, body, headers, request_context);
    // The request struct dies here!
  }

  static void _request_callback_async(
    HttpClient client,
    int requestMethod,
    Uri url,
    String? body,
    Map<String, String> headers,
    Pointer<Void> request_context,
  ) async {
    await using((arena) async {
      final response_pointer = arena<realm_http_response>();
      final responseRef = response_pointer.ref;
      try {
        // Build request
        late HttpClientRequest request;

        // this throws if requestMethod is unknown _HttpMethod
        final method = _HttpMethod.values[requestMethod];

        switch (method) {
          case _HttpMethod.delete:
            request = await client.deleteUrl(url);
            break;
          case _HttpMethod.put:
            request = await client.putUrl(url);
            break;
          case _HttpMethod.patch:
            request = await client.patchUrl(url);
            break;
          case _HttpMethod.post:
            request = await client.postUrl(url);
            break;
          case _HttpMethod.get:
            request = await client.getUrl(url);
            break;
        }

        for (final header in headers.entries) {
          request.headers.add(header.key, header.value);
        }

        if (body != null) {
          request.add(utf8.encode(body));
        }

        // Do the call..
        final response = await request.close();
        final responseBody = await response.fold<List<int>>([], (acc, l) => acc..addAll(l)); // gather response

        // Report back to core
        responseRef.status_code = response.statusCode;
        responseRef.body = responseBody.toCharPtr(arena);
        responseRef.body_size = responseBody.length;

        int headerCnt = 0;
        response.headers.forEach((name, values) {
          headerCnt += values.length;
        });

        responseRef.headers = arena<realm_http_header>(headerCnt);
        responseRef.num_headers = headerCnt;

        int index = 0;
        response.headers.forEach((name, values) {
          for (final value in values) {
            final headerRef = responseRef.headers.elementAt(index).ref;
            headerRef.name = name.toCharPtr(arena);
            headerRef.value = value.toCharPtr(arena);
            index++;
          }
        });

        responseRef.custom_status_code = _CustomErrorCode.noError.code;
      } on SocketException catch (_) {
        responseRef.custom_status_code = _CustomErrorCode.timeout.code;
      } on HttpException catch (_) {
        responseRef.custom_status_code = _CustomErrorCode.unknownHttp.code;
      } catch (_) {
        responseRef.custom_status_code = _CustomErrorCode.unknown.code;
      } finally {
        _realmLib.realm_http_transport_complete_request(request_context, response_pointer);
      }
    });
  }

  void loggerSetLogLevel(Level logLevel, int schedulerPort) {
    _realmLib.realm_dart_set_log_level(logLevel.toInt(), schedulerPort);
  }

  void logMessageForTesting(Level logLevel, String message) {
    return using((arena) {
      _realmLib.realm_dart_log_message_for_testing(logLevel.toInt(), message.toCharPtr(arena));
    });
  }

  void setLogLevel(int logLevel) {
    _realmLib.realm_set_log_level(logLevel);
  }

  SyncClientConfigHandle _createSyncClientConfig(AppConfiguration configuration) {
    return using((arena) {
      final handle = SyncClientConfigHandle._(_realmLib.realm_sync_client_config_new());

      _realmLib.realm_sync_client_config_set_base_file_path(handle._pointer, configuration.baseFilePath.path.toCharPtr(arena));
      _realmLib.realm_sync_client_config_set_metadata_mode(handle._pointer, configuration.metadataPersistenceMode.index);
      _realmLib.realm_sync_client_config_set_connect_timeout(handle._pointer, configuration.maxConnectionTimeout.inMilliseconds);
      if (configuration.metadataEncryptionKey != null && configuration.metadataPersistenceMode == MetadataPersistenceMode.encrypted) {
        _realmLib.realm_sync_client_config_set_metadata_encryption_key(handle._pointer, configuration.metadataEncryptionKey!.toUint8Ptr(arena));
      }
      return handle;
    });
  }

  AppHandle createApp(AppConfiguration configuration) {
    final httpTransportHandle = _createHttpTransport(configuration.httpClient);
    final appConfigHandle = _createAppConfig(configuration, httpTransportHandle);
    final syncClientConfigHandle = _createSyncClientConfig(configuration);
    final realmAppPtr = _realmLib.invokeGetPointer(() => _realmLib.realm_app_create(appConfigHandle._pointer, syncClientConfigHandle._pointer));
    return AppHandle._(realmAppPtr);
  }

  String appGetId(App app) {
    return _realmLib.realm_app_get_app_id(app.handle._pointer).cast<Utf8>().toRealmDartString()!;
  }

  static void _app_user_completion_callback(Pointer<Void> userdata, Pointer<realm_user> user, Pointer<realm_app_error> error) {
    final Completer<UserHandle>? completer = userdata.toObject(isPersistent: true);
    if (completer == null) {
      return;
    }

    if (error != nullptr) {
      completer.completeWithAppError(error);
      return;
    }

    var userClone = _realmLib.realm_clone(user.cast());
    if (userClone == nullptr) {
      completer.completeError(RealmException("Error while cloning user object."));
      return;
    }

    completer.complete(UserHandle._(userClone.cast()));
  }

  Future<UserHandle> logIn(App app, Credentials credentials) {
    final completer = Completer<UserHandle>();
    _realmLib.invokeGetBool(
        () => _realmLib.realm_app_log_in_with_credentials(
              app.handle._pointer,
              credentials.handle._pointer,
              Pointer.fromFunction(_app_user_completion_callback),
              completer.toPersistentHandle(),
              _realmLib.addresses.realm_dart_delete_persistent_handle,
            ),
        "Login failed");
    return completer.future;
  }

  static void void_completion_callback(Pointer<Void> userdata, Pointer<realm_app_error> error) {
    final Completer<void>? completer = userdata.toObject(isPersistent: true);
    if (completer == null) {
      return;
    }

    if (error != nullptr) {
      completer.completeWithAppError(error);
      return;
    }

    completer.complete();
  }

  Future<void> appEmailPasswordRegisterUser(App app, String email, String password) {
    final completer = Completer<void>();
    using((arena) {
      _realmLib.invokeGetBool(() => _realmLib.realm_app_email_password_provider_client_register_email(
            app.handle._pointer,
            email.toCharPtr(arena),
            password.toRealmString(arena).ref,
            Pointer.fromFunction(void_completion_callback),
            completer.toPersistentHandle(),
            _realmLib.addresses.realm_dart_delete_persistent_handle,
          ));
    });
    return completer.future;
  }

  Future<void> emailPasswordConfirmUser(App app, String token, String tokenId) {
    final completer = Completer<void>();
    using((arena) {
      _realmLib.invokeGetBool(() => _realmLib.realm_app_email_password_provider_client_confirm_user(
            app.handle._pointer,
            token.toCharPtr(arena),
            tokenId.toCharPtr(arena),
            Pointer.fromFunction(void_completion_callback),
            completer.toPersistentHandle(),
            _realmLib.addresses.realm_dart_delete_persistent_handle,
          ));
    });
    return completer.future;
  }

  Future<void> emailPasswordResendUserConfirmation(App app, String email) {
    final completer = Completer<void>();
    using((arena) {
      _realmLib.invokeGetBool(() => _realmLib.realm_app_email_password_provider_client_resend_confirmation_email(
            app.handle._pointer,
            email.toCharPtr(arena),
            Pointer.fromFunction(void_completion_callback),
            completer.toPersistentHandle(),
            _realmLib.addresses.realm_dart_delete_persistent_handle,
          ));
    });
    return completer.future;
  }

  Future<void> emailPasswordCompleteResetPassword(App app, String password, String token, String tokenId) {
    final completer = Completer<void>();
    using((arena) {
      _realmLib.invokeGetBool(() => _realmLib.realm_app_email_password_provider_client_reset_password(
            app.handle._pointer,
            password.toRealmString(arena).ref,
            token.toCharPtr(arena),
            tokenId.toCharPtr(arena),
            Pointer.fromFunction(void_completion_callback),
            completer.toPersistentHandle(),
            _realmLib.addresses.realm_dart_delete_persistent_handle,
          ));
    });
    return completer.future;
  }

  Future<void> emailPasswordResetPassword(App app, String email) {
    final completer = Completer<void>();
    using((arena) {
      _realmLib.invokeGetBool(() => _realmLib.realm_app_email_password_provider_client_send_reset_password_email(
            app.handle._pointer,
            email.toCharPtr(arena),
            Pointer.fromFunction(void_completion_callback),
            completer.toPersistentHandle(),
            _realmLib.addresses.realm_dart_delete_persistent_handle,
          ));
    });
    return completer.future;
  }

  Future<void> emailPasswordCallResetPasswordFunction(App app, String email, String password, String? argsAsJSON) {
    final completer = Completer<void>();
    using((arena) {
      _realmLib.invokeGetBool(() => _realmLib.realm_app_email_password_provider_client_call_reset_password_function(
            app.handle._pointer,
            email.toCharPtr(arena),
            password.toRealmString(arena).ref,
            argsAsJSON != null ? argsAsJSON.toCharPtr(arena) : nullptr,
            Pointer.fromFunction(void_completion_callback),
            completer.toPersistentHandle(),
            _realmLib.addresses.realm_dart_delete_persistent_handle,
          ));
    });
    return completer.future;
  }

  Future<void> emailPasswordRetryCustomConfirmationFunction(App app, String email) {
    final completer = Completer<void>();
    using((arena) {
      _realmLib.invokeGetBool(() => _realmLib.realm_app_email_password_provider_client_retry_custom_confirmation(
            app.handle._pointer,
            email.toCharPtr(arena),
            Pointer.fromFunction(void_completion_callback),
            completer.toPersistentHandle(),
            _realmLib.addresses.realm_dart_delete_persistent_handle,
          ));
    });
    return completer.future;
  }

  UserHandle? getCurrentUser(AppHandle appHandle) {
    final userPtr = _realmLib.realm_app_get_current_user(appHandle._pointer);
    if (userPtr == nullptr) {
      return null;
    }
    return UserHandle._(userPtr);
  }

  static void _logOutCallback(Pointer<Void> userdata, Pointer<realm_app_error> error) {
    final Completer<void>? completer = userdata.toObject(isPersistent: true);
    if (completer == null) {
      return;
    }

    if (error != nullptr) {
      completer.completeWithAppError(error);
      return;
    }

    completer.complete();
  }

  Future<void> logOut(App application, User? user) {
    final completer = Completer<void>();
    if (user == null) {
      _realmLib.invokeGetBool(
          () => _realmLib.realm_app_log_out_current_user(
                application.handle._pointer,
                Pointer.fromFunction(_logOutCallback),
                completer.toPersistentHandle(),
                _realmLib.addresses.realm_dart_delete_persistent_handle,
              ),
          "Logout failed");
    } else {
      _realmLib.invokeGetBool(
          () => _realmLib.realm_app_log_out(
                application.handle._pointer,
                user.handle._pointer,
                Pointer.fromFunction(_logOutCallback),
                completer.toPersistentHandle(),
                _realmLib.addresses.realm_dart_delete_persistent_handle,
              ),
          "Logout failed");
    }
    return completer.future;
  }

  void clearCachedApps() {
    _realmLib.realm_clear_cached_apps();
  }

  List<UserHandle> getUsers(App app) {
    return using((arena) {
      return _getUsers(app, arena);
    });
  }

  List<UserHandle> _getUsers(App app, Arena arena, {int expectedSize = 2}) {
    final actualCount = arena<Size>();
    final usersPtr = arena<Pointer<realm_user>>(expectedSize);
    _realmLib.invokeGetBool(() => _realmLib.realm_app_get_all_users(app.handle._pointer, usersPtr, expectedSize, actualCount));

    if (expectedSize < actualCount.value) {
      // The supplied array was too small - resize it
      arena.free(usersPtr);
      return _getUsers(app, arena, expectedSize: actualCount.value);
    }

    final result = <UserHandle>[];
    for (var i = 0; i < actualCount.value; i++) {
      result.add(UserHandle._(usersPtr.elementAt(i).value));
    }

    return result;
  }

  Future<void> removeUser(App app, User user) {
    final completer = Completer<void>();
    _realmLib.invokeGetBool(
        () => _realmLib.realm_app_remove_user(
              app.handle._pointer,
              user.handle._pointer,
              Pointer.fromFunction(void_completion_callback),
              completer.toPersistentHandle(),
              _realmLib.addresses.realm_dart_delete_persistent_handle,
            ),
        "Remove user failed");
    return completer.future;
  }

  void switchUser(App application, User user) {
    return using((arena) {
      _realmLib.invokeGetBool(
          () => _realmLib.realm_app_switch_user(
                application.handle._pointer,
                user.handle._pointer,
                nullptr,
              ),
          "Switch user failed");
    });
  }

  void reconnect(App application) {
    _realmLib.realm_app_sync_client_reconnect(
      application.handle._pointer,
    );
  }

  String? userGetCustomData(User user) {
    final customDataPtr = _realmLib.realm_user_get_custom_data(user.handle._pointer);
    return customDataPtr.cast<Utf8>().toRealmDartString(freeRealmMemory: true, treatEmptyAsNull: true);
  }

  Future<void> userRefreshCustomData(App app, User user) {
    final completer = Completer<void>();
    _realmLib.invokeGetBool(
        () => _realmLib.realm_app_refresh_custom_data(
              app.handle._pointer,
              user.handle._pointer,
              Pointer.fromFunction(void_completion_callback),
              completer.toPersistentHandle(),
              _realmLib.addresses.realm_dart_delete_persistent_handle,
            ),
        "Refresh custom data failed");
    return completer.future;
  }

  Future<UserHandle> userLinkCredentials(App app, User user, Credentials credentials) {
    final completer = Completer<UserHandle>();
    _realmLib.invokeGetBool(
        () => _realmLib.realm_app_link_user(
              app.handle._pointer,
              user.handle._pointer,
              credentials.handle._pointer,
              Pointer.fromFunction(_app_user_completion_callback),
              completer.toPersistentHandle(),
              _realmLib.addresses.realm_dart_delete_persistent_handle,
            ),
        "Link credentials failed");
    return completer.future;
  }

  UserState userGetState(User user) {
    final nativeUserState = _realmLib.realm_user_get_state(user.handle._pointer);
    return UserState.values.fromIndex(nativeUserState);
  }

  String userGetId(User user) {
    final idPtr = _realmLib.invokeGetPointer(() => _realmLib.realm_user_get_identity(user.handle._pointer), "Error while getting user id");
    final userId = idPtr.cast<Utf8>().toDartString();
    return userId;
  }

  AppHandle userGetApp(UserHandle userHandle) {
    final appPtr = _realmLib.realm_user_get_app(userHandle._pointer);
    if (appPtr == nullptr) {
      throw RealmException('User does not have an associated app. This is likely due to the user being logged out.');
    }

    return AppHandle._(appPtr);
  }

  List<UserIdentity> userGetIdentities(User user) {
    return using((arena) {
      return _userGetIdentities(user, arena);
    });
  }

  List<UserIdentity> _userGetIdentities(User user, Arena arena, {int expectedSize = 2}) {
    final actualCount = arena<Size>();
    final identitiesPtr = arena<realm_user_identity_t>(expectedSize);
    _realmLib.invokeGetBool(() => _realmLib.realm_user_get_all_identities(user.handle._pointer, identitiesPtr, expectedSize, actualCount));

    if (expectedSize < actualCount.value) {
      // The supplied array was too small - resize it
      arena.free(identitiesPtr);
      return _userGetIdentities(user, arena, expectedSize: actualCount.value);
    }

    final result = <UserIdentity>[];
    for (var i = 0; i < actualCount.value; i++) {
      final identity = identitiesPtr.elementAt(i).ref;

      result.add(UserIdentityInternal.create(
          identity.id.cast<Utf8>().toRealmDartString(freeRealmMemory: true)!, AuthProviderTypeInternal.getByValue(identity.provider_type)));
    }

    return result;
  }

  Future<void> userLogOut(User user) {
    _realmLib.invokeGetBool(() => _realmLib.realm_user_log_out(user.handle._pointer), "Logout failed");
    return Future<void>.value();
  }

  String? userGetDeviceId(User user) {
    final deviceId = _realmLib.invokeGetPointer(() => _realmLib.realm_user_get_device_id(user.handle._pointer));
    return deviceId.cast<Utf8>().toRealmDartString(treatEmptyAsNull: true, freeRealmMemory: true);
  }

  AuthProviderType userGetAuthProviderType(User user) {
    final provider = _realmLib.realm_user_get_auth_provider(user.handle._pointer);
    return AuthProviderTypeInternal.getByValue(provider);
  }

  AuthProviderType userGetCredentialsProviderType(Credentials credentials) {
    final provider = _realmLib.realm_auth_credentials_get_provider(credentials.handle._pointer);
    return AuthProviderTypeInternal.getByValue(provider);
  }

  UserProfile userGetProfileData(User user) {
    final data = _realmLib.invokeGetPointer(() => _realmLib.realm_user_get_profile_data(user.handle._pointer));
    final dynamic profileData = jsonDecode(data.cast<Utf8>().toRealmDartString(freeRealmMemory: true)!);
    return UserProfile(profileData as Map<String, dynamic>);
  }

  String userGetRefreshToken(User user) {
    final token = _realmLib.invokeGetPointer(() => _realmLib.realm_user_get_refresh_token(user.handle._pointer));
    return token.cast<Utf8>().toRealmDartString(freeRealmMemory: true)!;
  }

  String userGetAccessToken(User user) {
    final token = _realmLib.invokeGetPointer(() => _realmLib.realm_user_get_access_token(user.handle._pointer));
    return token.cast<Utf8>().toRealmDartString(freeRealmMemory: true)!;
  }

  SessionHandle realmGetSession(Realm realm) {
    return SessionHandle._(_realmLib.invokeGetPointer(() => _realmLib.realm_sync_session_get(realm.handle._pointer)), realm.handle);
  }

  String sessionGetPath(Session session) {
    return _realmLib.realm_sync_session_get_file_path(session.handle._pointer).cast<Utf8>().toRealmDartString()!;
  }

  SessionState sessionGetState(Session session) {
    final value = _realmLib.realm_sync_session_get_state(session.handle._pointer);
    return _convertCoreSessionState(value);
  }

  ConnectionState sessionGetConnectionState(Session session) {
    final value = _realmLib.realm_sync_session_get_connection_state(session.handle._pointer);
    return ConnectionState.values[value];
  }

  UserHandle sessionGetUser(Session session) {
    return UserHandle._(_realmLib.realm_sync_session_get_user(session.handle._pointer));
  }

  SessionState _convertCoreSessionState(int value) {
    switch (value) {
      case 0: // RLM_SYNC_SESSION_STATE_ACTIVE
      case 1: // RLM_SYNC_SESSION_STATE_DYING
        return SessionState.active;
      case 2: // RLM_SYNC_SESSION_STATE_INACTIVE
      case 3: // RLM_SYNC_SESSION_STATE_WAITING_FOR_ACCESS_TOKEN
      case 4: // RLM_SYNC_SESSION_STATE_PAUSED
        return SessionState.inactive;
      default:
        throw Exception("Unexpected SessionState: $value");
    }
  }

  void sessionPause(Session session) {
    _realmLib.realm_sync_session_pause(session.handle._pointer);
  }

  void sessionResume(Session session) {
    _realmLib.realm_sync_session_resume(session.handle._pointer);
  }

  RealmSyncSessionConnectionStateNotificationTokenHandle sessionRegisterProgressNotifier(
      Session session, ProgressDirection direction, ProgressMode mode, SessionProgressNotificationsController controller) {
    final isStreaming = mode == ProgressMode.reportIndefinitely;
    final callback = Pointer.fromFunction<Void Function(Handle, Uint64, Uint64)>(_progressCallback);
    final userdata = _realmLib.realm_dart_userdata_async_new(controller, callback.cast(), scheduler.handle._pointer);
    final notification_token = _realmLib.realm_sync_session_register_progress_notifier(
        session.handle._pointer,
        _realmLib.addresses.realm_dart_sync_progress_callback,
        direction.index,
        isStreaming,
        userdata.cast(),
        _realmLib.addresses.realm_dart_userdata_async_free);
    return RealmSyncSessionConnectionStateNotificationTokenHandle._(notification_token);
  }

  static void _progressCallback(Object userdata, int transferred, int transferable) {
    final controller = userdata as SessionProgressNotificationsController;

    controller.onProgress(transferred, transferable);
  }

  RealmSyncSessionConnectionStateNotificationTokenHandle sessionRegisterConnectionStateNotifier(Session session, SessionConnectionStateController controller) {
    final callback = Pointer.fromFunction<Void Function(Handle, Int32, Int32)>(_onConnectionStateChange);
    final userdata = _realmLib.realm_dart_userdata_async_new(controller, callback.cast(), scheduler.handle._pointer);
    final notification_token = _realmLib.realm_sync_session_register_connection_state_change_callback(
      session.handle._pointer,
      _realmLib.addresses.realm_dart_sync_connection_state_changed_callback,
      userdata.cast(),
      _realmLib.addresses.realm_dart_userdata_async_free,
    );
    return RealmSyncSessionConnectionStateNotificationTokenHandle._(notification_token);
  }

  static void _onConnectionStateChange(Object userdata, int oldState, int newState) {
    final controller = userdata as SessionConnectionStateController;

    controller.onConnectionStateChange(ConnectionState.values[oldState], ConnectionState.values[newState]);
  }

  Future<void> sessionWaitForUpload(Session session) {
    final completer = Completer<void>();
    final callback = Pointer.fromFunction<Void Function(Handle, Pointer<realm_sync_error_code_t>)>(_sessionWaitCompletionCallback);
    final userdata = _realmLib.realm_dart_userdata_async_new(completer, callback.cast(), scheduler.handle._pointer);
    _realmLib.realm_sync_session_wait_for_upload_completion(session.handle._pointer, _realmLib.addresses.realm_dart_sync_wait_for_completion_callback,
        userdata.cast(), _realmLib.addresses.realm_dart_userdata_async_free);
    return completer.future;
  }

  Future<void> sessionWaitForDownload(Session session, [CancellationToken? cancellationToken]) {
    final completer = CancellableCompleter<void>(cancellationToken);
    if (!completer.isCancelled) {
      final callback = Pointer.fromFunction<Void Function(Handle, Pointer<realm_sync_error_code_t>)>(_sessionWaitCompletionCallback);
      final userdata = _realmLib.realm_dart_userdata_async_new(completer, callback.cast(), scheduler.handle._pointer);
      _realmLib.realm_sync_session_wait_for_download_completion(session.handle._pointer, _realmLib.addresses.realm_dart_sync_wait_for_completion_callback,
          userdata.cast(), _realmLib.addresses.realm_dart_userdata_async_free);
    }
    return completer.future;
  }

  static void _sessionWaitCompletionCallback(Object userdata, Pointer<realm_sync_error_code_t> errorCode) {
    final completer = userdata as Completer<void>;
    if (completer.isCompleted) {
      return;
    }
    if (errorCode != nullptr) {
      // Throw RealmException instead of RealmError to be recoverable by the user.
      completer.completeError(RealmException(errorCode.toSyncError().toString()));
    } else {
      completer.complete();
    }
  }

  String _getAppDirectoryFromPlugin() {
    assert(isFlutterPlatform);

    String plugin = Platform.isWindows
        ? 'realm_plugin.dll'
        : Platform.isMacOS
            ? 'realm.framework/realm' // use catalyst
            : Platform.isLinux
                ? "librealm_plugin.so"
                : throw UnsupportedError("Platform ${Platform.operatingSystem} is not supported");

    final pluginLib = DynamicLibrary.open(plugin);
    final getAppDirFunc = pluginLib.lookupFunction<Pointer<Int8> Function(), Pointer<Int8> Function()>("realm_dart_get_app_directory");
    final dirNamePtr = getAppDirFunc();
    final dirName = Platform.isWindows ? dirNamePtr.cast<Utf16>().toDartString() : dirNamePtr.cast<Utf8>().toDartString();

    return dirName;
  }

  String getAppDirectory() {
    try {
      if (!isFlutterPlatform || Platform.environment.containsKey('FLUTTER_TEST')) {
        return Directory.current.absolute.path; // dart or flutter test
      }

      // Flutter from here on..

      if (Platform.isAndroid || Platform.isIOS) {
        return getFilesPath();
      }

      if (Platform.isLinux) {
        String appSupportDir = PlatformEx.fromEnvironment(
          "XDG_DATA_HOME",
          defaultValue: PlatformEx.fromEnvironment(
            "HOME",
            defaultValue: Directory.current.absolute.path,
          ),
        );
        return path.join(appSupportDir, ".local/share", _getAppDirectoryFromPlugin());
      }

      if (Platform.isMacOS) {
        return _getAppDirectoryFromPlugin();
      }

      if (Platform.isWindows) {
        return _getAppDirectoryFromPlugin();
      }

      throw UnsupportedError("Platform ${Platform.operatingSystem} is not supported");
    } catch (e) {
      throw RealmException('Cannot get app directory. Error: $e');
    }
  }

  Future<void> deleteUser(App app, User user) {
    final completer = Completer<void>();
    _realmLib.invokeGetBool(
        () => _realmLib.realm_app_delete_user(
              app.handle._pointer,
              user.handle._pointer,
              Pointer.fromFunction(void_completion_callback),
              completer.toPersistentHandle(),
              _realmLib.addresses.realm_dart_delete_persistent_handle,
            ),
        "Delete user failed");
    return completer.future;
  }

  bool isFrozen(Realm realm) {
    return _realmLib.realm_is_frozen(realm.handle._pointer.cast());
  }

  RealmHandle freeze(Realm realm) {
    final ptr = _realmLib.invokeGetPointer(() => _realmLib.realm_freeze(realm.handle._pointer));
    return RealmHandle._(ptr);
  }

  RealmResultsHandle resolveResults(RealmResults realmResults, Realm frozenRealm) {
    final ptr = _realmLib.invokeGetPointer(() => _realmLib.realm_results_resolve_in(realmResults.handle._pointer, frozenRealm.handle._pointer));
    return RealmResultsHandle._(ptr, frozenRealm.handle);
  }

  RealmObjectHandle? resolveObject(RealmObjectBase object, Realm frozenRealm) {
    return using((Arena arena) {
      final resultPtr = arena<Pointer<realm_object>>();
      _realmLib.invokeGetBool(() => _realmLib.realm_object_resolve_in(object.handle._pointer, frozenRealm.handle._pointer, resultPtr));
      if (resultPtr != nullptr) {
        return RealmObjectHandle._(resultPtr.value, frozenRealm.handle);
      }

      return null;
    });
  }

  RealmListHandle? resolveList(ManagedRealmList list, Realm frozenRealm) {
    return using((Arena arena) {
      final resultPtr = arena<Pointer<realm_list>>();
      _realmLib.invokeGetBool(() => _realmLib.realm_list_resolve_in(list.handle._pointer, frozenRealm.handle._pointer, resultPtr));
      if (resultPtr != nullptr) {
        return RealmListHandle._(resultPtr.value, frozenRealm.handle);
      }

      return null;
    });
  }

  static void _app_api_key_completion_callback(Pointer<Void> userdata, Pointer<realm_app_user_apikey> apiKey, Pointer<realm_app_error> error) {
    final Completer<ApiKey>? completer = userdata.toObject(isPersistent: true);
    if (completer == null) {
      return;
    }

    if (error != nullptr) {
      completer.completeWithAppError(error);
      return;
    }

    final id = apiKey.ref.id.toDart();
    final name = apiKey.ref.name.cast<Utf8>().toDartString();
    final value = apiKey.ref.key.cast<Utf8>().toRealmDartString(treatEmptyAsNull: true);
    final isEnabled = !apiKey.ref.disabled;

    completer.complete(UserInternal.createApiKey(id, name, value, isEnabled));
  }

  static void _app_api_key_array_completion_callback(Pointer<Void> userdata, Pointer<realm_app_user_apikey> apiKey, int size, Pointer<realm_app_error> error) {
    final Completer<List<ApiKey>>? completer = userdata.toObject(isPersistent: true);
    if (completer == null) {
      return;
    }

    if (error != nullptr) {
      completer.completeWithAppError(error);
      return;
    }

    final result = <ApiKey>[];

    for (var i = 0; i < size; i++) {
      final id = apiKey[i].id.toDart();
      final name = apiKey[i].name.cast<Utf8>().toDartString();
      final value = apiKey[i].key.cast<Utf8>().toRealmDartString(treatEmptyAsNull: true);
      final isEnabled = !apiKey[i].disabled;

      result.add(UserInternal.createApiKey(id, name, value, isEnabled));
    }

    completer.complete(result);
  }

  Future<ApiKey> createApiKey(User user, String name) {
    return using((Arena arena) {
      final namePtr = name.toCharPtr(arena);
      final completer = Completer<ApiKey>();
      _realmLib.invokeGetBool(() => _realmLib.realm_app_user_apikey_provider_client_create_apikey(user.app.handle._pointer, user.handle._pointer, namePtr,
          Pointer.fromFunction(_app_api_key_completion_callback), completer.toPersistentHandle(), _realmLib.addresses.realm_dart_delete_persistent_handle));

      return completer.future;
    });
  }

  Future<ApiKey> fetchApiKey(User user, ObjectId id) {
    return using((Arena arena) {
      final completer = Completer<ApiKey>();
      final native_id = id.toNative(arena);
      _realmLib.invokeGetBool(() => _realmLib.realm_app_user_apikey_provider_client_fetch_apikey(user.app.handle._pointer, user.handle._pointer, native_id.ref,
          Pointer.fromFunction(_app_api_key_completion_callback), completer.toPersistentHandle(), _realmLib.addresses.realm_dart_delete_persistent_handle));

      return completer.future;
    });
  }

  Future<List<ApiKey>> fetchAllApiKeys(User user) {
    return using((Arena arena) {
      final completer = Completer<List<ApiKey>>();
      _realmLib.invokeGetBool(() => _realmLib.realm_app_user_apikey_provider_client_fetch_apikeys(
          user.app.handle._pointer,
          user.handle._pointer,
          Pointer.fromFunction(_app_api_key_array_completion_callback),
          completer.toPersistentHandle(),
          _realmLib.addresses.realm_dart_delete_persistent_handle));

      return completer.future;
    });
  }

  Future<void> deleteApiKey(User user, ObjectId id) {
    return using((Arena arena) {
      final completer = Completer<void>();
      final native_id = id.toNative(arena);
      _realmLib.invokeGetBool(() => _realmLib.realm_app_user_apikey_provider_client_delete_apikey(user.app.handle._pointer, user.handle._pointer, native_id.ref,
          Pointer.fromFunction(void_completion_callback), completer.toPersistentHandle(), _realmLib.addresses.realm_dart_delete_persistent_handle));

      return completer.future;
    });
  }

  Future<void> disableApiKey(User user, ObjectId objectId) {
    return using((Arena arena) {
      final completer = Completer<void>();
      final native_id = objectId.toNative(arena);
      _realmLib.invokeGetBool(() => _realmLib.realm_app_user_apikey_provider_client_disable_apikey(
          user.app.handle._pointer,
          user.handle._pointer,
          native_id.ref,
          Pointer.fromFunction(void_completion_callback),
          completer.toPersistentHandle(),
          _realmLib.addresses.realm_dart_delete_persistent_handle));

      return completer.future;
    });
  }

  Future<void> enableApiKey(User user, ObjectId objectId) {
    return using((Arena arena) {
      final completer = Completer<void>();
      final native_id = objectId.toNative(arena);
      _realmLib.invokeGetBool(() => _realmLib.realm_app_user_apikey_provider_client_enable_apikey(user.app.handle._pointer, user.handle._pointer, native_id.ref,
          Pointer.fromFunction(void_completion_callback), completer.toPersistentHandle(), _realmLib.addresses.realm_dart_delete_persistent_handle));

      return completer.future;
    });
  }

  static void _call_app_function_callback(Pointer<Void> userdata, Pointer<Char> response, Pointer<realm_app_error> error) {
    final Completer<String>? completer = userdata.toObject(isPersistent: true);
    if (completer == null) {
      return;
    }
    if (error != nullptr) {
      completer.completeWithAppError(error);
      return;
    }

    final stringResponse = response.cast<Utf8>().toRealmDartString()!;
    completer.complete(stringResponse);
  }

  Future<String> callAppFunction(App app, User user, String functionName, String? argsAsJSON) {
    return using((arena) {
      final completer = Completer<String>();
      _realmLib.invokeGetBool(() => _realmLib.realm_app_call_function(
            app.handle._pointer,
            user.handle._pointer,
            functionName.toCharPtr(arena),
            argsAsJSON?.toCharPtr(arena) ?? nullptr,
            Pointer.fromFunction(_call_app_function_callback),
            completer.toPersistentHandle(),
            _realmLib.addresses.realm_dart_delete_persistent_handle,
          ));
      return completer.future;
    });
  }

  bool compact(Realm realm) {
    return using((arena) {
      final out_did_compact = arena<Bool>();
      _realmLib.invokeGetBool(() => _realmLib.realm_compact(realm.handle._pointer, out_did_compact));
      return out_did_compact.value;
    });
  }

  bool immediatelyRunFileActions(App app, String realmPath) {
    return using((arena) {
      final out_did_run = arena<Bool>();
      _realmLib.invokeGetBool(() => _realmLib.realm_sync_immediately_run_file_actions(app.handle._pointer, realmPath.toCharPtr(arena), out_did_run),
          "An error occurred while resetting the Realm. Check if the file is in use: '$realmPath'");
      return out_did_run.value;
    });
  }

  void writeCopy(Realm realm, Configuration config) {
    final configHandle = _createConfig(config);
    _realmLib.invokeGetBool(() => _realmLib.realm_convert_with_config(realm.handle._pointer, configHandle._pointer, false));
  }
}

class LastError {
  final int code;
  final String? message;
  final Object? userError;

  LastError(this.code, [this.message, this.userError]);

  @override
  String toString() {
    return "Error code: $code ${(message != null ? ". Message: $message" : "")}";
  }
}

// Flag to enable trace on finalization.
//
// Be aware that the trace is likely late, and it might in rare case be missing,
// as there are no absolute guarantees with Finalizer.
//
// It is often beneficial to also instrument the native realm_release to
// print the address released to get the exact time.
const _enableFinalizerTrace = false;

// Level used for finalization trace, if enabled.
const _finalizerTraceLevel = RealmLogLevel.trace;

void _traceFinalization(Object o) {
  Realm.logger.log(_finalizerTraceLevel, 'Finalizing: $o');
}

final _debugFinalizer = Finalizer<Object>(_traceFinalization);

void _setupFinalizationTrace(Object value, Object finalizationToken) {
  _debugFinalizer.attach(value, finalizationToken, detach: value);
}

void _tearDownFinalizationTrace(Object value, Object finalizationToken) {
  _debugFinalizer.detach(value);
  _traceFinalization(finalizationToken);
}

abstract class HandleBase<T extends NativeType> implements Finalizable {
  late Pointer<Void> _finalizableHandle;
  Pointer<T> _pointer;
  bool get released => _pointer == nullptr;
  final bool isUnowned;

  @pragma('vm:never-inline')
  void keepAlive() {}

  HandleBase(this._pointer, int size) : isUnowned = false {
    _finalizableHandle = _realmLib.realm_attach_finalizer(this, _pointer.cast(), size);

    if (_enableFinalizerTrace) {
      _setupFinalizationTrace(this, _pointer);
    }
  }

  HandleBase.unowned(this._pointer) : isUnowned = true;

  @override
  String toString() => "${_pointer.toString()} value=${_pointer.cast<IntPtr>().value}${isUnowned ? ' (unowned)' : ''}";

  /// @nodoc
  /// A method that will be invoked just before the handle is released. Allows to cleanup
  /// any custom data that inheritors are storing.
  void _releaseCore() {}

  void release() {
    if (released) {
      return;
    }

    _releaseCore();

    if (!isUnowned) {
      _realmLib.realm_detach_finalizer(_finalizableHandle, this);

      _realmLib.realm_release(_pointer.cast());
    }

    _pointer = nullptr;

    if (_enableFinalizerTrace) {
      _tearDownFinalizationTrace(this, _pointer);
    }
  }
}

class FinalizationToken {
  final WeakReference<RealmHandle> root;
  final int id;

  FinalizationToken(RealmHandle handle, this.id) : root = WeakReference(handle);
}

// This finalizer is intended to prevent the list of children in the RealmHandle
// from growing endlessly. It's not intended to replace the native finalizer which
// will free the actual resources owned by the handle.
final _rootedHandleFinalizer = Finalizer<FinalizationToken>((token) {
  token.root.target?.removeChild(token.id);
});

abstract class RootedHandleBase<T extends NativeType> extends HandleBase<T> {
  final RealmHandle _root;
  int? _id;

  bool get shouldRoot => _root.isUnowned;

  RootedHandleBase(this._root, Pointer<T> pointer, int size) : super(pointer, size) {
    if (shouldRoot) {
      _id = _root.addChild(this);
    }
  }

  @override
  void _releaseCore() {
    if (_id != null) {
      _root.removeChild(_id!);
    }
  }
}

class SchemaHandle extends HandleBase<realm_schema> {
  SchemaHandle._(Pointer<realm_schema> pointer) : super(pointer, 24);

  SchemaHandle.unowned(Pointer<realm_schema> pointer) : super.unowned(pointer);
}

class ConfigHandle extends HandleBase<realm_config> {
  ConfigHandle._(Pointer<realm_config> pointer) : super(pointer, 512);
}

class RealmHandle extends HandleBase<shared_realm> {
  int _counter = 0;

  final Map<int, WeakReference<RootedHandleBase>> _children = {};

  RealmHandle._(Pointer<shared_realm> pointer) : super(pointer, 24);

  RealmHandle._unowned(Pointer<shared_realm> pointer) : super.unowned(pointer);

  int addChild(RootedHandleBase child) {
    final id = _counter++;
    _children[id] = WeakReference(child);
    _rootedHandleFinalizer.attach(this, FinalizationToken(this, id), detach: this);
    return id;
  }

  void removeChild(int id) {
    final child = _children.remove(id);
    if (child != null) {
      final target = child.target;
      if (target != null) {
        _rootedHandleFinalizer.detach(target);
      }
    }
  }

  @override
  void _releaseCore() {
    final keys = _children.keys.toList();

    for (final key in keys) {
      _children[key]?.target?.release();
    }
  }
}

class SchedulerHandle extends HandleBase<realm_scheduler> {
  SchedulerHandle._(Pointer<realm_scheduler> pointer) : super(pointer, 24);
}

class RealmObjectHandle extends RootedHandleBase<realm_object> {
  RealmObjectHandle._(Pointer<realm_object> pointer, RealmHandle root) : super(root, pointer, 112);
}

class _RealmLinkHandle {
  final int targetKey;
  final int classKey;
  _RealmLinkHandle._(realm_link_t link)
      : targetKey = link.target,
        classKey = link.target_table;
}

class RealmResultsHandle extends RootedHandleBase<realm_results> {
  RealmResultsHandle._(Pointer<realm_results> pointer, RealmHandle root) : super(root, pointer, 872);
}

class RealmListHandle extends RootedHandleBase<realm_list> {
  RealmListHandle._(Pointer<realm_list> pointer, RealmHandle root) : super(root, pointer, 88);
}

class RealmSetHandle extends RootedHandleBase<realm_set> {
  RealmSetHandle._(Pointer<realm_set> pointer, RealmHandle root) : super(root, pointer, 96);
}

class _RealmQueryHandle extends RootedHandleBase<realm_query> {
  _RealmQueryHandle._(Pointer<realm_query> pointer, RealmHandle root) : super(root, pointer, 256);
}

class RealmNotificationTokenHandle extends RootedHandleBase<realm_notification_token> {
  RealmNotificationTokenHandle._(Pointer<realm_notification_token> pointer, RealmHandle root) : super(root, pointer, 32);
}

class RealmSyncSessionConnectionStateNotificationTokenHandle extends HandleBase<realm_sync_session_connection_state_notification_token> {
  RealmSyncSessionConnectionStateNotificationTokenHandle._(Pointer<realm_sync_session_connection_state_notification_token> pointer) : super(pointer, 32);
}

class RealmCollectionChangesHandle extends HandleBase<realm_collection_changes> {
  RealmCollectionChangesHandle._(Pointer<realm_collection_changes> pointer) : super(pointer, 256);
}

class RealmObjectChangesHandle extends HandleBase<realm_object_changes> {
  RealmObjectChangesHandle._(Pointer<realm_object_changes> pointer) : super(pointer, 256);
}

class RealmAppCredentialsHandle extends HandleBase<realm_app_credentials> {
  RealmAppCredentialsHandle._(Pointer<realm_app_credentials> pointer) : super(pointer, 16);
}

class RealmHttpTransportHandle extends HandleBase<realm_http_transport> {
  RealmHttpTransportHandle._(Pointer<realm_http_transport> pointer) : super(pointer, 24);
}

class AppConfigHandle extends HandleBase<realm_app_config> {
  AppConfigHandle._(Pointer<realm_app_config> pointer) : super(pointer, 8);
}

class SyncClientConfigHandle extends HandleBase<realm_sync_client_config> {
  SyncClientConfigHandle._(Pointer<realm_sync_client_config> pointer) : super(pointer, 8);
}

class AppHandle extends HandleBase<realm_app> {
  AppHandle._(Pointer<realm_app> pointer) : super(pointer, 16);
}

class UserHandle extends HandleBase<realm_user> {
  UserHandle._(Pointer<realm_user> pointer) : super(pointer, 24);
}

class SubscriptionHandle extends HandleBase<realm_flx_sync_subscription> {
  SubscriptionHandle._(Pointer<realm_flx_sync_subscription> pointer) : super(pointer, 184);
}

class SubscriptionSetHandle extends RootedHandleBase<realm_flx_sync_subscription_set> {
  @override
  bool get shouldRoot => true;

  SubscriptionSetHandle._(Pointer<realm_flx_sync_subscription_set> pointer, RealmHandle root) : super(root, pointer, 128);
}

class MutableSubscriptionSetHandle extends SubscriptionSetHandle {
  MutableSubscriptionSetHandle._(Pointer<realm_flx_sync_mutable_subscription_set> pointer, RealmHandle root) : super._(pointer.cast(), root);

  Pointer<realm_flx_sync_mutable_subscription_set> get _mutablePointer => super._pointer.cast();
}

class SessionHandle extends RootedHandleBase<realm_sync_session_t> {
  @override
  bool get shouldRoot => true;

  SessionHandle._(Pointer<realm_sync_session_t> pointer, RealmHandle root) : super(root, pointer, 24);
}

extension on List<int> {
  Pointer<Char> toCharPtr(Allocator allocator) {
    return toUint8Ptr(allocator).cast();
  }

  Pointer<Uint8> toUint8Ptr(Allocator allocator) {
    final nativeSize = length + 1;
    final result = allocator<Uint8>(nativeSize);
    final Uint8List native = result.asTypedList(nativeSize);
    native.setAll(0, this); // copy
    native.last = 0; // zero terminate
    return result.cast();
  }
}

extension _StringEx on String {
  Pointer<Char> toCharPtr(Allocator allocator) {
    final units = utf8.encode(this);
    return units.toCharPtr(allocator).cast();
  }

  Pointer<realm_string_t> toRealmString(Allocator allocator) {
    final realm_string = allocator<realm_string_t>();
    final units = utf8.encode(this);
    realm_string.ref.data = units.toCharPtr(allocator).cast();
    realm_string.ref.size = units.length;
    return realm_string;
  }
}

extension _RealmLibraryEx on RealmLibrary {
  void invokeGetBool(bool Function() callback, [String? errorMessage]) {
    bool success = callback();
    if (!success) {
      realmCore.throwLastError(errorMessage);
    }
  }

  Pointer<T> invokeGetPointer<T extends NativeType>(Pointer<T> Function() callback, [String? errorMessage]) {
    final result = callback();
    if (result == nullptr) {
      realmCore.throwLastError(errorMessage);
    }
    return result;
  }
}

Pointer<realm_value_t> _toRealmValue(Object? value, Allocator allocator) {
  final realm_value = allocator<realm_value_t>();
  _intoRealmValue(value, realm_value, allocator);
  return realm_value;
}

const int _microsecondsPerSecond = 1000 * 1000;
const int _nanosecondsPerMicrosecond = 1000;

void _intoRealmQueryArg(Object? value, Pointer<realm_query_arg_t> realm_query_arg, Allocator allocator) {
  realm_query_arg.ref.arg = allocator<realm_value_t>();
  realm_query_arg.ref.nb_args = 1;
  realm_query_arg.ref.is_list = false;
  _intoRealmValue(value, realm_query_arg.ref.arg, allocator);
}

void _intoRealmValue(Object? value, Pointer<realm_value_t> realm_value, Allocator allocator) {
  if (value == null) {
    realm_value.ref.type = realm_value_type.RLM_TYPE_NULL;
  } else if (value is RealmObjectBase) {
    // when converting a RealmObjectBase to realm_value.link we assume the object is managed
    final link = realmCore._getObjectAsLink(value);
    realm_value.ref.values.link.target = link.targetKey;
    realm_value.ref.values.link.target_table = link.classKey;
    realm_value.ref.type = realm_value_type.RLM_TYPE_LINK;
  } else {
    if (value is int) {
      realm_value.ref.values.integer = value;
      realm_value.ref.type = realm_value_type.RLM_TYPE_INT;
    } else if (value is bool) {
      realm_value.ref.values.boolean = value;
      realm_value.ref.type = realm_value_type.RLM_TYPE_BOOL;
    } else if (value is String) {
      String string = value;
      final units = utf8.encode(string);
      final result = allocator<Uint8>(units.length);
      final Uint8List nativeString = result.asTypedList(units.length);
      nativeString.setAll(0, units);
      realm_value.ref.values.string.data = result.cast();
      realm_value.ref.values.string.size = units.length;
      realm_value.ref.type = realm_value_type.RLM_TYPE_STRING;
    } else if (value is double) {
      realm_value.ref.values.dnum = value;
      realm_value.ref.type = realm_value_type.RLM_TYPE_DOUBLE;
    } else if (value is ObjectId) {
      final bytes = value.bytes;
      for (var i = 0; i < 12; i++) {
        realm_value.ref.values.object_id.bytes[i] = bytes[i];
      }
      realm_value.ref.type = realm_value_type.RLM_TYPE_OBJECT_ID;
    } else if (value is Uuid) {
      final bytes = value.bytes.asUint8List();
      for (var i = 0; i < 16; i++) {
        realm_value.ref.values.uuid.bytes[i] = bytes[i];
      }
      realm_value.ref.type = realm_value_type.RLM_TYPE_UUID;
    } else if (value is DateTime) {
      final microseconds = value.toUtc().microsecondsSinceEpoch;
      final seconds = microseconds ~/ _microsecondsPerSecond;
      int nanoseconds = _nanosecondsPerMicrosecond * (microseconds % _microsecondsPerSecond);
      if (microseconds < 0 && nanoseconds != 0) {
        nanoseconds = nanoseconds - _nanosecondsPerMicrosecond * _microsecondsPerSecond;
      }
      realm_value.ref.values.timestamp.seconds = seconds;
      realm_value.ref.values.timestamp.nanoseconds = nanoseconds;
      realm_value.ref.type = realm_value_type.RLM_TYPE_TIMESTAMP;
    } else if (value is RealmValue) {
      return _intoRealmValue(value.value, realm_value, allocator);
    } else if (value is Decimal128) {
      realm_value.ref.values.decimal128 = value.value;
      realm_value.ref.type = realm_value_type.RLM_TYPE_DECIMAL128;
    } else {
      throw RealmException("Property type ${value.runtimeType} not supported");
    }
  }
}

extension on Pointer<realm_value_t> {
  Object? toDartValue(Realm realm) {
    if (this == nullptr) {
      throw RealmException("Can not convert nullptr realm_value to Dart value");
    }

    switch (ref.type) {
      case realm_value_type.RLM_TYPE_NULL:
        return null;
      case realm_value_type.RLM_TYPE_INT:
        return ref.values.integer;
      case realm_value_type.RLM_TYPE_BOOL:
        return ref.values.boolean;
      case realm_value_type.RLM_TYPE_STRING:
        return ref.values.string.data.cast<Utf8>().toRealmDartString(length: ref.values.string.size)!;
      case realm_value_type.RLM_TYPE_FLOAT:
        return ref.values.fnum;
      case realm_value_type.RLM_TYPE_DOUBLE:
        return ref.values.dnum;
      case realm_value_type.RLM_TYPE_LINK:
        final objectKey = ref.values.link.target;
        final classKey = ref.values.link.target_table;
        if (realm.metadata.getByClassKeyIfExists(classKey) == null) return null; // temprorary workaround to avoid crash on assertion
        return realmCore._getObject(realm, classKey, objectKey);
      case realm_value_type.RLM_TYPE_BINARY:
        throw Exception("Not implemented");
      case realm_value_type.RLM_TYPE_TIMESTAMP:
        final seconds = ref.values.timestamp.seconds;
        final nanoseconds = ref.values.timestamp.nanoseconds;
        return DateTime.fromMicrosecondsSinceEpoch(seconds * _microsecondsPerSecond + nanoseconds ~/ _nanosecondsPerMicrosecond, isUtc: true);
      case realm_value_type.RLM_TYPE_DECIMAL128:
        var decimal = ref.values.decimal128; // NOTE: Does not copy the struct!
        decimal = _realmLib.realm_dart_decimal128_copy(decimal); // This is a workaround to that
        return Decimal128Internal.fromNative(decimal);
      case realm_value_type.RLM_TYPE_OBJECT_ID:
        return ObjectId.fromBytes(cast<Uint8>().asTypedList(12));
      case realm_value_type.RLM_TYPE_UUID:
        return Uuid.fromBytes(cast<Uint8>().asTypedList(16).buffer);
      default:
        throw RealmException("realm_value_type ${ref.type} not supported");
    }
  }
}

extension on Pointer<Size> {
  List<int> toIntList(int count) {
    List<int> result = List.filled(count, elementAt(0).value);
    for (var i = 1; i < count; i++) {
      result[i] = elementAt(i).value;
    }
    return result;
  }
}

extension on Pointer<Void> {
  T? toObject<T extends Object>({bool isPersistent = false}) {
    assert(this != nullptr, "Pointer<Void> is null");

    Object object = isPersistent ? _realmLib.realm_dart_persistent_handle_to_object(this) : _realmLib.realm_dart_weak_handle_to_object(this);

    assert(object is T, "$T expected");
    if (object is! T) {
      return null;
    }

    return object;
  }
}

extension on Pointer<Utf8> {
  String? toRealmDartString({bool treatEmptyAsNull = false, int? length, bool freeRealmMemory = false}) {
    if (this == nullptr) {
      return null;
    }

    try {
      final result = toDartString(length: length);

      if (treatEmptyAsNull && result == '') {
        return null;
      }
      return result;
    } finally {
      if (freeRealmMemory) {
        _realmLib.realm_free(cast());
      }
    }
  }
}

extension on realm_sync_error {
  SyncError toSyncError(Configuration config) {
    final message = detailed_message.cast<Utf8>().toRealmDartString()!;
    final SyncErrorCategory category = SyncErrorCategory.values[error_code.category];

    //client reset can be requested with is_client_reset_requested disregarding the error_code.value
    if (is_client_reset_requested) {
      return ClientResetError(message, config);
    }

    return SyncError.create(message, category, error_code.value, isFatal: is_fatal);
  }
}

extension on Pointer<realm_sync_error_code_t> {
  SyncError toSyncError() {
    final message = ref.message.cast<Utf8>().toDartString();
    return SyncError.create(message, SyncErrorCategory.values[ref.category], ref.value, isFatal: false);
  }
}

extension on Object {
  Pointer<Void> toWeakHandle() {
    return _realmLib.realm_dart_object_to_weak_handle(this);
  }

  Pointer<Void> toPersistentHandle() {
    return _realmLib.realm_dart_object_to_persistent_handle(this);
  }
}

extension on List<UserState> {
  UserState fromIndex(int index) {
    if (!UserState.values.any((value) => value.index == index)) {
      throw RealmError("Unknown user state $index");
    }

    return UserState.values[index];
  }
}

extension on realm_property_info {
  SchemaProperty toSchemaProperty() {
    final linkTarget = link_target == nullptr ? null : link_target.cast<Utf8>().toDartString();
    return SchemaProperty(name.cast<Utf8>().toDartString(), RealmPropertyType.values[type],
        optional: flags & realm_property_flags.RLM_PROPERTY_NULLABLE == realm_property_flags.RLM_PROPERTY_NULLABLE,
        primaryKey: flags & realm_property_flags.RLM_PROPERTY_PRIMARY_KEY == realm_property_flags.RLM_PROPERTY_PRIMARY_KEY,
        linkTarget: linkTarget == null || linkTarget.isEmpty ? null : linkTarget,
        collectionType: RealmCollectionType.values[collection_type]);
  }
}

extension on Completer<Object?> {
  void completeWithAppError(Pointer<realm_app_error> error) {
    final message = error.ref.message.cast<Utf8>().toRealmDartString()!;
    final linkToLogs = error.ref.link_to_server_logs.cast<Utf8>().toRealmDartString();
    completeError(AppInternal.createException(message, linkToLogs, error.ref.http_status_code));
  }
}

enum _CustomErrorCode {
  noError(0),
  unknownHttp(998),
  unknown(999),
  timeout(1000);

  final int code;
  const _CustomErrorCode(this.code);
}

enum _HttpMethod {
  get,
  post,
  patch,
  put,
  delete,
}

extension on realm_timestamp_t {
  DateTime toDart() {
    return DateTime.fromMicrosecondsSinceEpoch(seconds * 1000000 + nanoseconds ~/ 1000, isUtc: true);
  }
}

extension on realm_string_t {
  String? toDart() => data.cast<Utf8>().toRealmDartString();
}

extension on ObjectId {
  Pointer<realm_object_id> toNative(Allocator allocator) {
    final result = allocator<realm_object_id>();
    for (var i = 0; i < 12; i++) {
      result.ref.bytes[i] = bytes[i];
    }
    return result;
  }
}

extension on realm_object_id {
  ObjectId toDart() {
    final buffer = Uint8List(12);
    for (int i = 0; i < 12; ++i) {
      buffer[i] = bytes[i];
    }
    return ObjectId.fromBytes(buffer);
  }
}

extension LevelExt on Level {
  int toInt() {
    if (this == Level.ALL) {
      return 0;
    } else if (name == "TRACE") {
      return 1;
    } else if (name == "DEBUG") {
      return 2;
    } else if (name == "DETAIL") {
      return 3;
    } else if (this == Level.INFO) {
      return 4;
    } else if (this == Level.WARNING) {
      return 5;
    } else if (name == "ERROR") {
      return 6;
    } else if (name == "FATAL") {
      return 7;
    } else if (this == Level.OFF) {
      return 8;
    } else {
      // if unknown logging is off
      return 8;
    }
  }

  static Level fromInt(int value) {
    switch (value) {
      case 0:
        return RealmLogLevel.all;
      case 1:
        return RealmLogLevel.trace;
      case 2:
        return RealmLogLevel.debug;
      case 3:
        return RealmLogLevel.detail;
      case 4:
        return RealmLogLevel.info;
      case 5:
        return RealmLogLevel.warn;
      case 6:
        return RealmLogLevel.error;
      case 7:
        return RealmLogLevel.fatal;
      case 8:
      default:
        // if unknown logging is off
        return RealmLogLevel.off;
    }
  }
}

class WriteCompleter with Cancellable implements Completer<void> {
  final Completer<void> _internalCompleter;
  final CancellationToken? _cancellationToken;
  int? _id;
  final Realm _realm;

  set id(int value) {
    if (_id != null) {
      throw RealmError('id should only be set once');
    }

    _id = value;
  }

  WriteCompleter(this._realm, this._cancellationToken) : _internalCompleter = Completer<void>() {
    final ct = _cancellationToken;
    if (ct != null) {
      if (ct.isCancelled) {
        _internalCompleter.completeError(ct.exception);
      } else {
        ct.attach(this);
      }
    }
  }

  /// Whether or not the completer was cancelled.
  bool get isCancelled => _cancellationToken?.isCancelled ?? false;

  @override
  bool get isCompleted => _internalCompleter.isCompleted;

  @override
  Future<void> get future => _internalCompleter.future;

  @override
  void complete([FutureOr<void>? value]) {
    if (isCancelled) return;
    _cancellationToken?.detach(this);
    _internalCompleter.complete(value);
  }

  @override
  void completeError(Object error, [StackTrace? stackTrace]) {
    if (isCancelled) return;
    _cancellationToken?.detach(this);
    _internalCompleter.completeError(error, stackTrace);
  }

  @override
  void onCancel(Exception cancelException, [StackTrace? stackTrace]) {
    if (_id == null || realmCore._cancelAsync(_realm, _id!)) {
      _internalCompleter.completeError(
        cancelException,
        stackTrace ?? StackTrace.current,
      );
    }
  }
}

extension PlatformEx on Platform {
  static String fromEnvironment(String name, {String defaultValue = ""}) {
    final result = Platform.environment[name];
    if (result == null) {
      return defaultValue;
    }

    return result;
  }
}<|MERGE_RESOLUTION|>--- conflicted
+++ resolved
@@ -102,18 +102,7 @@
       logger.onRecord.listen((event) => print('${event.time.toIso8601String()}: $event'));
     }
 
-<<<<<<< HEAD
-  factory _RealmCore() {
-    _instance ??= _RealmCore._();
-    final logCallback = Pointer.fromFunction<Void Function(Handle, Int32, Pointer<Int8>)>(_logCallback);
-    _realmLib.realm_set_log_callback(
-        logCallback.cast(), Realm.logger.level.toInt(), noopUserdata.toWeakHandle(), _realmLib.addresses.realm_dart_delete_weak_handle);
-
-    return _instance!;
-  }
-=======
     loggerSetLogLevel(logger.level, scheduler.nativePort);
->>>>>>> 9d4b5b8f
 
     return logger;
   }
