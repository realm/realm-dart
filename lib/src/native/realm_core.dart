////////////////////////////////////////////////////////////////////////////////
//
// Copyright 2021 Realm Inc.
//
// Licensed under the Apache License, Version 2.0 (the "License");
// you may not use this file except in compliance with the License.
// You may obtain a copy of the License at
//
// http://www.apache.org/licenses/LICENSE-2.0
//
// Unless required by applicable law or agreed to in writing, software
// distributed under the License is distributed on an "AS IS" BASIS,
// WITHOUT WARRANTIES OR CONDITIONS OF ANY KIND, either express or implied.
// See the License for the specific language governing permissions and
// limitations under the License.
//
////////////////////////////////////////////////////////////////////////////////

// ignore_for_file: constant_identifier_names, non_constant_identifier_names

import 'dart:async';
import 'dart:convert';
import 'dart:ffi';
import 'dart:io';
import 'dart:typed_data';

// Hide StringUtf8Pointer.toNativeUtf8 and StringUtf16Pointer since these allows silently allocating memory. Use toUtf8Ptr instead
import 'package:ffi/ffi.dart' hide StringUtf8Pointer, StringUtf16Pointer;

import '../application.dart';
import '../credentials.dart';
import '../collections.dart';
import '../init.dart';
import '../list.dart';
import '../realm_class.dart';
import '../realm_object.dart';
import '../results.dart';
import 'realm_bindings.dart';

late RealmLibrary _realmLib;

final _RealmCore realmCore = _RealmCore();

class _RealmCore {
  // From realm.h. Currently not exported from the shared library
  static const int RLM_INVALID_CLASS_KEY = 0x7FFFFFFF;
  // ignore: unused_field
  static const int RLM_INVALID_PROPERTY_KEY = -1;
  // ignore: unused_field
  static const int RLM_INVALID_OBJECT_KEY = -1;

  static const int TRUE = 1;
  static const int FALSE = 0;

  // Hide the RealmCore class and make it a singleton
  static _RealmCore? _instance;
  late final int isolateKey;

<<<<<<< HEAD
  late final Pointer<NativeFunction<Void Function(Pointer<Void>)>> _deletePersistentHandleFuncPtr;
=======
  late final Pointer<NativeFunction<Void Function(Pointer<Void>)>> _deletePersistentHandlePtr;
>>>>>>> b21f01ff

  _RealmCore._() {
    final lib = initRealm();
    _realmLib = RealmLibrary(lib);

<<<<<<< HEAD
    _deletePersistentHandleFuncPtr = lib.lookup<NativeFunction<Void Function(Pointer<Void>)>>('delete_persistent_handle');
=======
    _deletePersistentHandlePtr = lib.lookup<NativeFunction<Void Function(Pointer<Void>)>>('delete_persistent_handle');
>>>>>>> b21f01ff
  }

  factory _RealmCore() {
    return _instance ??= _RealmCore._();
  }

  String get libraryVersion => _realmLib.realm_get_library_version().cast<Utf8>().toDartString();

  LastError? getLastError(Allocator allocator) {
    final error = allocator<realm_error_t>();
    final success = _realmLib.realm_get_last_error(error);
    if (!success) {
      return null;
    }

    String? message;
    if (error.ref.message != nullptr) {
      message = error.ref.message.cast<Utf8>().toDartString();
    }

    return LastError(error.ref.error, message);
  }

  void throwLastError([String? errorMessage]) {
    using((Arena arena) {
      final lastError = getLastError(arena);
      throw RealmException('${errorMessage != null ? errorMessage + ". " : ""}${lastError ?? ""}');
    });
  }

  SchemaHandle _createSchema(Iterable<SchemaObject> schema) {
    return using((Arena arena) {
      final classCount = schema.length;

      final schemaClasses = arena<realm_class_info_t>(classCount);
      final schemaProperties = arena<Pointer<realm_property_info_t>>(classCount);

      for (var i = 0; i < classCount; i++) {
        final schemaObject = schema.elementAt(i);
        final classInfo = schemaClasses.elementAt(i).ref;

        classInfo.name = schemaObject.name.toUtf8Ptr(arena);
        classInfo.primary_key = "".toUtf8Ptr(arena);
        classInfo.num_properties = schemaObject.properties.length;
        classInfo.num_computed_properties = 0;
        classInfo.key = RLM_INVALID_CLASS_KEY;
        classInfo.flags = realm_class_flags.RLM_CLASS_NORMAL;

        final propertiesCount = schemaObject.properties.length;
        final properties = arena<realm_property_info_t>(propertiesCount);

        for (var j = 0; j < propertiesCount; j++) {
          final schemaProperty = schemaObject.properties[j];
          final propInfo = properties.elementAt(j).ref;
          propInfo.name = schemaProperty.name.toUtf8Ptr(arena);
          //TODO: assign the correct public name value.
          propInfo.public_name = "".toUtf8Ptr(arena);
          propInfo.link_target = (schemaProperty.linkTarget ?? "").toUtf8Ptr(arena);
          propInfo.link_origin_property_name = "".toUtf8Ptr(arena);
          propInfo.type = schemaProperty.propertyType.index;
          propInfo.collection_type = schemaProperty.collectionType.index;
          propInfo.flags = realm_property_flags.RLM_PROPERTY_NORMAL;

          if (schemaProperty.optional) {
            propInfo.flags |= realm_property_flags.RLM_PROPERTY_NULLABLE;
          }

          if (schemaProperty.primaryKey) {
            classInfo.primary_key = schemaProperty.name.toUtf8Ptr(arena);
            propInfo.flags = realm_property_flags.RLM_PROPERTY_PRIMARY_KEY;
          }
        }

        schemaProperties[i] = properties;
        schemaProperties.elementAt(i).value = properties;
      }

      final schemaPtr = _realmLib.invokeGetPointer(() => _realmLib.realm_schema_new(schemaClasses, classCount, schemaProperties));
      return SchemaHandle._(schemaPtr);
    });
  }

  ConfigHandle _createConfig(Configuration config, SchedulerHandle schedulerHandle) {
    return using((Arena arena) {
      final schemaHandle = _createSchema(config.schema);
      final configPtr = _realmLib.realm_config_new();
      final configHandle = ConfigHandle._(configPtr);
      _realmLib.realm_config_set_schema(configHandle._pointer, schemaHandle._pointer);
      _realmLib.realm_config_set_schema_version(configHandle._pointer, config.schemaVersion);
      _realmLib.realm_config_set_path(configHandle._pointer, config.path.toUtf8Ptr(arena));
      _realmLib.realm_config_set_scheduler(configHandle._pointer, schedulerHandle._pointer);
      if (config.isReadOnly) {
        _realmLib.realm_config_set_schema_mode(configHandle._pointer, realm_schema_mode.RLM_SCHEMA_MODE_IMMUTABLE);
      }
      if (config.isInMemory) {
        _realmLib.realm_config_set_in_memory(configHandle._pointer, config.isInMemory);
      }
      if (config.fifoFilesFallbackPath != null) {
        _realmLib.realm_config_set_fifo_path(configHandle._pointer, config.fifoFilesFallbackPath!.toUtf8Ptr(arena));
      }
      if (config.disableFormatUpgrade) {
        _realmLib.realm_config_set_disable_format_upgrade(configHandle._pointer, config.disableFormatUpgrade);
      }

      if (config.initialDataCallback != null) {
        _realmLib.realm_config_set_data_initialization_function(
            configHandle._pointer, Pointer.fromFunction(initial_data_callback, FALSE), config.toWeakHandle());
      }

      if (config.shouldCompactCallback != null) {
        _realmLib.realm_config_set_should_compact_on_launch_function(
            configHandle._pointer, Pointer.fromFunction(should_compact_callback, 0), config.toWeakHandle());
      }

      return configHandle;
    });
  }

  static int initial_data_callback(Pointer<Void> userdata, Pointer<shared_realm> realmHandle) {
    try {
      final Configuration? config = userdata.toObject();
      if (config == null) {
        return FALSE;
      }
      final realm = RealmInternal.getUnowned(config, RealmHandle._unowned(realmHandle));
      config.initialDataCallback!(realm);
      return TRUE;
    } catch (ex) {
      // TODO: this should propagate the error to Core: https://github.com/realm/realm-core/issues/5366
    }

    return FALSE;
  }

  static int should_compact_callback(Pointer<Void> userdata, int totalSize, int usedSize) {
    final Configuration? config = userdata.toObject();
    if (config == null) {
      return 0;
    }
    config.shouldCompactCallback!(totalSize, usedSize);

    return 1;
  }

  SchedulerHandle createScheduler(int isolateId, int sendPort) {
    final schedulerPtr = _realmLib.realm_dart_create_scheduler(isolateId, sendPort);
    return SchedulerHandle._(schedulerPtr);
  }

  void invokeScheduler(SchedulerHandle schedulerHandle) {
    _realmLib.realm_scheduler_perform_work(schedulerHandle._pointer);
  }

  RealmHandle openRealm(Configuration config, Scheduler scheduler) {
    final configHandle = _createConfig(config, scheduler.handle);
    final realmPtr = _realmLib.invokeGetPointer(() => _realmLib.realm_open(configHandle._pointer), "Error opening realm at path ${config.path}");
    return RealmHandle._(realmPtr);
  }

  void deleteRealmFiles(String path) {
    using((Arena arena) {
      final realm_deleted = arena<Uint8>();
      _realmLib.invokeGetBool(() => _realmLib.realm_delete_files(path.toUtf8Ptr(arena), realm_deleted), "Error deleting realm at path $path");
    });
  }

  String getFilesPath() {
    return _realmLib.realm_dart_get_files_path().cast<Utf8>().toDartString();
  }

  void closeRealm(Realm realm) {
    _realmLib.invokeGetBool(() => _realmLib.realm_close(realm.handle._pointer), "Realm close failed");
  }

  bool isRealmClosed(Realm realm) {
    return _realmLib.realm_is_closed(realm.handle._pointer);
  }

  void beginWrite(Realm realm) {
    _realmLib.invokeGetBool(() => _realmLib.realm_begin_write(realm.handle._pointer), "Could not begin write");
  }

  void commitWrite(Realm realm) {
    _realmLib.invokeGetBool(() => _realmLib.realm_commit(realm.handle._pointer), "Could not commit write");
  }

  bool getIsWritable(Realm realm) {
    return _realmLib.realm_is_writable(realm.handle._pointer);
  }

  void rollbackWrite(Realm realm) {
    _realmLib.invokeGetBool(() => _realmLib.realm_rollback(realm.handle._pointer), "Could not rollback write");
  }

  void realmRefresh(Realm realm) {
    _realmLib.invokeGetBool(() => _realmLib.realm_refresh(realm.handle._pointer), "Could not refresh");
  }

  RealmClassMetadata getClassMetadata(Realm realm, String className, Type classType) {
    return using((Arena arena) {
      final found = arena<Uint8>();
      final classInfo = arena<realm_class_info_t>();
      _realmLib.invokeGetBool(() => _realmLib.realm_find_class(realm.handle._pointer, className.toUtf8Ptr(arena), found, classInfo),
          "Error getting class $className from realm at ${realm.config.path}");

      if (found.value == 0) {
        throwLastError("Class $className not found in ${realm.config.path}");
      }

      String? primaryKey;
      if (classInfo.ref.primary_key != nullptr) {
        primaryKey = classInfo.ref.primary_key.cast<Utf8>().toDartString();
        if (primaryKey.isEmpty) {
          primaryKey = null;
        }
      }
      return RealmClassMetadata(classType, classInfo.ref.key, primaryKey);
    });
  }

  Map<String, RealmPropertyMetadata> getPropertyMetadata(Realm realm, int classKey) {
    return using((Arena arena) {
      final propertyCountPtr = arena<IntPtr>();
      _realmLib.invokeGetBool(
          () => _realmLib.realm_get_property_keys(realm.handle._pointer, classKey, nullptr, 0, propertyCountPtr), "Error getting property count");

      var propertyCount = propertyCountPtr.value;
      final propertiesPtr = arena<realm_property_info_t>(propertyCount);
      _realmLib.invokeGetBool(() => _realmLib.realm_get_class_properties(realm.handle._pointer, classKey, propertiesPtr, propertyCount, propertyCountPtr),
          "Error getting class properties.");

      propertyCount = propertyCountPtr.value;
      Map<String, RealmPropertyMetadata> result = <String, RealmPropertyMetadata>{};
      for (var i = 0; i < propertyCount; i++) {
        final property = propertiesPtr.elementAt(i);
        final propertyName = property.ref.name.cast<Utf8>().toDartString();
        final propertyMeta = RealmPropertyMetadata(property.ref.key, RealmCollectionType.values.elementAt(property.ref.collection_type));
        result[propertyName] = propertyMeta;
      }
      return result;
    });
  }

  RealmObjectHandle createRealmObject(Realm realm, int classKey) {
    final realmPtr = _realmLib.invokeGetPointer(() => _realmLib.realm_object_create(realm.handle._pointer, classKey));
    return RealmObjectHandle._(realmPtr);
  }

  RealmObjectHandle createRealmObjectWithPrimaryKey(Realm realm, int classKey, Object primaryKey) {
    return using((Arena arena) {
      final realm_value = _toRealmValue(primaryKey, arena);
      final realmPtr = _realmLib.invokeGetPointer(() => _realmLib.realm_object_create_with_primary_key(realm.handle._pointer, classKey, realm_value.ref));
      return RealmObjectHandle._(realmPtr);
    });
  }

  Object? getProperty(RealmObject object, int propertyKey) {
    return using((Arena arena) {
      final realm_value = arena<realm_value_t>();
      _realmLib.invokeGetBool(() => _realmLib.realm_get_value(object.handle._pointer, propertyKey, realm_value));
      return realm_value.toDartValue(object.realm);
    });
  }

  void setProperty(RealmObject object, int propertyKey, Object? value, bool isDefault) {
    return using((Arena arena) {
      final realm_value = _toRealmValue(value, arena);
      _realmLib.invokeGetBool(() => _realmLib.realm_set_value(object.handle._pointer, propertyKey, realm_value.ref, isDefault));
    });
  }

  // For debugging
  // ignore: unused_element
  int get _threadId => _realmLib.get_thread_id();

  RealmObjectHandle? find(Realm realm, int classKey, Object primaryKey) {
    return using((Arena arena) {
      final realm_value = _toRealmValue(primaryKey, arena);
      final pointer = _realmLib.realm_object_find_with_primary_key(realm.handle._pointer, classKey, realm_value.ref, nullptr);
      if (pointer == nullptr) {
        return null;
      }

      return RealmObjectHandle._(pointer);
    });
  }

  void deleteRealmObject(RealmObject object) {
    _realmLib.invokeGetBool(() => _realmLib.realm_object_delete(object.handle._pointer));
  }

  RealmResultsHandle findAll(Realm realm, int classKey) {
    final pointer = _realmLib.invokeGetPointer(() => _realmLib.realm_object_find_all(realm.handle._pointer, classKey));
    return RealmResultsHandle._(pointer);
  }

  RealmResultsHandle queryClass(Realm realm, int classKey, String query, List<Object> args) {
    return using((arena) {
      final length = args.length;
      final argsPointer = arena<realm_value_t>(length);
      for (var i = 0; i < length; ++i) {
        _intoRealmValue(args[i], argsPointer.elementAt(i), arena);
      }
      final queryHandle = RealmQueryHandle._(_realmLib.invokeGetPointer(
        () => _realmLib.realm_query_parse(
          realm.handle._pointer,
          classKey,
          query.toUtf8Ptr(arena),
          length,
          argsPointer,
        ),
      ));
      final resultsPointer = _realmLib.invokeGetPointer(() => _realmLib.realm_query_find_all(queryHandle._pointer));
      return RealmResultsHandle._(resultsPointer);
    });
  }

  RealmResultsHandle queryResults(RealmResults target, String query, List<Object> args) {
    return using((arena) {
      final length = args.length;
      final argsPointer = arena<realm_value_t>(length);
      for (var i = 0; i < length; ++i) {
        _intoRealmValue(args[i], argsPointer.elementAt(i), arena);
      }
      final queryHandle = RealmQueryHandle._(_realmLib.invokeGetPointer(
        () => _realmLib.realm_query_parse_for_results(
          target.handle._pointer,
          query.toUtf8Ptr(arena),
          length,
          argsPointer,
        ),
      ));
      final resultsPointer = _realmLib.invokeGetPointer(() => _realmLib.realm_query_find_all(queryHandle._pointer));
      return RealmResultsHandle._(resultsPointer);
    });
  }

  RealmResultsHandle queryList(RealmList target, String query, List<Object> args) {
    return using((arena) {
      final length = args.length;
      final argsPointer = arena<realm_value_t>(length);
      for (var i = 0; i < length; ++i) {
        _intoRealmValue(args[i], argsPointer.elementAt(i), arena);
      }
      final queryHandle = RealmQueryHandle._(_realmLib.invokeGetPointer(
        () => _realmLib.realm_query_parse_for_list(
          target.handle._pointer,
          query.toUtf8Ptr(arena),
          length,
          argsPointer,
        ),
      ));
      final resultsPointer = _realmLib.invokeGetPointer(() => _realmLib.realm_query_find_all(queryHandle._pointer));
      return RealmResultsHandle._(resultsPointer);
    });
  }

  RealmObjectHandle getObjectAt(RealmResults results, int index) {
    final pointer = _realmLib.invokeGetPointer(() => _realmLib.realm_results_get_object(results.handle._pointer, index));
    return RealmObjectHandle._(pointer);
  }

  int getResultsCount(RealmResults results) {
    return using((Arena arena) {
      final countPtr = arena<IntPtr>();
      _realmLib.invokeGetBool(() => _realmLib.realm_results_count(results.handle._pointer, countPtr));
      return countPtr.value;
    });
  }

  CollectionChanges getCollectionChanges(RealmCollectionChangesHandle changes) {
    return using((arena) {
      final out_num_deletions = arena<IntPtr>();
      final out_num_insertions = arena<IntPtr>();
      final out_num_modifications = arena<IntPtr>();
      final out_num_moves = arena<IntPtr>();
      _realmLib.realm_collection_changes_get_num_changes(
        changes._pointer,
        out_num_deletions,
        out_num_insertions,
        out_num_modifications,
        out_num_moves,
      );

      final deletionsCount = out_num_deletions != nullptr ? out_num_deletions.value : 0;
      final insertionCount = out_num_insertions != nullptr ? out_num_insertions.value : 0;
      final modificationCount = out_num_modifications != nullptr ? out_num_modifications.value : 0;
      var moveCount = out_num_moves != nullptr ? out_num_moves.value : 0;

      final out_deletion_indexes = arena<IntPtr>(deletionsCount);
      final out_insertion_indexes = arena<IntPtr>(insertionCount);
      final out_modification_indexes = arena<IntPtr>(modificationCount);
      final out_modification_indexes_after = arena<IntPtr>(modificationCount);
      final out_moves = arena<realm_collection_move_t>(moveCount);

      _realmLib.realm_collection_changes_get_changes(
        changes._pointer,
        out_deletion_indexes,
        deletionsCount,
        out_insertion_indexes,
        insertionCount,
        out_modification_indexes,
        modificationCount,
        out_modification_indexes_after,
        modificationCount,
        out_moves,
        moveCount,
      );

      var elementZero = out_moves.elementAt(0);
      List<Move> moves = List.filled(moveCount, Move(elementZero.ref.from, elementZero.ref.to));
      for (var i = 1; i < moveCount; i++) {
        final movePtr = out_moves.elementAt(i);
        moves[i] = Move(movePtr.ref.from, movePtr.ref.to);
      }

      return CollectionChanges(out_deletion_indexes.toIntList(deletionsCount), out_insertion_indexes.toIntList(insertionCount),
          out_modification_indexes.toIntList(modificationCount), out_modification_indexes_after.toIntList(modificationCount), moves);
    });
  }

  RealmLinkHandle _getObjectAsLink(RealmObject object) {
    final realmLink = _realmLib.realm_object_as_link(object.handle._pointer);
    return RealmLinkHandle._(realmLink);
  }

  RealmObjectHandle _getObject(Realm realm, int classKey, int objectKey) {
    final pointer = _realmLib.invokeGetPointer(() => _realmLib.realm_get_object(realm.handle._pointer, classKey, objectKey));
    return RealmObjectHandle._(pointer);
  }

  RealmListHandle getListProperty(RealmObject object, int propertyKey) {
    final pointer = _realmLib.invokeGetPointer(() => _realmLib.realm_get_list(object.handle._pointer, propertyKey));
    return RealmListHandle._(pointer);
  }

  int getListSize(RealmListHandle handle) {
    return using((Arena arena) {
      final size = arena<IntPtr>();
      _realmLib.invokeGetBool(() => _realmLib.realm_list_size(handle._pointer, size));
      return size.value;
    });
  }

  Object? listGetElementAt(RealmList list, int index) {
    return using((Arena arena) {
      final realm_value = arena<realm_value_t>();
      _realmLib.invokeGetBool(() => _realmLib.realm_list_get(list.handle._pointer, index, realm_value));
      return realm_value.toDartValue(list.realm);
    });
  }

  void listSetElementAt(RealmListHandle handle, int index, Object? value) {
    return using((Arena arena) {
      final realm_value = _toRealmValue(value, arena);
      _realmLib.invokeGetBool(() => _realmLib.realm_list_set(handle._pointer, index, realm_value.ref));
    });
  }

  void listInsertElementAt(RealmListHandle handle, int index, Object? value) {
    return using((Arena arena) {
      final realm_value = _toRealmValue(value, arena);
      _realmLib.invokeGetBool(() => _realmLib.realm_list_insert(handle._pointer, index, realm_value.ref));
    });
  }

  void listDeleteAll(RealmList list) {
    _realmLib.invokeGetBool(() => _realmLib.realm_list_remove_all(list.handle._pointer));
  }

  void resultsDeleteAll(RealmResults results) {
    _realmLib.invokeGetBool(() => _realmLib.realm_results_delete_all(results.handle._pointer));
  }

  void listClear(RealmList list) {
    _realmLib.invokeGetBool(() => _realmLib.realm_list_clear(list.handle._pointer));
  }

  bool _equals<T extends NativeType>(Handle<T> first, Handle<T> second) {
    return _realmLib.realm_equals(first._pointer.cast(), second._pointer.cast());
  }

  bool objectEquals(RealmObject first, RealmObject second) => _equals(first.handle, second.handle);
  bool realmEquals(Realm first, Realm second) => _equals(first.handle, second.handle);

  RealmResultsHandle resultsSnapshot(RealmResults results) {
    final resultsPointer = _realmLib.invokeGetPointer(() => _realmLib.realm_results_snapshot(results.handle._pointer));
    return RealmResultsHandle._(resultsPointer);
  }

  bool objectIsValid(RealmObject object) {
    return _realmLib.realm_object_is_valid(object.handle._pointer);
  }

  bool listIsValid(RealmList list) {
    return _realmLib.realm_list_is_valid(list.handle._pointer);
  }

  static void collection_change_callback(Pointer<Void> userdata, Pointer<realm_collection_changes> data) {
    NotificationsController? controller = userdata.toObject();
    if (controller == null) {
      return;
    }

    if (data == nullptr) {
      controller.onError(RealmError("Invalid notifications data received"));
      return;
    }

    try {
      final clonedData = _realmLib.realm_clone(data.cast());
      if (clonedData == nullptr) {
        controller.onError(RealmError("Error while cloning notifications data"));
        return;
      }

      final changesHandle = RealmCollectionChangesHandle._(clonedData.cast());
      controller.onChanges(changesHandle);
    } catch (e) {
      controller.onError(RealmError("Error handling change notifications. Error: $e"));
    }
  }

  static void object_change_callback(Pointer<Void> userdata, Pointer<realm_object_changes> data) {
    NotificationsController? controller = userdata.toObject();
    if (controller == null) {
      return;
    }

    if (data == nullptr) {
      controller.onError(RealmError("Invalid notifications data received"));
      return;
    }

    try {
      final clonedData = _realmLib.realm_clone(data.cast());
      if (clonedData == nullptr) {
        controller.onError(RealmError("Error while cloning notifications data"));
        return;
      }

      final changesHandle = RealmObjectChangesHandle._(clonedData.cast());
      controller.onChanges(changesHandle);
    } catch (e) {
      controller.onError(RealmError("Error handling change notifications. Error: $e"));
    }
  }

  RealmNotificationTokenHandle subscribeResultsNotifications(RealmResultsHandle handle, NotificationsController controller, SchedulerHandle schedulerHandle) {
    final pointer = _realmLib.invokeGetPointer(() => _realmLib.realm_results_add_notification_callback(
          handle._pointer,
          controller.toWeakHandle(),
          nullptr,
          nullptr,
          Pointer.fromFunction(collection_change_callback),
          nullptr,
          schedulerHandle._pointer,
        ));

    return RealmNotificationTokenHandle._(pointer);
  }

  RealmNotificationTokenHandle subscribeListNotifications(RealmListHandle handle, NotificationsController controller, SchedulerHandle schedulerHandle) {
    final pointer = _realmLib.invokeGetPointer(() => _realmLib.realm_list_add_notification_callback(
          handle._pointer,
          controller.toWeakHandle(),
          nullptr,
          nullptr,
          Pointer.fromFunction(collection_change_callback),
          nullptr,
          schedulerHandle._pointer,
        ));

    return RealmNotificationTokenHandle._(pointer);
  }

  RealmNotificationTokenHandle subscribeObjectNotifications(RealmObjectHandle handle, NotificationsController controller, SchedulerHandle schedulerHandle) {
    final pointer = _realmLib.invokeGetPointer(() => _realmLib.realm_object_add_notification_callback(
          handle._pointer,
          controller.toWeakHandle(),
          nullptr,
          nullptr,
          Pointer.fromFunction(object_change_callback),
          nullptr,
          schedulerHandle._pointer,
        ));

    return RealmNotificationTokenHandle._(pointer);
  }

  bool getObjectChangesIsDeleted(RealmObjectChangesHandle handle) {
    return _realmLib.realm_object_changes_is_deleted(handle._pointer);
  }

  List<int> getObjectChangesProperties(RealmObjectChangesHandle handle) {
    return using((arena) {
      final count = _realmLib.realm_object_changes_get_num_modified_properties(handle._pointer);

      final out_modified = arena<realm_property_key_t>(count);
      _realmLib.realm_object_changes_get_modified_properties(handle._pointer, out_modified, count);

      return out_modified.asTypedList(count).toList();
    });
  }

  AppConfigHandle _createAppConfig(ApplicationConfiguration configuration, RealmHttpTransportHandle httpTransport) {
    return using((arena) {
      final app_id = configuration.appId.toUtf8Ptr(arena);
      final handle = AppConfigHandle._(_realmLib.realm_app_config_new(app_id, httpTransport._pointer));

      _realmLib.realm_app_config_set_base_url(handle._pointer, configuration.baseUrl.toString().toUtf8Ptr(arena));

      _realmLib.realm_app_config_set_default_request_timeout(handle._pointer, configuration.defaultRequestTimeout.inMilliseconds);

      if (configuration.localAppName != null) {
        _realmLib.realm_app_config_set_local_app_name(handle._pointer, configuration.localAppName!.toUtf8Ptr(arena));
      }

      if (configuration.localAppVersion != null) {
        _realmLib.realm_app_config_set_local_app_version(handle._pointer, configuration.localAppVersion!.toUtf8Ptr(arena));
      }

      _realmLib.realm_app_config_set_platform(handle._pointer, Platform.operatingSystem.toUtf8Ptr(arena));
      _realmLib.realm_app_config_set_platform_version(handle._pointer, Platform.operatingSystemVersion.toUtf8Ptr(arena));

      //This sets the realm lib version instead of the SDK version.
      //TODO:  Read the SDK version from code generated version field
      _realmLib.realm_app_config_set_sdk_version(handle._pointer, libraryVersion.toUtf8Ptr(arena));

      return handle;
    });
  }

  RealmAppCredentialsHandle createAppCredentialsAnonymous() {
    return RealmAppCredentialsHandle._(_realmLib.realm_app_credentials_new_anonymous());
  }

  RealmAppCredentialsHandle createAppCredentialsEmailPassword(String email, String password) {
    return using((arena) {
      final emailPtr = email.toUtf8Ptr(arena);
      final passwordPtr = password.toRealmString(arena);
      return RealmAppCredentialsHandle._(_realmLib.realm_app_credentials_new_email_password(emailPtr, passwordPtr.ref));
    });
  }

  RealmHttpTransportHandle _createHttpTransport(HttpClient httpClient) {
    return RealmHttpTransportHandle._(_realmLib.realm_http_transport_new(
      Pointer.fromFunction(request_callback),
      httpClient.toWeakHandle(),
      nullptr,
    ));
  }

  static void request_callback(Pointer<Void> userData, realm_http_request request, Pointer<Void> request_context) {
    //
    // The request struct only survives until end-of-call, even though
    // we explicitly call realm_http_transport_complete_request to
    // mark request as completed later.
    //
    // Therefor we need to copy everything out of request before returning.
    // We cannot clone request on the native side with realm_clone,
    // since realm_http_request does not inherit from WrapC.

    HttpClient? userObject = userData.toObject();
    if (userObject == null) {
      return;
    }

    HttpClient client = userObject;

    client.connectionTimeout = Duration(milliseconds: request.timeout_ms);

    final url = Uri.parse(request.url.cast<Utf8>().toDartString());

    final body = request.body.cast<Utf8>().toDartString();

    final headers = <String, String>{};
    for (int i = 0; i < request.num_headers; ++i) {
      final header = request.headers[i];
      final name = header.name.cast<Utf8>().toDartString();
      final value = header.value.cast<Utf8>().toDartString();
      headers[name] = value;
    }

    _request_callback_async(client, request.method, url, body, headers, request_context);
    // The request struct dies here!
  }

  static void _request_callback_async(
    HttpClient client,
    int requestMethod,
    Uri url,
    String body,
    Map<String, String> headers,
    Pointer<Void> request_context,
  ) async {
    await using((arena) async {
      final response_pointer = arena<realm_http_response>();
      final responseRef = response_pointer.ref;
      try {
        // Build request
        late HttpClientRequest request;

        // this throws if requestMethod is unknown _HttpMethod
        final method = _HttpMethod.values[requestMethod];

        switch (method) {
          case _HttpMethod.delete:
            request = await client.deleteUrl(url);
            break;
          case _HttpMethod.put:
            request = await client.putUrl(url);
            break;
          case _HttpMethod.patch:
            request = await client.patchUrl(url);
            break;
          case _HttpMethod.post:
            request = await client.postUrl(url);
            break;
          case _HttpMethod.get:
            request = await client.getUrl(url);
            break;
        }

        for (final header in headers.entries) {
          request.headers.add(header.key, header.value);
        }

        request.add(utf8.encode(body));

        // Do the call..
        final response = await request.close();
        final responseBody = await response.fold<List<int>>([], (acc, l) => acc..addAll(l)); // gather response

        // Report back to core
        responseRef.status_code = response.statusCode;
        responseRef.body = responseBody.toInt8Ptr(arena);
        responseRef.body_size = responseBody.length;

        int headerCnt = 0;
        response.headers.forEach((name, values) {
          headerCnt += values.length;
        });

        responseRef.headers = arena<realm_http_header>(headerCnt);
        responseRef.num_headers = headerCnt;

        int index = 0;
        response.headers.forEach((name, values) {
          for (final value in values) {
            final headerRef = responseRef.headers.elementAt(index).ref;
            headerRef.name = name.toUtf8Ptr(arena);
            headerRef.value = value.toUtf8Ptr(arena);
            index++;
          }
        });

        responseRef.custom_status_code = _CustomErrorCode.noError.code;
      } on SocketException catch (_) {
        // TODO: A Timeout causes a socket exception, but not all socket exceptions are due to timeouts
        responseRef.custom_status_code = _CustomErrorCode.timeout.code;
      } on HttpException catch (_) {
        responseRef.custom_status_code = _CustomErrorCode.unknownHttp.code;
      } catch (_) {
        responseRef.custom_status_code = _CustomErrorCode.unknown.code;
      } finally {
        _realmLib.realm_http_transport_complete_request(request_context, response_pointer);
      }
    });
  }

  SyncClientConfigHandle _createSyncClientConfig(ApplicationConfiguration configuration) {
    return using((arena) {
      final handle = SyncClientConfigHandle._(_realmLib.realm_sync_client_config_new());

      _realmLib.realm_sync_client_config_set_base_file_path(handle._pointer, configuration.baseFilePath.path.toUtf8Ptr(arena));
      _realmLib.realm_sync_client_config_set_metadata_mode(handle._pointer, configuration.metadataPersistenceMode.index);

      if (configuration.metadataEncryptionKey != null && configuration.metadataPersistenceMode == MetadataPersistenceMode.encrypted) {
        _realmLib.realm_sync_client_config_set_metadata_encryption_key(handle._pointer, configuration.metadataEncryptionKey!.toUint8Ptr(arena));
      }

      return handle;
    });
  }

  AppHandle getApp(ApplicationConfiguration configuration) {
    final httpTransportHandle = _createHttpTransport(configuration.httpClient);
    final appConfigHandle = _createAppConfig(configuration, httpTransportHandle);
    final syncClientConfigHandle = _createSyncClientConfig(configuration);
    final realmAppPtr = _realmLib.invokeGetPointer(() => _realmLib.realm_app_get(appConfigHandle._pointer, syncClientConfigHandle._pointer));
    return AppHandle._(realmAppPtr);
  }

  static void _logInCallback(Pointer<Void> userdata, Pointer<realm_user> user, Pointer<realm_app_error> error) {
    final Completer<UserHandle>? completer = userdata.toObject(isPersistent: true);
    if (completer == null) {
      return;
    }

    if (error != nullptr) {
      final message = error.ref.message.cast<Utf8>().toDartString();
      completer.completeError(RealmException(message));
      return;
    }

    var userClone = _realmLib.realm_clone(user.cast());
    if (userClone == nullptr) {
      completer.completeError(RealmException("Error while cloning login data"));
      return;
    }

    completer.complete(UserHandle._(userClone.cast()));
  }

  Future<UserHandle> logIn(Application application, Credentials credentials) {
    final completer = Completer<UserHandle>();
    _realmLib.invokeGetBool(
        () => _realmLib.realm_app_log_in_with_credentials(
              application.handle._pointer,
              credentials.handle._pointer,
              Pointer.fromFunction(_logInCallback),
              completer.toPersistentHandle(),
<<<<<<< HEAD
              _deletePersistentHandleFuncPtr,
            ),
        "Login failed");
    return completer.future;
  }

  static void void_completion_callback(Pointer<Void> userdata, Pointer<realm_app_error> error) {
    final Completer<void>? completer = userdata.toObject();
    if (completer == null) {
      return;
    }

    if (error != nullptr) {
      final message = error.ref.message.cast<Utf8>().toDartString();
      completer.completeError(RealmException(message));
      return;
    }

    completer.complete();
  }

  Future<void> appEmailPasswordRegisterUser(Application application, String email, String password) {
    final completer = Completer<void>();
    using((arena) {
      _realmLib.invokeGetBool(() => _realmLib.realm_app_email_password_provider_client_register_email(
            application.handle._pointer,
            email.toUtf8Ptr(arena),
            password.toRealmString(arena).ref,
            Pointer.fromFunction(void_completion_callback),
            completer.toPersistentHandle(),
            _deletePersistentHandleFuncPtr,
          ));
    });
    return completer.future;
=======
              _deletePersistentHandlePtr,
            ),
        "Login failed");
    return completer.future;
>>>>>>> b21f01ff
  }
}

class LastError {
  final int code;
  final String? message;

  LastError(this.code, [this.message]);

  @override
  String toString() {
    return "Error code: $code ${(message != null ? ". Message: $message" : "")}";
  }
}

abstract class Handle<T extends NativeType> {
  final Pointer<T> _pointer;
  late final Dart_FinalizableHandle _finalizableHandle;

  Handle(this._pointer, int size) {
    _finalizableHandle = _realmLib.realm_attach_finalizer(this, _pointer.cast(), size);
    if (_finalizableHandle == nullptr) {
      throw Exception("Error creating $runtimeType");
    }
  }

  Handle.unowned(this._pointer);

  @override
  String toString() => "${_pointer.toString()} value=${_pointer.cast<IntPtr>().value}";
}

class SchemaHandle extends Handle<realm_schema> {
  SchemaHandle._(Pointer<realm_schema> pointer) : super(pointer, 24);
}

class ConfigHandle extends Handle<realm_config> {
  ConfigHandle._(Pointer<realm_config> pointer) : super(pointer, 512);
}

class RealmHandle extends Handle<shared_realm> {
  RealmHandle._(Pointer<shared_realm> pointer) : super(pointer, 24);

  RealmHandle._unowned(Pointer<shared_realm> pointer) : super.unowned(pointer);
}

class SchedulerHandle extends Handle<realm_scheduler> {
  SchedulerHandle._(Pointer<realm_scheduler> pointer) : super(pointer, 24);
}

class RealmObjectHandle extends Handle<realm_object> {
  RealmObjectHandle._(Pointer<realm_object> pointer) : super(pointer, 112);
}

class RealmLinkHandle {
  final int targetKey;
  final int classKey;
  RealmLinkHandle._(realm_link_t link)
      : targetKey = link.target,
        classKey = link.target_table;
}

class RealmResultsHandle extends Handle<realm_results> {
  RealmResultsHandle._(Pointer<realm_results> pointer) : super(pointer, 872);
}

class RealmListHandle extends Handle<realm_list> {
  RealmListHandle._(Pointer<realm_list> pointer) : super(pointer, 88);
}

class RealmQueryHandle extends Handle<realm_query> {
  RealmQueryHandle._(Pointer<realm_query> pointer) : super(pointer, 256);
}

class RealmNotificationTokenHandle extends Handle<realm_notification_token> {
  bool released = false;
  RealmNotificationTokenHandle._(Pointer<realm_notification_token> pointer) : super(pointer, 32);

  void release() {
    if (released) {
      return;
    }

    _realmLib.realm_delete_finalizable(_finalizableHandle, this);
    _realmLib.realm_release(_pointer.cast());
    released = true;
  }
}

class RealmCollectionChangesHandle extends Handle<realm_collection_changes> {
  RealmCollectionChangesHandle._(Pointer<realm_collection_changes> pointer) : super(pointer, 256);
}

class RealmObjectChangesHandle extends Handle<realm_object_changes> {
  RealmObjectChangesHandle._(Pointer<realm_object_changes> pointer) : super(pointer, 256);
}

class RealmAppCredentialsHandle extends Handle<realm_app_credentials> {
  RealmAppCredentialsHandle._(Pointer<realm_app_credentials> pointer) : super(pointer, 16);
}

class RealmHttpTransportHandle extends Handle<realm_http_transport> {
  RealmHttpTransportHandle._(Pointer<realm_http_transport> pointer) : super(pointer, 24);
}

class AppConfigHandle extends Handle<realm_app_config> {
  AppConfigHandle._(Pointer<realm_app_config> pointer) : super(pointer, 8);
}

class SyncClientConfigHandle extends Handle<realm_sync_client_config> {
  SyncClientConfigHandle._(Pointer<realm_sync_client_config> pointer) : super(pointer, 8);
}

class AppHandle extends Handle<realm_app> {
  AppHandle._(Pointer<realm_app> pointer) : super(pointer, 16);
}

class UserHandle extends Handle<realm_user> {
  UserHandle._(Pointer<realm_user> pointer) : super(pointer, 24);
}

extension on List<int> {
  Pointer<Int8> toInt8Ptr(Allocator allocator) {
    return toUint8Ptr(allocator).cast();
  }

  Pointer<Uint8> toUint8Ptr(Allocator allocator) {
    final nativeSize = length + 1;
    final result = allocator<Uint8>(nativeSize);
    final Uint8List native = result.asTypedList(nativeSize);
    native.setAll(0, this); // copy
    native.last = 0; // zero terminate
    return result.cast();
  }
}

extension _StringEx on String {
  Pointer<Int8> toUtf8Ptr(Allocator allocator) {
    final units = utf8.encode(this);
    return units.toInt8Ptr(allocator);
  }

  Pointer<realm_string_t> toRealmString(Allocator allocator) {
    final realm_string = allocator<realm_string_t>();
    realm_string.ref.data = toUtf8Ptr(allocator);
    final units = utf8.encode(this);
    realm_string.ref.size = units.length + 1;
    return realm_string;
  }
}

extension _RealmLibraryEx on RealmLibrary {
  void invokeGetBool(bool Function() callback, [String? errorMessage]) {
    bool success = callback();
    if (!success) {
      realmCore.throwLastError(errorMessage);
    }
  }

  Pointer<T> invokeGetPointer<T extends NativeType>(Pointer<T> Function() callback, [String? errorMessage]) {
    final result = callback();
    if (result == nullptr) {
      realmCore.throwLastError(errorMessage);
    }
    return result;
  }
}

Pointer<realm_value_t> _toRealmValue(Object? value, Allocator allocator) {
  final realm_value = allocator<realm_value_t>();
  _intoRealmValue(value, realm_value, allocator);
  return realm_value;
}

void _intoRealmValue(Object? value, Pointer<realm_value_t> realm_value, Allocator allocator) {
  if (value == null) {
    realm_value.ref.type = realm_value_type.RLM_TYPE_NULL;
  } else if (value is RealmObject) {
    //when converting a RealmObject to realm_value.link we assume the object is managed
    final link = realmCore._getObjectAsLink(value);
    realm_value.ref.values.link.target = link.targetKey;
    realm_value.ref.values.link.target_table = link.classKey;
    realm_value.ref.type = realm_value_type.RLM_TYPE_LINK;
  } else {
    switch (value.runtimeType) {
      case int:
        realm_value.ref.values.integer = value as int;
        realm_value.ref.type = realm_value_type.RLM_TYPE_INT;
        break;
      case bool:
        realm_value.ref.values.boolean = value as bool ? 0 : 1;
        realm_value.ref.type = realm_value_type.RLM_TYPE_BOOL;
        break;
      case String:
        String string = value as String;
        final units = utf8.encode(string);
        final result = allocator<Uint8>(units.length);
        final Uint8List nativeString = result.asTypedList(units.length);
        nativeString.setAll(0, units);
        realm_value.ref.values.string.data = result.cast();
        realm_value.ref.values.string.size = units.length;
        realm_value.ref.type = realm_value_type.RLM_TYPE_STRING;
        break;
      case double:
        realm_value.ref.values.dnum = value as double;
        realm_value.ref.type = realm_value_type.RLM_TYPE_DOUBLE;
        break;
      case ObjectId:
        final bytes = (value as ObjectId).bytes;
        for (var i = 0; i < 12; i++) {
          realm_value.ref.values.object_id.bytes[i] = bytes[i];
        }
        realm_value.ref.type = realm_value_type.RLM_TYPE_OBJECT_ID;
        break;
      case UuidValue:
        final bytes = (value as UuidValue).toBytes();
        for (var i = 0; i < 16; i++) {
          realm_value.ref.values.uuid.bytes[i] = bytes[i];
        }
        realm_value.ref.type = realm_value_type.RLM_TYPE_UUID;
        break;
      default:
        throw RealmException("Property type ${value.runtimeType} not supported");
    }
  }
}

extension on Pointer<realm_value_t> {
  Object? toDartValue(Realm realm) {
    if (this == nullptr) {
      throw RealmException("Can not convert nullptr realm_value to Dart value");
    }

    switch (ref.type) {
      case realm_value_type.RLM_TYPE_NULL:
        return null;
      case realm_value_type.RLM_TYPE_INT:
        return ref.values.integer;
      case realm_value_type.RLM_TYPE_BOOL:
        return ref.values.boolean == 0;
      case realm_value_type.RLM_TYPE_STRING:
        return ref.values.string.data.cast<Utf8>().toDartString(length: ref.values.string.size);
      case realm_value_type.RLM_TYPE_FLOAT:
        return ref.values.fnum;
      case realm_value_type.RLM_TYPE_DOUBLE:
        return ref.values.dnum;
      case realm_value_type.RLM_TYPE_LINK:
        final objectKey = ref.values.link.target;
        final classKey = ref.values.link.target_table;
        RealmObjectHandle handle = realmCore._getObject(realm, classKey, objectKey);
        return handle;
      case realm_value_type.RLM_TYPE_BINARY:
        throw Exception("Not implemented");
      case realm_value_type.RLM_TYPE_TIMESTAMP:
        throw Exception("Not implemented");
      case realm_value_type.RLM_TYPE_DECIMAL128:
        throw Exception("Not implemented");
      case realm_value_type.RLM_TYPE_OBJECT_ID:
        return ObjectId.fromBytes(cast<Uint8>().asTypedList(12));
      case realm_value_type.RLM_TYPE_UUID:
        return UuidValue.fromList(cast<Uint8>().asTypedList(16));
      default:
        throw RealmException("realm_value_type ${ref.type} not supported");
    }
  }
}

extension on Pointer<IntPtr> {
  List<int> toIntList(int count) {
    List<int> result = List.filled(count, elementAt(0).value);
    for (var i = 1; i < count; i++) {
      result[i] = elementAt(i).value;
    }
    return result;
  }
}

extension on Pointer<Void> {
  T? toObject<T extends Object>({bool isPersistent = false}) {
    assert(this != nullptr, "Pointer<Void> is null");

    Object object = isPersistent ? _realmLib.persistent_handle_to_object(this) : _realmLib.weak_handle_to_object(this);

    assert(object is T, "$T expected");
    if (object is! T) {
      return null;
    }

    return object;
  }
}

extension on Object {
  Pointer<Void> toWeakHandle() {
    return _realmLib.object_to_weak_handle(this);
  }

  Pointer<Void> toPersistentHandle() {
    return _realmLib.object_to_persistent_handle(this);
  }
}

// TODO: Once enhanced-enums land in 2.17, replace with:
/*
enum _CustomErrorCode {
  noError(0),
  httpClientDisposed(997),
  unknownHttp(998),
  unknown(999),
  timeout(1000);

  final int code;
  const _CustomErrorCode(this.code);
}
*/

enum _CustomErrorCode {
  noError,
  httpClientDisposed,
  unknownHttp,
  unknown,
  timeout,
}

extension on _CustomErrorCode {
  int get code {
    switch (this) {
      case _CustomErrorCode.noError:
        return 0;
      case _CustomErrorCode.httpClientDisposed:
        return 997;
      case _CustomErrorCode.unknownHttp:
        return 998;
      case _CustomErrorCode.unknown:
        return 999;
      case _CustomErrorCode.timeout:
        return 1000;
    }
  }
}

enum _HttpMethod {
  get,
  post,
  patch,
  put,
  delete,
}<|MERGE_RESOLUTION|>--- conflicted
+++ resolved
@@ -56,21 +56,12 @@
   static _RealmCore? _instance;
   late final int isolateKey;
 
-<<<<<<< HEAD
   late final Pointer<NativeFunction<Void Function(Pointer<Void>)>> _deletePersistentHandleFuncPtr;
-=======
-  late final Pointer<NativeFunction<Void Function(Pointer<Void>)>> _deletePersistentHandlePtr;
->>>>>>> b21f01ff
 
   _RealmCore._() {
     final lib = initRealm();
     _realmLib = RealmLibrary(lib);
-
-<<<<<<< HEAD
     _deletePersistentHandleFuncPtr = lib.lookup<NativeFunction<Void Function(Pointer<Void>)>>('delete_persistent_handle');
-=======
-    _deletePersistentHandlePtr = lib.lookup<NativeFunction<Void Function(Pointer<Void>)>>('delete_persistent_handle');
->>>>>>> b21f01ff
   }
 
   factory _RealmCore() {
@@ -894,7 +885,6 @@
               credentials.handle._pointer,
               Pointer.fromFunction(_logInCallback),
               completer.toPersistentHandle(),
-<<<<<<< HEAD
               _deletePersistentHandleFuncPtr,
             ),
         "Login failed");
@@ -929,12 +919,6 @@
           ));
     });
     return completer.future;
-=======
-              _deletePersistentHandlePtr,
-            ),
-        "Login failed");
-    return completer.future;
->>>>>>> b21f01ff
   }
 }
 
