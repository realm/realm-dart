--- conflicted
+++ resolved
@@ -75,7 +75,6 @@
   // ignore: unused_field
   static const int RLM_INVALID_OBJECT_KEY = -1;
 
-<<<<<<< HEAD
   final int encryptionKeySize = 64;
 
   static Object noopUserdata = Object();
@@ -86,15 +85,7 @@
   static _RealmCore? _instance;
   late final int isolateKey;
 
-  _RealmCore._() {
-    final lib = initRealm();
-    _realmLib = RealmLibrary(lib);
-    if (libraryVersion != nativeLibraryVersion) {
-      final additionMessage =
-          isFlutterPlatform ? bugInTheSdkMessage : "Did you forget to run `dart run realm_dart install` after upgrading the realm_dart package?";
-      throw RealmException('Realm SDK package version does not match the native library version ($libraryVersion != $nativeLibraryVersion). $additionMessage');
-    }
-  }
+  _RealmCore._();
 
   factory _RealmCore() {
     _instance ??= _RealmCore._();
@@ -106,9 +97,6 @@
   // stamped into the library by the build system (see prepare-release.yml)
   static const libraryVersion = '1.0.3';
   late String nativeLibraryVersion = _realmLib.realm_dart_library_version().cast<Utf8>().toDartString();
-=======
-  final encryptionKeySize = 64;
->>>>>>> 5cc86e23
 
   // for debugging only. Enable in realm_dart.cpp
   // void invokeGC() {
@@ -1721,17 +1709,6 @@
 
       _realmLib.realm_sync_client_config_set_base_file_path(handle._pointer, configuration.baseFilePath.path.toCharPtr(arena));
       _realmLib.realm_sync_client_config_set_metadata_mode(handle._pointer, configuration.metadataPersistenceMode.index);
-<<<<<<< HEAD
-=======
-
-      _realmLib.realm_sync_client_config_set_log_level(handle._pointer, Realm.logger.level.toInt());
-
-      final logCallback = Pointer.fromFunction<Void Function(Handle, Int32, Pointer<Int8>)>(_logCallback);
-      final logCallbackUserdata = _realmLib.realm_dart_userdata_async_new(const Object(), logCallback.cast(), scheduler.handle._pointer);
-      _realmLib.realm_sync_client_config_set_log_callback(handle._pointer, _realmLib.addresses.realm_dart_sync_client_log_callback, logCallbackUserdata.cast(),
-          _realmLib.addresses.realm_dart_userdata_async_free);
-
->>>>>>> 5cc86e23
       _realmLib.realm_sync_client_config_set_connect_timeout(handle._pointer, configuration.maxConnectionTimeout.inMilliseconds);
       if (configuration.metadataEncryptionKey != null && configuration.metadataPersistenceMode == MetadataPersistenceMode.encrypted) {
         _realmLib.realm_sync_client_config_set_metadata_encryption_key(handle._pointer, configuration.metadataEncryptionKey!.toUint8Ptr(arena));
