--- conflicted
+++ resolved
@@ -457,18 +457,16 @@
     return _realmLib.realm_equals(first.handle._pointer.cast(), second.handle._pointer.cast());
   }
 
-<<<<<<< HEAD
   RealmResultsHandle resultsSnapshot(RealmResults results) {
     final resultsPointer = _realmLib.invokeGetPointer(() => _realmLib.realm_results_snapshot(results.handle._pointer));
     return RealmResultsHandle._(resultsPointer);
-=======
+
   bool objectIsValid(RealmObject object) {
     return _realmLib.realm_object_is_valid(object.handle._pointer);
   }
 
    bool listIsValid(RealmList list) {
     return _realmLib.realm_list_is_valid(list.handle._pointer);
->>>>>>> d93dd63c
   }
 }
 
