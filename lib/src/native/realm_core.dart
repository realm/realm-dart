////////////////////////////////////////////////////////////////////////////////
//
// Copyright 2021 Realm Inc.
//
// Licensed under the Apache License, Version 2.0 (the "License");
// you may not use this file except in compliance with the License.
// You may obtain a copy of the License at
//
// http://www.apache.org/licenses/LICENSE-2.0
//
// Unless required by applicable law or agreed to in writing, software
// distributed under the License is distributed on an "AS IS" BASIS,
// WITHOUT WARRANTIES OR CONDITIONS OF ANY KIND, either express or implied.
// See the License for the specific language governing permissions and
// limitations under the License.
//
////////////////////////////////////////////////////////////////////////////////

// ignore_for_file: constant_identifier_names, non_constant_identifier_names

import 'dart:async';
import 'dart:convert';
import 'dart:ffi';
import 'dart:io';
import 'dart:typed_data';

// Hide StringUtf8Pointer.toNativeUtf8 and StringUtf16Pointer since these allows silently allocating memory. Use toUtf8Ptr instead
import 'package:ffi/ffi.dart' hide StringUtf8Pointer, StringUtf16Pointer;

import '../application.dart';
import '../credentials.dart';
import '../collections.dart';
import '../init.dart';
import '../list.dart';
import '../realm_class.dart';
import '../realm_object.dart';
import '../results.dart';
import 'realm_bindings.dart';

late RealmLibrary _realmLib;

final _RealmCore realmCore = _RealmCore();

class _RealmCore {
  // From realm.h. Currently not exported from the shared library
  static const int RLM_INVALID_CLASS_KEY = 0x7FFFFFFF;
  // ignore: unused_field
  static const int RLM_INVALID_PROPERTY_KEY = -1;
  // ignore: unused_field
  static const int RLM_INVALID_OBJECT_KEY = -1;

  static const int TRUE = 1;
  static const int FALSE = 0;

  // Hide the RealmCore class and make it a singleton
  static _RealmCore? _instance;
  late final int isolateKey;

  late final Pointer<NativeFunction<Void Function(Pointer<Void>)>> _deletePersistentHandleFuncPtr;

  _RealmCore._() {
    final lib = initRealm();
    _realmLib = RealmLibrary(lib);

    _deletePersistentHandleFuncPtr = lib.lookup<NativeFunction<Void Function(Pointer<Void>)>>('delete_persistent_handle');
  }

  factory _RealmCore() {
    return _instance ??= _RealmCore._();
  }

  String get libraryVersion => _realmLib.realm_get_library_version().cast<Utf8>().toDartString();

  LastError? getLastError(Allocator allocator) {
    final error = allocator<realm_error_t>();
    final success = _realmLib.realm_get_last_error(error);
    if (!success) {
      return null;
    }

    String? message;
    if (error.ref.message != nullptr) {
      message = error.ref.message.cast<Utf8>().toDartString();
    }

    return LastError(error.ref.error, message);
  }

  void throwLastError([String? errorMessage]) {
    using((Arena arena) {
      final lastError = getLastError(arena);
      throw RealmException('${errorMessage != null ? errorMessage + ". " : ""}${lastError ?? ""}');
    });
  }

  SchemaHandle _createSchema(Iterable<SchemaObject> schema) {
    return using((Arena arena) {
      final classCount = schema.length;

      final schemaClasses = arena<realm_class_info_t>(classCount);
      final schemaProperties = arena<Pointer<realm_property_info_t>>(classCount);

      for (var i = 0; i < classCount; i++) {
        final schemaObject = schema.elementAt(i);
        final classInfo = schemaClasses.elementAt(i).ref;

        classInfo.name = schemaObject.name.toUtf8Ptr(arena);
        classInfo.primary_key = "".toUtf8Ptr(arena);
        classInfo.num_properties = schemaObject.properties.length;
        classInfo.num_computed_properties = 0;
        classInfo.key = RLM_INVALID_CLASS_KEY;
        classInfo.flags = realm_class_flags.RLM_CLASS_NORMAL;

        final propertiesCount = schemaObject.properties.length;
        final properties = arena<realm_property_info_t>(propertiesCount);

        for (var j = 0; j < propertiesCount; j++) {
          final schemaProperty = schemaObject.properties[j];
          final propInfo = properties.elementAt(j).ref;
          propInfo.name = schemaProperty.name.toUtf8Ptr(arena);
          //TODO: assign the correct public name value.
          propInfo.public_name = "".toUtf8Ptr(arena);
          propInfo.link_target = (schemaProperty.linkTarget ?? "").toUtf8Ptr(arena);
          propInfo.link_origin_property_name = "".toUtf8Ptr(arena);
          propInfo.type = schemaProperty.propertyType.index;
          propInfo.collection_type = schemaProperty.collectionType.index;
          propInfo.flags = realm_property_flags.RLM_PROPERTY_NORMAL;

          if (schemaProperty.optional) {
            propInfo.flags |= realm_property_flags.RLM_PROPERTY_NULLABLE;
          }

          if (schemaProperty.primaryKey) {
            classInfo.primary_key = schemaProperty.name.toUtf8Ptr(arena);
            propInfo.flags = realm_property_flags.RLM_PROPERTY_PRIMARY_KEY;
          }
        }

        schemaProperties[i] = properties;
        schemaProperties.elementAt(i).value = properties;
      }

      final schemaPtr = _realmLib.invokeGetPointer(() => _realmLib.realm_schema_new(schemaClasses, classCount, schemaProperties));
      return SchemaHandle._(schemaPtr);
    });
  }

  ConfigHandle _createConfig(Configuration config, SchedulerHandle schedulerHandle) {
    return using((Arena arena) {
      final schemaHandle = _createSchema(config.schema);
      final configPtr = _realmLib.realm_config_new();
      final configHandle = ConfigHandle._(configPtr);
      _realmLib.realm_config_set_schema(configHandle._pointer, schemaHandle._pointer);
      _realmLib.realm_config_set_schema_version(configHandle._pointer, config.schemaVersion);
      _realmLib.realm_config_set_path(configHandle._pointer, config.path.toUtf8Ptr(arena));
      _realmLib.realm_config_set_scheduler(configHandle._pointer, schedulerHandle._pointer);
      if (config.isReadOnly) {
        _realmLib.realm_config_set_schema_mode(configHandle._pointer, realm_schema_mode.RLM_SCHEMA_MODE_IMMUTABLE);
      }
      if (config.isInMemory) {
        _realmLib.realm_config_set_in_memory(configHandle._pointer, config.isInMemory);
      }
      if (config.fifoFilesFallbackPath != null) {
        _realmLib.realm_config_set_fifo_path(configHandle._pointer, config.fifoFilesFallbackPath!.toUtf8Ptr(arena));
      }
      if (config.disableFormatUpgrade) {
        _realmLib.realm_config_set_disable_format_upgrade(configHandle._pointer, config.disableFormatUpgrade);
      }

      if (config.initialDataCallback != null) {
        _realmLib.realm_config_set_data_initialization_function(
            configHandle._pointer, Pointer.fromFunction(initial_data_callback, FALSE), config.toWeakHandle());
      }

      if (config.shouldCompactCallback != null) {
        _realmLib.realm_config_set_should_compact_on_launch_function(
            configHandle._pointer, Pointer.fromFunction(should_compact_callback, 0), config.toWeakHandle());
      }

      return configHandle;
    });
  }

  static int initial_data_callback(Pointer<Void> userdata, Pointer<shared_realm> realmHandle) {
    try {
      final Configuration? config = userdata.toObject();
      if (config == null) {
        return FALSE;
      }
      final realm = RealmInternal.getUnowned(config, RealmHandle._unowned(realmHandle));
      config.initialDataCallback!(realm);
      return TRUE;
    } catch (ex) {
      // TODO: this should propagate the error to Core: https://github.com/realm/realm-core/issues/5366
    }

    return FALSE;
  }

  static int should_compact_callback(Pointer<Void> userdata, int totalSize, int usedSize) {
    final Configuration? config = userdata.toObject();
    if (config == null) {
      return 0;
    }
    config.shouldCompactCallback!(totalSize, usedSize);

    return 1;
  }

  SchedulerHandle createScheduler(int isolateId, int sendPort) {
    final schedulerPtr = _realmLib.realm_dart_create_scheduler(isolateId, sendPort);
    return SchedulerHandle._(schedulerPtr);
  }

  void invokeScheduler(SchedulerHandle schedulerHandle) {
    _realmLib.realm_scheduler_perform_work(schedulerHandle._pointer);
  }

  RealmHandle openRealm(Configuration config, Scheduler scheduler) {
    final configHandle = _createConfig(config, scheduler.handle);
    final realmPtr = _realmLib.invokeGetPointer(() => _realmLib.realm_open(configHandle._pointer), "Error opening realm at path ${config.path}");
    return RealmHandle._(realmPtr);
  }

  void deleteRealmFiles(String path) {
    using((Arena arena) {
      final realm_deleted = arena<Uint8>();
      _realmLib.invokeGetBool(() => _realmLib.realm_delete_files(path.toUtf8Ptr(arena), realm_deleted), "Error deleting realm at path $path");
    });
  }

  String getFilesPath() {
    return _realmLib.realm_dart_get_files_path().cast<Utf8>().toDartString();
  }

  void closeRealm(Realm realm) {
    _realmLib.invokeGetBool(() => _realmLib.realm_close(realm.handle._pointer), "Realm close failed");
  }

  bool isRealmClosed(Realm realm) {
    return _realmLib.realm_is_closed(realm.handle._pointer);
  }

  void beginWrite(Realm realm) {
    _realmLib.invokeGetBool(() => _realmLib.realm_begin_write(realm.handle._pointer), "Could not begin write");
  }

  void commitWrite(Realm realm) {
    _realmLib.invokeGetBool(() => _realmLib.realm_commit(realm.handle._pointer), "Could not commit write");
  }

  bool getIsWritable(Realm realm) {
    return _realmLib.realm_is_writable(realm.handle._pointer);
  }

  void rollbackWrite(Realm realm) {
    _realmLib.invokeGetBool(() => _realmLib.realm_rollback(realm.handle._pointer), "Could not rollback write");
  }

  void realmRefresh(Realm realm) {
    _realmLib.invokeGetBool(() => _realmLib.realm_refresh(realm.handle._pointer), "Could not refresh");
  }

  RealmClassMetadata getClassMetadata(Realm realm, String className, Type classType) {
    return using((Arena arena) {
      final found = arena<Uint8>();
      final classInfo = arena<realm_class_info_t>();
      _realmLib.invokeGetBool(() => _realmLib.realm_find_class(realm.handle._pointer, className.toUtf8Ptr(arena), found, classInfo),
          "Error getting class $className from realm at ${realm.config.path}");

      if (found.value == 0) {
        throwLastError("Class $className not found in ${realm.config.path}");
      }

      String? primaryKey;
      if (classInfo.ref.primary_key != nullptr) {
        primaryKey = classInfo.ref.primary_key.cast<Utf8>().toDartString();
        if (primaryKey.isEmpty) {
          primaryKey = null;
        }
      }
      return RealmClassMetadata(classType, classInfo.ref.key, primaryKey);
    });
  }

  Map<String, RealmPropertyMetadata> getPropertyMetadata(Realm realm, int classKey) {
    return using((Arena arena) {
      final propertyCountPtr = arena<IntPtr>();
      _realmLib.invokeGetBool(
          () => _realmLib.realm_get_property_keys(realm.handle._pointer, classKey, nullptr, 0, propertyCountPtr), "Error getting property count");

      var propertyCount = propertyCountPtr.value;
      final propertiesPtr = arena<realm_property_info_t>(propertyCount);
      _realmLib.invokeGetBool(() => _realmLib.realm_get_class_properties(realm.handle._pointer, classKey, propertiesPtr, propertyCount, propertyCountPtr),
          "Error getting class properties.");

      propertyCount = propertyCountPtr.value;
      Map<String, RealmPropertyMetadata> result = <String, RealmPropertyMetadata>{};
      for (var i = 0; i < propertyCount; i++) {
        final property = propertiesPtr.elementAt(i);
        final propertyName = property.ref.name.cast<Utf8>().toDartString();
        final propertyMeta = RealmPropertyMetadata(property.ref.key, RealmCollectionType.values.elementAt(property.ref.collection_type));
        result[propertyName] = propertyMeta;
      }
      return result;
    });
  }

  RealmObjectHandle createRealmObject(Realm realm, int classKey) {
    final realmPtr = _realmLib.invokeGetPointer(() => _realmLib.realm_object_create(realm.handle._pointer, classKey));
    return RealmObjectHandle._(realmPtr);
  }

  RealmObjectHandle createRealmObjectWithPrimaryKey(Realm realm, int classKey, Object primaryKey) {
    return using((Arena arena) {
      final realm_value = _toRealmValue(primaryKey, arena);
      final realmPtr = _realmLib.invokeGetPointer(() => _realmLib.realm_object_create_with_primary_key(realm.handle._pointer, classKey, realm_value.ref));
      return RealmObjectHandle._(realmPtr);
    });
  }

  Object? getProperty(RealmObject object, int propertyKey) {
    return using((Arena arena) {
      final realm_value = arena<realm_value_t>();
      _realmLib.invokeGetBool(() => _realmLib.realm_get_value(object.handle._pointer, propertyKey, realm_value));
      return realm_value.toDartValue(object.realm);
    });
  }

  void setProperty(RealmObject object, int propertyKey, Object? value, bool isDefault) {
    return using((Arena arena) {
      final realm_value = _toRealmValue(value, arena);
      _realmLib.invokeGetBool(() => _realmLib.realm_set_value(object.handle._pointer, propertyKey, realm_value.ref, isDefault));
    });
  }

  // For debugging
  // ignore: unused_element
  int get _threadId => _realmLib.get_thread_id();

  RealmObjectHandle? find(Realm realm, int classKey, Object primaryKey) {
    return using((Arena arena) {
      final realm_value = _toRealmValue(primaryKey, arena);
      final pointer = _realmLib.realm_object_find_with_primary_key(realm.handle._pointer, classKey, realm_value.ref, nullptr);
      if (pointer == nullptr) {
        return null;
      }

      return RealmObjectHandle._(pointer);
    });
  }

  void deleteRealmObject(RealmObject object) {
    _realmLib.invokeGetBool(() => _realmLib.realm_object_delete(object.handle._pointer));
  }

  RealmResultsHandle findAll(Realm realm, int classKey) {
    final pointer = _realmLib.invokeGetPointer(() => _realmLib.realm_object_find_all(realm.handle._pointer, classKey));
    return RealmResultsHandle._(pointer);
  }

  RealmResultsHandle queryClass(Realm realm, int classKey, String query, List<Object> args) {
    return using((arena) {
      final length = args.length;
      final argsPointer = arena<realm_value_t>(length);
      for (var i = 0; i < length; ++i) {
        _intoRealmValue(args[i], argsPointer.elementAt(i), arena);
      }
      final queryHandle = RealmQueryHandle._(_realmLib.invokeGetPointer(
        () => _realmLib.realm_query_parse(
          realm.handle._pointer,
          classKey,
          query.toUtf8Ptr(arena),
          length,
          argsPointer,
        ),
      ));
      final resultsPointer = _realmLib.invokeGetPointer(() => _realmLib.realm_query_find_all(queryHandle._pointer));
      return RealmResultsHandle._(resultsPointer);
    });
  }

  RealmResultsHandle queryResults(RealmResults target, String query, List<Object> args) {
    return using((arena) {
      final length = args.length;
      final argsPointer = arena<realm_value_t>(length);
      for (var i = 0; i < length; ++i) {
        _intoRealmValue(args[i], argsPointer.elementAt(i), arena);
      }
      final queryHandle = RealmQueryHandle._(_realmLib.invokeGetPointer(
        () => _realmLib.realm_query_parse_for_results(
          target.handle._pointer,
          query.toUtf8Ptr(arena),
          length,
          argsPointer,
        ),
      ));
      final resultsPointer = _realmLib.invokeGetPointer(() => _realmLib.realm_query_find_all(queryHandle._pointer));
      return RealmResultsHandle._(resultsPointer);
    });
  }

  RealmResultsHandle queryList(RealmList target, String query, List<Object> args) {
    return using((arena) {
      final length = args.length;
      final argsPointer = arena<realm_value_t>(length);
      for (var i = 0; i < length; ++i) {
        _intoRealmValue(args[i], argsPointer.elementAt(i), arena);
      }
      final queryHandle = RealmQueryHandle._(_realmLib.invokeGetPointer(
        () => _realmLib.realm_query_parse_for_list(
          target.handle._pointer,
          query.toUtf8Ptr(arena),
          length,
          argsPointer,
        ),
      ));
      final resultsPointer = _realmLib.invokeGetPointer(() => _realmLib.realm_query_find_all(queryHandle._pointer));
      return RealmResultsHandle._(resultsPointer);
    });
  }

  RealmObjectHandle getObjectAt(RealmResults results, int index) {
    final pointer = _realmLib.invokeGetPointer(() => _realmLib.realm_results_get_object(results.handle._pointer, index));
    return RealmObjectHandle._(pointer);
  }

  int getResultsCount(RealmResults results) {
    return using((Arena arena) {
      final countPtr = arena<IntPtr>();
      _realmLib.invokeGetBool(() => _realmLib.realm_results_count(results.handle._pointer, countPtr));
      return countPtr.value;
    });
  }

  CollectionChanges getCollectionChanges(RealmCollectionChangesHandle changes) {
    return using((arena) {
      final out_num_deletions = arena<IntPtr>();
      final out_num_insertions = arena<IntPtr>();
      final out_num_modifications = arena<IntPtr>();
      final out_num_moves = arena<IntPtr>();
      _realmLib.realm_collection_changes_get_num_changes(
        changes._pointer,
        out_num_deletions,
        out_num_insertions,
        out_num_modifications,
        out_num_moves,
      );

      final deletionsCount = out_num_deletions != nullptr ? out_num_deletions.value : 0;
      final insertionCount = out_num_insertions != nullptr ? out_num_insertions.value : 0;
      final modificationCount = out_num_modifications != nullptr ? out_num_modifications.value : 0;
      var moveCount = out_num_moves != nullptr ? out_num_moves.value : 0;

      final out_deletion_indexes = arena<IntPtr>(deletionsCount);
      final out_insertion_indexes = arena<IntPtr>(insertionCount);
      final out_modification_indexes = arena<IntPtr>(modificationCount);
      final out_modification_indexes_after = arena<IntPtr>(modificationCount);
      final out_moves = arena<realm_collection_move_t>(moveCount);

      _realmLib.realm_collection_changes_get_changes(
        changes._pointer,
        out_deletion_indexes,
        deletionsCount,
        out_insertion_indexes,
        insertionCount,
        out_modification_indexes,
        modificationCount,
        out_modification_indexes_after,
        modificationCount,
        out_moves,
        moveCount,
      );

      var elementZero = out_moves.elementAt(0);
      List<Move> moves = List.filled(moveCount, Move(elementZero.ref.from, elementZero.ref.to));
      for (var i = 1; i < moveCount; i++) {
        final movePtr = out_moves.elementAt(i);
        moves[i] = Move(movePtr.ref.from, movePtr.ref.to);
      }

      return CollectionChanges(out_deletion_indexes.toIntList(deletionsCount), out_insertion_indexes.toIntList(insertionCount),
          out_modification_indexes.toIntList(modificationCount), out_modification_indexes_after.toIntList(modificationCount), moves);
    });
  }

  RealmLinkHandle _getObjectAsLink(RealmObject object) {
    final realmLink = _realmLib.realm_object_as_link(object.handle._pointer);
    return RealmLinkHandle._(realmLink);
  }

  RealmObjectHandle _getObject(Realm realm, int classKey, int objectKey) {
    final pointer = _realmLib.invokeGetPointer(() => _realmLib.realm_get_object(realm.handle._pointer, classKey, objectKey));
    return RealmObjectHandle._(pointer);
  }

  RealmListHandle getListProperty(RealmObject object, int propertyKey) {
    final pointer = _realmLib.invokeGetPointer(() => _realmLib.realm_get_list(object.handle._pointer, propertyKey));
    return RealmListHandle._(pointer);
  }

  int getListSize(RealmListHandle handle) {
    return using((Arena arena) {
      final size = arena<IntPtr>();
      _realmLib.invokeGetBool(() => _realmLib.realm_list_size(handle._pointer, size));
      return size.value;
    });
  }

  Object? listGetElementAt(RealmList list, int index) {
    return using((Arena arena) {
      final realm_value = arena<realm_value_t>();
      _realmLib.invokeGetBool(() => _realmLib.realm_list_get(list.handle._pointer, index, realm_value));
      return realm_value.toDartValue(list.realm);
    });
  }

  void listSetElementAt(RealmListHandle handle, int index, Object? value) {
    return using((Arena arena) {
      final realm_value = _toRealmValue(value, arena);
      _realmLib.invokeGetBool(() => _realmLib.realm_list_set(handle._pointer, index, realm_value.ref));
    });
  }

  void listInsertElementAt(RealmListHandle handle, int index, Object? value) {
    return using((Arena arena) {
      final realm_value = _toRealmValue(value, arena);
      _realmLib.invokeGetBool(() => _realmLib.realm_list_insert(handle._pointer, index, realm_value.ref));
    });
  }

  void listDeleteAll(RealmList list) {
    _realmLib.invokeGetBool(() => _realmLib.realm_list_remove_all(list.handle._pointer));
  }

  void resultsDeleteAll(RealmResults results) {
    _realmLib.invokeGetBool(() => _realmLib.realm_results_delete_all(results.handle._pointer));
  }

  void listClear(RealmList list) {
    _realmLib.invokeGetBool(() => _realmLib.realm_list_clear(list.handle._pointer));
  }

  bool _equals<T extends NativeType>(Handle<T> first, Handle<T> second) {
    return _realmLib.realm_equals(first._pointer.cast(), second._pointer.cast());
  }

  bool objectEquals(RealmObject first, RealmObject second) => _equals(first.handle, second.handle);
  bool realmEquals(Realm first, Realm second) => _equals(first.handle, second.handle);

  RealmResultsHandle resultsSnapshot(RealmResults results) {
    final resultsPointer = _realmLib.invokeGetPointer(() => _realmLib.realm_results_snapshot(results.handle._pointer));
    return RealmResultsHandle._(resultsPointer);
  }

  bool objectIsValid(RealmObject object) {
    return _realmLib.realm_object_is_valid(object.handle._pointer);
  }

  bool listIsValid(RealmList list) {
    return _realmLib.realm_list_is_valid(list.handle._pointer);
  }

  static void collection_change_callback(Pointer<Void> userdata, Pointer<realm_collection_changes> data) {
    NotificationsController? controller = userdata.toObject();
    if (controller == null) {
      return;
    }

    if (data == nullptr) {
      controller.onError(RealmError("Invalid notifications data received"));
      return;
    }

    try {
      final clonedData = _realmLib.realm_clone(data.cast());
      if (clonedData == nullptr) {
        controller.onError(RealmError("Error while cloning notifications data"));
        return;
      }

      final changesHandle = RealmCollectionChangesHandle._(clonedData.cast());
      controller.onChanges(changesHandle);
    } catch (e) {
      controller.onError(RealmError("Error handling change notifications. Error: $e"));
    }
  }

  static void object_change_callback(Pointer<Void> userdata, Pointer<realm_object_changes> data) {
    NotificationsController? controller = userdata.toObject();
    if (controller == null) {
      return;
    }

    if (data == nullptr) {
      controller.onError(RealmError("Invalid notifications data received"));
      return;
    }

    try {
      final clonedData = _realmLib.realm_clone(data.cast());
      if (clonedData == nullptr) {
        controller.onError(RealmError("Error while cloning notifications data"));
        return;
      }

      final changesHandle = RealmObjectChangesHandle._(clonedData.cast());
      controller.onChanges(changesHandle);
    } catch (e) {
      controller.onError(RealmError("Error handling change notifications. Error: $e"));
    }
  }

  RealmNotificationTokenHandle subscribeResultsNotifications(RealmResultsHandle handle, NotificationsController controller, SchedulerHandle schedulerHandle) {
    final pointer = _realmLib.invokeGetPointer(() => _realmLib.realm_results_add_notification_callback(
          handle._pointer,
          controller.toWeakHandle(),
          nullptr,
          nullptr,
          Pointer.fromFunction(collection_change_callback),
          nullptr,
          schedulerHandle._pointer,
        ));

    return RealmNotificationTokenHandle._(pointer);
  }

  RealmNotificationTokenHandle subscribeListNotifications(RealmListHandle handle, NotificationsController controller, SchedulerHandle schedulerHandle) {
    final pointer = _realmLib.invokeGetPointer(() => _realmLib.realm_list_add_notification_callback(
          handle._pointer,
          controller.toWeakHandle(),
          nullptr,
          nullptr,
          Pointer.fromFunction(collection_change_callback),
          nullptr,
          schedulerHandle._pointer,
        ));

    return RealmNotificationTokenHandle._(pointer);
  }

  RealmNotificationTokenHandle subscribeObjectNotifications(RealmObjectHandle handle, NotificationsController controller, SchedulerHandle schedulerHandle) {
    final pointer = _realmLib.invokeGetPointer(() => _realmLib.realm_object_add_notification_callback(
          handle._pointer,
          controller.toWeakHandle(),
          nullptr,
          nullptr,
          Pointer.fromFunction(object_change_callback),
          nullptr,
          schedulerHandle._pointer,
        ));

    return RealmNotificationTokenHandle._(pointer);
  }

  bool getObjectChangesIsDeleted(RealmObjectChangesHandle handle) {
    return _realmLib.realm_object_changes_is_deleted(handle._pointer);
  }

  List<int> getObjectChangesProperties(RealmObjectChangesHandle handle) {
    return using((arena) {
      final count = _realmLib.realm_object_changes_get_num_modified_properties(handle._pointer);

      final out_modified = arena<realm_property_key_t>(count);
      _realmLib.realm_object_changes_get_modified_properties(handle._pointer, out_modified, count);

      return out_modified.asTypedList(count).toList();
    });
  }

  AppConfigHandle _createAppConfig(ApplicationConfiguration configuration, RealmHttpTransportHandle httpTransport) {
    return using((arena) {
      final app_id = configuration.appId.toUtf8Ptr(arena);
      final handle = AppConfigHandle._(_realmLib.realm_app_config_new(app_id, httpTransport._pointer));

      _realmLib.realm_app_config_set_base_url(handle._pointer, configuration.baseUrl.toString().toUtf8Ptr(arena));

      _realmLib.realm_app_config_set_default_request_timeout(handle._pointer, configuration.defaultRequestTimeout.inMilliseconds);

      if (configuration.localAppName != null) {
        _realmLib.realm_app_config_set_local_app_name(handle._pointer, configuration.localAppName!.toUtf8Ptr(arena));
      }

      if (configuration.localAppVersion != null) {
        _realmLib.realm_app_config_set_local_app_version(handle._pointer, configuration.localAppVersion!.toUtf8Ptr(arena));
      }

      _realmLib.realm_app_config_set_platform(handle._pointer, Platform.operatingSystem.toUtf8Ptr(arena));
      _realmLib.realm_app_config_set_platform_version(handle._pointer, Platform.operatingSystemVersion.toUtf8Ptr(arena));

      //This sets the realm lib version instead of the SDK version.
      //TODO:  Read the SDK version from code generated version field
      _realmLib.realm_app_config_set_sdk_version(handle._pointer, libraryVersion.toUtf8Ptr(arena));

      return handle;
    });
  }

  RealmAppCredentialsHandle createAppCredentialsAnonymous() {
    return RealmAppCredentialsHandle._(_realmLib.realm_app_credentials_new_anonymous());
  }

  RealmAppCredentialsHandle createAppCredentialsEmailPassword(String email, String password) {
    return using((arena) {
      final emailPtr = email.toUtf8Ptr(arena);
      final passwordPtr = password.toRealmString(arena);
      return RealmAppCredentialsHandle._(_realmLib.realm_app_credentials_new_email_password(emailPtr, passwordPtr.ref));
    });
  }

  RealmHttpTransportHandle _createHttpTransport(HttpClient httpClient) {
    return RealmHttpTransportHandle._(_realmLib.realm_http_transport_new(
      Pointer.fromFunction(request_callback),
      httpClient.toWeakHandle(),
      nullptr,
    ));
  }

  static void request_callback(Pointer<Void> userData, realm_http_request request, Pointer<Void> request_context) {
    //
    // The request struct only survives until end-of-call, even though
    // we explicitly call realm_http_transport_complete_request to
    // mark request as completed later.
    //
    // Therefor we need to copy everything out of request before returning.
    // We cannot clone request on the native side with realm_clone,
    // since realm_http_request does not inherit from WrapC.

    HttpClient? userObject = userData.toObject();
    if (userObject == null) {
      return;
    }

    HttpClient client = userObject;

    client.connectionTimeout = Duration(milliseconds: request.timeout_ms);

    final url = Uri.parse(request.url.cast<Utf8>().toDartString());

    final body = request.body.cast<Utf8>().toDartString();

    final headers = <String, String>{};
    for (int i = 0; i < request.num_headers; ++i) {
      final header = request.headers[i];
      final name = header.name.cast<Utf8>().toDartString();
      final value = header.value.cast<Utf8>().toDartString();
      headers[name] = value;
    }

    _request_callback_async(client, request.method, url, body, headers, request_context);
    // The request struct dies here!
  }

  static void _request_callback_async(
    HttpClient client,
    int requestMethod,
    Uri url,
    String body,
    Map<String, String> headers,
    Pointer<Void> request_context,
  ) async {
    await using((arena) async {
      final response_pointer = arena<realm_http_response>();
      final responseRef = response_pointer.ref;
      try {
        // Build request
        late HttpClientRequest request;

        // this throws if requestMethod is unknown _HttpMethod
        final method = _HttpMethod.values[requestMethod];

        switch (method) {
          case _HttpMethod.delete:
            request = await client.deleteUrl(url);
            break;
          case _HttpMethod.put:
            request = await client.putUrl(url);
            break;
          case _HttpMethod.patch:
            request = await client.patchUrl(url);
            break;
          case _HttpMethod.post:
            request = await client.postUrl(url);
            break;
          case _HttpMethod.get:
            request = await client.getUrl(url);
            break;
        }

        for (final header in headers.entries) {
          request.headers.add(header.key, header.value);
        }

        request.add(utf8.encode(body));

        // Do the call..
        final response = await request.close();
        final responseBody = await response.fold<List<int>>([], (acc, l) => acc..addAll(l)); // gather response

        // Report back to core
        responseRef.status_code = response.statusCode;
        responseRef.body = responseBody.toInt8Ptr(arena);
        responseRef.body_size = responseBody.length;

        int headerCnt = 0;
        response.headers.forEach((name, values) {
          headerCnt += values.length;
        });

        responseRef.headers = arena<realm_http_header>(headerCnt);
        responseRef.num_headers = headerCnt;

        int index = 0;
        response.headers.forEach((name, values) {
          for (final value in values) {
            final headerRef = responseRef.headers.elementAt(index).ref;
            headerRef.name = name.toUtf8Ptr(arena);
            headerRef.value = value.toUtf8Ptr(arena);
            index++;
          }
        });

        responseRef.custom_status_code = _CustomErrorCode.noError.code;
      } on SocketException catch (_) {
        // TODO: A Timeout causes a socket exception, but not all socket exceptions are due to timeouts
        responseRef.custom_status_code = _CustomErrorCode.timeout.code;
      } on HttpException catch (_) {
        responseRef.custom_status_code = _CustomErrorCode.unknownHttp.code;
      } catch (_) {
        responseRef.custom_status_code = _CustomErrorCode.unknown.code;
      } finally {
        _realmLib.realm_http_transport_complete_request(request_context, response_pointer);
      }
    });
  }

  SyncClientConfigHandle _createSyncClientConfig(ApplicationConfiguration configuration) {
    return using((arena) {
      final handle = SyncClientConfigHandle._(_realmLib.realm_sync_client_config_new());

      _realmLib.realm_sync_client_config_set_base_file_path(handle._pointer, configuration.baseFilePath.path.toUtf8Ptr(arena));
      _realmLib.realm_sync_client_config_set_metadata_mode(handle._pointer, configuration.metadataPersistenceMode.index);

      if (configuration.metadataEncryptionKey != null && configuration.metadataPersistenceMode == MetadataPersistenceMode.encrypted) {
        _realmLib.realm_sync_client_config_set_metadata_encryption_key(handle._pointer, configuration.metadataEncryptionKey!.toUint8Ptr(arena));
      }

      return handle;
    });
  }

  AppHandle getApp(ApplicationConfiguration configuration) {
    final httpTransportHandle = _createHttpTransport(configuration.httpClient);
    final appConfigHandle = _createAppConfig(configuration, httpTransportHandle);
    final syncClientConfigHandle = _createSyncClientConfig(configuration);
    final realmAppPtr = _realmLib.invokeGetPointer(() => _realmLib.realm_app_get(appConfigHandle._pointer, syncClientConfigHandle._pointer));
    return AppHandle._(realmAppPtr);
  }

  static void _logInCallback(Pointer<Void> userdata, Pointer<realm_user> user, Pointer<realm_app_error> error) {
    final Completer<UserHandle>? completer = userdata.toObject(isPersistent: true);
    if (completer == null) {
      return;
    }

    if (error != nullptr) {
      final message = error.ref.message.cast<Utf8>().toDartString();
      completer.completeError(RealmException(message));
      return;
    }

    var userClone = _realmLib.realm_clone(user.cast());
    if (userClone == nullptr) {
      completer.completeError(RealmException("Error while cloning login data"));
      return;
    }

    completer.complete(UserHandle._(userClone.cast()));
  }

  Future<UserHandle> logIn(Application application, Credentials credentials) {
    final completer = Completer<UserHandle>();
    _realmLib.invokeGetBool(
        () => _realmLib.realm_app_log_in_with_credentials(
              application.handle._pointer,
              credentials.handle._pointer,
              Pointer.fromFunction(_logInCallback),
              completer.toPersistentHandle(),
              _deletePersistentHandleFuncPtr,
            ),
        "Login failed");
    return completer.future;
  }

  static void void_completion_callback(Pointer<Void> userdata, Pointer<realm_app_error> error) {
    final Completer<void>? completer = userdata.toObject();
    if (completer == null) {
      return;
    }

    if (error != nullptr) {
      final message = error.ref.message.cast<Utf8>().toDartString();
      completer.completeError(RealmException(message));
      return;
    }

    completer.complete();
  }

  Future<void> emailPasswordRegisterUser(Application application, String email, String password) {
    final completer = Completer<void>();
    using((arena) {
      _realmLib.invokeGetBool(() => _realmLib.realm_app_email_password_provider_client_register_email(
            application.handle._pointer,
            email.toUtf8Ptr(arena),
            password.toRealmString(arena).ref,
            Pointer.fromFunction(void_completion_callback),
            completer.toPersistentHandle(),
            _deletePersistentHandleFuncPtr,
          ));
    });
    return completer.future;
  }

  Future<void> emailPasswordConfirmUser(Application application, String token, String tokenId) {
    final completer = Completer<void>();
    using((arena) {
      _realmLib.invokeGetBool(() => _realmLib.realm_app_email_password_provider_client_confirm_user(
            application.handle._pointer,
            token.toUtf8Ptr(arena),
            tokenId.toUtf8Ptr(arena),
            Pointer.fromFunction(void_completion_callback),
            completer.toPersistentHandle(),
            _deletePersistentHandleFuncPtr,
          ));
    });
    return completer.future;
  }

  Future<void> emailPasswordResendUserConfirmation(Application application, String email) {
    final completer = Completer<void>();
    using((arena) {
      _realmLib.invokeGetBool(() => _realmLib.realm_app_email_password_provider_client_resend_confirmation_email(
            application.handle._pointer,
            email.toUtf8Ptr(arena),
            Pointer.fromFunction(void_completion_callback),
            completer.toPersistentHandle(),
            _deletePersistentHandleFuncPtr,
          ));
    });
    return completer.future;
  }

  Future<void> emailPasswordCompleteResetPassword(Application application, String password, String token, String tokenId) {
    final completer = Completer<void>();
    using((arena) {
      _realmLib.invokeGetBool(() => _realmLib.realm_app_email_password_provider_client_reset_password(
            application.handle._pointer,
            password.toRealmString(arena).ref,
            token.toUtf8Ptr(arena),
            tokenId.toUtf8Ptr(arena),
            Pointer.fromFunction(void_completion_callback),
            completer.toPersistentHandle(),
            _deletePersistentHandleFuncPtr,
          ));
    });
    return completer.future;
  }

  Future<void> emailPasswordResetPassword(Application application, String email) {
    final completer = Completer<void>();
    using((arena) {
      _realmLib.invokeGetBool(() => _realmLib.realm_app_email_password_provider_client_send_reset_password_email(
            application.handle._pointer,
            email.toUtf8Ptr(arena),
            Pointer.fromFunction(void_completion_callback),
            completer.toPersistentHandle(),
            _deletePersistentHandleFuncPtr,
          ));
    });
    return completer.future;
<<<<<<< HEAD
  }

  Future<void> emailPasswordCallResetPasswordFunction(Application application, String email, String password, String argsAsJSON) {
    final completer = Completer<void>();
    using((arena) {
      _realmLib.invokeGetBool(() => _realmLib.realm_app_email_password_provider_client_call_reset_password_function(
            application.handle._pointer,
            email.toUtf8Ptr(arena),
            password.toRealmString(arena).ref,
            argsAsJSON.toUtf8Ptr(arena),
            Pointer.fromFunction(void_completion_callback),
            completer.toPersistentHandle(),
            _deletePersistentHandleFuncPtr,
          ));
    });
    return completer.future;
=======
>>>>>>> 5ef4cb7c
  }
}

class LastError {
  final int code;
  final String? message;

  LastError(this.code, [this.message]);

  @override
  String toString() {
    return "Error code: $code ${(message != null ? ". Message: $message" : "")}";
  }
}

abstract class Handle<T extends NativeType> {
  final Pointer<T> _pointer;
  late final Dart_FinalizableHandle _finalizableHandle;

  Handle(this._pointer, int size) {
    _finalizableHandle = _realmLib.realm_attach_finalizer(this, _pointer.cast(), size);
    if (_finalizableHandle == nullptr) {
      throw Exception("Error creating $runtimeType");
    }
  }

  Handle.unowned(this._pointer);

  @override
  String toString() => "${_pointer.toString()} value=${_pointer.cast<IntPtr>().value}";
}

class SchemaHandle extends Handle<realm_schema> {
  SchemaHandle._(Pointer<realm_schema> pointer) : super(pointer, 24);
}

class ConfigHandle extends Handle<realm_config> {
  ConfigHandle._(Pointer<realm_config> pointer) : super(pointer, 512);
}

class RealmHandle extends Handle<shared_realm> {
  RealmHandle._(Pointer<shared_realm> pointer) : super(pointer, 24);

  RealmHandle._unowned(Pointer<shared_realm> pointer) : super.unowned(pointer);
}

class SchedulerHandle extends Handle<realm_scheduler> {
  SchedulerHandle._(Pointer<realm_scheduler> pointer) : super(pointer, 24);
}

class RealmObjectHandle extends Handle<realm_object> {
  RealmObjectHandle._(Pointer<realm_object> pointer) : super(pointer, 112);
}

class RealmLinkHandle {
  final int targetKey;
  final int classKey;
  RealmLinkHandle._(realm_link_t link)
      : targetKey = link.target,
        classKey = link.target_table;
}

class RealmResultsHandle extends Handle<realm_results> {
  RealmResultsHandle._(Pointer<realm_results> pointer) : super(pointer, 872);
}

class RealmListHandle extends Handle<realm_list> {
  RealmListHandle._(Pointer<realm_list> pointer) : super(pointer, 88);
}

class RealmQueryHandle extends Handle<realm_query> {
  RealmQueryHandle._(Pointer<realm_query> pointer) : super(pointer, 256);
}

class RealmNotificationTokenHandle extends Handle<realm_notification_token> {
  bool released = false;
  RealmNotificationTokenHandle._(Pointer<realm_notification_token> pointer) : super(pointer, 32);

  void release() {
    if (released) {
      return;
    }

    _realmLib.realm_delete_finalizable(_finalizableHandle, this);
    _realmLib.realm_release(_pointer.cast());
    released = true;
  }
}

class RealmCollectionChangesHandle extends Handle<realm_collection_changes> {
  RealmCollectionChangesHandle._(Pointer<realm_collection_changes> pointer) : super(pointer, 256);
}

class RealmObjectChangesHandle extends Handle<realm_object_changes> {
  RealmObjectChangesHandle._(Pointer<realm_object_changes> pointer) : super(pointer, 256);
}

class RealmAppCredentialsHandle extends Handle<realm_app_credentials> {
  RealmAppCredentialsHandle._(Pointer<realm_app_credentials> pointer) : super(pointer, 16);
}

class RealmHttpTransportHandle extends Handle<realm_http_transport> {
  RealmHttpTransportHandle._(Pointer<realm_http_transport> pointer) : super(pointer, 24);
}

class AppConfigHandle extends Handle<realm_app_config> {
  AppConfigHandle._(Pointer<realm_app_config> pointer) : super(pointer, 8);
}

class SyncClientConfigHandle extends Handle<realm_sync_client_config> {
  SyncClientConfigHandle._(Pointer<realm_sync_client_config> pointer) : super(pointer, 8);
}

class AppHandle extends Handle<realm_app> {
  AppHandle._(Pointer<realm_app> pointer) : super(pointer, 16);
}

class UserHandle extends Handle<realm_user> {
  UserHandle._(Pointer<realm_user> pointer) : super(pointer, 24);
}

extension on List<int> {
  Pointer<Int8> toInt8Ptr(Allocator allocator) {
    return toUint8Ptr(allocator).cast();
  }

  Pointer<Uint8> toUint8Ptr(Allocator allocator) {
    final nativeSize = length + 1;
    final result = allocator<Uint8>(nativeSize);
    final Uint8List native = result.asTypedList(nativeSize);
    native.setAll(0, this); // copy
    native.last = 0; // zero terminate
    return result.cast();
  }
}

extension _StringEx on String {
  Pointer<Int8> toUtf8Ptr(Allocator allocator) {
    final units = utf8.encode(this);
    return units.toInt8Ptr(allocator);
  }

  Pointer<realm_string_t> toRealmString(Allocator allocator) {
    final realm_string = allocator<realm_string_t>();
    realm_string.ref.data = toUtf8Ptr(allocator);
    final units = utf8.encode(this);
    realm_string.ref.size = units.length + 1;
    return realm_string;
  }
}

extension _RealmLibraryEx on RealmLibrary {
  void invokeGetBool(bool Function() callback, [String? errorMessage]) {
    bool success = callback();
    if (!success) {
      realmCore.throwLastError(errorMessage);
    }
  }

  Pointer<T> invokeGetPointer<T extends NativeType>(Pointer<T> Function() callback, [String? errorMessage]) {
    final result = callback();
    if (result == nullptr) {
      realmCore.throwLastError(errorMessage);
    }
    return result;
  }
}

Pointer<realm_value_t> _toRealmValue(Object? value, Allocator allocator) {
  final realm_value = allocator<realm_value_t>();
  _intoRealmValue(value, realm_value, allocator);
  return realm_value;
}

void _intoRealmValue(Object? value, Pointer<realm_value_t> realm_value, Allocator allocator) {
  if (value == null) {
    realm_value.ref.type = realm_value_type.RLM_TYPE_NULL;
  } else if (value is RealmObject) {
    //when converting a RealmObject to realm_value.link we assume the object is managed
    final link = realmCore._getObjectAsLink(value);
    realm_value.ref.values.link.target = link.targetKey;
    realm_value.ref.values.link.target_table = link.classKey;
    realm_value.ref.type = realm_value_type.RLM_TYPE_LINK;
  } else {
    switch (value.runtimeType) {
      case int:
        realm_value.ref.values.integer = value as int;
        realm_value.ref.type = realm_value_type.RLM_TYPE_INT;
        break;
      case bool:
        realm_value.ref.values.boolean = value as bool ? 0 : 1;
        realm_value.ref.type = realm_value_type.RLM_TYPE_BOOL;
        break;
      case String:
        String string = value as String;
        final units = utf8.encode(string);
        final result = allocator<Uint8>(units.length);
        final Uint8List nativeString = result.asTypedList(units.length);
        nativeString.setAll(0, units);
        realm_value.ref.values.string.data = result.cast();
        realm_value.ref.values.string.size = units.length;
        realm_value.ref.type = realm_value_type.RLM_TYPE_STRING;
        break;
      case double:
        realm_value.ref.values.dnum = value as double;
        realm_value.ref.type = realm_value_type.RLM_TYPE_DOUBLE;
        break;
      case ObjectId:
        final bytes = (value as ObjectId).bytes;
        for (var i = 0; i < 12; i++) {
          realm_value.ref.values.object_id.bytes[i] = bytes[i];
        }
        realm_value.ref.type = realm_value_type.RLM_TYPE_OBJECT_ID;
        break;
      case Uuid:
        final bytes = (value as Uuid).bytes.asUint8List();
        for (var i = 0; i < 16; i++) {
          realm_value.ref.values.uuid.bytes[i] = bytes[i];
        }
        realm_value.ref.type = realm_value_type.RLM_TYPE_UUID;
        break;
      default:
        throw RealmException("Property type ${value.runtimeType} not supported");
    }
  }
}

extension on Pointer<realm_value_t> {
  Object? toDartValue(Realm realm) {
    if (this == nullptr) {
      throw RealmException("Can not convert nullptr realm_value to Dart value");
    }

    switch (ref.type) {
      case realm_value_type.RLM_TYPE_NULL:
        return null;
      case realm_value_type.RLM_TYPE_INT:
        return ref.values.integer;
      case realm_value_type.RLM_TYPE_BOOL:
        return ref.values.boolean == 0;
      case realm_value_type.RLM_TYPE_STRING:
        return ref.values.string.data.cast<Utf8>().toDartString(length: ref.values.string.size);
      case realm_value_type.RLM_TYPE_FLOAT:
        return ref.values.fnum;
      case realm_value_type.RLM_TYPE_DOUBLE:
        return ref.values.dnum;
      case realm_value_type.RLM_TYPE_LINK:
        final objectKey = ref.values.link.target;
        final classKey = ref.values.link.target_table;
        RealmObjectHandle handle = realmCore._getObject(realm, classKey, objectKey);
        return handle;
      case realm_value_type.RLM_TYPE_BINARY:
        throw Exception("Not implemented");
      case realm_value_type.RLM_TYPE_TIMESTAMP:
        throw Exception("Not implemented");
      case realm_value_type.RLM_TYPE_DECIMAL128:
        throw Exception("Not implemented");
      case realm_value_type.RLM_TYPE_OBJECT_ID:
        return ObjectId.fromBytes(cast<Uint8>().asTypedList(12));
      case realm_value_type.RLM_TYPE_UUID:
        return Uuid.fromBytes(cast<Uint8>().asTypedList(16).buffer);
      default:
        throw RealmException("realm_value_type ${ref.type} not supported");
    }
  }
}

extension on Pointer<IntPtr> {
  List<int> toIntList(int count) {
    List<int> result = List.filled(count, elementAt(0).value);
    for (var i = 1; i < count; i++) {
      result[i] = elementAt(i).value;
    }
    return result;
  }
}

extension on Pointer<Void> {
  T? toObject<T extends Object>({bool isPersistent = false}) {
    assert(this != nullptr, "Pointer<Void> is null");

    Object object = isPersistent ? _realmLib.persistent_handle_to_object(this) : _realmLib.weak_handle_to_object(this);

    assert(object is T, "$T expected");
    if (object is! T) {
      return null;
    }

    return object;
  }
}

extension on Object {
  Pointer<Void> toWeakHandle() {
    return _realmLib.object_to_weak_handle(this);
  }

  Pointer<Void> toPersistentHandle() {
    return _realmLib.object_to_persistent_handle(this);
  }
}

// TODO: Once enhanced-enums land in 2.17, replace with:
/*
enum _CustomErrorCode {
  noError(0),
  httpClientDisposed(997),
  unknownHttp(998),
  unknown(999),
  timeout(1000);

  final int code;
  const _CustomErrorCode(this.code);
}
*/

enum _CustomErrorCode {
  noError,
  httpClientDisposed,
  unknownHttp,
  unknown,
  timeout,
}

extension on _CustomErrorCode {
  int get code {
    switch (this) {
      case _CustomErrorCode.noError:
        return 0;
      case _CustomErrorCode.httpClientDisposed:
        return 997;
      case _CustomErrorCode.unknownHttp:
        return 998;
      case _CustomErrorCode.unknown:
        return 999;
      case _CustomErrorCode.timeout:
        return 1000;
    }
  }
}

enum _HttpMethod {
  get,
  post,
  patch,
  put,
  delete,
}<|MERGE_RESOLUTION|>--- conflicted
+++ resolved
@@ -979,7 +979,6 @@
           ));
     });
     return completer.future;
-<<<<<<< HEAD
   }
 
   Future<void> emailPasswordCallResetPasswordFunction(Application application, String email, String password, String argsAsJSON) {
@@ -996,8 +995,6 @@
           ));
     });
     return completer.future;
-=======
->>>>>>> 5ef4cb7c
   }
 }
 
