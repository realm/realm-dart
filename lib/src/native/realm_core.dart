--- conflicted
+++ resolved
@@ -26,22 +26,12 @@
 import '../configuration.dart';
 import '../realm_class.dart';
 import '../realm_object.dart';
-<<<<<<< HEAD
 import '../init.dart';
-=======
->>>>>>> 100bd607
 
 import 'realm_bindings.dart';
 
 late RealmLibrary _realmLib;
 
-<<<<<<< HEAD
-=======
-void setRealmLibrary(DynamicLibrary realmLibrary) {
-  _realmLib = RealmLibrary(realmLibrary);
-}
-
->>>>>>> 100bd607
 final _RealmCore realmCore = _RealmCore();
 
 class _RealmCore {
@@ -103,10 +93,7 @@
         final classInfo = schemaClasses.elementAt(i).ref;
 
         classInfo.name = schemaObject.name.toUtf8Ptr(arena);
-<<<<<<< HEAD
-=======
         //TODO: assign the correct primary key value.
->>>>>>> 100bd607
         classInfo.primary_key = "".toUtf8Ptr(arena);
         classInfo.num_properties = schemaObject.properties.length;
         classInfo.num_computed_properties = 0;
@@ -120,10 +107,7 @@
           final schemaProperty = schemaObject.properties[j];
           final propInfo = properties.elementAt(j).ref;
           propInfo.name = schemaProperty.name.toUtf8Ptr(arena);
-<<<<<<< HEAD
-=======
           //TODO: assign the correct public name value.
->>>>>>> 100bd607
           propInfo.public_name = "".toUtf8Ptr(arena);
           propInfo.link_target = "".toUtf8Ptr(arena);
           propInfo.link_origin_property_name = "".toUtf8Ptr(arena);
@@ -349,11 +333,7 @@
   }
 }
 
-<<<<<<< HEAD
-extension _StringEx on String {
-=======
 extension on String {
->>>>>>> 100bd607
   Pointer<T> toUtf8Ptr<T extends NativeType>(Allocator allocator) {
     final units = utf8.encode(this);
     final Pointer<Uint8> result = allocator<Uint8>(units.length + 1);
@@ -364,11 +344,7 @@
   }
 }
 
-<<<<<<< HEAD
-extension _RealmLibraryEx on RealmLibrary {
-=======
 extension on RealmLibrary {
->>>>>>> 100bd607
   void invokeGetBool(bool Function() callback, [String? errorMessage]) {
     bool success = callback();
     if (!success) {
