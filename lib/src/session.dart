////////////////////////////////////////////////////////////////////////////////
//
// Copyright 2022 Realm Inc.
//
// Licensed under the Apache License, Version 2.0 (the "License");
// you may not use this file except in compliance with the License.
// You may obtain a copy of the License at
//
// http://www.apache.org/licenses/LICENSE-2.0
//
// Unless required by applicable law or agreed to in writing, software
// distributed under the License is distributed on an "AS IS" BASIS,
// WITHOUT WARRANTIES OR CONDITIONS OF ANY KIND, either express or implied.
// See the License for the specific language governing permissions and
// limitations under the License.
//
////////////////////////////////////////////////////////////////////////////////

import 'dart:async';
import 'dart:ffi';
import '../realm.dart';
import 'native/realm_core.dart';
import 'user.dart';

/// An object encapsulating a synchronization session. Sessions represent the
/// communication between the client (and a local Realm file on disk), and the
/// server. Sessions are always created by the SDK and vended out through various
/// APIs. The lifespans of sessions associated with Realms are managed automatically.
/// {@category Sync}
class Session implements Finalizable {
  final SessionHandle _handle;

  /// The on-disk path of the file backing the [Realm] this [Session] represents
  String get realmPath => realmCore.sessionGetPath(this);

  /// The session’s current state. This is different from [connectionState] since a
  /// session may be active, even if the connection is disconnected (e.g. due to the device
  /// being offline).
  SessionState get state => realmCore.sessionGetState(this);

  /// The session’s current connection state. This is the physical state of the connection
  /// and is different from the session's logical state, which is returned by [state].
  ConnectionState get connectionState => realmCore.sessionGetConnectionState(this);

  /// The [User] that owns the [Realm] this [Session] is synchronizing.
  User get user => UserInternal.create(realmCore.sessionGetUser(this));

  Session._(this._handle);

  /// Pauses any synchronization with the server until the Realm is re-opened again
  /// after fully closing it or [resume] is called.
  void pause() => realmCore.sessionPause(this);

  /// Attempts to resume the session and enable synchronization with the server.
  /// All sessions are active by default and calling this method is only necessary
  /// if [pause] was called previously.
  void resume() => realmCore.sessionResume(this);

  /// Waits for the [Session] to finish all pending uploads.
  Future<void> waitForUpload() => realmCore.sessionWaitForUpload(this);

  /// Waits for the [Session] to finish all pending downloads.
  Future<void> waitForDownload([CancellationToken? cancellationToken]) => realmCore.sessionWaitForDownload(this, cancellationToken);

  /// Gets a [Stream] of [SyncProgress] that can be used to track upload or download progress.
  Stream<SyncProgress> getProgressStream(ProgressDirection direction, ProgressMode mode) {
    final controller = SessionProgressNotificationsController(this, direction, mode);
    return controller.createStream();
  }

  /// Gets a [Stream] of [ConnectionState] that can be used to be notified whenever the
  /// connection state changes.
  Stream<ConnectionStateChange> get connectionStateChanges {
    final controller = SessionConnectionStateController(this);
    return controller.createStream();
  }

  void _raiseSessionError(SyncErrorCategory category, int errorCode, bool isFatal) {
    realmCore.raiseError(this, category, errorCode, isFatal);
  }
}

/// A type containing information about the progress state at a given instant.
class SyncProgress {
  /// The number of bytes that have been transferred since subscribing for progress notifications.
  final int transferredBytes;

  /// The total number of bytes that have to be transferred since subscribing for progress notifications.
  /// The difference between that number and [transferredBytes] gives you the number of bytes not yet
  /// transferred. If the difference is 0, then all changes at the instant the callback fires have been
  /// successfully transferred.
  final int transferableBytes;

  SyncProgress._(this.transferredBytes, this.transferableBytes);
}

/// A type containing information about the transition of a connection state from one value to another.
class ConnectionStateChange {
  /// The connection state before the transition.
  final ConnectionState previous;

  /// The current connection state of the session.
  final ConnectionState current;

  ConnectionStateChange._(this.previous, this.current);
}

extension SessionInternal on Session {
  @pragma('vm:never-inline')
  void keepAlive() {
    _handle.keepAlive();
  }

  static Session create(SessionHandle handle) => Session._(handle);

  SessionHandle get handle {
    if (_handle.released) {
      throw RealmClosedError('Cannot access a Session that belongs to a closed Realm');
    }

    return _handle;
  }

  void raiseError(SyncErrorCategory category, int errorCode, bool isFatal) {
    realmCore.raiseError(this, category, errorCode, isFatal);
  }
}

/// @nodoc
class SessionProgressNotificationsController {
  final Session _session;
  final ProgressDirection _direction;
  final ProgressMode _mode;

  RealmSyncSessionConnectionStateNotificationTokenHandle? _token;
  late final StreamController<SyncProgress> _streamController;

  SessionProgressNotificationsController(this._session, this._direction, this._mode);

  Stream<SyncProgress> createStream() {
    _streamController = StreamController<SyncProgress>.broadcast(onListen: _start, onCancel: _stop);
    return _streamController.stream;
  }

  void onProgress(int transferredBytes, int transferableBytes) {
    _streamController.add(SyncProgress._(transferredBytes, transferableBytes));

    if (transferredBytes >= transferableBytes && _mode == ProgressMode.forCurrentlyOutstandingWork) {
      _streamController.close();
    }
  }

  void _start() {
    if (_token != null) {
      throw RealmStateError("Session progress subscription already started");
    }
    _token = realmCore.sessionRegisterProgressNotifier(_session, _direction, _mode, this);
  }

  void _stop() {
    _token?.release();
    _token = null;
  }
}

/// @nodoc
class SessionConnectionStateController {
  final Session _session;
  late final StreamController<ConnectionStateChange> _streamController;
  RealmSyncSessionConnectionStateNotificationTokenHandle? _token;

  SessionConnectionStateController(this._session);

  Stream<ConnectionStateChange> createStream() {
    _streamController = StreamController<ConnectionStateChange>.broadcast(onListen: _start, onCancel: _stop);
    return _streamController.stream;
  }

  void onConnectionStateChange(ConnectionState oldState, ConnectionState newState) {
    _streamController.add(ConnectionStateChange._(oldState, newState));
  }

  void _start() {
    if (_token != null) {
      throw RealmStateError("Session connection state subscription already started");
    }
    _token = realmCore.sessionRegisterConnectionStateNotifier(_session, this);
  }

  void _stop() {
    _token?.release();
    _token = null;
  }
}

/// The current state of a [Session] object
enum SessionState {
  /// The session is connected to  MongoDB Atlas and is actively transferring data.
  active,

  /// The session is not currently communicating with the server.
  inactive,
}

/// The current connection state of a [Session] object
enum ConnectionState {
  /// The session is disconnected from MongoDB Atlas.
  disconnected,

  /// The session is connecting to MongoDB Atlas.
  connecting,

  /// The session is connected to MongoDB Atlas.
  connected,
}

/// The transfer direction (upload or download) tracked by a given progress notification subscription.
enum ProgressDirection {
  /// Monitors upload progress.
  upload,

  /// Monitors download progress.
  download
}

/// The desired behavior of a progress notification subscription.
enum ProgressMode {
  /// The callback will be called forever, or until it is unregistered by closing the `Stream<SyncProgress>`.
  /// Notifications will always report the latest number of transferred bytes, and the most up-to-date number of
  /// total transferable bytes.
  reportIndefinitely,

  /// The callback will, upon registration, store the total number of bytes to be transferred. When invoked, it will
  /// always report the most up-to-date number of transferable bytes out of that original number of transferable bytes.
  /// When the number of transferred bytes reaches or exceeds the number of transferable bytes, the callback will
  /// be unregistered.
  forCurrentlyOutstandingWork,
}

/// The category of a [SyncError].
enum SyncErrorCategory {
  /// The error originated from the client
  client,

  /// The error originated from the connection
  connection,

  /// The error originated from the session
  session,

  /// Web socket error
  webSocket,

  /// Another low-level system error occurred
  system,

  /// The category is unknown
  unknown,
}

/// Protocol errors discovered by the client.
///
/// These errors will terminate the network connection
/// (disconnect all sessions  associated with the affected connection),
/// and the error will be reported via the connection state change listeners of the affected sessions.
enum SyncClientErrorCode {
  /// Connection closed (no error)
  connectionClosed(100),

  /// Unknown type of input message
  unknownMessage(101),

  /// Bad syntax in input message head
  badSyntax(102),

  /// Limits exceeded in input message
  limitsExceeded(103),

  /// Bad session identifier in input message
  badSessionIdent(104),

  /// Bad input message order
  badMessageOrder(105),

  /// Bad client file identifier (IDENT)
  badClientFileIdent(106),

  /// Bad progress information (DOWNLOAD)
  badProgress(107),

  /// Bad syntax in changeset header (DOWNLOAD)
  badChangesetHeaderSyntax(108),

  /// Bad changeset size in changeset header (DOWNLOAD)
  badChangesetSize(109),

  /// Bad origin file identifier in changeset header (DOWNLOAD)
  badOriginFileIdent(110),

  /// Bad server version in changeset header (DOWNLOAD)
  badServerVersion(111),

  /// Bad changeset (DOWNLOAD)
  badChangeset(112),

  /// Bad request identifier (MARK)
  badRequestIdent(113),

  /// Bad error code (ERROR),
  badErrorCode(114),

  /// Bad compression (DOWNLOAD)
  badCompression(115),

  /// Bad last integrated client version in changeset header (DOWNLOAD)
  badClientVersion(116),

  /// SSL server certificate rejected
  sslServerCertRejected(117),

  /// Timeout on reception of PONG respone message
  pongTimeout(118),

  /// Bad client file identifier salt (IDENT)
  badClientFileIdentSalt(119),

  /// Bad file identifier (ALLOC)
  badFileIdent(120),

  /// Sync connection was not fully established in time
  connectTimeout(121),

  /// Bad timestamp (PONG)
  badTimestamp(122),

  /// Bad or missing protocol version information from server
  badProtocolFromServer(123),

  /// Protocol version negotiation failed: Client is too old for server
  clientTooOldForServer(124),

  /// Protocol version negotiation failed: Client is too new for server
  clientTooNewForServer(125),

  /// Protocol version negotiation failed: No version supported by both client and server
  protocolMismatch(126),

  /// Bad values in state message (STATE)
  badStateMessage(127),

  /// Requested feature missing in negotiated protocol version
  missingProtocolFeature(128),

  /// Failed to establish HTTP tunnel with configured proxy
  httpTunnelFailed(131),

  /// A fatal error was encountered which prevents completion of a client reset
  autoClientResetFailure(132),

  /// Unknown Sync client error code
  unknown(9999);

  static final Map<int, SyncClientErrorCode> _valuesMap = {for (var value in SyncClientErrorCode.values) value.code: value};

  static SyncClientErrorCode fromInt(int code) {
    return SyncClientErrorCode._valuesMap[code] ?? SyncClientErrorCode.unknown;
  }

  final int code;

  const SyncClientErrorCode(this.code);
}

/// Protocol connection errors discovered by the server, and reported to the client
///
/// These errors will be reported via the error handlers of the affected sessions.
enum SyncConnectionErrorCode {
  // Connection level and protocol errors
  /// Connection closed (no error)
  connectionClosed(100),

  /// Other connection level error
  otherError(101),

  /// Unknown type of input message
  unknownMessage(102),

  /// Bad syntax in input message head
  badSyntax(103),

  /// Limits exceeded in input message
  limitsExceeded(104),

  /// Wrong protocol version (CLIENT) (obsolete)
  wrongProtocolVersion(105),

  /// Bad session identifier in input message
  badSessionIdent(106),

  /// Overlapping reuse of session identifier (BIND)
  reuseOfSessionIdent(107),

  /// Client file bound in other session (IDENT)
  boundInOtherSession(108),

  /// Bad input message order
  badMessageOrder(109),

  /// Error in decompression (UPLOAD)
  badDecompression(110),

  /// Bad syntax in a changeset header (UPLOAD)
  badChangesetHeaderSyntax(111),

  /// Bad size specified in changeset header (UPLOAD)
  badChangesetSize(112),

  /// Connected with wrong wire protocol - should switch to FLX sync
  switchToFlxSync(113),

  /// Connected with wrong wire protocol - should switch to PBS
  switchToPbs(114),

  /// Unknown Sync connection error code
  unknown(9999);

  static final Map<int, SyncConnectionErrorCode> _valuesMap = {for (var value in SyncConnectionErrorCode.values) value.code: value};

  static SyncConnectionErrorCode fromInt(int code) {
    return SyncConnectionErrorCode._valuesMap[code] ?? SyncConnectionErrorCode.unknown;
  }

  final int code;
  const SyncConnectionErrorCode(this.code);
}

/// Protocol session errors discovered by the server, and reported to the client
///
/// These errors will be reported via the error handlers of the affected sessions.
enum SyncSessionErrorCode {
  /// Session closed (no error)
  sessionClosed(200),

  /// Other session level error
  otherSessionError(201),

  /// Access token expired
  tokenExpired(202),

  /// Bad user authentication (BIND)
  badAuthentication(203),

  /// Illegal Realm path (BIND)
  illegalRealmPath(204),

  /// No such Realm (BIND)
  noSuchRealm(205),

  /// Permission denied (BIND)
  permissionDenied(206),

  /// Bad server file identifier (IDENT) (obsolete!)
  badServerFileIdent(207),

  /// Bad client file identifier (IDENT)
  badClientFileIdent(208),

  /// Bad server version (IDENT, UPLOAD, TRANSACT)
  badServerVersion(209),

  /// Bad client version (IDENT, UPLOAD)
  badClientVersion(210),

  /// Diverging histories (IDENT)
  divergingHistories(211),

  /// Bad changeset (UPLOAD)
  badChangeset(212),

  /// Partial sync disabled (BIND)
  partialSyncDisabled(214),

  /// Unsupported session-level feature
  unsupportedSessionFeature(215),

  /// Bad origin file identifier (UPLOAD)
  badOriginFileIdent(216),

  /// Synchronization no longer possible for client-side file
  badClientFile(217),

  /// Server file was deleted while session was bound to it
  serverFileDeleted(218),

  /// Client file has been blacklisted (IDENT)
  clientFileBlacklisted(219),

  /// User has been blacklisted (BIND)
  userBlacklisted(220),

  /// Serialized transaction before upload completion
  transactBeforeUpload(221),

  /// Client file has expired
  clientFileExpired(222),

  /// User mismatch for client file identifier (IDENT)
  userMismatch(223),

  /// Too many sessions in connection (BIND)
  tooManySessions(224),

  /// Invalid schema change (UPLOAD)
  invalidSchemaChange(225),

  /// Client query is invalid/malformed (IDENT, QUERY)
  badQuery(226),

  /// Client tried to create an object that already exists outside their (()UPLOAD)
  objectAlreadyExists(227),

  /// Server permissions for this file ident have changed since the last time it (used) (IDENT)
  serverPermissionsChanged(228),

  /// Client tried to open a session before initial sync is complete (BIND)
  initialSyncNotCompleted(229),

  /// Client attempted a write that is disallowed by permissions, or modifies an object
  /// outside the current query - requires client reset (UPLOAD)
  writeNotAllowed(230),

  /// Client attempted a write that is disallowed by permissions, or modifies an object
  /// outside the current query, and the server undid the modification (UPLOAD)
  compensatingWrite(231),

  /// Bad progress information (ERROR)
  sessionBadProgress(233),

  /// Unknown Sync session error code
  unknown(9999);

  static final Map<int, SyncSessionErrorCode> _valuesMap = {for (var value in SyncSessionErrorCode.values) value.code: value};

  static SyncSessionErrorCode fromInt(int code) {
    return SyncSessionErrorCode._valuesMap[code] ?? SyncSessionErrorCode.unknown;
  }

  final int code;
  const SyncSessionErrorCode(this.code);
}

//// Protocol network resolution errors.
///
/// These errors will be reported via the error handlers of the affected sessions.
/// This enum is deprecated and it will be removed.
/// Use [SyncWebSocketErrorCode] instead.
@Deprecated("Use SyncWebSocketErrorCode instead")
enum SyncResolveErrorCode {
  /// Host not found (authoritative).
  hostNotFound(1),

  /// Host not found (non-authoritative).
  hostNotFoundTryAgain(2),

  /// The query is valid but does not have associated address data.
  noData(3),

  /// A non-recoverable error occurred.
  noRecovery(4),

  /// The service is not supported for the given socket type.
  serviceNotFound(5),

  /// The socket type is not supported.
  socketTypeNotSupported(6),

  /// Unknown resolve errors
  unknown(1000);

  static final Map<int, SyncResolveErrorCode> _valuesMap = {for (var value in SyncResolveErrorCode.values) value.code: value};

  static SyncResolveErrorCode fromInt(int code) {
    return SyncResolveErrorCode._valuesMap[code] ?? SyncResolveErrorCode.unknown;
  }

  final int code;
  const SyncResolveErrorCode(this.code);
}

/// Web socket errors.
///
/// These errors will be reported via the error handlers of the affected sessions.
enum SyncWebSocketErrorCode {
<<<<<<< HEAD
=======
  
>>>>>>> b4364109
  /// Web socket resolution failed
  websocketResolveFailed(4400),

  /// Web socket connection closed by the client
  websocketConnectionClosedClient(4401),

  /// Web socket connection closed by the server
  websocketConnectionClosedServer(4402),

  /// Unknown resolve errors
  unknown(9999);

  static final Map<int, SyncWebSocketErrorCode> _valuesMap = {for (var value in SyncWebSocketErrorCode.values) value.code: value};

  static SyncWebSocketErrorCode fromInt(int code) {
    return SyncWebSocketErrorCode._valuesMap[code] ?? SyncWebSocketErrorCode.unknown;
  }

  final int code;
  const SyncWebSocketErrorCode(this.code);
}<|MERGE_RESOLUTION|>--- conflicted
+++ resolved
@@ -591,10 +591,7 @@
 ///
 /// These errors will be reported via the error handlers of the affected sessions.
 enum SyncWebSocketErrorCode {
-<<<<<<< HEAD
-=======
-  
->>>>>>> b4364109
+
   /// Web socket resolution failed
   websocketResolveFailed(4400),
 
