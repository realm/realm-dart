--- conflicted
+++ resolved
@@ -184,16 +184,6 @@
     return realmCore.getUsers(this).map((handle) => UserInternal.create(this, handle));
   }
 
-<<<<<<< HEAD
-  /// Removes the user's local credentials. This will also close any associated Sessions.
-  ///
-  /// If [user] is null logs out [currentUser] if it exists.
-  Future<void> logout([User? user]) async {
-    return await realmCore.logOut(this, user);
-  }
-
-=======
->>>>>>> adee0809
   /// Removes a [user] and their local data from the device. If the user is logged in, they will be logged out in the process.
   Future<void> removeUser(User user) async {
     return await realmCore.removeUser(this, user);
