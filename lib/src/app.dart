--- conflicted
+++ resolved
@@ -157,11 +157,7 @@
   /// Logs in a user with the given credentials.
   Future<User> logIn(Credentials credentials) async {
     var userHandle = await realmCore.logIn(this, credentials);
-<<<<<<< HEAD
-    return UserInternal.create(userHandle, app: this);
-=======
     return UserInternal.create(userHandle, this);
->>>>>>> be0a234d
   }
 
   /// Gets the currently logged in [User]. If none exists, `null` is returned.
@@ -170,20 +166,12 @@
     if (userHandle == null) {
       return null;
     }
-<<<<<<< HEAD
-    return UserInternal.create(userHandle, app: this);
-=======
     return UserInternal.create(userHandle, this);
->>>>>>> be0a234d
   }
 
   /// Gets all currently logged in users.
   Iterable<User> get users {
-<<<<<<< HEAD
-    return realmCore.getUsers(this).map((handle) => UserInternal.create(handle, app: this));
-=======
     return realmCore.getUsers(this).map((handle) => UserInternal.create(handle, this));
->>>>>>> be0a234d
   }
 
   /// Removes a [user] and their local data from the device. If the user is logged in, they will be logged out in the process.
