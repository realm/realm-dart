////////////////////////////////////////////////////////////////////////////////
//
// Copyright 2022 Realm Inc.
//
// Licensed under the Apache License, Version 2.0 (the "License");
// you may not use this file except in compliance with the License.
// You may obtain a copy of the License at
//
// http://www.apache.org/licenses/LICENSE-2.0
//
// Unless required by applicable law or agreed to in writing, software
// distributed under the License is distributed on an "AS IS" BASIS,
// WITHOUT WARRANTIES OR CONDITIONS OF ANY KIND, either express or implied.
// See the License for the specific language governing permissions and
// limitations under the License.
//
////////////////////////////////////////////////////////////////////////////////

import 'dart:io';
import 'package:meta/meta.dart';
import 'native/realm_core.dart';
import 'credentials.dart';
import 'user.dart';
import 'configuration.dart';

<<<<<<< HEAD
/// Specify if and how to persists user objects.
/// {@category Application}
enum MetadataPersistenceMode {
  /// Persist [User] objects, but do not encrypt them.
  plaintext,

  /// Persist [User] objects in an encrypted store.
  encrypted,

  /// Do not persist [User] objects.
  disabled,
}

/// Specifies the criticality level above which messages will be logged
/// by the default sync client logger.
/// {@category Application}
enum LogLevel {
  /// Log everything. This will seriously harm the performance of the
  /// sync client and should never be used in production scenarios.
  all,

  /// A version of 'debug' that allows for very high volume output.
  /// This may seriously affect the performance of the sync client.
  trace,

  /// Reveal information that can aid debugging, no longer paying
  /// attention to efficiency.
  debug,

  /// Same as 'Info', but prioritize completeness over minimalism.
  detail,

  /// Log operational sync client messages, but in a minimalistic fashion to
  /// avoid general overhead from logging and to keep volume down.
  info,

  /// Log errors and warnings.
  warn,

  /// Log errors only.
  error,

  /// Log only fatal errors.
  fatal,

  /// Log nothing.
  off,
}

@immutable

=======
>>>>>>> 535c178c
/// A class exposing configuration options for an [App]
/// {@category Application}
@immutable
class AppConfiguration {

  /// The [appId] is the unique id that identifies the Realm application.
  final String appId;

  /// The [baseFilePath] is the [Directory] relative to which all local data for this application will be stored.
  ///
  /// This data includes metadata for users and synchronized Realms. If set, you must ensure that the [baseFilePath]
  /// directory exists.
  final Directory baseFilePath;

  /// The [baseUrl] is the [Uri] used to reach the MongoDB Realm server.
  ///
  /// [baseUrl] only needs to be set if for some reason your application isn't hosted on realm.mongodb.com.
  /// This can be the case if you're testing locally or are using a pre-production environment.
  final Uri baseUrl;

  /// The [defaultRequestTimeout] for HTTP requests. Defaults to 60 seconds.
  final Duration defaultRequestTimeout;

  /// The maximum duration to allow for a connection to
  /// become fully established. This includes the time to resolve the
  /// network address, the TCP connect operation, the SSL handshake, and
  /// the WebSocket handshake. Defaults to 2 minutes.
  final Duration maxConnectionTimeout;

  /// The [localAppName] is the friendly name identifying the current client application.
  ///
  /// This is typically used to differentiate between client applications that use the same
  /// MongoDB Realm app.
  ///
  /// These can be the same conceptual app developed for different platforms, or
  /// significantly different client side applications that operate on the same data - e.g. an event managing
  /// service that has different clients apps for organizers and attendees.
  final String? localAppName;

  /// The [localAppVersion] can be specified, if you wish to distinguish different client versions of the
  /// same application.
  final String? localAppVersion;

  /// Enumeration that specifies how and if logged-in User objects are persisted across application launches.
  final MetadataPersistenceMode metadataPersistenceMode;

  /// The encryption key to use for user metadata on this device, if [metadataPersistenceMode] is
  /// [MetadataPersistenceMode.encrypted].
  ///
  /// The [metadataEncryptionKey] must be exactly 64 bytes.
  /// Setting this will not change the encryption key for individual Realms, which is set in the [Configuration].
  final List<int>? metadataEncryptionKey;

  /// The [LogLevel] for sync operations.
  final LogLevel logLevel;

  /// The [HttpClient] that will be used for HTTP requests during authentication.
  ///
  /// You can use this to override the default http client handler and configure settings like proxies,
  /// client certificates, and cookies. While these are not required to connect to MongoDB Realm under
  /// normal circumstances, they can be useful if client devices are behind corporate firewall or use
  /// a more complex networking setup.
  final HttpClient httpClient;
  
  /// Instantiates a new [AppConfiguration] with the specified appId.
  AppConfiguration(
    this.appId, {
    Uri? baseUrl,
    Directory? baseFilePath,
    this.defaultRequestTimeout = const Duration(seconds: 60),
    this.localAppName,
    this.localAppVersion,
    this.metadataEncryptionKey,
    this.metadataPersistenceMode = MetadataPersistenceMode.plaintext,
    this.logLevel = LogLevel.error,
    this.maxConnectionTimeout = const Duration(minutes: 2),
    HttpClient? httpClient,
  })  : baseUrl = baseUrl ?? Uri.parse('https://realm.mongodb.com'),
        baseFilePath = baseFilePath ?? Directory(Configuration.filesPath),
        httpClient = httpClient ?? HttpClient();
}

/// An [App] is the main client-side entry point for interacting with a MongoDB Realm App.
///
/// The [App]] can be used to
/// * Register uses and perform various user-related operations through authentication providers
/// * Synchronize data between the local device and a remote Realm App with Synchronized Realms
/// {@category Application}
class App {
  final AppHandle _handle;
  final AppConfiguration configuration;

  /// Create an app with a particular [AppConfiguration]
  App(this.configuration) : _handle = realmCore.getApp(configuration);

  /// Logs in a user with the given credentials.
  Future<User> logIn(Credentials credentials) async {
    var userHandle = await realmCore.logIn(this, credentials);
    return UserInternal.create(this, userHandle);
  }

  /// Gets the currently logged in [User]. If none exists, `null` is returned.
  User? get currentUser {
    final userHandle = realmCore.getCurrentUser(_handle);
    if (userHandle == null) {
      return null;
    }
    return UserInternal.create(this, userHandle);
  }

  /// Gets all currently logged in users.
  Iterable<User> get users {
    return realmCore.getUsers(this).map((handle) => UserInternal.create(this, handle));
  }

  /// Removes a [user] and their local data from the device. If the user is logged in, they will be logged out in the process.
  Future<void> removeUser(User user) async {
    return await realmCore.removeUser(this, user);
  }

  /// Switches the [currentUser] to the one specified in [user].
  void switchUser(User user) {
    realmCore.switchUser(this, user);
  }

  /// Returns an instance of [EmailPasswordAuthProvider]
  EmailPasswordAuthProvider get emailPasswordAuthProvider => EmailPasswordAuthProviderInternal.create(this);
}

/// Specify if and how to persists user objects.
/// {@category Application}
enum MetadataPersistenceMode {
  /// Persist [User] objects, but do not encrypt them.
  plaintext,

  /// Persist [User] objects in an encrypted store.
  encrypted,

  /// Do not persist [User] objects.
  disabled,
}

/// @nodoc
extension AppInternal on App {
  AppHandle get handle => _handle;
}<|MERGE_RESOLUTION|>--- conflicted
+++ resolved
@@ -23,20 +23,6 @@
 import 'user.dart';
 import 'configuration.dart';
 
-<<<<<<< HEAD
-/// Specify if and how to persists user objects.
-/// {@category Application}
-enum MetadataPersistenceMode {
-  /// Persist [User] objects, but do not encrypt them.
-  plaintext,
-
-  /// Persist [User] objects in an encrypted store.
-  encrypted,
-
-  /// Do not persist [User] objects.
-  disabled,
-}
-
 /// Specifies the criticality level above which messages will be logged
 /// by the default sync client logger.
 /// {@category Application}
@@ -73,15 +59,10 @@
   off,
 }
 
-@immutable
-
-=======
->>>>>>> 535c178c
 /// A class exposing configuration options for an [App]
 /// {@category Application}
 @immutable
 class AppConfiguration {
-
   /// The [appId] is the unique id that identifies the Realm application.
   final String appId;
 
@@ -140,7 +121,7 @@
   /// normal circumstances, they can be useful if client devices are behind corporate firewall or use
   /// a more complex networking setup.
   final HttpClient httpClient;
-  
+
   /// Instantiates a new [AppConfiguration] with the specified appId.
   AppConfiguration(
     this.appId, {
