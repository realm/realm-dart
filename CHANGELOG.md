--- conflicted
+++ resolved
@@ -9,7 +9,7 @@
 * Support setting `maxNumberOfActiveVersions` when creating a `Configuration`. ([#1036](https://github.com/realm/realm-dart/pull/1036))
 
 ### Fixed
-* None
+* Support mapping into `SyncSessionErrorCode` for "Compensating write" with error code 231. ([#1022](https://github.com/realm/realm-dart/pull/1022))
 
 ### Compatibility
 * Realm Studio: 12.0.0 or later.
@@ -27,12 +27,8 @@
 ### Fixed
 * Allow backlinks between files. ([#1015](https://github.com/realm/realm-dart/issues/1015))
 * Fix issue with accessing properties after traversing a backlink. ([#1018](https://github.com/realm/realm-dart/issues/1018))
-<<<<<<< HEAD
-* Support mapping into `SyncSessionErrorCode` for "Compensating write" with error code 231. ([#1022](https://github.com/realm/realm-dart/pull/1022))
-=======
 * Bootstraps will not be applied in a single write transaction - they will be applied 1MB of changesets at a time, or as configured by the SDK (Core upgrade).
 * Fix database corruption and encryption issues on apple platforms. (Core upgrade)
->>>>>>> 82b28f87
 
 ### Compatibility
 * Realm Studio: 12.0.0 or later.
