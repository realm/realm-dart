## vNext (TBD)

### Enhancements
* Reworked how creating an `App` instance works across isolates:
  * The `App(AppConfiguration)` constructor should only be used on the main isolate. Ideally, it should be called once as soon as your app launches. If you attempt to use it on a background isolate (as indicated by `Isolate.debugName` being different from `main`), a warning will be logged.
  * Added a new method - `App.getById` that allows you to obtain an already constructed app on a background isolate.
  (Issue [#1433](https://github.com/realm/realm-dart/issues/1433))
* Added support for fields of type `Map<String, T>` where `T` is any supported Realm type. You can define a model with a map like:
  ```dart
  @RealmModel()
  class _LotsOfMaps {
    late Map<String, _Person?> persons;
    late Map<String, bool> bools;
    late Map<String, DateTime> dateTimes;
    late Map<String, Decimal128> decimals;
    late Map<String, double> doubles;
    late Map<String, int> ints;
    late Map<String, ObjectId> objectIds;
    late Map<String, RealmValue> realmValues;
    late Map<String, String> strings;
    late Map<String, Uint8List> datas;
    late Map<String, Uuid> uuids;
  }
  ```

  The map keys may not contain `.` or start with `$`. (Issue [#685](https://github.com/realm/realm-dart/issues/685))
* Added a new exception - `MigrationRequiredException` that will be thrown when a local Realm is opened with a schema that differs from the schema on disk and no migration callback is supplied. Additionally, a `helpLink` property has been added to `RealmException` and its subclasses to provide a link to the documentation for the error. (Issue [#1448](https://github.com/realm/realm-dart/issues/1448))
<<<<<<< HEAD
* Added `RealmObject.getBacklinks<SourceType>('sourceProperty')` which is a method allowing you to look up all objects of type `SourceType` which link to the current object via their `sourceProperty` property. (Issue [#1480](https://github.com/realm/realm-dart/issues/1480))
=======
* Downgrade minimum dependencies to Dart 3.0.0 and Flutter 3.10.0. (PR [#1457](https://github.com/realm/realm-dart/pull/1457))
>>>>>>> fc83540a

### Fixed
* Fixed warnings being emitted by the realm generator requesting that `xyz.g.dart` be included with `part 'xyz.g.dart';` for `xyz.dart` files that import `realm` but don't have realm models defined. Those should not need generated parts and including the part file would have resulted in an empty file with `// ignore_for_file: type=lint` being generated. (PR [#1443](https://github.com/realm/realm-dart/pull/1443))
* Updated the minimum required CMake version for Flutter on Linux to 3.19. (Issue [#1381](https://github.com/realm/realm-dart/issues/1381))
* Errors in user-provided client reset callbacks, such as `RecoverOrDiscardUnsyncedChangesHandler.onBeforeReset/onAfterDiscard` would not be correctly propagated and the client reset exception would contain a message like `A fatal error occurred during client reset: 'User-provided callback failed'` but no details about the actual error. Now `SyncError` has an `innerError` field which contains the original error thrown in the callback. (PR [#1447](https://github.com/realm/realm-dart/pull/1447))
* Fixed a bug where the generator would not emit errors for invalid default values for collection properties. Default values for collection properties are not supported unless the default value is an empty collection. (PR [#1406](https://github.com/realm/realm-dart/pull/1406))
* Bad performance of initial Sync download involving many backlinks (Issue [#7217](https://github.com/realm/realm-core/issues/7217), Core 13.25.1)
* Exceptions thrown during bootstrap application will now be surfaced to the user via the sync error handler rather than terminating the program with an unhandled exception. (PR [#7197](https://github.com/realm/realm-core/pull/7197), Core 13.25.0).
* Exceptions thrown during bootstrap application could crash the sync client with an `!m_sess` assertion if the bootstrap was being applied during sync::Session activation. (Issue [#7196](https://github.com/realm/realm-core/issues/7196), Core 13.25.0).
* If a SyncSession was explicitly resumed via `App.reconnect()` while it was waiting to auto-resume after a non-fatal error and then another non-fatal error was received, the sync client could crash with a `!m_try_again_activation_timer` assertion. (Issue [#6961](https://github.com/realm/realm-core/issues/6961), Core 13.25.0)
* Fixed several causes of "decryption failed" exceptions that could happen when opening multiple encrypted Realm files in the same process while using Apple/linux and storing the Realms on an exFAT file system. (Issue [#7156](https://github.com/realm/realm-core/issues/7156), Core 13.24.1)
* Fixed deadlock which occurred when accessing the current user from the `App` from within a callback from the `User` listener (Issue [#7183](https://github.com/realm/realm-core/issues/7183), Core 13.24.1)
* Having a class name of length 57 would make client reset crash as a limit of 56 was wrongly enforced (57 is the correct limit) (Issue [#7176](https://github.com/realm/realm-core/issues/7176), Core 13.24.1)
* Automatic client reset recovery on flexible sync Realms would apply recovered changes in multiple write transactions, releasing the write lock in between. This had several observable negative effects:
  - Other threads reading from the Realm while a client reset was in progress could observe invalid mid-reset state.
  - Other threads could potentially write in the middle of a client reset, resulting in history diverging from the server.
  - The change notifications produced by client resets were not minimal and would report that some things changed which actually didn't.
  - All pending subscriptions were marked as Superseded and then recreating, resulting in anything waiting for subscriptions to complete firing early.
  (PR [#7161](https://github.com/realm/realm-core/pull/7161), Core 13.24.1).
* If the very first open of a flexible sync Realm triggered a client reset, the configuration had an initial subscriptions callback, both before and after reset callbacks, and the initial subscription callback began a read transaction without ending it (which is normally going to be the case), opening the frozen Realm for the after reset callback would trigger a BadVersion exception (PR [#7161](https://github.com/realm/realm-core/pull/7161), Core 13.24.1).
* Changesets have wrong timestamps if the local clock lags behind 2015-01-01T00:00:00Z. The sync client now throws an exception if that happens. (PR [#7180](https://github.com/realm/realm-core/pull/7180), Core 13.24.1)
* Handle `EOPNOTSUPP` when using `posix_fallocate()` and fallback to manually consume space. This should enable android users to open a Realm on restrictive filesystems. (PR [#7251](https://github.com/realm/realm-core/pull/7251), Core v13.26.0)
* Application may crash with `incoming_changesets.size() != 0` when a download message is mistaken for a bootstrap message. This can happen if the synchronization session is paused and resumed at a specific time. (PR [#7238](https://github.com/realm/realm-core/pull/7238), Core v13.26.0, since v11.8.0)

### Compatibility
* Realm Studio: 13.0.0 or later.
* Flutter: ^3.10.0
* Dart: ^3.0.0

### Internal
* Using Core v13.26.0.

## 1.6.1 (2023-11-30)

### Fixed
* Fixed an issue where connections to Atlas App Services would fail on Android with a certificate expiration error. (Issue [#1430](https://github.com/realm/realm-dart/issues/1430))
* Fixed an issue with the generator where having multiple generated classes in the same file would result in multiple `// ignore_for_file: type=lint` lines being added, which itself was generating a lint warning. (Issue [#1412](https://github.com/realm/realm-dart/issues/1412))
* Errors encountered while reapplying local changes for client reset recovery on partition-based sync Realms would result in the client reset attempt not being recorded, possibly resulting in an endless loop of attempting and failing to automatically recover the client reset. Flexible sync and errors from the server after completing the local recovery were handled correctly. (Core 13.24.0)
* During a client reset with recovery when recovering a move or set operation on a `List` that operated on indices that were not also added in the recovery, links to an object which had been deleted by another client while offline would be recreated by the recovering client. But the objects of these links would only have the primary key populated and all other fields would be default values. Now, instead of creating these zombie objects, the lists being recovered skip such deleted links. (Core 13.24.0)
* During a client reset recovery a Set of objects could be missing items, or an exception could be thrown that prevents recovery ex: "Requested index 1 calling get() on set 'source.collection' when max is 0". (Core 13.24.0)
* Automatic client reset recovery would duplicate insertions in a list when recovering a write which made an unrecoverable change to a list (i.e. modifying or deleting a pre-existing entry), followed by a subscription change, followed by a write which added an entry to the list. (Core 13.24.0)

### Compatibility
* Realm Studio: 13.0.0 or later.
* Flutter: ^3.13.0
* Dart: ^3.1.0

### Internal
* Using Core 13.24.0.

## 1.6.0 (2023-11-15)

### Enhancements
* Support for performing geo spatial queries using the new classes: `GeoPoint`, `GeoCircle`, `GeoBox` and `GeoPolygon`. See `GeoPoint` documentation on how to persist locations ([#1389](https://github.com/realm/realm-dart/pull/1389))
* Suppressing rules for a  *.g.dart files ([#1413](https://github.com/realm/realm-dart/pull/1413))
* Full text search supports searching for prefix only. Eg. "description TEXT 'alex*'" (Core upgrade)
* Unknown protocol errors received from the baas server will no longer cause the application to crash if a valid error action is also received. (Core upgrade)
* Added support for server log messages that are enabled by sync protocol version 10. AppServices request id will be provided in a server log message in a future server release. (Core upgrade)
* Simplified sync errors. The following sync errors and error codes are deprecated ([#1387](https://github.com/realm/realm-dart/pull/1387)):
   * `SyncClientError`, `SyncConnectionError`, `SyncSessionError`, `SyncWebSocketError`, `GeneralSyncError` - replaced by `SyncError`.
   * `SyncClientErrorCode`, `SyncConnectionErrorCode`, `SyncSessionErrorCode`, `SyncWebSocketErrorCode`, `GeneralSyncErrorCode, SyncErrorCategory` - replaced by `SyncErrorCode`.
* Throw an exception if `File::unlock` has failed, in order to inform the SDK that we are likely hitting some limitation on the OS filesystem, instead of crashing  the application and use the same file locking logic for all the platforms. (Core upgrade)
* Lift a restriction that prevents asymmetric objects from linking to non-embedded objects. ([#1403](https://github.com/realm/realm-dart/issues/1403))
* Add ISRG X1 Root certificate (used by lets-encrypt and hence MongoDB) to `SecurityContext` of the default `HttpClient`. This ensure we work out-of-the-box on older devices (in particular Android 7 and earlier), as well as some Windows machines. ([#1187](https://github.com/realm/realm-dart/issues/1187), [#1370](https://github.com/realm/realm-dart/issues/1370))
* Added new flexible sync API `RealmResults.subscribe()` and `RealmResults.unsubscribe()` as an easy way to create subscriptions and download data in background. Added named parameter to `MutableSubscriptionSet.clear({bool unnamedOnly = false})` for removing all the unnamed subscriptions. ([#1354](https://github.com/realm/realm-dart/pull/1354))
* Added `cancellationToken` parameter to `Session.waitForDownload()`, `Session.waitForUpload()` and `SubscriptionSet.waitForSynchronization()`. ([#1354](https://github.com/realm/realm-dart/pull/1354))

### Fixed
* Fixed iteration after `skip` bug ([#1409](https://github.com/realm/realm-dart/issues/1409))
* Crash when querying the size of a Object property through a link chain (Core upgrade, since v13.17.2)
* Deprecated `App.localAppName` and `App.localAppVersion`. They were not used by the server and were not needed to set them. ([#1387](https://github.com/realm/realm-dart/pull/1387))
* Fixed crash in slab allocator (`Assertion failed: ref + size <= next->first`). (Core upgrade, since 13.0.0)
* Sending empty UPLOAD messages may lead to 'Bad server version' errors and client reset. (Core upgrade, since v11.8.0)
* If a user was logged out while an access token refresh was in progress, the refresh completing would mark the user as logged in again and the user would be in an inconsistent state. (Core 13.21.0)
* Receiving a `write_not_allowed` error from the server would have led to a crash. (Core 13.22.0)
* Fix interprocess locking for concurrent realm file access resulting in a interprocess deadlock on FAT32/exFAT filesystems. (Core 13.23.0)
* Fixed RealmObject not overriding `hashCode`, which would lead to sets of RealmObjects potentially containing duplicates. ([#1418](https://github.com/realm/realm-dart/issues/1418))
* `realm.subscriptions.waitForSynchronization` will now correctly receive an error if a fatal session error occurs that would prevent it from ever completing. Previously the future would never resolve. (Core 13.23.3)
* Fixed FLX subscriptions not being sent to the server if the session was interrupted during bootstrapping. (Core 13.23.3)
* Fixed application crash with 'KeyNotFound' exception when subscriptions are marked complete after a client reset. (Core 13.23.3)
* A crash at a very specific time during a DiscardLocal client reset on a FLX Realm could leave subscriptions in an invalid state. (Core 13.23.4)

### Compatibility
* Realm Studio: 13.0.0 or later.

### Internal
* Made binding a `sync::Session` exception safe so if a `MultipleSyncAgents` exception is thrown, the sync client can be torn down safely. (Core upgrade, since 13.4.1)
* Add information about the reason a synchronization session is used for to flexible sync client BIND message. (Core upgrade)
* Sync protocol version bumped to 10. (Core upgrade)
* Handle `badChangeset` error when printing changeset contents in debug. (Core upgrade)

* Using Core 13.23.4.

## 1.5.0 (2023-09-18)

### Enhancements
* Support efficient `skip` on `RealmResults` ([#1391](https://github.com/realm/realm-dart/pull/1391))
* Support efficient `indexOf` and `contains` on `RealmResults` ([#1394](https://github.com/realm/realm-dart/pull/1394))
* Support asymmetric objects. ([#1400](https://github.com/realm/realm-dart/pull/1400))

### Compatibility
* Realm Studio: 13.0.0 or later.

### Internal
* Using Core 13.17.2

## 1.4.0 (2023-08-16)

### Enhancements
* Support ReamSet.freeze() ([#1342](https://github.com/realm/realm-dart/pull/1342))
* Added support for query on `RealmSet`. ([#1346](https://github.com/realm/realm-dart/pull/1346))
* Support for passing `List`, `Set` or `Iterable` arguments to queries with `IN`-operators. ([#1346](https://github.com/realm/realm-dart/pull/1346))

### Fixed
* Fixed an early unlock race condition during client reset callbacks. ([#1335](https://github.com/realm/realm-dart/pull/1335))
* Rare corruption of files on streaming format (often following compact, convert or copying to a new file). (Core upgrade, since v12.12.0)
* Trying to search a full-text indexes created as a result of an additive schema change (i.e. applying the differences between the local schema and a synchronized realm's schema) could have resulted in an IllegalOperation error with the error code `Column has no fulltext index`. (Core upgrade, since v13.2.0).
* Sync progress for DOWNLOAD messages from server state was updated wrongly. This may have resulted in an extra round-trip to the server. (Core upgrade, since v12.9.0)
* Fixes infinite-loop like issue with await-for-yield over realm set change streams. ([#1344](https://github.com/realm/realm-dart/issues/1344))
* Fixed issue with using flexibleSync in flutter test. ([#1366](https://github.com/realm/realm-dart/pull/1366))
* Fixed a realm generator issue, when used in concert with MobX. ([#1372](https://github.com/realm/realm-dart/pull/1372))
* Fix failed assertion for unknown app server errors (Core upgrade, since v12.9.0).
* Testing the size of a collection of links against zero would sometimes fail (sometimes = "difficult to explain"). (Core upgrade, since v13.15.1)
* `Session.getProgressStream` now returns a regular stream, instead of a broadcast stream. ([#1375](https://github.com/realm/realm-dart/pull/1375))
* Add ISRG X1 Root certificate (used by lets-encrypt and hence MongoDB) to `SecurityContext` of the default `HttpClient`. This ensure we work out-of-the-box on older devices (in particular Android 7 and earlier), as well as some Windows machines. ([#1187](https://github.com/realm/realm-dart/issues/1187), [#1370](https://github.com/realm/realm-dart/issues/1370))

### Compatibility
* Realm Studio: 13.0.0 or later.

### Internal
* Using Core 13.17.2.

## 1.3.0 (2023-06-22)

### Enhancements
* Added support binary data type. ([#1320](https://github.com/realm/realm-dart/pull/1320))
* Extended `ClientResetError` to return the `backupFilePath` where the backup copy of the realm will be placed once the client reset process has completed. ([#1291](https://github.com/realm/realm-dart/pull/1291))
* Added `CompensatingWriteError` containing detailed error information about the writes that have been reverted by the server due to permissions or subscription view restrictions. The `Configuration.flexibleSync.syncErrorHandler` will be invoked with this error type when this error occurs ([#1291](https://github.com/realm/realm-dart/pull/1291)).
* Improve performance of elementAt, first, single and last on RealmResults ([#1261](https://github.com/realm/realm-dart/issues/1261), [#1262](https://github.com/realm/realm-dart/pull/1262), [#1267](https://github.com/realm/realm-dart/pull/1267)).

### Fixed
* The constructors of all `SyncError` types are deprecated. The sync errors will be created only internally ([#1291](https://github.com/realm/realm-dart/pull/1291)).
* Getting `Backlink` properties of unmanaged Realm objects will throw an error: "Using backlinks is only possible for managed objects" ([#1293](https://github.com/realm/realm-dart/pull/1293)).
* Properties in the frozen _before_ Realm instance in the client reset callbacks may have had properties reordered which could lead to exceptions if accessed. (Core upgrade, since v13.11.0)


### Compatibility
* Realm Studio: 13.0.0 or later.
* Dart ^3.0.2 and Flutter ^3.10.2

### Internal
* Synced realms will use async open to prevent overloading the server with schema updates. [#1369](https://github.com/realm/realm-dart/pull/1369))
* Using Core 13.15.1

## 1.2.0 (2023-06-08)

### Enhancements
  * Added support for Full-Text search (simple term) queries. ([#1300](https://github.com/realm/realm-dart/pull/1300))
  * To enable FTS queries on string properties, add the `@Indexed(RealmIndexType.fullText)` annotation.
  * To run queries, use the `TEXT` operator: `realm.all<Book>().query("description TEXT \$0", "fantasy novel")`.

### Fixed
* Fix the query parser, it needs to copy a list of arguments and own the memory. This will prevent errors like getting a different result from a query, if the list is modified after its creation and before the execution of the query itself. In the worst case scenario, if the memory is freed before the query is executed, this could lead to crashes, especially for string and binary data types. (Core upgrade, since core v12.5.0)
* Fixed a potential crash when opening the realm after failing to download a fresh FLX realm during an automatic client reset (Core upgrade, since core v12.3.0)
* Access token refresh for websockets was not updating the location metadata (Core upgrade, since core v13.9.3)
* Using both synchronous and asynchronous transactions on the same thread or scheduler could hit the assertion failure "!realm.is_in_transaction()" if one of the callbacks for an asynchronous transaction happened to be scheduled during a synchronous transaction (Core upgrade, since core v11.8.0)
* Fixed an issue where the generator would incorrectly consider a `DateTime` field a valid primary key ([#1300](https://github.com/realm/realm-dart/pull/1300)).

### Compatibility
* Realm Studio: 13.0.0 or later.

### Internal
* Using Core 13.14.0.

## 1.1.0 (2023-05-30)

### Enhancements
* Add `RealmResults.isValid` ([#1231](https://github.com/realm/realm-dart/pull/1231)).
* Support `Decimal128` datatype ([#1192](https://github.com/realm/realm-dart/pull/1192)).
* Realm logging is extended to support logging of all Realm storage level messages. (Core upgrade).
* Realm.logger now prints by default to the console from the first Isolate that initializes a Realm in the application. ([#1226](https://github.com/realm/realm-dart/pull/1226)).
  Calling `Realm.logger.clearListeners()` or `Realm.logger.level = RealmLogLevel.off` will turn off logging. If that is the first isolate it will stop the default printing logger.
  The default logger can be replaced with a custom implementation using `Realm.logger = CustomLogger()` from the first Isolate.
  Any new spawned Isolates that work with Realm will get a new `Realm.logger` instance but will not `print` by default.
  `Realm.logger.level` allows changing the log level per isolate.
* Add logging at the Storage level (Core upgrade).
* Performance improvement for the following queries (Core upgrade):
    * Significant (~75%) improvement when counting (query count) the number of exact matches (with no other query conditions) on a String/int/Uuid/ObjectId property that has an index. This improvement will be especially noticeable if there are a large number of results returned (duplicate values).
    * Significant (~99%) improvement when querying for an exact match on a Timestamp property that has an index.
    * Significant (~99%) improvement when querying for a case insensitive match on a Mixed property that has an index.
    * Moderate (~25%) improvement when querying for an exact match on a Boolean property that has an index.
    * Small (~5%) improvement when querying for a case insensitive match on a Mixed property that does not have an index.

* Enable multiple processes to operate on an encrypted Realm simultaneously. (Core upgrade)

* Improve performance of equality queries on a non-indexed mixed property by about 30%. (Core upgrade)

* Improve performance of rolling back write transactions after making changes. If no KVO observers are used this is now constant time rather than taking time proportional to the number of changes to be rolled back. Rollbacks with KVO observers are 10-20% faster. (Core upgrade)
* New notifiers can now be registered in write transactions until changes have actually been made in the write transaction. This makes it so that new notifications can be registered inside change notifications triggered by beginning a write transaction (unless a previous callback performed writes). (Core upgrade)

* Very slightly improve performance of runtime thread checking on the main thread on Apple platforms. (Core upgrade)

### Fixed
* Fixed a bug that may have resulted in arrays being in different orders on different devices (Core upgrade).
* Fixed a crash when querying a mixed property with a string operator (contains/like/beginswith/endswith) or with case insensitivity (Core upgrade).
* Querying for equality of a string on an indexed mixed property was returning case insensitive matches. For example querying for `myIndexedMixed == "Foo"` would incorrectly match on values of "foo" or "FOO" etc (Core upgrade).
* Adding an index to a Mixed property on a non-empty table would crash with an assertion (Core upgrade).
* `SyncSession.pause()` could hold a reference to the database open after shutting down the sync session, preventing users from being able to delete the realm (Core upgrade).
* Fixed `RealmResultsChanges.isCleared` which was never set. It now returns `true` if the results collection is empty in the notification callback. This field is also marked as `deprecated` and will be removed in future. Use `RealmResultsChanges.results.isEmpty` instead.([#1265](https://github.com/realm/realm-dart/pull/1265)). ([#1278](https://github.com/realm/realm-dart/issues/1278)).

* Fix a stack overflow crash when using the query parser with long chains of AND/OR conditions. (Core upgrade)
* `SyncManager::immediately_run_file_actions()` no longer ignores the result of trying to remove a realm. This could have resulted in a client reset action being reported as successful when it actually failed on windows if the `Realm` was still open (Core upgrade).
* Fix a data race. If one thread committed a write transaction which increased the number of live versions above the previous highest seen during the current session at the same time as another thread began a read, the reading thread could read from a no-longer-valid memory mapping (Core upgrade).

* Fixed a crash or exception when doing a fulltext search for multiple keywords when the intersection of results is not equal. (Core upgrade).

* Don't report non ssl related errors during ssl handshake as fatal in default socket provider. (Core upgrade)

* Performing a query like "{1, 2, 3, ...} IN list" where the array is longer than 8 and all elements are smaller than some values in list, the program would crash (Core upgrade)
* Performing a large number of queries without ever performing a write resulted in steadily increasing memory usage, some of which was never fully freed due to an unbounded cache (Core upgrade)

* Exclusion of words in a full text search does not work (Core upgrade)

* Fixed a fatal error (reported to the sync error handler) during client reset (or automatic PBS to FLX migration) if the reset has been triggered during an async open and the schema being applied has added new classes. (Core upgrade), since automatic client resets were introduced in v11.5.0)
* Full text search would sometimes find words where the word only matches the beginning of the search token (Core upgrade)

* We could crash when removing backlinks in cases where forward links did not have a corresponding backlink due to corruption. We now silently ignore this inconsistency in release builds, allowing the app to continue. (Core upgrade)
* If you freeze a Results based on a collection of objects, the result would be invalid if you delete the collection (Core upgrade)

### Compatibility
* Fileformat: Generates files with format v23. Reads and automatically upgrade from fileformat v5.
* Realm Studio: 13.0.0 or later.
* Dart >=2.17.5 <4.0.0 (Flutter >=3.0.3) on Android, iOS, Linux, MacOS and Windows

### Internal
* Using Core 13.12.0.
* Lock file format: New format introduced for multi-process encryption. All processes accessing the file must be upgraded to the new format.

## 1.0.3 (2023-03-20)

### Enhancements
* Deprecated `SyncResolveError` and `SyncResolveErrorCode` ([#1182](https://github.com/realm/realm-dart/pull/1182)).
* Added `SyncWebSocketError` and `SyncWebSocketErrorCode` for web socket connection sync errors ([#1182](https://github.com/realm/realm-dart/pull/1182)).
* Added `FlexibleSyncConfiguration.shouldCompactCallback` support ([#1204](https://github.com/realm/realm-dart/pull/1204)).
* Added `RealmSet.asResults()` ([#1214](https://github.com/realm/realm-dart/pull/1214)).

### Fixed
* You may have a crash on Windows if you try to open a file with non-ASCII path (Core upgrade).
* Creating subscriptions with queries having unicode parameters causes a server error (Core upgrade).
* Fixed error message when trying to `switchUser` of the `App` to a user that has been logged out ([#1182](https://github.com/realm/realm-dart/pull/1182)).
* Fixed performance degradation on SubQueries (Core upgrade).
* Fixed several cases where wrong type of exception was thrown (Core upgrade).
* Fixed classification of InvalidQuery exception (Core upgrade).
* Fix crash if secure transport returns an error with a non-zero length. (Core upgrade).
* Fix error in `RealmSet<T>` when `T` is a realm object ([#1202](https://github.com/realm/realm-dart/pull/1212)).
* Fixes infinite-loop like issue with await-for-yield over change streams ([#1213](https://github.com/realm/realm-dart/pull/1213)).

### Compatibility
* Realm Studio: 13.0.0 or later.

### Internal
* Using Core 13.6.0.

## 1.0.2 (2023-02-21)

### Fixed
* Fixed the sync client being stuck in a cycle if an integration error occurs by issuing a client reset (Core upgrade).
* Fixed Android binaries sizes.

### Compatibility
* Realm Studio: 13.0.0 or later.

### Internal
* Using Core 13.4.2

## 1.0.1 (2023-02-14)

### Fixed
* Fix codesigning errors when publishing to the macOS App Store. ([#1153](https://github.com/realm/realm-dart/issues/1153))

### Compatibility
* Realm Studio: 13.0.0 or later.

### Internal
* Using Core 13.4.0

## 1.0.0 (2023-02-07)

### GA release
We are proud to forge this release as 1.0. The Realm Flutter and Dart SDK is now being used by thousands of developers and has proven reliable.

### Enhancements
* Improved error information returned when the `realm_dart` library failed to load. ([#1143](https://github.com/realm/realm-dart/pull/1143))

### Fixed
* Improve performance of interprocess mutexes on iOS which don’t need to support reader-writer locking. The primary beneficiary of this is beginning and ending read transactions, which is now almost as fast as pre-v13.0.0 (Core upgrade).

### Compatibility
* Realm Studio: 13.0.0 or later.

### Internal
* Using Core 13.4.0

## 0.11.0+rc (2023-01-30)

**This project is in Release Candidate stage.**

### Enhancements
* Add `App.reconnect()` providing a hint to Realm to reconnect all sync sessions.
* Add `Realm.refresh()` and `Realm.refreshAsync()` support. ([#1046](https://github.com/realm/realm-dart/pull/1046))
* Support change notifications property `isCleared` on list collections and sets. ([#1128](https://github.com/realm/realm-dart/pull/1128))

### Fixed
* `SyncSession.pause()` allow users to suspend a Realm's sync session until it is explicitly resumed with `SyncSession.resume()`. Previously it could be implicitly resumed in rare cases. (Core upgrade)
* Improve the performance of `Realm.freeze()` and friends (`RealmObject.freeze()`,`RealmList.freeze(), RealmResults.freeze(), RealmSet.freeze()`) by eliminating some redundant work around schema initialization and validation. (Core upgrade)
* Include more details if an error occurs when merging object. (Core upgrade)
* Value in List of Mixed would not be updated if new value is Binary and old value is StringData and the values otherwise matches. (Core upgrade)
* When client reset with recovery is used and the recovery does not actually result in any new local commits, the sync client may have gotten stuck in a cycle with a `A fatal error occurred during client reset: 'A previous 'Recovery' mode reset from <timestamp> did not succeed, giving up on 'Recovery' mode to prevent a cycle'` error message. (Core upgrade)
* Fixed diverging history in flexible sync if writes occur during bootstrap to objects that just came into view (Core upgrade)
* Fix several data races when opening cached frozen Realms. New frozen Realms were added to the cache and the lock released before they were fully initialized, resulting in races if they were immediately read from the cache on another thread (Core upgrade).
* Properties and types not present in the requested schema would be missing from the reported schema in several scenarios, such as if the Realm was being opened with a different schema version than the persisted one, and if the new tables or columns were added while the Realm instance did not have an active read transaction. (Core upgrade, since v13.2.0)
* If a client reset w/recovery or discard local is interrupted while the "fresh" realm is being downloaded, the sync client may crash (Core upgrade)
* Changesets from the server sent during FLX bootstrapping that are larger than 16MB can cause the sync client to crash with a LogicError. (Core upgrade)
* Online compaction may cause a single commit to take a long time. (Core upgrade, since v13.0.0)

### Compatibility
* Realm Studio: 13.0.0 or later.

### Internal
* Using Core 13.3.0
* Added specific codes to `SyncResolveErrorCode` enum's items. ([#1131](https://github.com/realm/realm-dart/pull/1131).

## 0.10.0+rc (2023-01-23)

**This project is in Release Candidate stage.**

### Enhancements
* Add support for Realm set data type. ([#1102](https://github.com/realm/realm-dart/pull/1102))
* Exposed realm `writeCopy` API to copy a Realm file and optionally encrypt it with a different key. ([#1103](https://github.com/realm/realm-dart/pull/1103))

### Fixed
* Added an error for default values for Realm object references in the Realm generator. ([#1102](https://github.com/realm/realm-dart/pull/1102))
* `realm.deleteMany()` will handle efficiently ManagedRealmList instances. ([#1117](https://github.com/realm/realm-dart/pull/1171))

### Compatibility
* Realm Studio: 13.0.0 or later.

### Internal
* Using Core 13.2.0.

## 0.9.0+rc (2023-01-13)

**This project is in Release Candidate stage.**

### Breaking Changes
* File format version bumped.
* The layout of the lock-file has changed, the lock file format version is bumped and all participants in a multiprocess scenario needs to be up to date so they expect the same format. This requires an update of Studio. (Core upgrade)
* Writing to a frozen realm throws `RealmException` instead of `RealmError`. ([#974](https://github.com/realm/realm-dart/pull/974))

### Enhancements
* Support setting `maxNumberOfActiveVersions` when creating a `Configuration`. ([#1036](https://github.com/realm/realm-dart/pull/1036))
* Add List.move extension method that moves an element from one index to another. Delegates to ManagedRealmList.move for managed lists. This allows notifications to correctly report moves, as opposed to reporting moves as deletes + inserts. ([#1037](https://github.com/realm/realm-dart/issues/1037))
* Support setting `shouldDeleteIfMigrationNeeded` when creating a `Configuration.local`. ([#1049](https://github.com/realm/realm-dart/issues/1049))
* Add `unknown` error code to all SyncErrors: `SyncSessionErrorCode.unknown`, `SyncConnectionErrorCode.unknown`, `SyncClientErrorCode.unknown`, `GeneralSyncErrorCode.unknown`. Use `unknown` error code instead of throwing a RealmError. ([#1052](https://github.com/realm/realm-dart/pull/1052))
* Add support for `RealmValue` data type. This new type can represent any valid Realm data type, including objects. Lists of `RealmValue` are also supported, but `RealmValue` itself cannot contain collections. Please note that a property of type `RealmValue` cannot be nullable, but can contain null, represented by the value `RealmValue.nullValue()`. ([#1051](https://github.com/realm/realm-dart/pull/1051))
* Add support for querying using the model property names, even when the properties are mapped to a different name in the database. ([#697](https://github.com/realm/realm-dart/issues/697))
* `ClientResetError.resetRealm` now returns a bool to indicate if reset was initiated or not. ([#1067](https://github.com/realm/realm-dart/pull/1067))
* Support `SyncErrorCategory.resolve`, `SyncResolveError` and `SyncResolveErrorCode` for network resolution errors when sync.

### Fixed
* Support mapping into `SyncSessionErrorCode` for "Compensating write" with error code 231. ([#1022](https://github.com/realm/realm-dart/pull/1022))
* Errors from core will be raised correctly for `beginWriteAsync` and `commitAsync`. ([#1042](https://github.com/realm/realm-dart/pull/1042))
* The realm file will be shrunk if the larger file size is no longer needed. (Core upgrade)
* Most of the file growth caused by version pinning is eliminated. (Core upgrade)
* Fetching a user's profile while the user logs out would result in an assertion failure. (Core upgrade)
* Removed the ".tmp_compaction_space" file being left over after compacting a Realm on Windows. (Core upgrade).
* Restore fallback to full barrier when F_BARRIERSYNC is not available on Apple platforms. (Core upgrade, since v0.8.0+rc)
* Fixed wrong assertion on query error that could result in a crash. (Core upgrade)
* Writing to a read-only realm throws `RealmException` instead of blocking the isolate. ([#974](https://github.com/realm/realm-dart/pull/974))
* Fix no notification for write transaction that contains only change to backlink property. (Core upgrade)
* Fixed wrong assertion on query error that could result in a crash. (Core upgrade)
* Use random tmp directory for download. ([#1060](https://github.com/realm/realm-dart/issues/1060))
* Bump minimum Dart SDK version to 2.17.5 and Flutter SDK version to 3.0.3 due to an issue with the Dart virtual machine when implementing `Finalizable`. ([dart-lang/sdk#49075](https://github.com/dart-lang/sdk/issues/49075))
* Support install command in flutter projects that use unit and widget tests. ([#870](https://github.com/realm/realm-dart/issues/870))

### Compatibility
* Realm Studio: 13.0.0 or later.
* Fileformat: Generates files with format v23. Reads and automatically upgrades from fileformat v5.

### Internal
* Using Core 13.2.0.
* No longer use vcpkg ([#1069](https://github.com/realm/realm-dart/pull/1069))
* Upgraded analyzer dependency to ^5.0.0. ([#1072](https://github.com/realm/realm-dart/pull/1072))

## 0.8.0+rc (2022-11-14)

**This project is in Release Candidate stage.**

### Breaking Changes
* `FunctionsClient.call` no longer accepts a null for the optional `functionsArgs` parameter, but it is still optional. ([#1025](https://github.com/realm/realm-dart/pull/1025))

### Fixed
* Allow backlinks between files. ([#1015](https://github.com/realm/realm-dart/issues/1015))
* Fix issue with accessing properties after traversing a backlink. ([#1018](https://github.com/realm/realm-dart/issues/1018))
* Bootstraps will not be applied in a single write transaction - they will be applied 1MB of changesets at a time, or as configured by the SDK (Core upgrade).
* Fix database corruption and encryption issues on apple platforms. (Core upgrade)

### Compatibility
* Realm Studio: 12.0.0 or later.

### Internal
* Using Core 12.12.0.

## 0.7.0+rc (2022-11-04)

**This project is in Release Candidate stage.**

### Breaking Changes
* SyncClientResetErrorHandler is renamed to ClientResetHandler. SyncClientResetError is renamed to ClientResetError. ManualSyncClientResetHandler is renamed to ManualRecoveryHandler.
* Default resync mode for `FlexibleSyncConfiguration` is changed from `manual` to `recoverOrDiscard`. In this mode Realm attempts to recover unsynced local changes and if that fails, then the changes are discarded. ([#925](https://github.com/realm/realm-dart/pull/925))
* Added `path` parameter to `Configuration.disconnectedSync`. This path is required to open the correct synced realm file. ([#1007](https://github.com/realm/realm-dart/pull/https://github.com/realm/realm-dart/pull/1007))

### Enhancements
* Added `MutableSubscriptionSet.removeByType` for removing subscriptions by their realm object type. ([#317](https://github.com/realm/realm-dart/issues/317))
* Added `User.functions`. This is the entry point for calling Atlas App functions. Functions allow you to define and execute server-side logic for your application. Atlas App functions are created on the server, written in modern JavaScript (ES6+) and executed in a serverless manner. When you call a function, you can dynamically access components of the current application as well as information about the request to execute the function and the logged in user that sent the request. ([#973](https://github.com/realm/realm-dart/pull/973))
* Support results of primitives, ie. `RealmResult<int>`. ([#162](https://github.com/realm/realm-dart/issues/162))
* Support notifications on all managed realm lists, including list of primitives, ie. `RealmList<int>.changes` is supported. ([#893](https://github.com/realm/realm-dart/pull/893))
* Support named backlinks on realm models. You can now add and annotate a realm object iterator field with `@Backlink(#fieldName)`. ([#996](https://github.com/realm/realm-dart/pull/996))
* Added Realm file compaction support. ([#1005](https://github.com/realm/realm-dart/pull/1005))
* Allow `@Indexed` attribute on all indexable type, and ensure appropriate indexes are created in the realm. ([#797](https://github.com/realm/realm-dart/issues/797))
* Add `parent` getter on embedded objects. ([#979](https://github.com/realm/realm-dart/pull/979))
* Support [Client Resets](https://www.mongodb.com/docs/atlas/app-services/sync/error-handling/client-resets/). Atlas App Services automatically detects the need for client resets and the realm client automatically performs it according to the configured callbacks for the type of client reset handlers set on `FlexibleSyncConfiguration`. A parameter `clientResetHandler` is added to `Configuration.flexibleSync`. Supported client reset handlers are `ManualRecoveryHandler`, `DiscardUnsyncedChangesHandler`, `RecoverUnsyncedChangesHandler` and `RecoverOrDiscardUnsyncedChangesHandler`. `RecoverOrDiscardUnsyncedChangesHandler` is the default strategy. ([#925](https://github.com/realm/realm-dart/pull/925)) An example usage of the default `clientResetHandler` is as follows:
```dart
      final config = Configuration.flexibleSync(user, [Task.schema],
        clientResetHandler: RecoverOrDiscardUnsyncedChangesHandler(
          // The following callbacks are optional.
          onBeforeReset: (beforeResetRealm) {
            // Executed right before a client reset is about to happen.
            // If an exception is thrown here the recovery and discard callbacks are not called.
          },
          onAfterRecovery: (beforeResetRealm, afterResetRealm) {
            // Executed right after an automatic recovery from a client reset has completed.
          },
          onAfterDiscard: (beforeResetRealm, afterResetRealm) {
            // Executed after an automatic recovery from a client reset has failed but the Discard has completed.
          },
          onManualResetFallback: (clientResetError) {
            // Handle the reset manually in case some of the callbacks above throws an exception
          },
        )
    );
```

### Fixed
* Fixed a wrong mapping for `AuthProviderType` returned by `User.provider` for google, facebook and apple credentials.
* Opening an unencrypted file with an encryption key would sometimes report a misleading error message that indicated that the problem was something other than a decryption failure (Core upgrade)
* Fix a rare deadlock which could occur when closing a synchronized Realm immediately after committing a write transaction when the sync worker thread has also just finished processing a changeset from the server. (Core upgrade)
* Fixed an issue with `Configuration.disconnectedSync` where changing the schema could result in migration exception. ([#999](https://github.com/realm/realm-dart/pull/999))
* Added a better library load failed message. ([#1006](https://github.com/realm/realm-dart/pull/1006))

### Compatibility
* Realm Studio: 12.0.0 or later.

### Internal
* Using Core 12.11.0.

## 0.6.0+beta (2022-10-21)

**This project is in the Beta stage. The API should be quite stable, but occasional breaking changes may be made.**

### Enhancements
* Added support for asynchronous transactions. (Issue [#802](https://github.com/realm/realm-dart/issues/802))
  * Added `Transaction` which is a class that exposes an API for committing and rolling back an active transaction.
  * Added `realm.beginWriteAsync` which returns a `Future<Transaction>` that resolves when the write lock has been obtained.
  * Added `realm.writeAsync` which opens an asynchronous transaction, invokes the provided callback, then commits the transaction asynchronously.
* Support `Realm.open` API to asynchronously open a local or synced Realm. When opening a synchronized Realm it will download all the content available at the time the operation began and then return a usable Realm. ([#731](https://github.com/realm/realm-dart/pull/731))
* Add support for embedded objects. Embedded objects are objects which are owned by a single parent object, and are deleted when that parent object is deleted or their parent no longer references them. Embedded objects are declared by passing `ObjectType.embedded` to the `@RealmModel` annotation. Reassigning an embedded object is not allowed and neither is linking to it from multiple parents. Querying for embedded objects directly is also disallowed as they should be viewed as complex structures belonging to their parents as opposed to standalone objects. (Issue [#662](https://github.com/realm/realm-dart/issues/662))

```dart
@RealmModel()
class _Person {
  late String name;

  _Address? address;
}

// The generated `Address` class will be an embedded object.
@RealmModel(ObjectType.embedded)
class _Address {
  late String street;
  late String city;
}
```

### Fixed
* Added more validations when using `User.apiKeys` to return more meaningful errors when the user cannot perform API key actions - e.g. when the user has been logged in with API key credentials or when the user has been logged out. (Issue [#950](https://github.com/realm/realm-dart/issues/950))
* Fixed `dart run realm_dart generate` and `flutter pub run realm generate` commands to exit with the correct error code on failure.
* Added more descriptive error messages when passing objects managed by another Realm as arguments to `Realm.add/delete/deleteMany`. (PR [#942](https://github.com/realm/realm-dart/pull/942))
* Fixed a bug where `list.remove` would not correctly remove the value if the value is the first element in the list. (PR [#975](https://github.com/realm/realm-dart/pull/975))

### Compatibility
* Realm Studio: 12.0.0 or later.

### Internal
* Using Core 12.9.0

## 0.5.0+beta (2022-10-10)

**This project is in the Beta stage. The API should be quite stable, but occasional breaking changes may be made.**

### Breaking Changes
* Fixed an issue that would cause passwords sent to the server (e.g. `Credentials.EmailPassword` or `EmailPasswordAuthProvider.registerUser`) to contain an extra empty byte at the end. (PR [#918](https://github.com/realm/realm-dart/pull/918)).
  Notice: Any existing email users might need to be recreated because of this breaking change.

### Enhancements
* Added support for "frozen objects" - these are objects, queries, lists, or Realms that have been "frozen" at a specific version. All frozen objects can be accessed and queried as normal, but attempting to mutate them or add change listeners will throw an exception. `Realm`, `RealmObject`, `RealmList`, and `RealmResults` now have a method `freeze()` which returns an immutable version of the object, as well as an `isFrozen` property which can be used to check whether an object is frozen. ([#56](https://github.com/realm/realm-dart/issues/56))
* You can now set a realm property of type `T` to any object `o` where `o is T`. Previously it was required that `o.runtimeType == T`. ([#904](https://github.com/realm/realm-dart/issues/904))
* Performance of indexOf on realm lists has been improved. It now uses realm-core instead of the generic version from ListMixin. ([#911](https://github.com/realm/realm-dart/pull/911))
* Performance of remove on realm list has been improved. It now uses indexOf and removeAt. ([#915](https://github.com/realm/realm-dart/pull/915))
* Added support for migrations for local Realms. You can now construct a configuration with a migration callback that will be invoked if the schema version of the file on disk is lower than the schema version supplied by the callback. ([#70](https://github.com/realm/realm-dart/issues/70))
  Example:
  ```dart
  final config = Configuration.local([Person.schema], schemaVersion: 4, migrationCallback: (migration, oldSchemaVersion) {
    if (oldSchemaVersion == 1) {
      // Between v1 and v2 we removed the Bar type
      migration.deleteType('Bar');
    }

    if (oldSchemaVersion == 2) {
      // Between v2 and v3 we fixed a typo in the 'Person.name' property.
      migration.renameProperty('Person', 'nmae', 'name');
    }

    if (oldSchemaVersion == 3) {
      final oldPeople = migration.oldRealm.all('Person');
      for (final oldPerson in oldPeople) {
        final newPerson = migration.findInNewRealm<Person>(oldPerson);
        if (newPerson == null) {
          // That person must have been deleted, so nothing to do.
          continue;
        }

        // Between v3 and v4 we're obfuscating the users' exact age by storing age group instead.
        newPerson.ageGroup = calculateAgeGroup(oldPerson.dynamic.get<int>('age'));
      }
    }
  });
  ```
* Added support for realm list of nullable primitive types, ie. `RealmList<int?>`. ([#163](https://github.com/realm/realm-dart/issues/163))
* Allow null arguments on query. ([#871](https://github.com/realm/realm-dart/issues/871))
* Added support for API key authentication. (Issue [#432](https://github.com/realm/realm-dart/issues/432))
  * Expose `User.apiKeys` client - this client can be used to create, fetch, and delete API keys.
  * Expose `Credentials.apiKey` that enable authentication with API keys.
* Exposed `User.accessToken` and `User.refreshToken` - these tokens can be used to authenticate against the server when calling HTTP API outside of the Dart/Flutter SDK. For example, if you want to use the GraphQL. (PR [#919](https://github.com/realm/realm-dart/pull/919))
* Added support for `encryptionKey` to `Configuration.local`, `Configuration.flexibleSync` and `Configuration.disconnectedSync` so realm files can be encrypted and existing encrypted files from other Realm sources opened (assuming you have the key)([#920](https://github.com/realm/realm-dart/pull/920))

### Fixed
* Previously removeAt did not truncate length. ([#883](https://github.com/realm/realm-dart/issues/883))
* List.length= now throws, if you try to increase length. This previously succeeded silently. ([#894](https://github.com/realm/realm-dart/pull/894)).
* Queries on lists were broken. ([#909](https://github.com/realm/realm-dart/issues/909))
  Example:
  ```dart
  expect(realm.all<Person>(), [alice, bob, carol, dan]); // assume this pass, then ...
  expect(team.players.query('TRUEPREDICATE'), [alice, bob]); // <-- ... this fails and return the same as realm.all<Person>()
  ```
* Queries on results didn't filter the existing results. ([#908](https://github.com/realm/realm-dart/issues/908)).
  Example
  ```dart
  expect(realm.query<Person>('FALSEPREDICATE').query('TRUEPREDICATE'), isEmpty); //<-- Fails if a Persion object exists
  ```
* Fixed copying of native structs for session errors and http requests. ([#924](https://github.com/realm/realm-dart/pull/924))
* Fixed a crash when closing the SyncSession on App instance teardown. ([#5752](https://github.com/realm/realm-core/issues/5752))
* Fixed sporadic generator failure. ([#879](https://github.com/realm/realm-dart/issues/879))
* Exceptions thrown by user code inside the `Configuration.initialDataCallback` are now properly surfaced back to the `Realm()` constructor. ([#698](https://github.com/realm/realm-dart/issues/698))

### Compatibility
* Realm Studio: 12.0.0 or later.

### Internal
* Uses Realm Core v12.9.0
* Added tracking of child handles for objects/results/lists obtained from an unowned Realm. This ensures that all children are invalidated as soon as the parent Realm gets released at the end of the callback. (Issue [#527](https://github.com/realm/realm-dart/issues/527))
* Added an action to enforce that the changelog is updated before a PR is merged (Issue [#939](https://github.com/realm/realm-dart/issues/939))

## 0.4.0+beta (2022-08-19)

**This project is in the Beta stage. The API should be quite stable, but occasional breaking changes may be made.**

### Breaking Changes
* Changed the name of `Configuration.schema` to `Configuration.schemaObjects` and changed its type to `Iterable<SchemaObject>`. You can now access the Realm's schema via the new `Realm.schema` property. [#495](https://github.com/realm/realm-dart/pull/495))

### Enhancements
* Expose an API for string-based access to the objects in the `Realm`. Those are primarily intended to be used during migrations, but are available at all times for advanced use cases. [#495](https://github.com/realm/realm-dart/pull/495))
* Added `Realm.schema` property exposing the Realm's schema as passed through the Configuration or read from disk. [#495](https://github.com/realm/realm-dart/pull/495))

### Fixed
* Lifted a limitation that only allowed non-nullable primary keys. ([#458](https://github.com/realm/realm-dart/issues/458))
* Fix boolean values get/set after ffigen update. ([#854](https://github.com/realm/realm-dart/pull/854))

### Compatibility
* Realm Studio: 12.0.0 or later.

### Internal
* Uses Realm Core v12.5.1

## 0.3.2+beta (2022-08-16)

**This project is in the Beta stage. The API should be quite stable, but occasional breaking changes may be made.**

### Enhancements
* Added `DisconnectedSyncConfiguration` for opening a synchronized realm in a disconnected state. This configuration allows a synchronized realm to be opened by a secondary process, while a primary process handles synchronization. ([#621](https://github.com/realm/realm-dart/pull/621))
* Support better default paths on Flutter. ([#665](https://github.com/realm/realm-dart/pull/665))
* Support `Configuration.defaultRealmName` for setting the default realm name. ([#665](https://github.com/realm/realm-dart/pull/665))
* Support `Configuration.defaultRealmPath` for setting a custom default path for realms. ([#665](https://github.com/realm/realm-dart/pull/665))
* Support `Configuration.defaultStoragePath ` for getting the platform specific storage paths. ([#665](https://github.com/realm/realm-dart/pull/665))
* Support `App.deleteUser ` for deleting user accounts. ([#679](https://github.com/realm/realm-dart/pull/679))
* Support Apple, Facebook and Google authentication. ([#740](https://github.com/realm/realm-dart/pull/740))
* Allow multiple anonymous sessions. When using anonymous authentication you can now easily log in with a different anonymous user than last time. ([#750](https://github.com/realm/realm-dart/pull/750)).
* Support `Credentials.jwt` for login user with JWT issued by custom provider . ([#715](https://github.com/realm/realm-dart/pull/715))
* Support `Credentials.function` for login user with Custom Function Authentication Provider. ([#742](https://github.com/realm/realm-dart/pull/742))
* Added `update` flag on `Realm.add` and `Realm.addAll` to support upserts. ([#668](https://github.com/realm/realm-dart/pull/668))
* Allow multiple anonymous sessions. ([PR #5693](https://github.com/realm/realm-core/pull/5693)).
* Introducing query parser support for constant list expressions such as `fruit IN {'apple', 'orange'}`. This also includes general query support for list vs list matching such as `NONE fruits IN {'apple', 'orange'}`. ([Issue #4266](https://github.com/realm/realm-core/issues/4266))
* SubscriptionSet::refresh() does less work if no commits have been made since the last call to refresh(). ([PR #5695](https://github.com/realm/realm-core/pull/5695))
* Reduce use of memory mappings and virtual address space ([PR #5645](https://github.com/realm/realm-core/pull/5645)). Also fixes some errors (see below)

### Fixed
* Use Dart 2.17 `Finalizable` to ensure lexically scoped lifetime of finalizable resources (Realm, App, etc.). ([#754](https://github.com/realm/realm-dart/pull/754))
* Fix crash after hot-restart. ([#711](https://github.com/realm/realm-dart/pull/711) and [PR #5570](https://github.com/realm/realm-core/issues/5570))
* Processing a pending bootstrap before the sync client connects will properly surface errors to the user's error handler ([#5707](https://github.com/realm/realm-core/issues/5707), since Realm Core v12.0.0)
* Using the Query Parser, it was not allowed to query on a property named `desc`. ([#5723](https://github.com/realm/realm-core/issues/5723))
* Improved performance of sync clients during integration of changesets with many small strings (totalling > 1024 bytes per changeset) on iOS 14, and devices which have restrictive or fragmented memory. ([#5614](https://github.com/realm/realm-core/issues/5614))
* Fixed a segfault in sync compiled by MSVC 2022. ([#5557](https://github.com/realm/realm-core/pull/5557), since Realm Core 12.1.0)
* Fix a data race when opening a flexible sync Realm (since Realm Core v12.1.0).
* Fixed an issue on Windows that would cause high CPU usage by the sync client when there are no active sync sessions. (Issue [#5591](https://github.com/realm/realm-core/issues/5591), since the introduction of Sync support for Windows)
* Fix a data race when committing a transaction while multiple threads are waiting for the write lock on platforms using emulated interprocess condition variables (most platforms other than non-Android Linux).
* Fix some cases of running out of virtual address space (seen/reported as mmap failures) ([PR #5645](https://github.com/realm/realm-core/pull/5645))

### Internal
* Added a command to `realm_dart` for deleting Atlas App Services applications. Usage: `dart run realm_dart delete-apps`. By default it will delete apps from `http://localhost:9090` which is the endpoint of the local docker image. If `--atlas-cluster` is provided, it will authenticate, delete the application from the provided cluster. (PR [#663](https://github.com/realm/realm-dart/pull/663))
* Uses Realm Core v12.5.1

## 0.3.1+beta (2022-06-07)

**This project is in the Beta stage. The API should be quite stable, but occasional breaking changes may be made.**

### Fixed
* Fixed the Url command to correctly encode the SDK version. ([#650](https://github.com/realm/realm-dart/issues/650))

## 0.3.0+beta (2022-06-02)

**This project is in the Beta stage. The API should be quite stable, but occasional breaking changes may be made.**

### Breaking Changes
* Made all `Configuration` fields final so they can only be initialized in the constructor. This better conveys the immutability of the configuration class. ([#455](https://github.com/realm/realm-dart/pull/455))
* Removed `inMemory` field from `Configuration`. Use `Configuration.inMemory` factory instead.
* Due to the introduction of different types of configurations the `Configuration` constructor has been removed. Use the `Configuration.local` factory instead. ([#496](https://github.com/realm/realm-dart/pull/496))

### Enhancements
* Added a property `Configuration.disableFormatUpgrade`. When set to `true`, opening a Realm with an older file format will throw an exception to avoid automatically upgrading it. ([#310](https://github.com/realm/realm-dart/pull/310))
* Support result value from write transaction callbacks. ([#294](https://github.com/realm/realm-dart/pull/294))
* Added a property `Realm.isInTransaction` that indicates whether the Realm instance has an open write transaction associated with it.
* Support anonymous application credentials. ([#443](https://github.com/realm/realm-dart/pull/443))
* Added a property `Configuration.initialDataCallback`. This is a callback executed when a Realm file is first created and allows you to populate some initial data necessary for your application. ([#298](https://github.com/realm/realm-dart/issues/298))
* Support app configuration. ([#306](https://github.com/realm/realm-dart/pull/306))
* Support app class. ([#446](https://github.com/realm/realm-dart/pull/446))
* Support should realm compact on open callback `Configuration.shouldCompactCallback` as option when configuring a Realm to determine if it should be compacted before being returned.  ([#466](https://github.com/realm/realm-dart/pull/466/))
* Support ObjectId type. ([#468](https://github.com/realm/realm-dart/pull/468))
* Support Uuid type. ([#470](https://github.com/realm/realm-dart/pull/470))
* Support application login. ([#469](https://github.com/realm/realm-dart/pull/469))
* Support app configuration log level and request timeout.([#566](https://github.com/realm/realm-dart/pull/566))
* Support EmailPassword register user. ([#452](https://github.com/realm/realm-dart/pull/452))
* Support EmailPassword confirm user. ([#478](https://github.com/realm/realm-dart/pull/478))
* Support EmailPassword resend user confirmation email. ([#479](https://github.com/realm/realm-dart/pull/479))
* Support EmailPassword complete reset password. ([#480](https://github.com/realm/realm-dart/pull/480))
* Support EmailPassword reset password. ([#481](https://github.com/realm/realm-dart/pull/481))
* Support EmailPassword calling custom reset password functions. ([#482](https://github.com/realm/realm-dart/pull/482))
* Support EmailPassword retry custom user confirmation functions. ([#484](https://github.com/realm/realm-dart/pull/484))
* Expose currentUser property on App. ([473](https://github.com/realm/realm-dart/pull/473))
* Support remove user. ([#492](https://github.com/realm/realm-dart/pull/492))
* Support switch current user. ([#493](https://github.com/realm/realm-dart/pull/493))
* Support user custom data and refresh. ([#525](https://github.com/realm/realm-dart/pull/525))
* Support linking user credentials. ([#525](https://github.com/realm/realm-dart/pull/525))
* Support user state. ([#525](https://github.com/realm/realm-dart/pull/525))
* Support getting user id and identities. ([#525](https://github.com/realm/realm-dart/pull/525))
* Support user logout. ([#525](https://github.com/realm/realm-dart/pull/525))
* Support user deviceId. ([#570](https://github.com/realm/realm-dart/pull/570))
* Support user authentication provider type. ([#570](https://github.com/realm/realm-dart/pull/570))
* Support user profile data. ([#570](https://github.com/realm/realm-dart/pull/570))
* Support flexible synchronization. ([#496](https://github.com/realm/realm-dart/pull/496))
* Added support for DateTime properties. ([#569](https://github.com/realm/realm-dart/pull/569))
* Support setting logger on AppConfiguration. ([#583](https://github.com/realm/realm-dart/pull/583))
* Support setting logger on Realm class. Default is to print info message or worse to the console. ([#583](https://github.com/realm/realm-dart/pull/583))
* Support getting the `SyncSession` for a synchronized Realm via the `realm.syncSession` property.
* Support the following `SyncSession` API:
  * `realmPath` returning the path of the Realm for the session.
  * `state` returning the current state of the session.
  * `connectionState` returning the current state of the connection.
  * `connectionStateChanges` returns a Stream that emits connection state updates.
  * `user` returning the user that owns the session.
  * `pause()` pauses synchronization.
  * `resume()` resumes synchronization.
  * `waitForUpload/waitForDownload` returns a Future that completes when the session uploaded/downloaded all changes.
  * `getProgressStream` returns a Stream that emits progress updates.
* Support SyncErrorHandler in FlexibleSyncConfiguration. ([#577](https://github.com/realm/realm-dart/pull/577))
* Support SyncClientResetHandler in FlexibleSyncConfiguration. ([#608](https://github.com/realm/realm-dart/pull/608))
* [Dart] Added `Realm.Shutdown` method to allow normal process exit in Dart applications. ([#617](https://github.com/realm/realm-dart/pull/617))

### Fixed
* Fixed an issue that would result in the wrong transaction being rolled back if you start a write transaction inside a write transaction. ([#442](https://github.com/realm/realm-dart/issues/442))
* Fixed boolean value persistence ([#474](https://github.com/realm/realm-dart/issues/474))

### Internal
* Added a command to deploy an Atlas App Services application to `realm_dart`. Usage: `dart run realm_dart deploy-apps`. By default it will deploy apps to `http://localhost:9090` which is the endpoint of the local docker image. If `--atlas-cluster` is provided, it will authenticate, create an application and link the provided cluster to it. (PR [#309](https://github.com/realm/realm-dart/pull/309))
* Unit tests will now attempt to lookup and create if necessary Atlas App Services applications (similarly to the above mentioned command). See `test.dart/setupBaas()` for the environment variables that control the Url and Atlas Cluster that will be used. If the `BAAS_URL` environment variable is not set, no apps will be imported and sync tests will not run. (PR [#309](https://github.com/realm/realm-dart/pull/309))
* Uses Realm Core v12.1.0

### Compatibility
* Dart ^2.17 on Windows, MacOS and Linux
* Flutter ^3.0 on Android, iOS, Linux, MacOS and Windows

## 0.2.1+alpha Release notes (2022-03-20)

**This project is in the Alpha stage. All API's might change without warning and no guarantees are given about stability. Do not use it in production.**

### Enhancements
* Support change notifications on query results. ([#208](https://github.com/realm/realm-dart/pull/208))

    Every `RealmResults<T>` object now has a `changes` method returning a `Stream<RealmResultsChanges<T>>` which can be listened to.

    ```dart
    final subscription = realm.all<Dog>().changes.listen((changes) {
    changes.inserted // indexes of inserted ojbects
    changes.modified // indexes of modified objects
    changes.deleted  // indexes of deleted objects
    changes.newModified // indexes of modified objects after deletions and insertions are accounted for.
    changes.moved // indexes of moved objects
    }});
    subscription.cancel(); // cancel the subscription
    ```

* Support change notifications on list collections. ([#261](https://github.com/realm/realm-dart/pull/261))

    Every `RealmList<T extends RealmObject>` object now has a `changes` method returning a `Stream<RealmListChanges<T>>` which can be listened to.

    ```dart
    final team = Team('team', players: [Person("player")]);
    realm.write(() => realm.add(team));

    var firstCall = true;
    final subscription = team.players.changes.listen((changes) {
    changes.inserted // indexes of inserted ojbects
    changes.modified // indexes of modified objects
    changes.deleted  // indexes of deleted objects
    changes.newModified // indexes of modified objects after deletions and insertions are accounted for.
    changes.moved // indexes of moved objects
    });

    subscription.cancel(); // cancel the subscription
    ```

* Support change notifications on realm objects. ([#262](https://github.com/realm/realm-dart/pull/262))

    Every managed `RealmObject` now has a changes method which allows to listen for object property changes.

    ```dart
    var dog = realm.all<Dog>().first;

    final subscription = dog.changes.listen((changes) {
    changes.isDeleted // if the object has been deleted
    changes.object // the RealmObject being listened to.
    changes.properties // the changed properties
    });

    subscription.cancel(); // cancel the subscription
    ```

* Added support for checking if realm lists and realm objects are valid. ([#183](https://github.com/realm/realm-dart/pull/183))
* Support query on lists of realm objects. ([#239](https://github.com/realm/realm-dart/pull/239))

    Every RealmList<T extends RealmObject> now has a query method.

    ```dart
    final team = Team('Dream Team', players: [Person("Michael Jordan")]);
    realm.write(() => realm.add(team)); // Object needs to be managed.
    final result = team.players.query(r'name BEGINSWITH $0', ['M']);
    ```

* Added support for opening realm in read-only mode. ([#260](https://github.com/realm/realm-dart/pull/260))
* Added support for opening in-memory realms. ([#280](https://github.com/realm/realm-dart/pull/280))
* Primary key fields no longer required to be `final` in data model classes ([#240](https://github.com/realm/realm-dart/pull/240))

    Previously primary key fields needed to be `final`.

    ```dart
    @RealmModel()
    class _Car {
    @PrimaryKey()
    late final String make; // previously
    }

    ```

    Now primary key fields no longer need to be `final`

    ```dart
    @RealmModel()
    class _Car {
    @PrimaryKey()
    late String make; // now
    }
    ```

* List fields no longer required to be `final` in data model classes. ([#253](https://github.com/realm/realm-dart/pull/253))

    Previously list fields needed to be `final`.

    ```dart
    @RealmModel()
    class _Car {
    late final List<Person> owner; // previously
    }

    ```

    Now list fields no longer need to be `final`

    ```dart
    @RealmModel()
    class _Car {
    late List<Person> owner; // now
    }
    ```

* Support custom FIFO special files. ([#284](https://github.com/realm/realm-dart/pull/284))
* Support flutter for Linux desktop. ([#279](https://github.com/realm/realm-dart/pull/279/))

### Fixed
* Snapshot the results collection when iterating collections of realm objects. ([#258](https://github.com/realm/realm-dart/pull/258))

### Compatibility
* Dart ^2.15 on Windows, MacOS and Linux
* Flutter ^2.10 on Android, iOS, Linux, MacOS and Windows

## 0.2.0+alpha Release notes (2022-01-31)

**This project is in the Alpha stage. All API's might change without warning and no guarantees are given about stability. Do not use it in production.**

### Enhancements
* Completely rewritten from the ground up with sound null safety and using Dart FFI

### Compatibility
* Dart ^2.15 on Windows, MacOS and Linux

## 0.2.0-alpha.2 Release notes (2022-01-29)

Notes: This release is a prerelease version. All API's might change without warning and no guarantees are given about stability.

### Enhancements
* Completеly rewritten from the ground up with sound null safety and using Dart FFI

### Fixed
* Fix running package commands.

### Compatibility
* Dart ^2.15 on Windows, MacOS and Linux

## 0.2.0-alpha.1 Release notes (2022-01-29)

Notes: This release is a prerelease version. All API's might change without warning and no guarantees are given about stability.

### Enhancements
* Completеly rewritten from the ground up with sound null safety and using Dart FFI

### Fixed
* Realm close stops internal scheduler.

### Internal
* Fix linter issues

### Compatibility
* Dart ^2.15 on Windows, MacOS and Linux

## 0.2.0-alpha Release notes (2022-01-27)

Notes: This release is a prerelease version. All API's might change without warning and no guarantees are given about stability.

### Enhancements
* Completеly rewritten from the ground up with sound null safety and using Dart FFI

### Compatibility
* Dart ^2.15 on Windows, MacOS and Linux

### Internal
* Uses Realm Core v11.9.0

## 0.1.1+preview Release notes (2021-04-01)

### Fixed
* `realm_dart install` command is correctly installing the realm native binary

### Compatibility
* Windows and Mac
* Dart SDK 2.12 stable from https://dart.dev/

## 0.1.0+preview Release notes (2021-04-01)

### Enhancements
* The initial preview version of the Realm SDK for Dart.

### Compatibility
* Windows and Mac
* Dart SDK 2.12 stable from https://dart.dev/<|MERGE_RESOLUTION|>--- conflicted
+++ resolved
@@ -25,11 +25,8 @@
 
   The map keys may not contain `.` or start with `$`. (Issue [#685](https://github.com/realm/realm-dart/issues/685))
 * Added a new exception - `MigrationRequiredException` that will be thrown when a local Realm is opened with a schema that differs from the schema on disk and no migration callback is supplied. Additionally, a `helpLink` property has been added to `RealmException` and its subclasses to provide a link to the documentation for the error. (Issue [#1448](https://github.com/realm/realm-dart/issues/1448))
-<<<<<<< HEAD
+* Downgrade minimum dependencies to Dart 3.0.0 and Flutter 3.10.0. (PR [#1457](https://github.com/realm/realm-dart/pull/1457))
 * Added `RealmObject.getBacklinks<SourceType>('sourceProperty')` which is a method allowing you to look up all objects of type `SourceType` which link to the current object via their `sourceProperty` property. (Issue [#1480](https://github.com/realm/realm-dart/issues/1480))
-=======
-* Downgrade minimum dependencies to Dart 3.0.0 and Flutter 3.10.0. (PR [#1457](https://github.com/realm/realm-dart/pull/1457))
->>>>>>> fc83540a
 
 ### Fixed
 * Fixed warnings being emitted by the realm generator requesting that `xyz.g.dart` be included with `part 'xyz.g.dart';` for `xyz.dart` files that import `realm` but don't have realm models defined. Those should not need generated parts and including the part file would have resulted in an empty file with `// ignore_for_file: type=lint` being generated. (PR [#1443](https://github.com/realm/realm-dart/pull/1443))
