## vNext (TBD)

### Enhancements
<<<<<<< HEAD
* Full text search supports searching for prefix only. Eg. "description TEXT 'alex*'" (Core upgrade)
* Unknown protocol errors received from the baas server will no longer cause the application to crash if a valid error action is also received. Unknown error actions will be treated as an ApplicationBug error action and will cause sync to fail with an error via the sync error handler. (Core upgrade)
* Added support for server log messages that are enabled by sync protocol version 10. AppServices request id will be provided in a server log message in a future server release. (Core upgrade)
* Simplified sync errors. All the sync error codes and classes are deprecated: 
  * `SyncErrorCategory`
  * `SyncClientErrorCode`, `SyncConnectionErrorCode`, `SyncSessionErrorCode`, `SyncWebSocketErrorCode`, `GeneralSyncErrorCode`
  * `SyncClientError`, `SyncConnectionError`, `SyncSessionError`, `SyncWebSocketError`, `GeneralSyncError`.

  Only instances of `SyncError` and its newly added subclasses `BadFlexibleSyncQueryError`, `WrongSyncTypeError` and `UnrecoverableSyncError` will be returned as sync errors. ([#1387](https://github.com/realm/realm-dart/pull/1387))
=======
* Support efficient `skip` on `RealmResults` ([#1391](https://github.com/realm/realm-dart/pull/1391))
>>>>>>> b6ffa26e

### Fixed
* Crash when querying the size of a Object property through a link chain (Core upgrade, since v13.17.2)
* Deprecated `App.localAppName` and `App.localAppVersion`. They were not used by the server and were not needed to set them. ([#1387](https://github.com/realm/realm-dart/pull/1387))

### Breaking Changes

### Compatibility
* Realm Studio: 13.0.0 or later.

### Internal
* Made binding a `sync::Session` exception safe so if a `MultipleSyncAgents` exception is thrown you can safely tear down the sync client. (Core upgrade, since 13.4.1)
* Add information about the reason a synchronization session is used for to flexible sync client BIND message. (Core upgrade)
* Sync protocol version bumped to 10. (Core upgrade)
* Handle `badChangeset` error when printing changeset contents in debug. (Core upgrade)

* Using Core 13.19.0.

## 1.4.0 (2023-08-16)

### Enhancements
* Support ReamSet.freeze() ([#1342](https://github.com/realm/realm-dart/pull/1342))
* Added support for query on `RealmSet`. ([#1346](https://github.com/realm/realm-dart/pull/1346))
* Support for passing `List`, `Set` or `Iterable` arguments to queries with `IN`-operators. ([#1346](https://github.com/realm/realm-dart/pull/1346))


### Fixed
* Fixed an early unlock race condition during client reset callbacks. ([#1335](https://github.com/realm/realm-dart/pull/1335))
* Rare corruption of files on streaming format (often following compact, convert or copying to a new file). (Core upgrade, since v12.12.0)
* Trying to search a full-text indexes created as a result of an additive schema change (i.e. applying the differences between the local schema and a synchronized realm's schema) could have resulted in an IllegalOperation error with the error code `Column has no fulltext index`. (Core upgrade, since v13.2.0).
* Sync progress for DOWNLOAD messages from server state was updated wrongly. This may have resulted in an extra round-trip to the server. (Core upgrade, since v12.9.0)
* Fixes infinite-loop like issue with await-for-yield over realm set change streams. ([#1344](https://github.com/realm/realm-dart/issues/1344))
* Fixed issue with using flexibleSync in flutter test. ([#1366](https://github.com/realm/realm-dart/pull/1366))
* Fixed a realm generator issue, when used in concert with MobX. ([#1372](https://github.com/realm/realm-dart/pull/1372))
* Fix failed assertion for unknown app server errors (Core upgrade, since v12.9.0).
* Testing the size of a collection of links against zero would sometimes fail (sometimes = "difficult to explain"). (Core upgrade, since v13.15.1)
* `Session.getProgressStream` now returns a regular stream, instead of a broadcast stream. ([#1375](https://github.com/realm/realm-dart/pull/1375))

### Compatibility
* Realm Studio: 13.0.0 or later.

### Internal
* Using Core 13.17.2.

## 1.3.0 (2023-06-22)

### Enhancements
* Added support binary data type. ([#1320](https://github.com/realm/realm-dart/pull/1320))
* Extended `ClientResetError` to return the `backupFilePath` where the backup copy of the realm will be placed once the client reset process has completed. ([#1291](https://github.com/realm/realm-dart/pull/1291))
* Added `CompensatingWriteError` containing detailed error information about the writes that have been reverted by the server due to permissions or subscription view restrictions. The `Configuration.flexibleSync.syncErrorHandler` will be invoked with this error type when this error occurs ([#1291](https://github.com/realm/realm-dart/pull/1291)).
* Improve performance of elementAt, first, single and last on RealmResults ([#1261](https://github.com/realm/realm-dart/issues/1261), [#1262](https://github.com/realm/realm-dart/pull/1262), [#1267](https://github.com/realm/realm-dart/pull/1267)).

### Fixed
* The constructors of all `SyncError` types are deprecated. The sync errors will be created only internally ([#1291](https://github.com/realm/realm-dart/pull/1291)).
* Getting `Backlink` properties of unmanaged Realm objects will throw an error: "Using backlinks is only possible for managed objects" ([#1293](https://github.com/realm/realm-dart/pull/1293)).
* Properties in the frozen _before_ Realm instance in the client reset callbacks may have had properties reordered which could lead to exceptions if accessed. (Core upgrade, since v13.11.0)


### Compatibility
* Realm Studio: 13.0.0 or later.
* Dart ^3.0.2 and Flutter ^3.10.2

### Internal
* Synced realms will use async open to prevent overloading the server with schema updates. [#1369](https://github.com/realm/realm-dart/pull/1369))
* Using Core 13.15.1

## 1.2.0 (2023-06-08)

### Enhancements
  * Added support for Full-Text search (simple term) queries. ([#1300](https://github.com/realm/realm-dart/pull/1300))
  * To enable FTS queries on string properties, add the `@Indexed(RealmIndexType.fullText)` annotation.
  * To run queries, use the `TEXT` operator: `realm.all<Book>().query("description TEXT \$0", "fantasy novel")`.

### Fixed
* Fix the query parser, it needs to copy a list of arguments and own the memory. This will prevent errors like getting a different result from a query, if the list is modified after its creation and before the execution of the query itself. In the worst case scenario, if the memory is freed before the query is executed, this could lead to crashes, especially for string and binary data types. (Core upgrade, since core v12.5.0)
* Fixed a potential crash when opening the realm after failing to download a fresh FLX realm during an automatic client reset (Core upgrade, since core v12.3.0)
* Access token refresh for websockets was not updating the location metadata (Core upgrade, since core v13.9.3)
* Using both synchronous and asynchronous transactions on the same thread or scheduler could hit the assertion failure "!realm.is_in_transaction()" if one of the callbacks for an asynchronous transaction happened to be scheduled during a synchronous transaction (Core upgrade, since core v11.8.0)
* Fixed an issue where the generator would incorrectly consider a `DateTime` field a valid primary key ([#1300](https://github.com/realm/realm-dart/pull/1300)).

### Compatibility
* Realm Studio: 13.0.0 or later.

### Internal
* Using Core 13.14.0.

## 1.1.0 (2023-05-30)

### Enhancements
* Add `RealmResults.isValid` ([#1231](https://github.com/realm/realm-dart/pull/1231)).
* Support `Decimal128` datatype ([#1192](https://github.com/realm/realm-dart/pull/1192)).
* Realm logging is extended to support logging of all Realm storage level messages. (Core upgrade).
* Realm.logger now prints by default to the console from the first Isolate that initializes a Realm in the application. ([#1226](https://github.com/realm/realm-dart/pull/1226)).
  Calling `Realm.logger.clearListeners()` or `Realm.logger.level = RealmLogLevel.off` will turn off logging. If that is the first isolate it will stop the default printing logger.
  The default logger can be replaced with a custom implementation using `Realm.logger = CustomLogger()` from the first Isolate.
  Any new spawned Isolates that work with Realm will get a new `Realm.logger` instance but will not `print` by default.
  `Realm.logger.level` allows changing the log level per isolate.
* Add logging at the Storage level (Core upgrade).
* Performance improvement for the following queries (Core upgrade):
    * Significant (~75%) improvement when counting (query count) the number of exact matches (with no other query conditions) on a String/int/Uuid/ObjectId property that has an index. This improvement will be especially noticeable if there are a large number of results returned (duplicate values).
    * Significant (~99%) improvement when querying for an exact match on a Timestamp property that has an index.
    * Significant (~99%) improvement when querying for a case insensitive match on a Mixed property that has an index.
    * Moderate (~25%) improvement when querying for an exact match on a Boolean property that has an index.
    * Small (~5%) improvement when querying for a case insensitive match on a Mixed property that does not have an index.

* Enable multiple processes to operate on an encrypted Realm simultaneously. (Core upgrade)

* Improve performance of equality queries on a non-indexed mixed property by about 30%. (Core upgrade)

* Improve performance of rolling back write transactions after making changes. If no KVO observers are used this is now constant time rather than taking time proportional to the number of changes to be rolled back. Rollbacks with KVO observers are 10-20% faster. (Core upgrade)
* New notifiers can now be registered in write transactions until changes have actually been made in the write transaction. This makes it so that new notifications can be registered inside change notifications triggered by beginning a write transaction (unless a previous callback performed writes). (Core upgrade)

* Very slightly improve performance of runtime thread checking on the main thread on Apple platforms. (Core upgrade)

### Fixed
* Fixed a bug that may have resulted in arrays being in different orders on different devices (Core upgrade).
* Fixed a crash when querying a mixed property with a string operator (contains/like/beginswith/endswith) or with case insensitivity (Core upgrade).
* Querying for equality of a string on an indexed mixed property was returning case insensitive matches. For example querying for `myIndexedMixed == "Foo"` would incorrectly match on values of "foo" or "FOO" etc (Core upgrade).
* Adding an index to a Mixed property on a non-empty table would crash with an assertion (Core upgrade).
* `SyncSession.pause()` could hold a reference to the database open after shutting down the sync session, preventing users from being able to delete the realm (Core upgrade).
* Fixed `RealmResultsChanges.isCleared` which was never set. It now returns `true` if the results collection is empty in the notification callback. This field is also marked as `deprecated` and will be removed in future. Use `RealmResultsChanges.results.isEmpty` instead.([#1265](https://github.com/realm/realm-dart/pull/1265)). ([#1278](https://github.com/realm/realm-dart/issues/1278)).

* Fix a stack overflow crash when using the query parser with long chains of AND/OR conditions. (Core upgrade)
* `SyncManager::immediately_run_file_actions()` no longer ignores the result of trying to remove a realm. This could have resulted in a client reset action being reported as successful when it actually failed on windows if the `Realm` was still open (Core upgrade).
* Fix a data race. If one thread committed a write transaction which increased the number of live versions above the previous highest seen during the current session at the same time as another thread began a read, the reading thread could read from a no-longer-valid memory mapping (Core upgrade).

* Fixed a crash or exception when doing a fulltext search for multiple keywords when the intersection of results is not equal. (Core upgrade).

* Don't report non ssl related errors during ssl handshake as fatal in default socket provider. (Core upgrade)

* Performing a query like "{1, 2, 3, ...} IN list" where the array is longer than 8 and all elements are smaller than some values in list, the program would crash (Core upgrade)
* Performing a large number of queries without ever performing a write resulted in steadily increasing memory usage, some of which was never fully freed due to an unbounded cache (Core upgrade)

* Exclusion of words in a full text search does not work (Core upgrade)

* Fixed a fatal error (reported to the sync error handler) during client reset (or automatic PBS to FLX migration) if the reset has been triggered during an async open and the schema being applied has added new classes. (Core upgrade), since automatic client resets were introduced in v11.5.0)
* Full text search would sometimes find words where the word only matches the beginning of the search token (Core upgrade)

* We could crash when removing backlinks in cases where forward links did not have a corresponding backlink due to corruption. We now silently ignore this inconsistency in release builds, allowing the app to continue. (Core upgrade)
* If you freeze a Results based on a collection of objects, the result would be invalid if you delete the collection (Core upgrade)

### Compatibility
* Fileformat: Generates files with format v23. Reads and automatically upgrade from fileformat v5.
* Realm Studio: 13.0.0 or later.
* Dart >=2.17.5 <4.0.0 (Flutter >=3.0.3) on Android, iOS, Linux, MacOS and Windows

### Internal
* Using Core 13.12.0.
* Lock file format: New format introduced for multi-process encryption. All processes accessing the file must be upgraded to the new format.

## 1.0.3 (2023-03-20)

### Enhancements
* Deprecated `SyncResolveError` and `SyncResolveErrorCode` ([#1182](https://github.com/realm/realm-dart/pull/1182)).
* Added `SyncWebSocketError` and `SyncWebSocketErrorCode` for web socket connection sync errors ([#1182](https://github.com/realm/realm-dart/pull/1182)).
* Added `FlexibleSyncConfiguration.shouldCompactCallback` support ([#1204](https://github.com/realm/realm-dart/pull/1204)).
* Added `RealmSet.asResults()` ([#1214](https://github.com/realm/realm-dart/pull/1214)).

### Fixed
* You may have a crash on Windows if you try to open a file with non-ASCII path (Core upgrade).
* Creating subscriptions with queries having unicode parameters causes a server error (Core upgrade).
* Fixed error message when trying to `switchUser` of the `App` to a user that has been logged out ([#1182](https://github.com/realm/realm-dart/pull/1182)).
* Fixed performance degradation on SubQueries (Core upgrade).
* Fixed several cases where wrong type of exception was thrown (Core upgrade).
* Fixed classification of InvalidQuery exception (Core upgrade).
* Fix crash if secure transport returns an error with a non-zero length. (Core upgrade).
* Fix error in `RealmSet<T>` when `T` is a realm object ([#1202](https://github.com/realm/realm-dart/pull/1212)).
* Fixes infinite-loop like issue with await-for-yield over change streams ([#1213](https://github.com/realm/realm-dart/pull/1213)).

### Compatibility
* Realm Studio: 13.0.0 or later.

### Internal
* Using Core 13.6.0.

## 1.0.2 (2023-02-21)

### Fixed
* Fixed the sync client being stuck in a cycle if an integration error occurs by issuing a client reset (Core upgrade).
* Fixed Android binaries sizes.

### Compatibility
* Realm Studio: 13.0.0 or later.

### Internal
* Using Core 13.4.2

## 1.0.1 (2023-02-14)

### Fixed
* Fix codesigning errors when publishing to the macOS App Store. ([#1153](https://github.com/realm/realm-dart/issues/1153))

### Compatibility
* Realm Studio: 13.0.0 or later.

### Internal
* Using Core 13.4.0

## 1.0.0 (2023-02-07)

### GA release
We are proud to forge this release as 1.0. The Realm Flutter and Dart SDK is now being used by thousands of developers and has proven reliable.

### Enhancements
* Improved error information returned when the `realm_dart` library failed to load. ([#1143](https://github.com/realm/realm-dart/pull/1143))

### Fixed
* Improve performance of interprocess mutexes on iOS which don’t need to support reader-writer locking. The primary beneficiary of this is beginning and ending read transactions, which is now almost as fast as pre-v13.0.0 (Core upgrade).

### Compatibility
* Realm Studio: 13.0.0 or later.

### Internal
* Using Core 13.4.0

## 0.11.0+rc (2023-01-30)

**This project is in Release Candidate stage.**

### Enhancements
* Add `App.reconnect()` providing a hint to Realm to reconnect all sync sessions.
* Add `Realm.refresh()` and `Realm.refreshAsync()` support. ([#1046](https://github.com/realm/realm-dart/pull/1046))
* Support change notifications property `isCleared` on list collections and sets. ([#1128](https://github.com/realm/realm-dart/pull/1128))

### Fixed
* `SyncSession.pause()` allow users to suspend a Realm's sync session until it is explicitly resumed with `SyncSession.resume()`. Previously it could be implicitly resumed in rare cases. (Core upgrade)
* Improve the performance of `Realm.freeze()` and friends (`RealmObject.freeze()`,`RealmList.freeze(), RealmResults.freeze(), RealmSet.freeze()`) by eliminating some redundant work around schema initialization and validation. (Core upgrade)
* Include more details if an error occurs when merging object. (Core upgrade)
* Value in List of Mixed would not be updated if new value is Binary and old value is StringData and the values otherwise matches. (Core upgrade)
* When client reset with recovery is used and the recovery does not actually result in any new local commits, the sync client may have gotten stuck in a cycle with a `A fatal error occurred during client reset: 'A previous 'Recovery' mode reset from <timestamp> did not succeed, giving up on 'Recovery' mode to prevent a cycle'` error message. (Core upgrade)
* Fixed diverging history in flexible sync if writes occur during bootstrap to objects that just came into view (Core upgrade)
* Fix several data races when opening cached frozen Realms. New frozen Realms were added to the cache and the lock released before they were fully initialized, resulting in races if they were immediately read from the cache on another thread (Core upgrade).
* Properties and types not present in the requested schema would be missing from the reported schema in several scenarios, such as if the Realm was being opened with a different schema version than the persisted one, and if the new tables or columns were added while the Realm instance did not have an active read transaction. (Core upgrade, since v13.2.0)
* If a client reset w/recovery or discard local is interrupted while the "fresh" realm is being downloaded, the sync client may crash (Core upgrade)
* Changesets from the server sent during FLX bootstrapping that are larger than 16MB can cause the sync client to crash with a LogicError. (Core upgrade)
* Online compaction may cause a single commit to take a long time. (Core upgrade, since v13.0.0)

### Compatibility
* Realm Studio: 13.0.0 or later.

### Internal
* Using Core 13.3.0
* Added specific codes to `SyncResolveErrorCode` enum's items. ([#1131](https://github.com/realm/realm-dart/pull/1131).

## 0.10.0+rc (2023-01-23)

**This project is in Release Candidate stage.**

### Enhancements
* Add support for Realm set data type. ([#1102](https://github.com/realm/realm-dart/pull/1102))
* Exposed realm `writeCopy` API to copy a Realm file and optionally encrypt it with a different key. ([#1103](https://github.com/realm/realm-dart/pull/1103))

### Fixed
* Added an error for default values for Realm object references in the Realm generator. ([#1102](https://github.com/realm/realm-dart/pull/1102))
* `realm.deleteMany()` will handle efficiently ManagedRealmList instances. ([#1117](https://github.com/realm/realm-dart/pull/1171))

### Compatibility
* Realm Studio: 13.0.0 or later.

### Internal
* Using Core 13.2.0.

## 0.9.0+rc (2023-01-13)

**This project is in Release Candidate stage.**

### Breaking Changes
* File format version bumped.
* The layout of the lock-file has changed, the lock file format version is bumped and all participants in a multiprocess scenario needs to be up to date so they expect the same format. This requires an update of Studio. (Core upgrade)
* Writing to a frozen realm throws `RealmException` instead of `RealmError`. ([#974](https://github.com/realm/realm-dart/pull/974))

### Enhancements
* Support setting `maxNumberOfActiveVersions` when creating a `Configuration`. ([#1036](https://github.com/realm/realm-dart/pull/1036))
* Add List.move extension method that moves an element from one index to another. Delegates to ManagedRealmList.move for managed lists. This allows notifications to correctly report moves, as opposed to reporting moves as deletes + inserts. ([#1037](https://github.com/realm/realm-dart/issues/1037))
* Support setting `shouldDeleteIfMigrationNeeded` when creating a `Configuration.local`. ([#1049](https://github.com/realm/realm-dart/issues/1049))
* Add `unknown` error code to all SyncErrors: `SyncSessionErrorCode.unknown`, `SyncConnectionErrorCode.unknown`, `SyncClientErrorCode.unknown`, `GeneralSyncErrorCode.unknown`. Use `unknown` error code instead of throwing a RealmError. ([#1052](https://github.com/realm/realm-dart/pull/1052))
* Add support for `RealmValue` data type. This new type can represent any valid Realm data type, including objects. Lists of `RealmValue` are also supported, but `RealmValue` itself cannot contain collections. Please note that a property of type `RealmValue` cannot be nullable, but can contain null, represented by the value `RealmValue.nullValue()`. ([#1051](https://github.com/realm/realm-dart/pull/1051))
* Add support for querying using the model property names, even when the properties are mapped to a different name in the database. ([#697](https://github.com/realm/realm-dart/issues/697))
* `ClientResetError.resetRealm` now returns a bool to indicate if reset was initiated or not. ([#1067](https://github.com/realm/realm-dart/pull/1067))
* Support `SyncErrorCategory.resolve`, `SyncResolveError` and `SyncResolveErrorCode` for network resolution errors when sync.

### Fixed
* Support mapping into `SyncSessionErrorCode` for "Compensating write" with error code 231. ([#1022](https://github.com/realm/realm-dart/pull/1022))
* Errors from core will be raised correctly for `beginWriteAsync` and `commitAsync`. ([#1042](https://github.com/realm/realm-dart/pull/1042))
* The realm file will be shrunk if the larger file size is no longer needed. (Core upgrade)
* Most of the file growth caused by version pinning is eliminated. (Core upgrade)
* Fetching a user's profile while the user logs out would result in an assertion failure. (Core upgrade)
* Removed the ".tmp_compaction_space" file being left over after compacting a Realm on Windows. (Core upgrade).
* Restore fallback to full barrier when F_BARRIERSYNC is not available on Apple platforms. (Core upgrade, since v0.8.0+rc)
* Fixed wrong assertion on query error that could result in a crash. (Core upgrade)
* Writing to a read-only realm throws `RealmException` instead of blocking the isolate. ([#974](https://github.com/realm/realm-dart/pull/974))
* Fix no notification for write transaction that contains only change to backlink property. (Core upgrade)
* Fixed wrong assertion on query error that could result in a crash. (Core upgrade)
* Use random tmp directory for download. ([#1060](https://github.com/realm/realm-dart/issues/1060))
* Bump minimum Dart SDK version to 2.17.5 and Flutter SDK version to 3.0.3 due to an issue with the Dart virtual machine when implementing `Finalizable`. ([dart-lang/sdk#49075](https://github.com/dart-lang/sdk/issues/49075))
* Support install command in flutter projects that use unit and widget tests. ([#870](https://github.com/realm/realm-dart/issues/870))

### Compatibility
* Realm Studio: 13.0.0 or later.
* Fileformat: Generates files with format v23. Reads and automatically upgrades from fileformat v5.

### Internal
* Using Core 13.2.0.
* No longer use vcpkg ([#1069](https://github.com/realm/realm-dart/pull/1069))
* Upgraded analyzer dependency to ^5.0.0. ([#1072](https://github.com/realm/realm-dart/pull/1072))

## 0.8.0+rc (2022-11-14)

**This project is in Release Candidate stage.**

### Breaking Changes
* `FunctionsClient.call` no longer accepts a null for the optional `functionsArgs` parameter, but it is still optional. ([#1025](https://github.com/realm/realm-dart/pull/1025))

### Fixed
* Allow backlinks between files. ([#1015](https://github.com/realm/realm-dart/issues/1015))
* Fix issue with accessing properties after traversing a backlink. ([#1018](https://github.com/realm/realm-dart/issues/1018))
* Bootstraps will not be applied in a single write transaction - they will be applied 1MB of changesets at a time, or as configured by the SDK (Core upgrade).
* Fix database corruption and encryption issues on apple platforms. (Core upgrade)

### Compatibility
* Realm Studio: 12.0.0 or later.

### Internal
* Using Core 12.12.0.

## 0.7.0+rc (2022-11-04)

**This project is in Release Candidate stage.**

### Breaking Changes
* SyncClientResetErrorHandler is renamed to ClientResetHandler. SyncClientResetError is renamed to ClientResetError. ManualSyncClientResetHandler is renamed to ManualRecoveryHandler.
* Default resync mode for `FlexibleSyncConfiguration` is changed from `manual` to `recoverOrDiscard`. In this mode Realm attempts to recover unsynced local changes and if that fails, then the changes are discarded. ([#925](https://github.com/realm/realm-dart/pull/925))
* Added `path` parameter to `Configuration.disconnectedSync`. This path is required to open the correct synced realm file. ([#1007](https://github.com/realm/realm-dart/pull/https://github.com/realm/realm-dart/pull/1007))

### Enhancements
* Added `MutableSubscriptionSet.removeByType` for removing subscriptions by their realm object type. ([#317](https://github.com/realm/realm-dart/issues/317))
* Added `User.functions`. This is the entry point for calling Atlas App functions. Functions allow you to define and execute server-side logic for your application. Atlas App functions are created on the server, written in modern JavaScript (ES6+) and executed in a serverless manner. When you call a function, you can dynamically access components of the current application as well as information about the request to execute the function and the logged in user that sent the request. ([#973](https://github.com/realm/realm-dart/pull/973))
* Support results of primitives, ie. `RealmResult<int>`. ([#162](https://github.com/realm/realm-dart/issues/162))
* Support notifications on all managed realm lists, including list of primitives, ie. `RealmList<int>.changes` is supported. ([#893](https://github.com/realm/realm-dart/pull/893))
* Support named backlinks on realm models. You can now add and annotate a realm object iterator field with `@Backlink(#fieldName)`. ([#996](https://github.com/realm/realm-dart/pull/996))
* Added Realm file compaction support. ([#1005](https://github.com/realm/realm-dart/pull/1005))
* Allow `@Indexed` attribute on all indexable type, and ensure appropriate indexes are created in the realm. ([#797](https://github.com/realm/realm-dart/issues/797))
* Add `parent` getter on embedded objects. ([#979](https://github.com/realm/realm-dart/pull/979))
* Support [Client Resets](https://www.mongodb.com/docs/atlas/app-services/sync/error-handling/client-resets/). Atlas App Services automatically detects the need for client resets and the realm client automatically performs it according to the configured callbacks for the type of client reset handlers set on `FlexibleSyncConfiguration`. A parameter `clientResetHandler` is added to `Configuration.flexibleSync`. Supported client reset handlers are `ManualRecoveryHandler`, `DiscardUnsyncedChangesHandler`, `RecoverUnsyncedChangesHandler` and `RecoverOrDiscardUnsyncedChangesHandler`. `RecoverOrDiscardUnsyncedChangesHandler` is the default strategy. ([#925](https://github.com/realm/realm-dart/pull/925)) An example usage of the default `clientResetHandler` is as follows:
```dart
      final config = Configuration.flexibleSync(user, [Task.schema],
        clientResetHandler: RecoverOrDiscardUnsyncedChangesHandler(
          // The following callbacks are optional.
          onBeforeReset: (beforeResetRealm) {
            // Executed right before a client reset is about to happen.
            // If an exception is thrown here the recovery and discard callbacks are not called.
          },
          onAfterRecovery: (beforeResetRealm, afterResetRealm) {
            // Executed right after an automatic recovery from a client reset has completed.
          },
          onAfterDiscard: (beforeResetRealm, afterResetRealm) {
            // Executed after an automatic recovery from a client reset has failed but the Discard has completed.
          },
          onManualResetFallback: (clientResetError) {
            // Handle the reset manually in case some of the callbacks above throws an exception
          },
        )
    );
```

### Fixed
* Fixed a wrong mapping for `AuthProviderType` returned by `User.provider` for google, facebook and apple credentials.
* Opening an unencrypted file with an encryption key would sometimes report a misleading error message that indicated that the problem was something other than a decryption failure (Core upgrade)
* Fix a rare deadlock which could occur when closing a synchronized Realm immediately after committing a write transaction when the sync worker thread has also just finished processing a changeset from the server. (Core upgrade)
* Fixed an issue with `Configuration.disconnectedSync` where changing the schema could result in migration exception. ([#999](https://github.com/realm/realm-dart/pull/999))
* Added a better library load failed message. ([#1006](https://github.com/realm/realm-dart/pull/1006))

### Compatibility
* Realm Studio: 12.0.0 or later.

### Internal
* Using Core 12.11.0.

## 0.6.0+beta (2022-10-21)

**This project is in the Beta stage. The API should be quite stable, but occasional breaking changes may be made.**

### Enhancements
* Added support for asynchronous transactions. (Issue [#802](https://github.com/realm/realm-dart/issues/802))
  * Added `Transaction` which is a class that exposes an API for committing and rolling back an active transaction.
  * Added `realm.beginWriteAsync` which returns a `Future<Transaction>` that resolves when the write lock has been obtained.
  * Added `realm.writeAsync` which opens an asynchronous transaction, invokes the provided callback, then commits the transaction asynchronously.
* Support `Realm.open` API to asynchronously open a local or synced Realm. When opening a synchronized Realm it will download all the content available at the time the operation began and then return a usable Realm. ([#731](https://github.com/realm/realm-dart/pull/731))
* Add support for embedded objects. Embedded objects are objects which are owned by a single parent object, and are deleted when that parent object is deleted or their parent no longer references them. Embedded objects are declared by passing `ObjectType.embedded` to the `@RealmModel` annotation. Reassigning an embedded object is not allowed and neither is linking to it from multiple parents. Querying for embedded objects directly is also disallowed as they should be viewed as complex structures belonging to their parents as opposed to standalone objects. (Issue [#662](https://github.com/realm/realm-dart/issues/662))

```dart
@RealmModel()
class _Person {
  late String name;

  _Address? address;
}

// The generated `Address` class will be an embedded object.
@RealmModel(ObjectType.embedded)
class _Address {
  late String street;
  late String city;
}
```

### Fixed
* Added more validations when using `User.apiKeys` to return more meaningful errors when the user cannot perform API key actions - e.g. when the user has been logged in with API key credentials or when the user has been logged out. (Issue [#950](https://github.com/realm/realm-dart/issues/950))
* Fixed `dart run realm_dart generate` and `flutter pub run realm generate` commands to exit with the correct error code on failure.
* Added more descriptive error messages when passing objects managed by another Realm as arguments to `Realm.add/delete/deleteMany`. (PR [#942](https://github.com/realm/realm-dart/pull/942))
* Fixed a bug where `list.remove` would not correctly remove the value if the value is the first element in the list. (PR [#975](https://github.com/realm/realm-dart/pull/975))

### Compatibility
* Realm Studio: 12.0.0 or later.

### Internal
* Using Core 12.9.0

## 0.5.0+beta (2022-10-10)

**This project is in the Beta stage. The API should be quite stable, but occasional breaking changes may be made.**

### Breaking Changes
* Fixed an issue that would cause passwords sent to the server (e.g. `Credentials.EmailPassword` or `EmailPasswordAuthProvider.registerUser`) to contain an extra empty byte at the end. (PR [#918](https://github.com/realm/realm-dart/pull/918)).
  Notice: Any existing email users might need to be recreated because of this breaking change.

### Enhancements
* Added support for "frozen objects" - these are objects, queries, lists, or Realms that have been "frozen" at a specific version. All frozen objects can be accessed and queried as normal, but attempting to mutate them or add change listeners will throw an exception. `Realm`, `RealmObject`, `RealmList`, and `RealmResults` now have a method `freeze()` which returns an immutable version of the object, as well as an `isFrozen` property which can be used to check whether an object is frozen. ([#56](https://github.com/realm/realm-dart/issues/56))
* You can now set a realm property of type `T` to any object `o` where `o is T`. Previously it was required that `o.runtimeType == T`. ([#904](https://github.com/realm/realm-dart/issues/904))
* Performance of indexOf on realm lists has been improved. It now uses realm-core instead of the generic version from ListMixin. ([#911](https://github.com/realm/realm-dart/pull/911))
* Performance of remove on realm list has been improved. It now uses indexOf and removeAt. ([#915](https://github.com/realm/realm-dart/pull/915))
* Added support for migrations for local Realms. You can now construct a configuration with a migration callback that will be invoked if the schema version of the file on disk is lower than the schema version supplied by the callback. ([#70](https://github.com/realm/realm-dart/issues/70))
  Example:
  ```dart
  final config = Configuration.local([Person.schema], schemaVersion: 4, migrationCallback: (migration, oldSchemaVersion) {
    if (oldSchemaVersion == 1) {
      // Between v1 and v2 we removed the Bar type
      migration.deleteType('Bar');
    }

    if (oldSchemaVersion == 2) {
      // Between v2 and v3 we fixed a typo in the 'Person.name' property.
      migration.renameProperty('Person', 'nmae', 'name');
    }

    if (oldSchemaVersion == 3) {
      final oldPeople = migration.oldRealm.all('Person');
      for (final oldPerson in oldPeople) {
        final newPerson = migration.findInNewRealm<Person>(oldPerson);
        if (newPerson == null) {
          // That person must have been deleted, so nothing to do.
          continue;
        }

        // Between v3 and v4 we're obfuscating the users' exact age by storing age group instead.
        newPerson.ageGroup = calculateAgeGroup(oldPerson.dynamic.get<int>('age'));
      }
    }
  });
  ```
* Added support for realm list of nullable primitive types, ie. `RealmList<int?>`. ([#163](https://github.com/realm/realm-dart/issues/163))
* Allow null arguments on query. ([#871](https://github.com/realm/realm-dart/issues/871))
* Added support for API key authentication. (Issue [#432](https://github.com/realm/realm-dart/issues/432))
  * Expose `User.apiKeys` client - this client can be used to create, fetch, and delete API keys.
  * Expose `Credentials.apiKey` that enable authentication with API keys.
* Exposed `User.accessToken` and `User.refreshToken` - these tokens can be used to authenticate against the server when calling HTTP API outside of the Dart/Flutter SDK. For example, if you want to use the GraphQL. (PR [#919](https://github.com/realm/realm-dart/pull/919))
* Added support for `encryptionKey` to `Configuration.local`, `Configuration.flexibleSync` and `Configuration.disconnectedSync` so realm files can be encrypted and existing encrypted files from other Realm sources opened (assuming you have the key)([#920](https://github.com/realm/realm-dart/pull/920))

### Fixed
* Previously removeAt did not truncate length. ([#883](https://github.com/realm/realm-dart/issues/883))
* List.length= now throws, if you try to increase length. This previously succeeded silently. ([#894](https://github.com/realm/realm-dart/pull/894)).
* Queries on lists were broken. ([#909](https://github.com/realm/realm-dart/issues/909))
  Example:
  ```dart
  expect(realm.all<Person>(), [alice, bob, carol, dan]); // assume this pass, then ...
  expect(team.players.query('TRUEPREDICATE'), [alice, bob]); // <-- ... this fails and return the same as realm.all<Person>()
  ```
* Queries on results didn't filter the existing results. ([#908](https://github.com/realm/realm-dart/issues/908)).
  Example
  ```dart
  expect(realm.query<Person>('FALSEPREDICATE').query('TRUEPREDICATE'), isEmpty); //<-- Fails if a Persion object exists
  ```
* Fixed copying of native structs for session errors and http requests. ([#924](https://github.com/realm/realm-dart/pull/924))
* Fixed a crash when closing the SyncSession on App instance teardown. ([#5752](https://github.com/realm/realm-core/issues/5752))
* Fixed sporadic generator failure. ([#879](https://github.com/realm/realm-dart/issues/879))
* Exceptions thrown by user code inside the `Configuration.initialDataCallback` are now properly surfaced back to the `Realm()` constructor. ([#698](https://github.com/realm/realm-dart/issues/698))

### Compatibility
* Realm Studio: 12.0.0 or later.

### Internal
* Uses Realm Core v12.9.0
* Added tracking of child handles for objects/results/lists obtained from an unowned Realm. This ensures that all children are invalidated as soon as the parent Realm gets released at the end of the callback. (Issue [#527](https://github.com/realm/realm-dart/issues/527))
* Added an action to enforce that the changelog is updated before a PR is merged (Issue [#939](https://github.com/realm/realm-dart/issues/939))

## 0.4.0+beta (2022-08-19)

**This project is in the Beta stage. The API should be quite stable, but occasional breaking changes may be made.**

### Breaking Changes
* Changed the name of `Configuration.schema` to `Configuration.schemaObjects` and changed its type to `Iterable<SchemaObject>`. You can now access the Realm's schema via the new `Realm.schema` property. [#495](https://github.com/realm/realm-dart/pull/495))

### Enhancements
* Expose an API for string-based access to the objects in the `Realm`. Those are primarily intended to be used during migrations, but are available at all times for advanced use cases. [#495](https://github.com/realm/realm-dart/pull/495))
* Added `Realm.schema` property exposing the Realm's schema as passed through the Configuration or read from disk. [#495](https://github.com/realm/realm-dart/pull/495))

### Fixed
* Lifted a limitation that only allowed non-nullable primary keys. ([#458](https://github.com/realm/realm-dart/issues/458))
* Fix boolean values get/set after ffigen update. ([#854](https://github.com/realm/realm-dart/pull/854))

### Compatibility
* Realm Studio: 12.0.0 or later.

### Internal
* Uses Realm Core v12.5.1

## 0.3.2+beta (2022-08-16)

**This project is in the Beta stage. The API should be quite stable, but occasional breaking changes may be made.**

### Enhancements
* Added `DisconnectedSyncConfiguration` for opening a synchronized realm in a disconnected state. This configuration allows a synchronized realm to be opened by a secondary process, while a primary process handles synchronization. ([#621](https://github.com/realm/realm-dart/pull/621))
* Support better default paths on Flutter. ([#665](https://github.com/realm/realm-dart/pull/665))
* Support `Configuration.defaultRealmName` for setting the default realm name. ([#665](https://github.com/realm/realm-dart/pull/665))
* Support `Configuration.defaultRealmPath` for setting a custom default path for realms. ([#665](https://github.com/realm/realm-dart/pull/665))
* Support `Configuration.defaultStoragePath ` for getting the platform specific storage paths. ([#665](https://github.com/realm/realm-dart/pull/665))
* Support `App.deleteUser ` for deleting user accounts. ([#679](https://github.com/realm/realm-dart/pull/679))
* Support Apple, Facebook and Google authentication. ([#740](https://github.com/realm/realm-dart/pull/740))
* Allow multiple anonymous sessions. When using anonymous authentication you can now easily log in with a different anonymous user than last time. ([#750](https://github.com/realm/realm-dart/pull/750)).
* Support `Credentials.jwt` for login user with JWT issued by custom provider . ([#715](https://github.com/realm/realm-dart/pull/715))
* Support `Credentials.function` for login user with Custom Function Authentication Provider. ([#742](https://github.com/realm/realm-dart/pull/742))
* Added `update` flag on `Realm.add` and `Realm.addAll` to support upserts. ([#668](https://github.com/realm/realm-dart/pull/668))
* Allow multiple anonymous sessions. ([PR #5693](https://github.com/realm/realm-core/pull/5693)).
* Introducing query parser support for constant list expressions such as `fruit IN {'apple', 'orange'}`. This also includes general query support for list vs list matching such as `NONE fruits IN {'apple', 'orange'}`. ([Issue #4266](https://github.com/realm/realm-core/issues/4266))
* SubscriptionSet::refresh() does less work if no commits have been made since the last call to refresh(). ([PR #5695](https://github.com/realm/realm-core/pull/5695))
* Reduce use of memory mappings and virtual address space ([PR #5645](https://github.com/realm/realm-core/pull/5645)). Also fixes some errors (see below)

### Fixed
* Use Dart 2.17 `Finalizable` to ensure lexically scoped lifetime of finalizable resources (Realm, App, etc.). ([#754](https://github.com/realm/realm-dart/pull/754))
* Fix crash after hot-restart. ([#711](https://github.com/realm/realm-dart/pull/711) and [PR #5570](https://github.com/realm/realm-core/issues/5570))
* Processing a pending bootstrap before the sync client connects will properly surface errors to the user's error handler ([#5707](https://github.com/realm/realm-core/issues/5707), since Realm Core v12.0.0)
* Using the Query Parser, it was not allowed to query on a property named `desc`. ([#5723](https://github.com/realm/realm-core/issues/5723))
* Improved performance of sync clients during integration of changesets with many small strings (totalling > 1024 bytes per changeset) on iOS 14, and devices which have restrictive or fragmented memory. ([#5614](https://github.com/realm/realm-core/issues/5614))
* Fixed a segfault in sync compiled by MSVC 2022. ([#5557](https://github.com/realm/realm-core/pull/5557), since Realm Core 12.1.0)
* Fix a data race when opening a flexible sync Realm (since Realm Core v12.1.0).
* Fixed an issue on Windows that would cause high CPU usage by the sync client when there are no active sync sessions. (Issue [#5591](https://github.com/realm/realm-core/issues/5591), since the introduction of Sync support for Windows)
* Fix a data race when committing a transaction while multiple threads are waiting for the write lock on platforms using emulated interprocess condition variables (most platforms other than non-Android Linux).
* Fix some cases of running out of virtual address space (seen/reported as mmap failures) ([PR #5645](https://github.com/realm/realm-core/pull/5645))

### Internal
* Added a command to `realm_dart` for deleting Atlas App Services applications. Usage: `dart run realm_dart delete-apps`. By default it will delete apps from `http://localhost:9090` which is the endpoint of the local docker image. If `--atlas-cluster` is provided, it will authenticate, delete the application from the provided cluster. (PR [#663](https://github.com/realm/realm-dart/pull/663))
* Uses Realm Core v12.5.1

## 0.3.1+beta (2022-06-07)

**This project is in the Beta stage. The API should be quite stable, but occasional breaking changes may be made.**

### Fixed
* Fixed the Url command to correctly encode the SDK version. ([#650](https://github.com/realm/realm-dart/issues/650))

## 0.3.0+beta (2022-06-02)

**This project is in the Beta stage. The API should be quite stable, but occasional breaking changes may be made.**

### Breaking Changes
* Made all `Configuration` fields final so they can only be initialized in the constructor. This better conveys the immutability of the configuration class. ([#455](https://github.com/realm/realm-dart/pull/455))
* Removed `inMemory` field from `Configuration`. Use `Configuration.inMemory` factory instead.
* Due to the introduction of different types of configurations the `Configuration` constructor has been removed. Use the `Configuration.local` factory instead. ([#496](https://github.com/realm/realm-dart/pull/496))

### Enhancements
* Added a property `Configuration.disableFormatUpgrade`. When set to `true`, opening a Realm with an older file format will throw an exception to avoid automatically upgrading it. ([#310](https://github.com/realm/realm-dart/pull/310))
* Support result value from write transaction callbacks. ([#294](https://github.com/realm/realm-dart/pull/294))
* Added a property `Realm.isInTransaction` that indicates whether the Realm instance has an open write transaction associated with it.
* Support anonymous application credentials. ([#443](https://github.com/realm/realm-dart/pull/443))
* Added a property `Configuration.initialDataCallback`. This is a callback executed when a Realm file is first created and allows you to populate some initial data necessary for your application. ([#298](https://github.com/realm/realm-dart/issues/298))
* Support app configuration. ([#306](https://github.com/realm/realm-dart/pull/306))
* Support app class. ([#446](https://github.com/realm/realm-dart/pull/446))
* Support should realm compact on open callback `Configuration.shouldCompactCallback` as option when configuring a Realm to determine if it should be compacted before being returned.  ([#466](https://github.com/realm/realm-dart/pull/466/))
* Support ObjectId type. ([#468](https://github.com/realm/realm-dart/pull/468))
* Support Uuid type. ([#470](https://github.com/realm/realm-dart/pull/470))
* Support application login. ([#469](https://github.com/realm/realm-dart/pull/469))
* Support app configuration log level and request timeout.([#566](https://github.com/realm/realm-dart/pull/566))
* Support EmailPassword register user. ([#452](https://github.com/realm/realm-dart/pull/452))
* Support EmailPassword confirm user. ([#478](https://github.com/realm/realm-dart/pull/478))
* Support EmailPassword resend user confirmation email. ([#479](https://github.com/realm/realm-dart/pull/479))
* Support EmailPassword complete reset password. ([#480](https://github.com/realm/realm-dart/pull/480))
* Support EmailPassword reset password. ([#481](https://github.com/realm/realm-dart/pull/481))
* Support EmailPassword calling custom reset password functions. ([#482](https://github.com/realm/realm-dart/pull/482))
* Support EmailPassword retry custom user confirmation functions. ([#484](https://github.com/realm/realm-dart/pull/484))
* Expose currentUser property on App. ([473](https://github.com/realm/realm-dart/pull/473))
* Support remove user. ([#492](https://github.com/realm/realm-dart/pull/492))
* Support switch current user. ([#493](https://github.com/realm/realm-dart/pull/493))
* Support user custom data and refresh. ([#525](https://github.com/realm/realm-dart/pull/525))
* Support linking user credentials. ([#525](https://github.com/realm/realm-dart/pull/525))
* Support user state. ([#525](https://github.com/realm/realm-dart/pull/525))
* Support getting user id and identities. ([#525](https://github.com/realm/realm-dart/pull/525))
* Support user logout. ([#525](https://github.com/realm/realm-dart/pull/525))
* Support user deviceId. ([#570](https://github.com/realm/realm-dart/pull/570))
* Support user authentication provider type. ([#570](https://github.com/realm/realm-dart/pull/570))
* Support user profile data. ([#570](https://github.com/realm/realm-dart/pull/570))
* Support flexible synchronization. ([#496](https://github.com/realm/realm-dart/pull/496))
* Added support for DateTime properties. ([#569](https://github.com/realm/realm-dart/pull/569))
* Support setting logger on AppConfiguration. ([#583](https://github.com/realm/realm-dart/pull/583))
* Support setting logger on Realm class. Default is to print info message or worse to the console. ([#583](https://github.com/realm/realm-dart/pull/583))
* Support getting the `SyncSession` for a synchronized Realm via the `realm.syncSession` property.
* Support the following `SyncSession` API:
  * `realmPath` returning the path of the Realm for the session.
  * `state` returning the current state of the session.
  * `connectionState` returning the current state of the connection.
  * `connectionStateChanges` returns a Stream that emits connection state updates.
  * `user` returning the user that owns the session.
  * `pause()` pauses synchronization.
  * `resume()` resumes synchronization.
  * `waitForUpload/waitForDownload` returns a Future that completes when the session uploaded/downloaded all changes.
  * `getProgressStream` returns a Stream that emits progress updates.
* Support SyncErrorHandler in FlexibleSyncConfiguration. ([#577](https://github.com/realm/realm-dart/pull/577))
* Support SyncClientResetHandler in FlexibleSyncConfiguration. ([#608](https://github.com/realm/realm-dart/pull/608))
* [Dart] Added `Realm.Shutdown` method to allow normal process exit in Dart applications. ([#617](https://github.com/realm/realm-dart/pull/617))

### Fixed
* Fixed an issue that would result in the wrong transaction being rolled back if you start a write transaction inside a write transaction. ([#442](https://github.com/realm/realm-dart/issues/442))
* Fixed boolean value persistence ([#474](https://github.com/realm/realm-dart/issues/474))

### Internal
* Added a command to deploy an Atlas App Services application to `realm_dart`. Usage: `dart run realm_dart deploy-apps`. By default it will deploy apps to `http://localhost:9090` which is the endpoint of the local docker image. If `--atlas-cluster` is provided, it will authenticate, create an application and link the provided cluster to it. (PR [#309](https://github.com/realm/realm-dart/pull/309))
* Unit tests will now attempt to lookup and create if necessary Atlas App Services applications (similarly to the above mentioned command). See `test.dart/setupBaas()` for the environment variables that control the Url and Atlas Cluster that will be used. If the `BAAS_URL` environment variable is not set, no apps will be imported and sync tests will not run. (PR [#309](https://github.com/realm/realm-dart/pull/309))
* Uses Realm Core v12.1.0

### Compatibility
* Dart ^2.17 on Windows, MacOS and Linux
* Flutter ^3.0 on Android, iOS, Linux, MacOS and Windows

## 0.2.1+alpha Release notes (2022-03-20)

**This project is in the Alpha stage. All API's might change without warning and no guarantees are given about stability. Do not use it in production.**

### Enhancements
* Support change notifications on query results. ([#208](https://github.com/realm/realm-dart/pull/208))

    Every `RealmResults<T>` object now has a `changes` method returning a `Stream<RealmResultsChanges<T>>` which can be listened to.

    ```dart
    final subscription = realm.all<Dog>().changes.listen((changes) {
    changes.inserted // indexes of inserted ojbects
    changes.modified // indexes of modified objects
    changes.deleted  // indexes of deleted objects
    changes.newModified // indexes of modified objects after deletions and insertions are accounted for.
    changes.moved // indexes of moved objects
    }});
    subscription.cancel(); // cancel the subscription
    ```

* Support change notifications on list collections. ([#261](https://github.com/realm/realm-dart/pull/261))

    Every `RealmList<T extends RealmObject>` object now has a `changes` method returning a `Stream<RealmListChanges<T>>` which can be listened to.

    ```dart
    final team = Team('team', players: [Person("player")]);
    realm.write(() => realm.add(team));

    var firstCall = true;
    final subscription = team.players.changes.listen((changes) {
    changes.inserted // indexes of inserted ojbects
    changes.modified // indexes of modified objects
    changes.deleted  // indexes of deleted objects
    changes.newModified // indexes of modified objects after deletions and insertions are accounted for.
    changes.moved // indexes of moved objects
    });

    subscription.cancel(); // cancel the subscription
    ```

* Support change notifications on realm objects. ([#262](https://github.com/realm/realm-dart/pull/262))

    Every managed `RealmObject` now has a changes method which allows to listen for object property changes.

    ```dart
    var dog = realm.all<Dog>().first;

    final subscription = dog.changes.listen((changes) {
    changes.isDeleted // if the object has been deleted
    changes.object // the RealmObject being listened to.
    changes.properties // the changed properties
    });

    subscription.cancel(); // cancel the subscription
    ```

* Added support for checking if realm lists and realm objects are valid. ([#183](https://github.com/realm/realm-dart/pull/183))
* Support query on lists of realm objects. ([#239](https://github.com/realm/realm-dart/pull/239))

    Every RealmList<T extends RealmObject> now has a query method.

    ```dart
    final team = Team('Dream Team', players: [Person("Michael Jordan")]);
    realm.write(() => realm.add(team)); // Object needs to be managed.
    final result = team.players.query(r'name BEGINSWITH $0', ['M']);
    ```

* Added support for opening realm in read-only mode. ([#260](https://github.com/realm/realm-dart/pull/260))
* Added support for opening in-memory realms. ([#280](https://github.com/realm/realm-dart/pull/280))
* Primary key fields no longer required to be `final` in data model classes ([#240](https://github.com/realm/realm-dart/pull/240))

    Previously primary key fields needed to be `final`.

    ```dart
    @RealmModel()
    class _Car {
    @PrimaryKey()
    late final String make; // previously
    }

    ```

    Now primary key fields no longer need to be `final`

    ```dart
    @RealmModel()
    class _Car {
    @PrimaryKey()
    late String make; // now
    }
    ```

* List fields no longer required to be `final` in data model classes. ([#253](https://github.com/realm/realm-dart/pull/253))

    Previously list fields needed to be `final`.

    ```dart
    @RealmModel()
    class _Car {
    late final List<Person> owner; // previously
    }

    ```

    Now list fields no longer need to be `final`

    ```dart
    @RealmModel()
    class _Car {
    late List<Person> owner; // now
    }
    ```

* Support custom FIFO special files. ([#284](https://github.com/realm/realm-dart/pull/284))
* Support flutter for Linux desktop. ([#279](https://github.com/realm/realm-dart/pull/279/))

### Fixed
* Snapshot the results collection when iterating collections of realm objects. ([#258](https://github.com/realm/realm-dart/pull/258))

### Compatibility
* Dart ^2.15 on Windows, MacOS and Linux
* Flutter ^2.10 on Android, iOS, Linux, MacOS and Windows

## 0.2.0+alpha Release notes (2022-01-31)

**This project is in the Alpha stage. All API's might change without warning and no guarantees are given about stability. Do not use it in production.**

### Enhancements
* Completely rewritten from the ground up with sound null safety and using Dart FFI

### Compatibility
* Dart ^2.15 on Windows, MacOS and Linux

## 0.2.0-alpha.2 Release notes (2022-01-29)

Notes: This release is a prerelease version. All API's might change without warning and no guarantees are given about stability.

### Enhancements
* Completеly rewritten from the ground up with sound null safety and using Dart FFI

### Fixed
* Fix running package commands.

### Compatibility
* Dart ^2.15 on Windows, MacOS and Linux

## 0.2.0-alpha.1 Release notes (2022-01-29)

Notes: This release is a prerelease version. All API's might change without warning and no guarantees are given about stability.

### Enhancements
* Completеly rewritten from the ground up with sound null safety and using Dart FFI

### Fixed
* Realm close stops internal scheduler.

### Internal
* Fix linter issues

### Compatibility
* Dart ^2.15 on Windows, MacOS and Linux

## 0.2.0-alpha Release notes (2022-01-27)

Notes: This release is a prerelease version. All API's might change without warning and no guarantees are given about stability.

### Enhancements
* Completеly rewritten from the ground up with sound null safety and using Dart FFI

### Compatibility
* Dart ^2.15 on Windows, MacOS and Linux

### Internal
* Uses Realm Core v11.9.0

## 0.1.1+preview Release notes (2021-04-01)

### Fixed
* `realm_dart install` command is correctly installing the realm native binary

### Compatibility
* Windows and Mac
* Dart SDK 2.12 stable from https://dart.dev/

## 0.1.0+preview Release notes (2021-04-01)

### Enhancements
* The initial preview version of the Realm SDK for Dart.

### Compatibility
* Windows and Mac
* Dart SDK 2.12 stable from https://dart.dev/<|MERGE_RESOLUTION|>--- conflicted
+++ resolved
@@ -1,7 +1,7 @@
 ## vNext (TBD)
 
 ### Enhancements
-<<<<<<< HEAD
+* Support efficient `skip` on `RealmResults` ([#1391](https://github.com/realm/realm-dart/pull/1391))
 * Full text search supports searching for prefix only. Eg. "description TEXT 'alex*'" (Core upgrade)
 * Unknown protocol errors received from the baas server will no longer cause the application to crash if a valid error action is also received. Unknown error actions will be treated as an ApplicationBug error action and will cause sync to fail with an error via the sync error handler. (Core upgrade)
 * Added support for server log messages that are enabled by sync protocol version 10. AppServices request id will be provided in a server log message in a future server release. (Core upgrade)
@@ -11,9 +11,6 @@
   * `SyncClientError`, `SyncConnectionError`, `SyncSessionError`, `SyncWebSocketError`, `GeneralSyncError`.
 
   Only instances of `SyncError` and its newly added subclasses `BadFlexibleSyncQueryError`, `WrongSyncTypeError` and `UnrecoverableSyncError` will be returned as sync errors. ([#1387](https://github.com/realm/realm-dart/pull/1387))
-=======
-* Support efficient `skip` on `RealmResults` ([#1391](https://github.com/realm/realm-dart/pull/1391))
->>>>>>> b6ffa26e
 
 ### Fixed
 * Crash when querying the size of a Object property through a link chain (Core upgrade, since v13.17.2)
