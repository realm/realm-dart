--- conflicted
+++ resolved
@@ -4,11 +4,8 @@
 * None
 
 ### Fixed
-<<<<<<< HEAD
+* Fixed warnings being emitted by the realm generator requesting that `xyz.g.dart` be included with `part 'xyz.g.dart';` for `xyz.dart` files that import `realm` but don't have realm models defined. Those should not need generated parts and including the part file would have resulted in an empty file with `// ignore_for_file: type=lint` being generated. (PR [#1443](https://github.com/realm/realm-dart/pull/1443))
 * Updated the minimum required CMake version for Flutter on Linux to 3.19. (Issue [#1381](https://github.com/realm/realm-dart/issues/1381))
-=======
-* Fixed warnings being emitted by the realm generator requesting that `xyz.g.dart` be included with `part 'xyz.g.dart';` for `xyz.dart` files that import `realm` but don't have realm models defined. Those should not need generated parts and including the part file would have resulted in an empty file with `// ignore_for_file: type=lint` being generated. (PR [#1443](https://github.com/realm/realm-dart/pull/1443))
->>>>>>> efb2fb33
 
 ### Compatibility
 * Realm Studio: 13.0.0 or later.
