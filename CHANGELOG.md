## vNext (TBD)

**This project is in the Beta stage. The API should be quite stable, but occasional breaking changes may be made.**

### Enhancements
* None

### Fixed
* None

### Compatibility
* Realm Studio: 12.0.0 or later.

### Internal
* Using Core x.y.z.

## 0.3.2+beta (2022-08-16)

**This project is in the Beta stage. The API should be quite stable, but occasional breaking changes may be made.**

### Enhancements
* Added `DisconnectedSyncConfiguration` for opening a synchronized realm in a disconnected state. This configuration allows a synchronized realm to be opened by a secondary process, while a primary process handles synchronization. ([#621](https://github.com/realm/realm-dart/pull/621))
* Support better default paths on Flutter. ([#665](https://github.com/realm/realm-dart/pull/665))
* Support `Configuration.defaultRealmName` for setting the default realm name. ([#665](https://github.com/realm/realm-dart/pull/665))
* Support `Configuration.defaultRealmPath` for setting a custom default path for realms. ([#665](https://github.com/realm/realm-dart/pull/665))
* Support `Configuration.defaultStoragePath ` for getting the platform specific storage paths. ([#665](https://github.com/realm/realm-dart/pull/665))
* Support `App.deleteUser ` for deleting user accounts. ([#679](https://github.com/realm/realm-dart/pull/679))
* Support Apple, Facebook and Google authentication. ([#740](https://github.com/realm/realm-dart/pull/740))
* Allow multiple anonymous sessions. When using anonymous authentication you can now easily log in with a different anonymous user than last time. ([#750](https://github.com/realm/realm-dart/pull/750)).
* Support `Credentials.jwt` for login user with JWT issued by custom provider . ([#715](https://github.com/realm/realm-dart/pull/715))
* Support `Credentials.function` for login user with Custom Function Authentication Provider. ([#742](https://github.com/realm/realm-dart/pull/742))
<<<<<<< HEAD
* Support `Realm.open` API to asynchronously open a synchronized Realm. It will download all remote content available at the time the operation began on a background thread and then return a usable Realm. ([#731](https://github.com/realm/realm-dart/pull/731))
=======
* Added `update` flag on `Realm.add` and `Realm.addAll` to support upserts. ([#668](https://github.com/realm/realm-dart/pull/668))

* Allow multiple anonymous sessions. ([PR #5693](https://github.com/realm/realm-core/pull/5693)).
* Introducing query parser support for constant list expressions such as `fruit IN {'apple', 'orange'}`. This also includes general query support for list vs list matching such as `NONE fruits IN {'apple', 'orange'}`. ([Issue #4266](https://github.com/realm/realm-core/issues/4266))
* SubscriptionSet::refresh() does less work if no commits have been made since the last call to refresh(). ([PR #5695](https://github.com/realm/realm-core/pull/5695))
* Reduce use of memory mappings and virtual address space ([PR #5645](https://github.com/realm/realm-core/pull/5645)). Also fixes some errors (see below)

### Fixed
* Use Dart 2.17 `Finalizable` to ensure lexically scoped lifetime of finalizable resources (Realm, App, etc.). ([#754](https://github.com/realm/realm-dart/pull/754))
* Fix crash after hot-restart. ([#711](https://github.com/realm/realm-dart/pull/711) and [PR #5570](https://github.com/realm/realm-core/issues/5570))
* Processing a pending bootstrap before the sync client connects will properly surface errors to the user's error handler ([#5707](https://github.com/realm/realm-core/issues/5707), since Realm Core v12.0.0)
* Using the Query Parser, it was not allowed to query on a property named `desc`. ([#5723](https://github.com/realm/realm-core/issues/5723))
* Improved performance of sync clients during integration of changesets with many small strings (totalling > 1024 bytes per changeset) on iOS 14, and devices which have restrictive or fragmented memory. ([#5614](https://github.com/realm/realm-core/issues/5614))
* Fixed a segfault in sync compiled by MSVC 2022. ([#5557](https://github.com/realm/realm-core/pull/5557), since Realm Core 12.1.0)
* Fix a data race when opening a flexible sync Realm (since Realm Core v12.1.0).
* Fixed an issue on Windows that would cause high CPU usage by the sync client when there are no active sync sessions. (Issue [#5591](https://github.com/realm/realm-core/issues/5591), since the introduction of Sync support for Windows)
* Fix a data race when committing a transaction while multiple threads are waiting for the write lock on platforms using emulated interprocess condition variables (most platforms other than non-Android Linux).
* Fix some cases of running out of virtual address space (seen/reported as mmap failures) ([PR #5645](https://github.com/realm/realm-core/pull/5645))
>>>>>>> 1d4e822a

### Internal
* Added a command to `realm_dart` for deleting Atlas App Services applications. Usage: `dart run realm_dart delete-apps`. By default it will delete apps from `http://localhost:9090` which is the endpoint of the local docker image. If `--atlas-cluster` is provided, it will authenticate, delete the application from the provided cluster. (PR [#663](https://github.com/realm/realm-dart/pull/663))
* Uses Realm Core v12.5.1

## 0.3.1+beta (2022-06-07)

**This project is in the Beta stage. The API should be quite stable, but occasional breaking changes may be made.**

### Fixed
* Fixed the Url command to correctly encode the SDK version. ([#650](https://github.com/realm/realm-dart/issues/650))

## 0.3.0+beta (2022-06-02)

**This project is in the Beta stage. The API should be quite stable, but occasional breaking changes may be made.**

### Breaking Changes
* Made all `Configuration` fields final so they can only be initialized in the constructor. This better conveys the immutability of the configuration class. ([#455](https://github.com/realm/realm-dart/pull/455))
* Removed `inMemory` field from `Configuration`. Use `Configuration.inMemory` factory instead.
* Due to the introduction of different types of configurations the `Configuration` constructor has been removed. Use the `Configuration.local` factory instead. ([#496](https://github.com/realm/realm-dart/pull/496))

### Enhancements
* Added a property `Configuration.disableFormatUpgrade`. When set to `true`, opening a Realm with an older file format will throw an exception to avoid automatically upgrading it. ([#310](https://github.com/realm/realm-dart/pull/310))
* Support result value from write transaction callbacks. ([#294](https://github.com/realm/realm-dart/pull/294))
* Added a property `Realm.isInTransaction` that indicates whether the Realm instance has an open write transaction associated with it.
* Support anonymous application credentials. ([#443](https://github.com/realm/realm-dart/pull/443))
* Added a property `Configuration.initialDataCallback`. This is a callback executed when a Realm file is first created and allows you to populate some initial data necessary for your application. ([#298](https://github.com/realm/realm-dart/issues/298))
* Support app configuration. ([#306](https://github.com/realm/realm-dart/pull/306))
* Support app class. ([#446](https://github.com/realm/realm-dart/pull/446))
* Support should realm compact on open callback `Configuration.shouldCompactCallback` as option when configuring a Realm to determine if it should be compacted before being returned.  ([#466](https://github.com/realm/realm-dart/pull/466/))
* Support ObjectId type. ([#468](https://github.com/realm/realm-dart/pull/468))
* Support Uuid type. ([#470](https://github.com/realm/realm-dart/pull/470))
* Support application login. ([#469](https://github.com/realm/realm-dart/pull/469))
* Support app configuration log level and request timeout.([#566](https://github.com/realm/realm-dart/pull/566))
* Support EmailPassword register user. ([#452](https://github.com/realm/realm-dart/pull/452))
* Support EmailPassword confirm user. ([#478](https://github.com/realm/realm-dart/pull/478))
* Support EmailPassword resend user confirmation email. ([#479](https://github.com/realm/realm-dart/pull/479))
* Support EmailPassword complete reset password. ([#480](https://github.com/realm/realm-dart/pull/480))
* Support EmailPassword reset password. ([#481](https://github.com/realm/realm-dart/pull/481))
* Support EmailPassword calling custom reset password functions. ([#482](https://github.com/realm/realm-dart/pull/482))
* Support EmailPassword retry custom user confirmation functions. ([#484](https://github.com/realm/realm-dart/pull/484))
* Expose currentUser property on App. ([473](https://github.com/realm/realm-dart/pull/473))
* Support remove user. ([#492](https://github.com/realm/realm-dart/pull/492))
* Support switch current user. ([#493](https://github.com/realm/realm-dart/pull/493))
* Support user custom data and refresh. ([#525](https://github.com/realm/realm-dart/pull/525))
* Support linking user credentials. ([#525](https://github.com/realm/realm-dart/pull/525))
* Support user state. ([#525](https://github.com/realm/realm-dart/pull/525))
* Support getting user id and identities. ([#525](https://github.com/realm/realm-dart/pull/525))
* Support user logout. ([#525](https://github.com/realm/realm-dart/pull/525))
* Support user deviceId. ([#570](https://github.com/realm/realm-dart/pull/570))
* Support user authentication provider type. ([#570](https://github.com/realm/realm-dart/pull/570))
* Support user profile data. ([#570](https://github.com/realm/realm-dart/pull/570))
* Support flexible synchronization. ([#496](https://github.com/realm/realm-dart/pull/496))
* Added support for DateTime properties. ([#569](https://github.com/realm/realm-dart/pull/569))
* Support setting logger on AppConfiguration. ([#583](https://github.com/realm/realm-dart/pull/583))
* Support setting logger on Realm class. Default is to print info message or worse to the console. ([#583](https://github.com/realm/realm-dart/pull/583))
* Support getting the `SyncSession` for a synchronized Realm via the `realm.syncSession` property.
* Support the following `SyncSession` API:
  * `realmPath` returning the path of the Realm for the session.
  * `state` returning the current state of the session.
  * `connectionState` returning the current state of the connection.
  * `connectionStateChanges` returns a Stream that emits connection state updates.
  * `user` returning the user that owns the session.
  * `pause()` pauses synchronization.
  * `resume()` resumes synchronization.
  * `waitForUpload/waitForDownload` returns a Future that completes when the session uploaded/downloaded all changes.
  * `getProgressStream` returns a Stream that emits progress updates.
* Support SyncErrorHandler in FlexibleSyncConfiguration. ([#577](https://github.com/realm/realm-dart/pull/577))
* Support SyncClientResetHandler in FlexibleSyncConfiguration. ([#608](https://github.com/realm/realm-dart/pull/608))
* [Dart] Added `Realm.Shutdown` method to allow normal process exit in Dart applications. ([#617](https://github.com/realm/realm-dart/pull/617))

### Fixed
* Fixed an issue that would result in the wrong transaction being rolled back if you start a write transaction inside a write transaction. ([#442](https://github.com/realm/realm-dart/issues/442))
* Fixed boolean value persistence ([#474](https://github.com/realm/realm-dart/issues/474))

### Internal
* Added a command to deploy an Atlas App Services application to `realm_dart`. Usage: `dart run realm_dart deploy-apps`. By default it will deploy apps to `http://localhost:9090` which is the endpoint of the local docker image. If `--atlas-cluster` is provided, it will authenticate, create an application and link the provided cluster to it. (PR [#309](https://github.com/realm/realm-dart/pull/309))
* Unit tests will now attempt to lookup and create if necessary Atlas App Services applications (similarly to the above mentioned command). See `test.dart/setupBaas()` for the environment variables that control the Url and Atlas Cluster that will be used. If the `BAAS_URL` environment variable is not set, no apps will be imported and sync tests will not run. (PR [#309](https://github.com/realm/realm-dart/pull/309))

### Compatibility
* Dart ^2.17 on Windows, MacOS and Linux
* Flutter ^3.0 on Android, iOS, Linux, MacOS and Windows

## 0.2.1+alpha Release notes (2022-03-20)

**This project is in the Alpha stage. All API's might change without warning and no guarantees are given about stability. Do not use it in production.**

### Enhancements
* Support change notifications on query results. ([#208](https://github.com/realm/realm-dart/pull/208))

    Every `RealmResults<T>` object now has a `changes` method returning a `Stream<RealmResultsChanges<T>>` which can be listened to.

    ```dart
    final subscription = realm.all<Dog>().changes.listen((changes) {
    changes.inserted // indexes of inserted ojbects
    changes.modified // indexes of modified objects
    changes.deleted  // indexes of deleted objects
    changes.newModified // indexes of modified objects after deletions and insertions are accounted for.
    changes.moved // indexes of moved objects
    }});
    subscription.cancel(); // cancel the subscription
    ```

* Support change notifications on list collections. ([#261](https://github.com/realm/realm-dart/pull/261))

    Every `RealmList<T extends RealmObject>` object now has a `changes` method returning a `Stream<RealmListChanges<T>>` which can be listened to.

    ```dart
    final team = Team('team', players: [Person("player")]);
    realm.write(() => realm.add(team));

    var firstCall = true;
    final subscription = team.players.changes.listen((changes) {
    changes.inserted // indexes of inserted ojbects
    changes.modified // indexes of modified objects
    changes.deleted  // indexes of deleted objects
    changes.newModified // indexes of modified objects after deletions and insertions are accounted for.
    changes.moved // indexes of moved objects
    });

    subscription.cancel(); // cancel the subscription
    ```

* Support change notifications on realm objects. ([#262](https://github.com/realm/realm-dart/pull/262))

    Every managed `RealmObject` now has a changes method which allows to listen for object property changes.

    ```dart
    var dog = realm.all<Dog>().first;

    final subscription = dog.changes.listen((changes) {
    changes.isDeleted // if the object has been deleted
    changes.object // the RealmObject being listened to.
    changes.properties // the changed properties
    });

    subscription.cancel(); // cancel the subscription
    ```

* Added support for checking if realm lists and realm objects are valid. ([#183](https://github.com/realm/realm-dart/pull/183))
* Support query on lists of realm objects. ([#239](https://github.com/realm/realm-dart/pull/239))

    Every RealmList<T extends RealmObject> now has a query method.

    ```dart
    final team = Team('Dream Team', players: [Person("Michael Jordan")]);
    realm.write(() => realm.add(team)); // Object needs to be managed.
    final result = team.players.query(r'name BEGINSWITH $0', ['M']);
    ```

* Added support for opening realm in read-only mode. ([#260](https://github.com/realm/realm-dart/pull/260))
* Added support for opening in-memory realms. ([#280](https://github.com/realm/realm-dart/pull/280))
* Primary key fields no longer required to be `final` in data model classes ([#240](https://github.com/realm/realm-dart/pull/240))

    Previously primary key fields needed to be `final`.

    ```dart
    @RealmModel()
    class _Car {
    @PrimaryKey()
    late final String make; // previously
    }

    ```

    Now primary key fields no longer need to be `final`

    ```dart
    @RealmModel()
    class _Car {
    @PrimaryKey()
    late String make; // now
    }
    ```

* List fields no longer required to be `final` in data model classes. ([#253](https://github.com/realm/realm-dart/pull/253))

    Previously list fields needed to be `final`.

    ```dart
    @RealmModel()
    class _Car {
    late final List<Person> owner; // previously
    }

    ```

    Now list fields no longer need to be `final`

    ```dart
    @RealmModel()
    class _Car {
    late List<Person> owner; // now
    }
    ```

* Support custom FIFO special files. ([#284](https://github.com/realm/realm-dart/pull/284))
* Support flutter for Linux desktop. ([#279](https://github.com/realm/realm-dart/pull/279/))

### Fixed
* Snapshot the results collection when iterating collections of realm objects. ([#258](https://github.com/realm/realm-dart/pull/258))

### Compatibility
* Dart ^2.15 on Windows, MacOS and Linux
* Flutter ^2.10 on Android, iOS, Linux, MacOS and Windows

## 0.2.0+alpha Release notes (2022-01-31)

**This project is in the Alpha stage. All API's might change without warning and no guarantees are given about stability. Do not use it in production.**

### Enhancements
* Completely rewritten from the ground up with sound null safety and using Dart FFI

### Compatibility
* Dart ^2.15 on Windows, MacOS and Linux

## 0.2.0-alpha.2 Release notes (2022-01-29)

Notes: This release is a prerelease version. All API's might change without warning and no guarantees are given about stability.

### Enhancements
* Completеly rewritten from the ground up with sound null safety and using Dart FFI

### Fixed
* Fix running package commands.

### Compatibility
* Dart ^2.15 on Windows, MacOS and Linux

## 0.2.0-alpha.1 Release notes (2022-01-29)

Notes: This release is a prerelease version. All API's might change without warning and no guarantees are given about stability.

### Enhancements
* Completеly rewritten from the ground up with sound null safety and using Dart FFI

### Fixed
* Realm close stops internal scheduler.

### Internal
* Fix linter issues

### Compatibility
* Dart ^2.15 on Windows, MacOS and Linux

## 0.2.0-alpha Release notes (2022-01-27)

Notes: This release is a prerelease version. All API's might change without warning and no guarantees are given about stability.

### Enhancements
* Completеly rewritten from the ground up with sound null safety and using Dart FFI

### Compatibility
* Dart ^2.15 on Windows, MacOS and Linux

### Internal
* Uses Realm Core v11.9.0

## 0.1.1+preview Release notes (2021-04-01)

### Fixed
* `realm_dart install` command is correctly installing the realm native binary

### Compatibility
* Windows and Mac
* Dart SDK 2.12 stable from https://dart.dev/

## 0.1.0+preview Release notes (2021-04-01)

### Enhancements
* The initial preview version of the Realm SDK for Dart.

### Compatibility
* Windows and Mac
* Dart SDK 2.12 stable from https://dart.dev/<|MERGE_RESOLUTION|>--- conflicted
+++ resolved
@@ -29,10 +29,8 @@
 * Allow multiple anonymous sessions. When using anonymous authentication you can now easily log in with a different anonymous user than last time. ([#750](https://github.com/realm/realm-dart/pull/750)).
 * Support `Credentials.jwt` for login user with JWT issued by custom provider . ([#715](https://github.com/realm/realm-dart/pull/715))
 * Support `Credentials.function` for login user with Custom Function Authentication Provider. ([#742](https://github.com/realm/realm-dart/pull/742))
-<<<<<<< HEAD
+* Added `update` flag on `Realm.add` and `Realm.addAll` to support upserts. ([#668](https://github.com/realm/realm-dart/pull/668))
 * Support `Realm.open` API to asynchronously open a synchronized Realm. It will download all remote content available at the time the operation began on a background thread and then return a usable Realm. ([#731](https://github.com/realm/realm-dart/pull/731))
-=======
-* Added `update` flag on `Realm.add` and `Realm.addAll` to support upserts. ([#668](https://github.com/realm/realm-dart/pull/668))
 
 * Allow multiple anonymous sessions. ([PR #5693](https://github.com/realm/realm-core/pull/5693)).
 * Introducing query parser support for constant list expressions such as `fruit IN {'apple', 'orange'}`. This also includes general query support for list vs list matching such as `NONE fruits IN {'apple', 'orange'}`. ([Issue #4266](https://github.com/realm/realm-core/issues/4266))
@@ -50,7 +48,6 @@
 * Fixed an issue on Windows that would cause high CPU usage by the sync client when there are no active sync sessions. (Issue [#5591](https://github.com/realm/realm-core/issues/5591), since the introduction of Sync support for Windows)
 * Fix a data race when committing a transaction while multiple threads are waiting for the write lock on platforms using emulated interprocess condition variables (most platforms other than non-Android Linux).
 * Fix some cases of running out of virtual address space (seen/reported as mmap failures) ([PR #5645](https://github.com/realm/realm-core/pull/5645))
->>>>>>> 1d4e822a
 
 ### Internal
 * Added a command to `realm_dart` for deleting Atlas App Services applications. Usage: `dart run realm_dart delete-apps`. By default it will delete apps from `http://localhost:9090` which is the endpoint of the local docker image. If `--atlas-cluster` is provided, it will authenticate, delete the application from the provided cluster. (PR [#663](https://github.com/realm/realm-dart/pull/663))
