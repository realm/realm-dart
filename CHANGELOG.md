--- conflicted
+++ resolved
@@ -10,11 +10,8 @@
 
 ### Fixed
 * Added more validations when using `User.apiKeys` to return more meaningful errors when the user cannot perform API key actions - e.g. when the user has been logged in with API key credentials or when the user has been logged out. (Issue [#950](https://github.com/realm/realm-dart/issues/950))
-<<<<<<< HEAD
+* Fixed `dart run realm_dart generate` and `flutter pub run realm generate` commands to exit with the correct error code on failure.
 * Added more descriptive error messages when passing objects managed by another Realm as arguments to `Realm.add/delete/deleteMany`. (PR [#942](https://github.com/realm/realm-dart/pull/942))
-=======
-* Fixed `dart run realm_dart generate` and `flutter pub run realm generate` commands to exit with the correct error code on failure.
->>>>>>> 0ec6eb6f
 
 ### Compatibility
 * Realm Studio: 12.0.0 or later.
