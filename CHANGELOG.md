--- conflicted
+++ resolved
@@ -5,11 +5,8 @@
 * Allow the query builder to construct >, >=, <, <= queries for string constants. This is a case sensitive lexicographical comparison. Improved performance of RQL queries on a non-linked string property using: >, >=, <, <=, operators and fixed behaviour that a null string should be evaulated as less than everything, previously nulls were not matched. (Core 13.27.0)
 
 ### Fixed
-<<<<<<< HEAD
+* Creating an `AppConfiguration` with an empty appId will now throw an exception rather than crashing the app. (Issue [#1487](https://github.com/realm/realm-dart/issues/1487))
 * Uploading the changesets recovered during an automatic client reset recovery may lead to 'Bad server version' errors and a new client reset. (Core 13.27.0)
-=======
-* Creating an `AppConfiguration` with an empty appId will now throw an exception rather than crashing the app. (Issue [#1487](https://github.com/realm/realm-dart/issues/1487))
->>>>>>> 7397eb5c
 
 ### Compatibility
 * Realm Studio: 13.0.0 or later.
