## vNext (TBD)

**This project is in the Beta stage. The API should be quite stable, but occasional breaking changes may be made.**

### Enhancements
* Added support for "frozen objects" - these are objects, queries, lists, or Realms that have been "frozen" at a specific version. All frozen objects can be accessed and queried as normal, but attempting to mutate them or add change listeners will throw an exception. `Realm`, `RealmObject`, `RealmList`, and `RealmResults` now have a method `freeze()` which returns an immutable version of the object, as well as an `isFrozen` property which can be used to check whether an object is frozen. (Issue [#56](https://github.com/realm/realm-dart/issues/56))

### Fixed
* Allow null arguments on query. ([#871](https://github.com/realm/realm-dart/issues/871))
* Previously removeAt did not truncate length. ([#883](https://github.com/realm/realm-dart/issues/883))
* List.length= now throws, if you try to increase length, ([#894](https://github.com/realm/realm-dart/pull/894)).
<<<<<<< HEAD
* Queries on results didn't filter the existing results. Ex:
  ```dart
  expect(realm.query<Person>('FALSEPREDICATE').query('TRUEPREDICATE'), isEmpty); // would fail if any Persons exists
  ```
  * Queries on results didn't filter the existing results. ([#908](https://github.com/realm/realm-dart/issues/908))
  ```dart
  expect(realm.query<Person>('FALSEPREDICATE').query('TRUEPREDICATE'), isEmpty); // would fail if any Persons exists
=======
* Queries on lists were broken. ([#909](https://github.com/realm/realm-dart/issues/909))
>>>>>>> dfb4780f

### Compatibility
* Realm Studio: 12.0.0 or later.

### Internal
* Uses Realm Core v12.7.0

## 0.4.0+beta (2022-08-19)

**This project is in the Beta stage. The API should be quite stable, but occasional breaking changes may be made.**

### Breaking Changes
* Changed the name of `Configuration.schema` to `Configuration.schemaObjects` and changed its type to `Iterable<SchemaObject>`. You can now access the Realm's schema via the new `Realm.schema` property. [#495](https://github.com/realm/realm-dart/pull/495))

### Enhancements
* Expose an API for string-based access to the objects in the `Realm`. Those are primarily intended to be used during migrations, but are available at all times for advanced use cases. [#495](https://github.com/realm/realm-dart/pull/495))
* Added `Realm.schema` property exposing the Realm's schema as passed through the Configuration or read from disk. [#495](https://github.com/realm/realm-dart/pull/495))

### Fixed
* Lifted a limitation that only allowed non-nullable primary keys. ([#458](https://github.com/realm/realm-dart/issues/458))
* Fix boolean values get/set after ffigen update. ([#854](https://github.com/realm/realm-dart/pull/854))

### Compatibility
* Realm Studio: 12.0.0 or later.

### Internal
* Uses Realm Core v12.5.1

## 0.3.2+beta (2022-08-16)

**This project is in the Beta stage. The API should be quite stable, but occasional breaking changes may be made.**

### Enhancements
* Added `DisconnectedSyncConfiguration` for opening a synchronized realm in a disconnected state. This configuration allows a synchronized realm to be opened by a secondary process, while a primary process handles synchronization. ([#621](https://github.com/realm/realm-dart/pull/621))
* Support better default paths on Flutter. ([#665](https://github.com/realm/realm-dart/pull/665))
* Support `Configuration.defaultRealmName` for setting the default realm name. ([#665](https://github.com/realm/realm-dart/pull/665))
* Support `Configuration.defaultRealmPath` for setting a custom default path for realms. ([#665](https://github.com/realm/realm-dart/pull/665))
* Support `Configuration.defaultStoragePath ` for getting the platform specific storage paths. ([#665](https://github.com/realm/realm-dart/pull/665))
* Support `App.deleteUser ` for deleting user accounts. ([#679](https://github.com/realm/realm-dart/pull/679))
* Support Apple, Facebook and Google authentication. ([#740](https://github.com/realm/realm-dart/pull/740))
* Allow multiple anonymous sessions. When using anonymous authentication you can now easily log in with a different anonymous user than last time. ([#750](https://github.com/realm/realm-dart/pull/750)).
* Support `Credentials.jwt` for login user with JWT issued by custom provider . ([#715](https://github.com/realm/realm-dart/pull/715))
* Support `Credentials.function` for login user with Custom Function Authentication Provider. ([#742](https://github.com/realm/realm-dart/pull/742))
* Added `update` flag on `Realm.add` and `Realm.addAll` to support upserts. ([#668](https://github.com/realm/realm-dart/pull/668))
* Allow multiple anonymous sessions. ([PR #5693](https://github.com/realm/realm-core/pull/5693)).
* Introducing query parser support for constant list expressions such as `fruit IN {'apple', 'orange'}`. This also includes general query support for list vs list matching such as `NONE fruits IN {'apple', 'orange'}`. ([Issue #4266](https://github.com/realm/realm-core/issues/4266))
* SubscriptionSet::refresh() does less work if no commits have been made since the last call to refresh(). ([PR #5695](https://github.com/realm/realm-core/pull/5695))
* Reduce use of memory mappings and virtual address space ([PR #5645](https://github.com/realm/realm-core/pull/5645)). Also fixes some errors (see below)

### Fixed
* Use Dart 2.17 `Finalizable` to ensure lexically scoped lifetime of finalizable resources (Realm, App, etc.). ([#754](https://github.com/realm/realm-dart/pull/754))
* Fix crash after hot-restart. ([#711](https://github.com/realm/realm-dart/pull/711) and [PR #5570](https://github.com/realm/realm-core/issues/5570))
* Processing a pending bootstrap before the sync client connects will properly surface errors to the user's error handler ([#5707](https://github.com/realm/realm-core/issues/5707), since Realm Core v12.0.0)
* Using the Query Parser, it was not allowed to query on a property named `desc`. ([#5723](https://github.com/realm/realm-core/issues/5723))
* Improved performance of sync clients during integration of changesets with many small strings (totalling > 1024 bytes per changeset) on iOS 14, and devices which have restrictive or fragmented memory. ([#5614](https://github.com/realm/realm-core/issues/5614))
* Fixed a segfault in sync compiled by MSVC 2022. ([#5557](https://github.com/realm/realm-core/pull/5557), since Realm Core 12.1.0)
* Fix a data race when opening a flexible sync Realm (since Realm Core v12.1.0).
* Fixed an issue on Windows that would cause high CPU usage by the sync client when there are no active sync sessions. (Issue [#5591](https://github.com/realm/realm-core/issues/5591), since the introduction of Sync support for Windows)
* Fix a data race when committing a transaction while multiple threads are waiting for the write lock on platforms using emulated interprocess condition variables (most platforms other than non-Android Linux).
* Fix some cases of running out of virtual address space (seen/reported as mmap failures) ([PR #5645](https://github.com/realm/realm-core/pull/5645))

### Internal
* Added a command to `realm_dart` for deleting Atlas App Services applications. Usage: `dart run realm_dart delete-apps`. By default it will delete apps from `http://localhost:9090` which is the endpoint of the local docker image. If `--atlas-cluster` is provided, it will authenticate, delete the application from the provided cluster. (PR [#663](https://github.com/realm/realm-dart/pull/663))
* Uses Realm Core v12.5.1

## 0.3.1+beta (2022-06-07)

**This project is in the Beta stage. The API should be quite stable, but occasional breaking changes may be made.**

### Fixed
* Fixed the Url command to correctly encode the SDK version. ([#650](https://github.com/realm/realm-dart/issues/650))

## 0.3.0+beta (2022-06-02)

**This project is in the Beta stage. The API should be quite stable, but occasional breaking changes may be made.**

### Breaking Changes
* Made all `Configuration` fields final so they can only be initialized in the constructor. This better conveys the immutability of the configuration class. ([#455](https://github.com/realm/realm-dart/pull/455))
* Removed `inMemory` field from `Configuration`. Use `Configuration.inMemory` factory instead.
* Due to the introduction of different types of configurations the `Configuration` constructor has been removed. Use the `Configuration.local` factory instead. ([#496](https://github.com/realm/realm-dart/pull/496))

### Enhancements
* Added a property `Configuration.disableFormatUpgrade`. When set to `true`, opening a Realm with an older file format will throw an exception to avoid automatically upgrading it. ([#310](https://github.com/realm/realm-dart/pull/310))
* Support result value from write transaction callbacks. ([#294](https://github.com/realm/realm-dart/pull/294))
* Added a property `Realm.isInTransaction` that indicates whether the Realm instance has an open write transaction associated with it.
* Support anonymous application credentials. ([#443](https://github.com/realm/realm-dart/pull/443))
* Added a property `Configuration.initialDataCallback`. This is a callback executed when a Realm file is first created and allows you to populate some initial data necessary for your application. ([#298](https://github.com/realm/realm-dart/issues/298))
* Support app configuration. ([#306](https://github.com/realm/realm-dart/pull/306))
* Support app class. ([#446](https://github.com/realm/realm-dart/pull/446))
* Support should realm compact on open callback `Configuration.shouldCompactCallback` as option when configuring a Realm to determine if it should be compacted before being returned.  ([#466](https://github.com/realm/realm-dart/pull/466/))
* Support ObjectId type. ([#468](https://github.com/realm/realm-dart/pull/468))
* Support Uuid type. ([#470](https://github.com/realm/realm-dart/pull/470))
* Support application login. ([#469](https://github.com/realm/realm-dart/pull/469))
* Support app configuration log level and request timeout.([#566](https://github.com/realm/realm-dart/pull/566))
* Support EmailPassword register user. ([#452](https://github.com/realm/realm-dart/pull/452))
* Support EmailPassword confirm user. ([#478](https://github.com/realm/realm-dart/pull/478))
* Support EmailPassword resend user confirmation email. ([#479](https://github.com/realm/realm-dart/pull/479))
* Support EmailPassword complete reset password. ([#480](https://github.com/realm/realm-dart/pull/480))
* Support EmailPassword reset password. ([#481](https://github.com/realm/realm-dart/pull/481))
* Support EmailPassword calling custom reset password functions. ([#482](https://github.com/realm/realm-dart/pull/482))
* Support EmailPassword retry custom user confirmation functions. ([#484](https://github.com/realm/realm-dart/pull/484))
* Expose currentUser property on App. ([473](https://github.com/realm/realm-dart/pull/473))
* Support remove user. ([#492](https://github.com/realm/realm-dart/pull/492))
* Support switch current user. ([#493](https://github.com/realm/realm-dart/pull/493))
* Support user custom data and refresh. ([#525](https://github.com/realm/realm-dart/pull/525))
* Support linking user credentials. ([#525](https://github.com/realm/realm-dart/pull/525))
* Support user state. ([#525](https://github.com/realm/realm-dart/pull/525))
* Support getting user id and identities. ([#525](https://github.com/realm/realm-dart/pull/525))
* Support user logout. ([#525](https://github.com/realm/realm-dart/pull/525))
* Support user deviceId. ([#570](https://github.com/realm/realm-dart/pull/570))
* Support user authentication provider type. ([#570](https://github.com/realm/realm-dart/pull/570))
* Support user profile data. ([#570](https://github.com/realm/realm-dart/pull/570))
* Support flexible synchronization. ([#496](https://github.com/realm/realm-dart/pull/496))
* Added support for DateTime properties. ([#569](https://github.com/realm/realm-dart/pull/569))
* Support setting logger on AppConfiguration. ([#583](https://github.com/realm/realm-dart/pull/583))
* Support setting logger on Realm class. Default is to print info message or worse to the console. ([#583](https://github.com/realm/realm-dart/pull/583))
* Support getting the `SyncSession` for a synchronized Realm via the `realm.syncSession` property.
* Support the following `SyncSession` API:
  * `realmPath` returning the path of the Realm for the session.
  * `state` returning the current state of the session.
  * `connectionState` returning the current state of the connection.
  * `connectionStateChanges` returns a Stream that emits connection state updates.
  * `user` returning the user that owns the session.
  * `pause()` pauses synchronization.
  * `resume()` resumes synchronization.
  * `waitForUpload/waitForDownload` returns a Future that completes when the session uploaded/downloaded all changes.
  * `getProgressStream` returns a Stream that emits progress updates.
* Support SyncErrorHandler in FlexibleSyncConfiguration. ([#577](https://github.com/realm/realm-dart/pull/577))
* Support SyncClientResetHandler in FlexibleSyncConfiguration. ([#608](https://github.com/realm/realm-dart/pull/608))
* [Dart] Added `Realm.Shutdown` method to allow normal process exit in Dart applications. ([#617](https://github.com/realm/realm-dart/pull/617))

### Fixed
* Fixed an issue that would result in the wrong transaction being rolled back if you start a write transaction inside a write transaction. ([#442](https://github.com/realm/realm-dart/issues/442))
* Fixed boolean value persistence ([#474](https://github.com/realm/realm-dart/issues/474))

### Internal
* Added a command to deploy an Atlas App Services application to `realm_dart`. Usage: `dart run realm_dart deploy-apps`. By default it will deploy apps to `http://localhost:9090` which is the endpoint of the local docker image. If `--atlas-cluster` is provided, it will authenticate, create an application and link the provided cluster to it. (PR [#309](https://github.com/realm/realm-dart/pull/309))
* Unit tests will now attempt to lookup and create if necessary Atlas App Services applications (similarly to the above mentioned command). See `test.dart/setupBaas()` for the environment variables that control the Url and Atlas Cluster that will be used. If the `BAAS_URL` environment variable is not set, no apps will be imported and sync tests will not run. (PR [#309](https://github.com/realm/realm-dart/pull/309))
* Uses Realm Core v12.1.0

### Compatibility
* Dart ^2.17 on Windows, MacOS and Linux
* Flutter ^3.0 on Android, iOS, Linux, MacOS and Windows

## 0.2.1+alpha Release notes (2022-03-20)

**This project is in the Alpha stage. All API's might change without warning and no guarantees are given about stability. Do not use it in production.**

### Enhancements
* Support change notifications on query results. ([#208](https://github.com/realm/realm-dart/pull/208))

    Every `RealmResults<T>` object now has a `changes` method returning a `Stream<RealmResultsChanges<T>>` which can be listened to.

    ```dart
    final subscription = realm.all<Dog>().changes.listen((changes) {
    changes.inserted // indexes of inserted ojbects
    changes.modified // indexes of modified objects
    changes.deleted  // indexes of deleted objects
    changes.newModified // indexes of modified objects after deletions and insertions are accounted for.
    changes.moved // indexes of moved objects
    }});
    subscription.cancel(); // cancel the subscription
    ```

* Support change notifications on list collections. ([#261](https://github.com/realm/realm-dart/pull/261))

    Every `RealmList<T extends RealmObject>` object now has a `changes` method returning a `Stream<RealmListChanges<T>>` which can be listened to.

    ```dart
    final team = Team('team', players: [Person("player")]);
    realm.write(() => realm.add(team));

    var firstCall = true;
    final subscription = team.players.changes.listen((changes) {
    changes.inserted // indexes of inserted ojbects
    changes.modified // indexes of modified objects
    changes.deleted  // indexes of deleted objects
    changes.newModified // indexes of modified objects after deletions and insertions are accounted for.
    changes.moved // indexes of moved objects
    });

    subscription.cancel(); // cancel the subscription
    ```

* Support change notifications on realm objects. ([#262](https://github.com/realm/realm-dart/pull/262))

    Every managed `RealmObject` now has a changes method which allows to listen for object property changes.

    ```dart
    var dog = realm.all<Dog>().first;

    final subscription = dog.changes.listen((changes) {
    changes.isDeleted // if the object has been deleted
    changes.object // the RealmObject being listened to.
    changes.properties // the changed properties
    });

    subscription.cancel(); // cancel the subscription
    ```

* Added support for checking if realm lists and realm objects are valid. ([#183](https://github.com/realm/realm-dart/pull/183))
* Support query on lists of realm objects. ([#239](https://github.com/realm/realm-dart/pull/239))

    Every RealmList<T extends RealmObject> now has a query method.

    ```dart
    final team = Team('Dream Team', players: [Person("Michael Jordan")]);
    realm.write(() => realm.add(team)); // Object needs to be managed.
    final result = team.players.query(r'name BEGINSWITH $0', ['M']);
    ```

* Added support for opening realm in read-only mode. ([#260](https://github.com/realm/realm-dart/pull/260))
* Added support for opening in-memory realms. ([#280](https://github.com/realm/realm-dart/pull/280))
* Primary key fields no longer required to be `final` in data model classes ([#240](https://github.com/realm/realm-dart/pull/240))

    Previously primary key fields needed to be `final`.

    ```dart
    @RealmModel()
    class _Car {
    @PrimaryKey()
    late final String make; // previously
    }

    ```

    Now primary key fields no longer need to be `final`

    ```dart
    @RealmModel()
    class _Car {
    @PrimaryKey()
    late String make; // now
    }
    ```

* List fields no longer required to be `final` in data model classes. ([#253](https://github.com/realm/realm-dart/pull/253))

    Previously list fields needed to be `final`.

    ```dart
    @RealmModel()
    class _Car {
    late final List<Person> owner; // previously
    }

    ```

    Now list fields no longer need to be `final`

    ```dart
    @RealmModel()
    class _Car {
    late List<Person> owner; // now
    }
    ```

* Support custom FIFO special files. ([#284](https://github.com/realm/realm-dart/pull/284))
* Support flutter for Linux desktop. ([#279](https://github.com/realm/realm-dart/pull/279/))

### Fixed
* Snapshot the results collection when iterating collections of realm objects. ([#258](https://github.com/realm/realm-dart/pull/258))

### Compatibility
* Dart ^2.15 on Windows, MacOS and Linux
* Flutter ^2.10 on Android, iOS, Linux, MacOS and Windows

## 0.2.0+alpha Release notes (2022-01-31)

**This project is in the Alpha stage. All API's might change without warning and no guarantees are given about stability. Do not use it in production.**

### Enhancements
* Completely rewritten from the ground up with sound null safety and using Dart FFI

### Compatibility
* Dart ^2.15 on Windows, MacOS and Linux

## 0.2.0-alpha.2 Release notes (2022-01-29)

Notes: This release is a prerelease version. All API's might change without warning and no guarantees are given about stability.

### Enhancements
* Completеly rewritten from the ground up with sound null safety and using Dart FFI

### Fixed
* Fix running package commands.

### Compatibility
* Dart ^2.15 on Windows, MacOS and Linux

## 0.2.0-alpha.1 Release notes (2022-01-29)

Notes: This release is a prerelease version. All API's might change without warning and no guarantees are given about stability.

### Enhancements
* Completеly rewritten from the ground up with sound null safety and using Dart FFI

### Fixed
* Realm close stops internal scheduler.

### Internal
* Fix linter issues

### Compatibility
* Dart ^2.15 on Windows, MacOS and Linux

## 0.2.0-alpha Release notes (2022-01-27)

Notes: This release is a prerelease version. All API's might change without warning and no guarantees are given about stability.

### Enhancements
* Completеly rewritten from the ground up with sound null safety and using Dart FFI

### Compatibility
* Dart ^2.15 on Windows, MacOS and Linux

### Internal
* Uses Realm Core v11.9.0

## 0.1.1+preview Release notes (2021-04-01)

### Fixed
* `realm_dart install` command is correctly installing the realm native binary

### Compatibility
* Windows and Mac
* Dart SDK 2.12 stable from https://dart.dev/

## 0.1.0+preview Release notes (2021-04-01)

### Enhancements
* The initial preview version of the Realm SDK for Dart.

### Compatibility
* Windows and Mac
* Dart SDK 2.12 stable from https://dart.dev/<|MERGE_RESOLUTION|>--- conflicted
+++ resolved
@@ -9,18 +9,13 @@
 * Allow null arguments on query. ([#871](https://github.com/realm/realm-dart/issues/871))
 * Previously removeAt did not truncate length. ([#883](https://github.com/realm/realm-dart/issues/883))
 * List.length= now throws, if you try to increase length, ([#894](https://github.com/realm/realm-dart/pull/894)).
-<<<<<<< HEAD
-* Queries on results didn't filter the existing results. Ex:
+* Queries on lists were broken. ([#909](https://github.com/realm/realm-dart/issues/909))
+* Queries on results didn't filter the existing results. ([#908](https://github.com/realm/realm-dart/issues/908)). 
+  As an example
   ```dart
-  expect(realm.query<Person>('FALSEPREDICATE').query('TRUEPREDICATE'), isEmpty); // would fail if any Persons exists
+  expect(realm.query<Person>('FALSEPREDICATE').query('TRUEPREDICATE'), isEmpty);
   ```
-  * Queries on results didn't filter the existing results. ([#908](https://github.com/realm/realm-dart/issues/908))
-  ```dart
-  expect(realm.query<Person>('FALSEPREDICATE').query('TRUEPREDICATE'), isEmpty); // would fail if any Persons exists
-=======
-* Queries on lists were broken. ([#909](https://github.com/realm/realm-dart/issues/909))
->>>>>>> dfb4780f
-
+  would fail if any Persons exists
 ### Compatibility
 * Realm Studio: 12.0.0 or later.
 
