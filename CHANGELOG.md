--- conflicted
+++ resolved
@@ -6,11 +6,8 @@
 * Added `CompensatingWriteError` containing detailed error information about the writes that have been reverted by the server due to permissions or subscription view restrictions. The `Configuration.flexibleSync.syncErrorHandler` will be invoked with this error type when this error occurs ([#1291](https://github.com/realm/realm-dart/pull/1291)).
 
 ### Fixed
-<<<<<<< HEAD
 * The constructors of all `SyncError` types are deprecated. The sync errors will be created only internally ([#1291](https://github.com/realm/realm-dart/pull/1291)).
-=======
 * Getting `Backlink` properties of unmanaged Realm objects will throw an error: "Using backlinks is only possible for managed objects" ([#1293](https://github.com/realm/realm-dart/pull/1293)).
->>>>>>> 3597089d
 
 ### Compatibility
 * Realm Studio: 13.0.0 or later.
