--- conflicted
+++ resolved
@@ -8,11 +8,8 @@
 * Support results of primitives, ie. `RealmResult<int>`. (Issue [#162](https://github.com/realm/realm-dart/issues/162))
 * Support notifications on all managed realm lists, including list of primitives, ie. `RealmList<int>.changes` is supported. ([#893](https://github.com/realm/realm-dart/pull/893))
 * Support named backlinks on realm models. You can now add and annotate a realm object iterator field with `@Backlink(#fieldName)`. ([#996](https://github.com/realm/realm-dart/pull/996))
-<<<<<<< HEAD
 * Added Realm file compaction support. ([#](https://github.com/realm/realm-dart/pull/))
-=======
 * Allow `@Indexed` attribute on all indexable type, and ensure appropriate indexes are created in the realm. ([#797](https://github.com/realm/realm-dart/issues/797))
->>>>>>> 88a17294
 
 ### Fixed
 * Fixed a wrong mapping for `AuthProviderType` returned by `User.provider` for google, facebook and apple credentials.
