--- conflicted
+++ resolved
@@ -40,9 +40,6 @@
     }
   });
   ```
-<<<<<<< HEAD
-* Set `recoverOrDiscard` mode as default resync mode for `FlexibleSyncConfiguration`. In this mode Realm attempts to recover unsynced local changes and if that fails, then the changes are discarded.(PR [#925](https://github.com/realm/realm-dart/pull/925))
-=======
 * Added support for realm list of nullable primitive types, ie. `RealmList<int?>`. ([#163](https://github.com/realm/realm-dart/issues/163))
 * Allow null arguments on query. ([#871](https://github.com/realm/realm-dart/issues/871))
 
@@ -50,7 +47,7 @@
   * Expose `User.apiKeys` client - this client can be used to create, fetch, and delete API keys.
   * Expose `Credentials.apiKey` that enable authentication with API keys.
 * Exposed `User.accessToken` and `User.refreshToken` - these tokens can be used to authenticate against the server when calling HTTP API outside of the Dart/Flutter SDK. For example, if you want to use the GraphQL. (PR [#919](https://github.com/realm/realm-dart/pull/919))
->>>>>>> 9fb8be23
+* Set `recoverOrDiscard` mode as default resync mode for `FlexibleSyncConfiguration`. In this mode Realm attempts to recover unsynced local changes and if that fails, then the changes are discarded.(PR [#925](https://github.com/realm/realm-dart/pull/925))
 
 ### Fixed
 * Previously removeAt did not truncate length. ([#883](https://github.com/realm/realm-dart/issues/883))
