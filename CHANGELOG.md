--- conflicted
+++ resolved
@@ -12,7 +12,7 @@
 * Support results of primitives, ie. `RealmResult<int>`. (Issue [#162](https://github.com/realm/realm-dart/issues/162))
 * Support notifications on all managed realm lists, including list of primitives, ie. `RealmList<int>.changes` is supported. ([#893](https://github.com/realm/realm-dart/pull/893))
 * Support named backlinks on realm models. You can now add and annotate a realm object iterator field with `@Backlink(#fieldName)`. ([#996](https://github.com/realm/realm-dart/pull/996))
-<<<<<<< HEAD
+* Allow `@Indexed` attribute on all indexable type, and ensure appropriate indexes are created in the realm. ([#797](https://github.com/realm/realm-dart/issues/797))
 * Support [Client Resets](https://www.mongodb.com/docs/atlas/app-services/sync/error-handling/client-resets/). Flutter SDK automatically detects the need for client resets and automatically performs it according to the configured callbacks for the type of client reset handlers set to `FlexibleSyncConfiguration`. 
   Added a parameter `clientResetHandler` to `Configuration.flexibleSync`. 
   Supported client reset handlers are `ManualRecoveryHandler`, `DiscardUnsyncedChangesHandler`, `RecoverUnsyncedChangesHandler` and `RecoverOrDiscardUnsyncedChangesHandler`.
@@ -37,9 +37,6 @@
         )
     );
 ```
-=======
-* Allow `@Indexed` attribute on all indexable type, and ensure appropriate indexes are created in the realm. ([#797](https://github.com/realm/realm-dart/issues/797))
->>>>>>> 88a17294
 
 ### Fixed
 * Fixed a wrong mapping for `AuthProviderType` returned by `User.provider` for google, facebook and apple credentials.
