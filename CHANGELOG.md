--- conflicted
+++ resolved
@@ -3,10 +3,7 @@
 **This project is in Release Candidate stage.**
 
 ### Enhancements
-<<<<<<< HEAD
-=======
-* Add `App.reconnect()` providing a hint to Realm to reconnect all sync sessions.
->>>>>>> fe9d3244
+* Add `Realm.refresh()` and `Realm.refreshAsync()` support. ([#1046](https://github.com/realm/realm-dart/pull/1046))
 
 ### Fixed
 * `SyncSession.pause()` allow users to suspend a Realm's sync session until it is explicitly resumed with `SyncSession.resume()`. Previously it could be implicitly resumed in rare cases. (Core upgrade)
@@ -59,7 +56,6 @@
 ### Enhancements
 * Support setting `maxNumberOfActiveVersions` when creating a `Configuration`. ([#1036](https://github.com/realm/realm-dart/pull/1036))
 * Add List.move extension method that moves an element from one index to another. Delegates to ManagedRealmList.move for managed lists. This allows notifications to correctly report moves, as opposed to reporting moves as deletes + inserts. ([#1037](https://github.com/realm/realm-dart/issues/1037))
-* Add `Realm.refresh()` and `Realm.refreshAsync()` support. ([#1046](https://github.com/realm/realm-dart/pull/1046))
 * Support setting `shouldDeleteIfMigrationNeeded` when creating a `Configuration.local`. ([#1049](https://github.com/realm/realm-dart/issues/1049))
 * Add `unknown` error code to all SyncErrors: `SyncSessionErrorCode.unknown`, `SyncConnectionErrorCode.unknown`, `SyncClientErrorCode.unknown`, `GeneralSyncErrorCode.unknown`. Use `unknown` error code instead of throwing a RealmError. ([#1052](https://github.com/realm/realm-dart/pull/1052))
 * Add support for `RealmValue` data type. This new type can represent any valid Realm data type, including objects. Lists of `RealmValue` are also supported, but `RealmValue` itself cannot contain collections. Please note that a property of type `RealmValue` cannot be nullable, but can contain null, represented by the value `RealmValue.nullValue()`. ([#1051](https://github.com/realm/realm-dart/pull/1051))
