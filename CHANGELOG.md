## vNext (TBD)

### Enhancements
<<<<<<< HEAD
* Added support for fields of type `Map<String, T>` where `T` is any supported Realm type. You can define a model with a map like:
  ```dart
  @RealmModel()
  class _LotsOfMaps {
    late Map<String, _Person?> persons;
    late Map<String, bool> bools;
    late Map<String, DateTime> dateTimes;
    late Map<String, Decimal128> decimals;
    late Map<String, double> doubles;
    late Map<String, int> ints;
    late Map<String, ObjectId> objectIds;
    late Map<String, RealmValue> realmValues;
    late Map<String, String> strings;
    late Map<String, Uint8List> datas;
    late Map<String, Uuid> uuids;
  }
  ```

  The map keys may not contain `.` or start with `$`. (Issue [#685](https://github.com/realm/realm-dart/issues/685))

### Fixed
* Fixed a bug where the generator would not emit errors for invalid default values for collection properties. Default values for collection properties are not supported unless the default value is an empty collection. (PR [#1406](https://github.com/realm/realm-dart/pull/1406))
=======
* Reworked how creating an `App` instance works across isolates:
  * The `App(AppConfiguration)` constructor should only be used on the main isolate. Ideally, it should be called once as soon as your app launches. If you attempt to use it on a background isolate (as indicated by `Isolate.debugName` being different from `main`), a warning will be logged.
  * Added a new method - `App.getById` that allows you to obtain an already constructed app on a background isolate.
  (Issue [#1433](https://github.com/realm/realm-dart/issues/1433))

### Fixed
* Fixed warnings being emitted by the realm generator requesting that `xyz.g.dart` be included with `part 'xyz.g.dart';` for `xyz.dart` files that import `realm` but don't have realm models defined. Those should not need generated parts and including the part file would have resulted in an empty file with `// ignore_for_file: type=lint` being generated. (PR [#1443](https://github.com/realm/realm-dart/pull/1443))
* Updated the minimum required CMake version for Flutter on Linux to 3.19. (Issue [#1381](https://github.com/realm/realm-dart/issues/1381))
* Errors in user-provided client reset callbacks, such as `RecoverOrDiscardUnsyncedChangesHandler.onBeforeReset/onAfterDiscard` would not be correctly propagated and the client reset exception would contain a message like `A fatal error occurred during client reset: 'User-provided callback failed'` but no details about the actual error. Now `SyncError` has an `innerError` field which contains the original error thrown in the callback. (PR [#1447](https://github.com/realm/realm-dart/pull/1447))
>>>>>>> 5ba92e87

### Compatibility
* Realm Studio: 13.0.0 or later.

### Internal
* Using Core 13.24.0.

## 1.6.1 (2023-11-30)

### Fixed
* Fixed an issue where connections to Atlas App Services would fail on Android with a certificate expiration error. (Issue [#1430](https://github.com/realm/realm-dart/issues/1430))
* Fixed an issue with the generator where having multiple generated classes in the same file would result in multiple `// ignore_for_file: type=lint` lines being added, which itself was generating a lint warning. (Issue [#1412](https://github.com/realm/realm-dart/issues/1412))
* Errors encountered while reapplying local changes for client reset recovery on partition-based sync Realms would result in the client reset attempt not being recorded, possibly resulting in an endless loop of attempting and failing to automatically recover the client reset. Flexible sync and errors from the server after completing the local recovery were handled correctly. (Core 13.24.0)
* During a client reset with recovery when recovering a move or set operation on a `List` that operated on indices that were not also added in the recovery, links to an object which had been deleted by another client while offline would be recreated by the recovering client. But the objects of these links would only have the primary key populated and all other fields would be default values. Now, instead of creating these zombie objects, the lists being recovered skip such deleted links. (Core 13.24.0)
* During a client reset recovery a Set of objects could be missing items, or an exception could be thrown that prevents recovery ex: "Requested index 1 calling get() on set 'source.collection' when max is 0". (Core 13.24.0)
* Automatic client reset recovery would duplicate insertions in a list when recovering a write which made an unrecoverable change to a list (i.e. modifying or deleting a pre-existing entry), followed by a subscription change, followed by a write which added an entry to the list. (Core 13.24.0)

### Compatibility
* Realm Studio: 13.0.0 or later.
* Flutter: ^3.13.0
* Dart: ^3.1.0

### Internal
* Using Core 13.24.0.

## 1.6.0 (2023-11-15)

### Enhancements
* Support for performing geo spatial queries using the new classes: `GeoPoint`, `GeoCircle`, `GeoBox` and `GeoPolygon`. See `GeoPoint` documentation on how to persist locations ([#1389](https://github.com/realm/realm-dart/pull/1389))
* Suppressing rules for a  *.g.dart files ([#1413](https://github.com/realm/realm-dart/pull/1413))
* Full text search supports searching for prefix only. Eg. "description TEXT 'alex*'" (Core upgrade)
* Unknown protocol errors received from the baas server will no longer cause the application to crash if a valid error action is also received. (Core upgrade)
* Added support for server log messages that are enabled by sync protocol version 10. AppServices request id will be provided in a server log message in a future server release. (Core upgrade)
* Simplified sync errors. The following sync errors and error codes are deprecated ([#1387](https://github.com/realm/realm-dart/pull/1387)):
   * `SyncClientError`, `SyncConnectionError`, `SyncSessionError`, `SyncWebSocketError`, `GeneralSyncError` - replaced by `SyncError`.
   * `SyncClientErrorCode`, `SyncConnectionErrorCode`, `SyncSessionErrorCode`, `SyncWebSocketErrorCode`, `GeneralSyncErrorCode, SyncErrorCategory` - replaced by `SyncErrorCode`.
* Throw an exception if `File::unlock` has failed, in order to inform the SDK that we are likely hitting some limitation on the OS filesystem, instead of crashing  the application and use the same file locking logic for all the platforms. (Core upgrade)
* Lift a restriction that prevents asymmetric objects from linking to non-embedded objects. ([#1403](https://github.com/realm/realm-dart/issues/1403))
* Add ISRG X1 Root certificate (used by lets-encrypt and hence MongoDB) to `SecurityContext` of the default `HttpClient`. This ensure we work out-of-the-box on older devices (in particular Android 7 and earlier), as well as some Windows machines. ([#1187](https://github.com/realm/realm-dart/issues/1187), [#1370](https://github.com/realm/realm-dart/issues/1370))
* Added new flexible sync API `RealmResults.subscribe()` and `RealmResults.unsubscribe()` as an easy way to create subscriptions and download data in background. Added named parameter to `MutableSubscriptionSet.clear({bool unnamedOnly = false})` for removing all the unnamed subscriptions. ([#1354](https://github.com/realm/realm-dart/pull/1354))
* Added `cancellationToken` parameter to `Session.waitForDownload()`, `Session.waitForUpload()` and `SubscriptionSet.waitForSynchronization()`. ([#1354](https://github.com/realm/realm-dart/pull/1354))

### Fixed
* Fixed iteration after `skip` bug ([#1409](https://github.com/realm/realm-dart/issues/1409))
* Crash when querying the size of a Object property through a link chain (Core upgrade, since v13.17.2)
* Deprecated `App.localAppName` and `App.localAppVersion`. They were not used by the server and were not needed to set them. ([#1387](https://github.com/realm/realm-dart/pull/1387))
* Fixed crash in slab allocator (`Assertion failed: ref + size <= next->first`). (Core upgrade, since 13.0.0)
* Sending empty UPLOAD messages may lead to 'Bad server version' errors and client reset. (Core upgrade, since v11.8.0)
* If a user was logged out while an access token refresh was in progress, the refresh completing would mark the user as logged in again and the user would be in an inconsistent state. (Core 13.21.0)
* Receiving a `write_not_allowed` error from the server would have led to a crash. (Core 13.22.0)
* Fix interprocess locking for concurrent realm file access resulting in a interprocess deadlock on FAT32/exFAT filesystems. (Core 13.23.0)
* Fixed RealmObject not overriding `hashCode`, which would lead to sets of RealmObjects potentially containing duplicates. ([#1418](https://github.com/realm/realm-dart/issues/1418))
* `realm.subscriptions.waitForSynchronization` will now correctly receive an error if a fatal session error occurs that would prevent it from ever completing. Previously the future would never resolve. (Core 13.23.3)
* Fixed FLX subscriptions not being sent to the server if the session was interrupted during bootstrapping. (Core 13.23.3)
* Fixed application crash with 'KeyNotFound' exception when subscriptions are marked complete after a client reset. (Core 13.23.3)
* A crash at a very specific time during a DiscardLocal client reset on a FLX Realm could leave subscriptions in an invalid state. (Core 13.23.4)

### Compatibility
* Realm Studio: 13.0.0 or later.

### Internal
* Made binding a `sync::Session` exception safe so if a `MultipleSyncAgents` exception is thrown, the sync client can be torn down safely. (Core upgrade, since 13.4.1)
* Add information about the reason a synchronization session is used for to flexible sync client BIND message. (Core upgrade)
* Sync protocol version bumped to 10. (Core upgrade)
* Handle `badChangeset` error when printing changeset contents in debug. (Core upgrade)

* Using Core 13.23.4.

## 1.5.0 (2023-09-18)

### Enhancements
* Support efficient `skip` on `RealmResults` ([#1391](https://github.com/realm/realm-dart/pull/1391))
* Support efficient `indexOf` and `contains` on `RealmResults` ([#1394](https://github.com/realm/realm-dart/pull/1394))
* Support asymmetric objects. ([#1400](https://github.com/realm/realm-dart/pull/1400))

### Compatibility
* Realm Studio: 13.0.0 or later.

### Internal
* Using Core 13.17.2

## 1.4.0 (2023-08-16)

### Enhancements
* Support ReamSet.freeze() ([#1342](https://github.com/realm/realm-dart/pull/1342))
* Added support for query on `RealmSet`. ([#1346](https://github.com/realm/realm-dart/pull/1346))
* Support for passing `List`, `Set` or `Iterable` arguments to queries with `IN`-operators. ([#1346](https://github.com/realm/realm-dart/pull/1346))

### Fixed
* Fixed an early unlock race condition during client reset callbacks. ([#1335](https://github.com/realm/realm-dart/pull/1335))
* Rare corruption of files on streaming format (often following compact, convert or copying to a new file). (Core upgrade, since v12.12.0)
* Trying to search a full-text indexes created as a result of an additive schema change (i.e. applying the differences between the local schema and a synchronized realm's schema) could have resulted in an IllegalOperation error with the error code `Column has no fulltext index`. (Core upgrade, since v13.2.0).
* Sync progress for DOWNLOAD messages from server state was updated wrongly. This may have resulted in an extra round-trip to the server. (Core upgrade, since v12.9.0)
* Fixes infinite-loop like issue with await-for-yield over realm set change streams. ([#1344](https://github.com/realm/realm-dart/issues/1344))
* Fixed issue with using flexibleSync in flutter test. ([#1366](https://github.com/realm/realm-dart/pull/1366))
* Fixed a realm generator issue, when used in concert with MobX. ([#1372](https://github.com/realm/realm-dart/pull/1372))
* Fix failed assertion for unknown app server errors (Core upgrade, since v12.9.0).
* Testing the size of a collection of links against zero would sometimes fail (sometimes = "difficult to explain"). (Core upgrade, since v13.15.1)
* `Session.getProgressStream` now returns a regular stream, instead of a broadcast stream. ([#1375](https://github.com/realm/realm-dart/pull/1375))
* Add ISRG X1 Root certificate (used by lets-encrypt and hence MongoDB) to `SecurityContext` of the default `HttpClient`. This ensure we work out-of-the-box on older devices (in particular Android 7 and earlier), as well as some Windows machines. ([#1187](https://github.com/realm/realm-dart/issues/1187), [#1370](https://github.com/realm/realm-dart/issues/1370))

### Compatibility
* Realm Studio: 13.0.0 or later.

### Internal
* Using Core 13.17.2.

## 1.3.0 (2023-06-22)

### Enhancements
* Added support binary data type. ([#1320](https://github.com/realm/realm-dart/pull/1320))
* Extended `ClientResetError` to return the `backupFilePath` where the backup copy of the realm will be placed once the client reset process has completed. ([#1291](https://github.com/realm/realm-dart/pull/1291))
* Added `CompensatingWriteError` containing detailed error information about the writes that have been reverted by the server due to permissions or subscription view restrictions. The `Configuration.flexibleSync.syncErrorHandler` will be invoked with this error type when this error occurs ([#1291](https://github.com/realm/realm-dart/pull/1291)).
* Improve performance of elementAt, first, single and last on RealmResults ([#1261](https://github.com/realm/realm-dart/issues/1261), [#1262](https://github.com/realm/realm-dart/pull/1262), [#1267](https://github.com/realm/realm-dart/pull/1267)).

### Fixed
* The constructors of all `SyncError` types are deprecated. The sync errors will be created only internally ([#1291](https://github.com/realm/realm-dart/pull/1291)).
* Getting `Backlink` properties of unmanaged Realm objects will throw an error: "Using backlinks is only possible for managed objects" ([#1293](https://github.com/realm/realm-dart/pull/1293)).
* Properties in the frozen _before_ Realm instance in the client reset callbacks may have had properties reordered which could lead to exceptions if accessed. (Core upgrade, since v13.11.0)


### Compatibility
* Realm Studio: 13.0.0 or later.
* Dart ^3.0.2 and Flutter ^3.10.2

### Internal
* Synced realms will use async open to prevent overloading the server with schema updates. [#1369](https://github.com/realm/realm-dart/pull/1369))
* Using Core 13.15.1

## 1.2.0 (2023-06-08)

### Enhancements
  * Added support for Full-Text search (simple term) queries. ([#1300](https://github.com/realm/realm-dart/pull/1300))
  * To enable FTS queries on string properties, add the `@Indexed(RealmIndexType.fullText)` annotation.
  * To run queries, use the `TEXT` operator: `realm.all<Book>().query("description TEXT \$0", "fantasy novel")`.

### Fixed
* Fix the query parser, it needs to copy a list of arguments and own the memory. This will prevent errors like getting a different result from a query, if the list is modified after its creation and before the execution of the query itself. In the worst case scenario, if the memory is freed before the query is executed, this could lead to crashes, especially for string and binary data types. (Core upgrade, since core v12.5.0)
* Fixed a potential crash when opening the realm after failing to download a fresh FLX realm during an automatic client reset (Core upgrade, since core v12.3.0)
* Access token refresh for websockets was not updating the location metadata (Core upgrade, since core v13.9.3)
* Using both synchronous and asynchronous transactions on the same thread or scheduler could hit the assertion failure "!realm.is_in_transaction()" if one of the callbacks for an asynchronous transaction happened to be scheduled during a synchronous transaction (Core upgrade, since core v11.8.0)
* Fixed an issue where the generator would incorrectly consider a `DateTime` field a valid primary key ([#1300](https://github.com/realm/realm-dart/pull/1300)).

### Compatibility
* Realm Studio: 13.0.0 or later.

### Internal
* Using Core 13.14.0.

## 1.1.0 (2023-05-30)

### Enhancements
* Add `RealmResults.isValid` ([#1231](https://github.com/realm/realm-dart/pull/1231)).
* Support `Decimal128` datatype ([#1192](https://github.com/realm/realm-dart/pull/1192)).
* Realm logging is extended to support logging of all Realm storage level messages. (Core upgrade).
* Realm.logger now prints by default to the console from the first Isolate that initializes a Realm in the application. ([#1226](https://github.com/realm/realm-dart/pull/1226)).
  Calling `Realm.logger.clearListeners()` or `Realm.logger.level = RealmLogLevel.off` will turn off logging. If that is the first isolate it will stop the default printing logger.
  The default logger can be replaced with a custom implementation using `Realm.logger = CustomLogger()` from the first Isolate.
  Any new spawned Isolates that work with Realm will get a new `Realm.logger` instance but will not `print` by default.
  `Realm.logger.level` allows changing the log level per isolate.
* Add logging at the Storage level (Core upgrade).
* Performance improvement for the following queries (Core upgrade):
    * Significant (~75%) improvement when counting (query count) the number of exact matches (with no other query conditions) on a String/int/Uuid/ObjectId property that has an index. This improvement will be especially noticeable if there are a large number of results returned (duplicate values).
    * Significant (~99%) improvement when querying for an exact match on a Timestamp property that has an index.
    * Significant (~99%) improvement when querying for a case insensitive match on a Mixed property that has an index.
    * Moderate (~25%) improvement when querying for an exact match on a Boolean property that has an index.
    * Small (~5%) improvement when querying for a case insensitive match on a Mixed property that does not have an index.

* Enable multiple processes to operate on an encrypted Realm simultaneously. (Core upgrade)

* Improve performance of equality queries on a non-indexed mixed property by about 30%. (Core upgrade)

* Improve performance of rolling back write transactions after making changes. If no KVO observers are used this is now constant time rather than taking time proportional to the number of changes to be rolled back. Rollbacks with KVO observers are 10-20% faster. (Core upgrade)
* New notifiers can now be registered in write transactions until changes have actually been made in the write transaction. This makes it so that new notifications can be registered inside change notifications triggered by beginning a write transaction (unless a previous callback performed writes). (Core upgrade)

* Very slightly improve performance of runtime thread checking on the main thread on Apple platforms. (Core upgrade)

### Fixed
* Fixed a bug that may have resulted in arrays being in different orders on different devices (Core upgrade).
* Fixed a crash when querying a mixed property with a string operator (contains/like/beginswith/endswith) or with case insensitivity (Core upgrade).
* Querying for equality of a string on an indexed mixed property was returning case insensitive matches. For example querying for `myIndexedMixed == "Foo"` would incorrectly match on values of "foo" or "FOO" etc (Core upgrade).
* Adding an index to a Mixed property on a non-empty table would crash with an assertion (Core upgrade).
* `SyncSession.pause()` could hold a reference to the database open after shutting down the sync session, preventing users from being able to delete the realm (Core upgrade).
* Fixed `RealmResultsChanges.isCleared` which was never set. It now returns `true` if the results collection is empty in the notification callback. This field is also marked as `deprecated` and will be removed in future. Use `RealmResultsChanges.results.isEmpty` instead.([#1265](https://github.com/realm/realm-dart/pull/1265)). ([#1278](https://github.com/realm/realm-dart/issues/1278)).

* Fix a stack overflow crash when using the query parser with long chains of AND/OR conditions. (Core upgrade)
* `SyncManager::immediately_run_file_actions()` no longer ignores the result of trying to remove a realm. This could have resulted in a client reset action being reported as successful when it actually failed on windows if the `Realm` was still open (Core upgrade).
* Fix a data race. If one thread committed a write transaction which increased the number of live versions above the previous highest seen during the current session at the same time as another thread began a read, the reading thread could read from a no-longer-valid memory mapping (Core upgrade).

* Fixed a crash or exception when doing a fulltext search for multiple keywords when the intersection of results is not equal. (Core upgrade).

* Don't report non ssl related errors during ssl handshake as fatal in default socket provider. (Core upgrade)

* Performing a query like "{1, 2, 3, ...} IN list" where the array is longer than 8 and all elements are smaller than some values in list, the program would crash (Core upgrade)
* Performing a large number of queries without ever performing a write resulted in steadily increasing memory usage, some of which was never fully freed due to an unbounded cache (Core upgrade)

* Exclusion of words in a full text search does not work (Core upgrade)

* Fixed a fatal error (reported to the sync error handler) during client reset (or automatic PBS to FLX migration) if the reset has been triggered during an async open and the schema being applied has added new classes. (Core upgrade), since automatic client resets were introduced in v11.5.0)
* Full text search would sometimes find words where the word only matches the beginning of the search token (Core upgrade)

* We could crash when removing backlinks in cases where forward links did not have a corresponding backlink due to corruption. We now silently ignore this inconsistency in release builds, allowing the app to continue. (Core upgrade)
* If you freeze a Results based on a collection of objects, the result would be invalid if you delete the collection (Core upgrade)

### Compatibility
* Fileformat: Generates files with format v23. Reads and automatically upgrade from fileformat v5.
* Realm Studio: 13.0.0 or later.
* Dart >=2.17.5 <4.0.0 (Flutter >=3.0.3) on Android, iOS, Linux, MacOS and Windows

### Internal
* Using Core 13.12.0.
* Lock file format: New format introduced for multi-process encryption. All processes accessing the file must be upgraded to the new format.

## 1.0.3 (2023-03-20)

### Enhancements
* Deprecated `SyncResolveError` and `SyncResolveErrorCode` ([#1182](https://github.com/realm/realm-dart/pull/1182)).
* Added `SyncWebSocketError` and `SyncWebSocketErrorCode` for web socket connection sync errors ([#1182](https://github.com/realm/realm-dart/pull/1182)).
* Added `FlexibleSyncConfiguration.shouldCompactCallback` support ([#1204](https://github.com/realm/realm-dart/pull/1204)).
* Added `RealmSet.asResults()` ([#1214](https://github.com/realm/realm-dart/pull/1214)).

### Fixed
* You may have a crash on Windows if you try to open a file with non-ASCII path (Core upgrade).
* Creating subscriptions with queries having unicode parameters causes a server error (Core upgrade).
* Fixed error message when trying to `switchUser` of the `App` to a user that has been logged out ([#1182](https://github.com/realm/realm-dart/pull/1182)).
* Fixed performance degradation on SubQueries (Core upgrade).
* Fixed several cases where wrong type of exception was thrown (Core upgrade).
* Fixed classification of InvalidQuery exception (Core upgrade).
* Fix crash if secure transport returns an error with a non-zero length. (Core upgrade).
* Fix error in `RealmSet<T>` when `T` is a realm object ([#1202](https://github.com/realm/realm-dart/pull/1212)).
* Fixes infinite-loop like issue with await-for-yield over change streams ([#1213](https://github.com/realm/realm-dart/pull/1213)).

### Compatibility
* Realm Studio: 13.0.0 or later.

### Internal
* Using Core 13.6.0.

## 1.0.2 (2023-02-21)

### Fixed
* Fixed the sync client being stuck in a cycle if an integration error occurs by issuing a client reset (Core upgrade).
* Fixed Android binaries sizes.

### Compatibility
* Realm Studio: 13.0.0 or later.

### Internal
* Using Core 13.4.2

## 1.0.1 (2023-02-14)

### Fixed
* Fix codesigning errors when publishing to the macOS App Store. ([#1153](https://github.com/realm/realm-dart/issues/1153))

### Compatibility
* Realm Studio: 13.0.0 or later.

### Internal
* Using Core 13.4.0

## 1.0.0 (2023-02-07)

### GA release
We are proud to forge this release as 1.0. The Realm Flutter and Dart SDK is now being used by thousands of developers and has proven reliable.

### Enhancements
* Improved error information returned when the `realm_dart` library failed to load. ([#1143](https://github.com/realm/realm-dart/pull/1143))

### Fixed
* Improve performance of interprocess mutexes on iOS which don’t need to support reader-writer locking. The primary beneficiary of this is beginning and ending read transactions, which is now almost as fast as pre-v13.0.0 (Core upgrade).

### Compatibility
* Realm Studio: 13.0.0 or later.

### Internal
* Using Core 13.4.0

## 0.11.0+rc (2023-01-30)

**This project is in Release Candidate stage.**

### Enhancements
* Add `App.reconnect()` providing a hint to Realm to reconnect all sync sessions.
* Add `Realm.refresh()` and `Realm.refreshAsync()` support. ([#1046](https://github.com/realm/realm-dart/pull/1046))
* Support change notifications property `isCleared` on list collections and sets. ([#1128](https://github.com/realm/realm-dart/pull/1128))

### Fixed
* `SyncSession.pause()` allow users to suspend a Realm's sync session until it is explicitly resumed with `SyncSession.resume()`. Previously it could be implicitly resumed in rare cases. (Core upgrade)
* Improve the performance of `Realm.freeze()` and friends (`RealmObject.freeze()`,`RealmList.freeze(), RealmResults.freeze(), RealmSet.freeze()`) by eliminating some redundant work around schema initialization and validation. (Core upgrade)
* Include more details if an error occurs when merging object. (Core upgrade)
* Value in List of Mixed would not be updated if new value is Binary and old value is StringData and the values otherwise matches. (Core upgrade)
* When client reset with recovery is used and the recovery does not actually result in any new local commits, the sync client may have gotten stuck in a cycle with a `A fatal error occurred during client reset: 'A previous 'Recovery' mode reset from <timestamp> did not succeed, giving up on 'Recovery' mode to prevent a cycle'` error message. (Core upgrade)
* Fixed diverging history in flexible sync if writes occur during bootstrap to objects that just came into view (Core upgrade)
* Fix several data races when opening cached frozen Realms. New frozen Realms were added to the cache and the lock released before they were fully initialized, resulting in races if they were immediately read from the cache on another thread (Core upgrade).
* Properties and types not present in the requested schema would be missing from the reported schema in several scenarios, such as if the Realm was being opened with a different schema version than the persisted one, and if the new tables or columns were added while the Realm instance did not have an active read transaction. (Core upgrade, since v13.2.0)
* If a client reset w/recovery or discard local is interrupted while the "fresh" realm is being downloaded, the sync client may crash (Core upgrade)
* Changesets from the server sent during FLX bootstrapping that are larger than 16MB can cause the sync client to crash with a LogicError. (Core upgrade)
* Online compaction may cause a single commit to take a long time. (Core upgrade, since v13.0.0)

### Compatibility
* Realm Studio: 13.0.0 or later.

### Internal
* Using Core 13.3.0
* Added specific codes to `SyncResolveErrorCode` enum's items. ([#1131](https://github.com/realm/realm-dart/pull/1131).

## 0.10.0+rc (2023-01-23)

**This project is in Release Candidate stage.**

### Enhancements
* Add support for Realm set data type. ([#1102](https://github.com/realm/realm-dart/pull/1102))
* Exposed realm `writeCopy` API to copy a Realm file and optionally encrypt it with a different key. ([#1103](https://github.com/realm/realm-dart/pull/1103))

### Fixed
* Added an error for default values for Realm object references in the Realm generator. ([#1102](https://github.com/realm/realm-dart/pull/1102))
* `realm.deleteMany()` will handle efficiently ManagedRealmList instances. ([#1117](https://github.com/realm/realm-dart/pull/1171))

### Compatibility
* Realm Studio: 13.0.0 or later.

### Internal
* Using Core 13.2.0.

## 0.9.0+rc (2023-01-13)

**This project is in Release Candidate stage.**

### Breaking Changes
* File format version bumped.
* The layout of the lock-file has changed, the lock file format version is bumped and all participants in a multiprocess scenario needs to be up to date so they expect the same format. This requires an update of Studio. (Core upgrade)
* Writing to a frozen realm throws `RealmException` instead of `RealmError`. ([#974](https://github.com/realm/realm-dart/pull/974))

### Enhancements
* Support setting `maxNumberOfActiveVersions` when creating a `Configuration`. ([#1036](https://github.com/realm/realm-dart/pull/1036))
* Add List.move extension method that moves an element from one index to another. Delegates to ManagedRealmList.move for managed lists. This allows notifications to correctly report moves, as opposed to reporting moves as deletes + inserts. ([#1037](https://github.com/realm/realm-dart/issues/1037))
* Support setting `shouldDeleteIfMigrationNeeded` when creating a `Configuration.local`. ([#1049](https://github.com/realm/realm-dart/issues/1049))
* Add `unknown` error code to all SyncErrors: `SyncSessionErrorCode.unknown`, `SyncConnectionErrorCode.unknown`, `SyncClientErrorCode.unknown`, `GeneralSyncErrorCode.unknown`. Use `unknown` error code instead of throwing a RealmError. ([#1052](https://github.com/realm/realm-dart/pull/1052))
* Add support for `RealmValue` data type. This new type can represent any valid Realm data type, including objects. Lists of `RealmValue` are also supported, but `RealmValue` itself cannot contain collections. Please note that a property of type `RealmValue` cannot be nullable, but can contain null, represented by the value `RealmValue.nullValue()`. ([#1051](https://github.com/realm/realm-dart/pull/1051))
* Add support for querying using the model property names, even when the properties are mapped to a different name in the database. ([#697](https://github.com/realm/realm-dart/issues/697))
* `ClientResetError.resetRealm` now returns a bool to indicate if reset was initiated or not. ([#1067](https://github.com/realm/realm-dart/pull/1067))
* Support `SyncErrorCategory.resolve`, `SyncResolveError` and `SyncResolveErrorCode` for network resolution errors when sync.

### Fixed
* Support mapping into `SyncSessionErrorCode` for "Compensating write" with error code 231. ([#1022](https://github.com/realm/realm-dart/pull/1022))
* Errors from core will be raised correctly for `beginWriteAsync` and `commitAsync`. ([#1042](https://github.com/realm/realm-dart/pull/1042))
* The realm file will be shrunk if the larger file size is no longer needed. (Core upgrade)
* Most of the file growth caused by version pinning is eliminated. (Core upgrade)
* Fetching a user's profile while the user logs out would result in an assertion failure. (Core upgrade)
* Removed the ".tmp_compaction_space" file being left over after compacting a Realm on Windows. (Core upgrade).
* Restore fallback to full barrier when F_BARRIERSYNC is not available on Apple platforms. (Core upgrade, since v0.8.0+rc)
* Fixed wrong assertion on query error that could result in a crash. (Core upgrade)
* Writing to a read-only realm throws `RealmException` instead of blocking the isolate. ([#974](https://github.com/realm/realm-dart/pull/974))
* Fix no notification for write transaction that contains only change to backlink property. (Core upgrade)
* Fixed wrong assertion on query error that could result in a crash. (Core upgrade)
* Use random tmp directory for download. ([#1060](https://github.com/realm/realm-dart/issues/1060))
* Bump minimum Dart SDK version to 2.17.5 and Flutter SDK version to 3.0.3 due to an issue with the Dart virtual machine when implementing `Finalizable`. ([dart-lang/sdk#49075](https://github.com/dart-lang/sdk/issues/49075))
* Support install command in flutter projects that use unit and widget tests. ([#870](https://github.com/realm/realm-dart/issues/870))

### Compatibility
* Realm Studio: 13.0.0 or later.
* Fileformat: Generates files with format v23. Reads and automatically upgrades from fileformat v5.

### Internal
* Using Core 13.2.0.
* No longer use vcpkg ([#1069](https://github.com/realm/realm-dart/pull/1069))
* Upgraded analyzer dependency to ^5.0.0. ([#1072](https://github.com/realm/realm-dart/pull/1072))

## 0.8.0+rc (2022-11-14)

**This project is in Release Candidate stage.**

### Breaking Changes
* `FunctionsClient.call` no longer accepts a null for the optional `functionsArgs` parameter, but it is still optional. ([#1025](https://github.com/realm/realm-dart/pull/1025))

### Fixed
* Allow backlinks between files. ([#1015](https://github.com/realm/realm-dart/issues/1015))
* Fix issue with accessing properties after traversing a backlink. ([#1018](https://github.com/realm/realm-dart/issues/1018))
* Bootstraps will not be applied in a single write transaction - they will be applied 1MB of changesets at a time, or as configured by the SDK (Core upgrade).
* Fix database corruption and encryption issues on apple platforms. (Core upgrade)

### Compatibility
* Realm Studio: 12.0.0 or later.

### Internal
* Using Core 12.12.0.

## 0.7.0+rc (2022-11-04)

**This project is in Release Candidate stage.**

### Breaking Changes
* SyncClientResetErrorHandler is renamed to ClientResetHandler. SyncClientResetError is renamed to ClientResetError. ManualSyncClientResetHandler is renamed to ManualRecoveryHandler.
* Default resync mode for `FlexibleSyncConfiguration` is changed from `manual` to `recoverOrDiscard`. In this mode Realm attempts to recover unsynced local changes and if that fails, then the changes are discarded. ([#925](https://github.com/realm/realm-dart/pull/925))
* Added `path` parameter to `Configuration.disconnectedSync`. This path is required to open the correct synced realm file. ([#1007](https://github.com/realm/realm-dart/pull/https://github.com/realm/realm-dart/pull/1007))

### Enhancements
* Added `MutableSubscriptionSet.removeByType` for removing subscriptions by their realm object type. ([#317](https://github.com/realm/realm-dart/issues/317))
* Added `User.functions`. This is the entry point for calling Atlas App functions. Functions allow you to define and execute server-side logic for your application. Atlas App functions are created on the server, written in modern JavaScript (ES6+) and executed in a serverless manner. When you call a function, you can dynamically access components of the current application as well as information about the request to execute the function and the logged in user that sent the request. ([#973](https://github.com/realm/realm-dart/pull/973))
* Support results of primitives, ie. `RealmResult<int>`. ([#162](https://github.com/realm/realm-dart/issues/162))
* Support notifications on all managed realm lists, including list of primitives, ie. `RealmList<int>.changes` is supported. ([#893](https://github.com/realm/realm-dart/pull/893))
* Support named backlinks on realm models. You can now add and annotate a realm object iterator field with `@Backlink(#fieldName)`. ([#996](https://github.com/realm/realm-dart/pull/996))
* Added Realm file compaction support. ([#1005](https://github.com/realm/realm-dart/pull/1005))
* Allow `@Indexed` attribute on all indexable type, and ensure appropriate indexes are created in the realm. ([#797](https://github.com/realm/realm-dart/issues/797))
* Add `parent` getter on embedded objects. ([#979](https://github.com/realm/realm-dart/pull/979))
* Support [Client Resets](https://www.mongodb.com/docs/atlas/app-services/sync/error-handling/client-resets/). Atlas App Services automatically detects the need for client resets and the realm client automatically performs it according to the configured callbacks for the type of client reset handlers set on `FlexibleSyncConfiguration`. A parameter `clientResetHandler` is added to `Configuration.flexibleSync`. Supported client reset handlers are `ManualRecoveryHandler`, `DiscardUnsyncedChangesHandler`, `RecoverUnsyncedChangesHandler` and `RecoverOrDiscardUnsyncedChangesHandler`. `RecoverOrDiscardUnsyncedChangesHandler` is the default strategy. ([#925](https://github.com/realm/realm-dart/pull/925)) An example usage of the default `clientResetHandler` is as follows:
```dart
      final config = Configuration.flexibleSync(user, [Task.schema],
        clientResetHandler: RecoverOrDiscardUnsyncedChangesHandler(
          // The following callbacks are optional.
          onBeforeReset: (beforeResetRealm) {
            // Executed right before a client reset is about to happen.
            // If an exception is thrown here the recovery and discard callbacks are not called.
          },
          onAfterRecovery: (beforeResetRealm, afterResetRealm) {
            // Executed right after an automatic recovery from a client reset has completed.
          },
          onAfterDiscard: (beforeResetRealm, afterResetRealm) {
            // Executed after an automatic recovery from a client reset has failed but the Discard has completed.
          },
          onManualResetFallback: (clientResetError) {
            // Handle the reset manually in case some of the callbacks above throws an exception
          },
        )
    );
```

### Fixed
* Fixed a wrong mapping for `AuthProviderType` returned by `User.provider` for google, facebook and apple credentials.
* Opening an unencrypted file with an encryption key would sometimes report a misleading error message that indicated that the problem was something other than a decryption failure (Core upgrade)
* Fix a rare deadlock which could occur when closing a synchronized Realm immediately after committing a write transaction when the sync worker thread has also just finished processing a changeset from the server. (Core upgrade)
* Fixed an issue with `Configuration.disconnectedSync` where changing the schema could result in migration exception. ([#999](https://github.com/realm/realm-dart/pull/999))
* Added a better library load failed message. ([#1006](https://github.com/realm/realm-dart/pull/1006))

### Compatibility
* Realm Studio: 12.0.0 or later.

### Internal
* Using Core 12.11.0.

## 0.6.0+beta (2022-10-21)

**This project is in the Beta stage. The API should be quite stable, but occasional breaking changes may be made.**

### Enhancements
* Added support for asynchronous transactions. (Issue [#802](https://github.com/realm/realm-dart/issues/802))
  * Added `Transaction` which is a class that exposes an API for committing and rolling back an active transaction.
  * Added `realm.beginWriteAsync` which returns a `Future<Transaction>` that resolves when the write lock has been obtained.
  * Added `realm.writeAsync` which opens an asynchronous transaction, invokes the provided callback, then commits the transaction asynchronously.
* Support `Realm.open` API to asynchronously open a local or synced Realm. When opening a synchronized Realm it will download all the content available at the time the operation began and then return a usable Realm. ([#731](https://github.com/realm/realm-dart/pull/731))
* Add support for embedded objects. Embedded objects are objects which are owned by a single parent object, and are deleted when that parent object is deleted or their parent no longer references them. Embedded objects are declared by passing `ObjectType.embedded` to the `@RealmModel` annotation. Reassigning an embedded object is not allowed and neither is linking to it from multiple parents. Querying for embedded objects directly is also disallowed as they should be viewed as complex structures belonging to their parents as opposed to standalone objects. (Issue [#662](https://github.com/realm/realm-dart/issues/662))

```dart
@RealmModel()
class _Person {
  late String name;

  _Address? address;
}

// The generated `Address` class will be an embedded object.
@RealmModel(ObjectType.embedded)
class _Address {
  late String street;
  late String city;
}
```

### Fixed
* Added more validations when using `User.apiKeys` to return more meaningful errors when the user cannot perform API key actions - e.g. when the user has been logged in with API key credentials or when the user has been logged out. (Issue [#950](https://github.com/realm/realm-dart/issues/950))
* Fixed `dart run realm_dart generate` and `flutter pub run realm generate` commands to exit with the correct error code on failure.
* Added more descriptive error messages when passing objects managed by another Realm as arguments to `Realm.add/delete/deleteMany`. (PR [#942](https://github.com/realm/realm-dart/pull/942))
* Fixed a bug where `list.remove` would not correctly remove the value if the value is the first element in the list. (PR [#975](https://github.com/realm/realm-dart/pull/975))

### Compatibility
* Realm Studio: 12.0.0 or later.

### Internal
* Using Core 12.9.0

## 0.5.0+beta (2022-10-10)

**This project is in the Beta stage. The API should be quite stable, but occasional breaking changes may be made.**

### Breaking Changes
* Fixed an issue that would cause passwords sent to the server (e.g. `Credentials.EmailPassword` or `EmailPasswordAuthProvider.registerUser`) to contain an extra empty byte at the end. (PR [#918](https://github.com/realm/realm-dart/pull/918)).
  Notice: Any existing email users might need to be recreated because of this breaking change.

### Enhancements
* Added support for "frozen objects" - these are objects, queries, lists, or Realms that have been "frozen" at a specific version. All frozen objects can be accessed and queried as normal, but attempting to mutate them or add change listeners will throw an exception. `Realm`, `RealmObject`, `RealmList`, and `RealmResults` now have a method `freeze()` which returns an immutable version of the object, as well as an `isFrozen` property which can be used to check whether an object is frozen. ([#56](https://github.com/realm/realm-dart/issues/56))
* You can now set a realm property of type `T` to any object `o` where `o is T`. Previously it was required that `o.runtimeType == T`. ([#904](https://github.com/realm/realm-dart/issues/904))
* Performance of indexOf on realm lists has been improved. It now uses realm-core instead of the generic version from ListMixin. ([#911](https://github.com/realm/realm-dart/pull/911))
* Performance of remove on realm list has been improved. It now uses indexOf and removeAt. ([#915](https://github.com/realm/realm-dart/pull/915))
* Added support for migrations for local Realms. You can now construct a configuration with a migration callback that will be invoked if the schema version of the file on disk is lower than the schema version supplied by the callback. ([#70](https://github.com/realm/realm-dart/issues/70))
  Example:
  ```dart
  final config = Configuration.local([Person.schema], schemaVersion: 4, migrationCallback: (migration, oldSchemaVersion) {
    if (oldSchemaVersion == 1) {
      // Between v1 and v2 we removed the Bar type
      migration.deleteType('Bar');
    }

    if (oldSchemaVersion == 2) {
      // Between v2 and v3 we fixed a typo in the 'Person.name' property.
      migration.renameProperty('Person', 'nmae', 'name');
    }

    if (oldSchemaVersion == 3) {
      final oldPeople = migration.oldRealm.all('Person');
      for (final oldPerson in oldPeople) {
        final newPerson = migration.findInNewRealm<Person>(oldPerson);
        if (newPerson == null) {
          // That person must have been deleted, so nothing to do.
          continue;
        }

        // Between v3 and v4 we're obfuscating the users' exact age by storing age group instead.
        newPerson.ageGroup = calculateAgeGroup(oldPerson.dynamic.get<int>('age'));
      }
    }
  });
  ```
* Added support for realm list of nullable primitive types, ie. `RealmList<int?>`. ([#163](https://github.com/realm/realm-dart/issues/163))
* Allow null arguments on query. ([#871](https://github.com/realm/realm-dart/issues/871))
* Added support for API key authentication. (Issue [#432](https://github.com/realm/realm-dart/issues/432))
  * Expose `User.apiKeys` client - this client can be used to create, fetch, and delete API keys.
  * Expose `Credentials.apiKey` that enable authentication with API keys.
* Exposed `User.accessToken` and `User.refreshToken` - these tokens can be used to authenticate against the server when calling HTTP API outside of the Dart/Flutter SDK. For example, if you want to use the GraphQL. (PR [#919](https://github.com/realm/realm-dart/pull/919))
* Added support for `encryptionKey` to `Configuration.local`, `Configuration.flexibleSync` and `Configuration.disconnectedSync` so realm files can be encrypted and existing encrypted files from other Realm sources opened (assuming you have the key)([#920](https://github.com/realm/realm-dart/pull/920))

### Fixed
* Previously removeAt did not truncate length. ([#883](https://github.com/realm/realm-dart/issues/883))
* List.length= now throws, if you try to increase length. This previously succeeded silently. ([#894](https://github.com/realm/realm-dart/pull/894)).
* Queries on lists were broken. ([#909](https://github.com/realm/realm-dart/issues/909))
  Example:
  ```dart
  expect(realm.all<Person>(), [alice, bob, carol, dan]); // assume this pass, then ...
  expect(team.players.query('TRUEPREDICATE'), [alice, bob]); // <-- ... this fails and return the same as realm.all<Person>()
  ```
* Queries on results didn't filter the existing results. ([#908](https://github.com/realm/realm-dart/issues/908)).
  Example
  ```dart
  expect(realm.query<Person>('FALSEPREDICATE').query('TRUEPREDICATE'), isEmpty); //<-- Fails if a Persion object exists
  ```
* Fixed copying of native structs for session errors and http requests. ([#924](https://github.com/realm/realm-dart/pull/924))
* Fixed a crash when closing the SyncSession on App instance teardown. ([#5752](https://github.com/realm/realm-core/issues/5752))
* Fixed sporadic generator failure. ([#879](https://github.com/realm/realm-dart/issues/879))
* Exceptions thrown by user code inside the `Configuration.initialDataCallback` are now properly surfaced back to the `Realm()` constructor. ([#698](https://github.com/realm/realm-dart/issues/698))

### Compatibility
* Realm Studio: 12.0.0 or later.

### Internal
* Uses Realm Core v12.9.0
* Added tracking of child handles for objects/results/lists obtained from an unowned Realm. This ensures that all children are invalidated as soon as the parent Realm gets released at the end of the callback. (Issue [#527](https://github.com/realm/realm-dart/issues/527))
* Added an action to enforce that the changelog is updated before a PR is merged (Issue [#939](https://github.com/realm/realm-dart/issues/939))

## 0.4.0+beta (2022-08-19)

**This project is in the Beta stage. The API should be quite stable, but occasional breaking changes may be made.**

### Breaking Changes
* Changed the name of `Configuration.schema` to `Configuration.schemaObjects` and changed its type to `Iterable<SchemaObject>`. You can now access the Realm's schema via the new `Realm.schema` property. [#495](https://github.com/realm/realm-dart/pull/495))

### Enhancements
* Expose an API for string-based access to the objects in the `Realm`. Those are primarily intended to be used during migrations, but are available at all times for advanced use cases. [#495](https://github.com/realm/realm-dart/pull/495))
* Added `Realm.schema` property exposing the Realm's schema as passed through the Configuration or read from disk. [#495](https://github.com/realm/realm-dart/pull/495))

### Fixed
* Lifted a limitation that only allowed non-nullable primary keys. ([#458](https://github.com/realm/realm-dart/issues/458))
* Fix boolean values get/set after ffigen update. ([#854](https://github.com/realm/realm-dart/pull/854))

### Compatibility
* Realm Studio: 12.0.0 or later.

### Internal
* Uses Realm Core v12.5.1

## 0.3.2+beta (2022-08-16)

**This project is in the Beta stage. The API should be quite stable, but occasional breaking changes may be made.**

### Enhancements
* Added `DisconnectedSyncConfiguration` for opening a synchronized realm in a disconnected state. This configuration allows a synchronized realm to be opened by a secondary process, while a primary process handles synchronization. ([#621](https://github.com/realm/realm-dart/pull/621))
* Support better default paths on Flutter. ([#665](https://github.com/realm/realm-dart/pull/665))
* Support `Configuration.defaultRealmName` for setting the default realm name. ([#665](https://github.com/realm/realm-dart/pull/665))
* Support `Configuration.defaultRealmPath` for setting a custom default path for realms. ([#665](https://github.com/realm/realm-dart/pull/665))
* Support `Configuration.defaultStoragePath ` for getting the platform specific storage paths. ([#665](https://github.com/realm/realm-dart/pull/665))
* Support `App.deleteUser ` for deleting user accounts. ([#679](https://github.com/realm/realm-dart/pull/679))
* Support Apple, Facebook and Google authentication. ([#740](https://github.com/realm/realm-dart/pull/740))
* Allow multiple anonymous sessions. When using anonymous authentication you can now easily log in with a different anonymous user than last time. ([#750](https://github.com/realm/realm-dart/pull/750)).
* Support `Credentials.jwt` for login user with JWT issued by custom provider . ([#715](https://github.com/realm/realm-dart/pull/715))
* Support `Credentials.function` for login user with Custom Function Authentication Provider. ([#742](https://github.com/realm/realm-dart/pull/742))
* Added `update` flag on `Realm.add` and `Realm.addAll` to support upserts. ([#668](https://github.com/realm/realm-dart/pull/668))
* Allow multiple anonymous sessions. ([PR #5693](https://github.com/realm/realm-core/pull/5693)).
* Introducing query parser support for constant list expressions such as `fruit IN {'apple', 'orange'}`. This also includes general query support for list vs list matching such as `NONE fruits IN {'apple', 'orange'}`. ([Issue #4266](https://github.com/realm/realm-core/issues/4266))
* SubscriptionSet::refresh() does less work if no commits have been made since the last call to refresh(). ([PR #5695](https://github.com/realm/realm-core/pull/5695))
* Reduce use of memory mappings and virtual address space ([PR #5645](https://github.com/realm/realm-core/pull/5645)). Also fixes some errors (see below)

### Fixed
* Use Dart 2.17 `Finalizable` to ensure lexically scoped lifetime of finalizable resources (Realm, App, etc.). ([#754](https://github.com/realm/realm-dart/pull/754))
* Fix crash after hot-restart. ([#711](https://github.com/realm/realm-dart/pull/711) and [PR #5570](https://github.com/realm/realm-core/issues/5570))
* Processing a pending bootstrap before the sync client connects will properly surface errors to the user's error handler ([#5707](https://github.com/realm/realm-core/issues/5707), since Realm Core v12.0.0)
* Using the Query Parser, it was not allowed to query on a property named `desc`. ([#5723](https://github.com/realm/realm-core/issues/5723))
* Improved performance of sync clients during integration of changesets with many small strings (totalling > 1024 bytes per changeset) on iOS 14, and devices which have restrictive or fragmented memory. ([#5614](https://github.com/realm/realm-core/issues/5614))
* Fixed a segfault in sync compiled by MSVC 2022. ([#5557](https://github.com/realm/realm-core/pull/5557), since Realm Core 12.1.0)
* Fix a data race when opening a flexible sync Realm (since Realm Core v12.1.0).
* Fixed an issue on Windows that would cause high CPU usage by the sync client when there are no active sync sessions. (Issue [#5591](https://github.com/realm/realm-core/issues/5591), since the introduction of Sync support for Windows)
* Fix a data race when committing a transaction while multiple threads are waiting for the write lock on platforms using emulated interprocess condition variables (most platforms other than non-Android Linux).
* Fix some cases of running out of virtual address space (seen/reported as mmap failures) ([PR #5645](https://github.com/realm/realm-core/pull/5645))

### Internal
* Added a command to `realm_dart` for deleting Atlas App Services applications. Usage: `dart run realm_dart delete-apps`. By default it will delete apps from `http://localhost:9090` which is the endpoint of the local docker image. If `--atlas-cluster` is provided, it will authenticate, delete the application from the provided cluster. (PR [#663](https://github.com/realm/realm-dart/pull/663))
* Uses Realm Core v12.5.1

## 0.3.1+beta (2022-06-07)

**This project is in the Beta stage. The API should be quite stable, but occasional breaking changes may be made.**

### Fixed
* Fixed the Url command to correctly encode the SDK version. ([#650](https://github.com/realm/realm-dart/issues/650))

## 0.3.0+beta (2022-06-02)

**This project is in the Beta stage. The API should be quite stable, but occasional breaking changes may be made.**

### Breaking Changes
* Made all `Configuration` fields final so they can only be initialized in the constructor. This better conveys the immutability of the configuration class. ([#455](https://github.com/realm/realm-dart/pull/455))
* Removed `inMemory` field from `Configuration`. Use `Configuration.inMemory` factory instead.
* Due to the introduction of different types of configurations the `Configuration` constructor has been removed. Use the `Configuration.local` factory instead. ([#496](https://github.com/realm/realm-dart/pull/496))

### Enhancements
* Added a property `Configuration.disableFormatUpgrade`. When set to `true`, opening a Realm with an older file format will throw an exception to avoid automatically upgrading it. ([#310](https://github.com/realm/realm-dart/pull/310))
* Support result value from write transaction callbacks. ([#294](https://github.com/realm/realm-dart/pull/294))
* Added a property `Realm.isInTransaction` that indicates whether the Realm instance has an open write transaction associated with it.
* Support anonymous application credentials. ([#443](https://github.com/realm/realm-dart/pull/443))
* Added a property `Configuration.initialDataCallback`. This is a callback executed when a Realm file is first created and allows you to populate some initial data necessary for your application. ([#298](https://github.com/realm/realm-dart/issues/298))
* Support app configuration. ([#306](https://github.com/realm/realm-dart/pull/306))
* Support app class. ([#446](https://github.com/realm/realm-dart/pull/446))
* Support should realm compact on open callback `Configuration.shouldCompactCallback` as option when configuring a Realm to determine if it should be compacted before being returned.  ([#466](https://github.com/realm/realm-dart/pull/466/))
* Support ObjectId type. ([#468](https://github.com/realm/realm-dart/pull/468))
* Support Uuid type. ([#470](https://github.com/realm/realm-dart/pull/470))
* Support application login. ([#469](https://github.com/realm/realm-dart/pull/469))
* Support app configuration log level and request timeout.([#566](https://github.com/realm/realm-dart/pull/566))
* Support EmailPassword register user. ([#452](https://github.com/realm/realm-dart/pull/452))
* Support EmailPassword confirm user. ([#478](https://github.com/realm/realm-dart/pull/478))
* Support EmailPassword resend user confirmation email. ([#479](https://github.com/realm/realm-dart/pull/479))
* Support EmailPassword complete reset password. ([#480](https://github.com/realm/realm-dart/pull/480))
* Support EmailPassword reset password. ([#481](https://github.com/realm/realm-dart/pull/481))
* Support EmailPassword calling custom reset password functions. ([#482](https://github.com/realm/realm-dart/pull/482))
* Support EmailPassword retry custom user confirmation functions. ([#484](https://github.com/realm/realm-dart/pull/484))
* Expose currentUser property on App. ([473](https://github.com/realm/realm-dart/pull/473))
* Support remove user. ([#492](https://github.com/realm/realm-dart/pull/492))
* Support switch current user. ([#493](https://github.com/realm/realm-dart/pull/493))
* Support user custom data and refresh. ([#525](https://github.com/realm/realm-dart/pull/525))
* Support linking user credentials. ([#525](https://github.com/realm/realm-dart/pull/525))
* Support user state. ([#525](https://github.com/realm/realm-dart/pull/525))
* Support getting user id and identities. ([#525](https://github.com/realm/realm-dart/pull/525))
* Support user logout. ([#525](https://github.com/realm/realm-dart/pull/525))
* Support user deviceId. ([#570](https://github.com/realm/realm-dart/pull/570))
* Support user authentication provider type. ([#570](https://github.com/realm/realm-dart/pull/570))
* Support user profile data. ([#570](https://github.com/realm/realm-dart/pull/570))
* Support flexible synchronization. ([#496](https://github.com/realm/realm-dart/pull/496))
* Added support for DateTime properties. ([#569](https://github.com/realm/realm-dart/pull/569))
* Support setting logger on AppConfiguration. ([#583](https://github.com/realm/realm-dart/pull/583))
* Support setting logger on Realm class. Default is to print info message or worse to the console. ([#583](https://github.com/realm/realm-dart/pull/583))
* Support getting the `SyncSession` for a synchronized Realm via the `realm.syncSession` property.
* Support the following `SyncSession` API:
  * `realmPath` returning the path of the Realm for the session.
  * `state` returning the current state of the session.
  * `connectionState` returning the current state of the connection.
  * `connectionStateChanges` returns a Stream that emits connection state updates.
  * `user` returning the user that owns the session.
  * `pause()` pauses synchronization.
  * `resume()` resumes synchronization.
  * `waitForUpload/waitForDownload` returns a Future that completes when the session uploaded/downloaded all changes.
  * `getProgressStream` returns a Stream that emits progress updates.
* Support SyncErrorHandler in FlexibleSyncConfiguration. ([#577](https://github.com/realm/realm-dart/pull/577))
* Support SyncClientResetHandler in FlexibleSyncConfiguration. ([#608](https://github.com/realm/realm-dart/pull/608))
* [Dart] Added `Realm.Shutdown` method to allow normal process exit in Dart applications. ([#617](https://github.com/realm/realm-dart/pull/617))

### Fixed
* Fixed an issue that would result in the wrong transaction being rolled back if you start a write transaction inside a write transaction. ([#442](https://github.com/realm/realm-dart/issues/442))
* Fixed boolean value persistence ([#474](https://github.com/realm/realm-dart/issues/474))

### Internal
* Added a command to deploy an Atlas App Services application to `realm_dart`. Usage: `dart run realm_dart deploy-apps`. By default it will deploy apps to `http://localhost:9090` which is the endpoint of the local docker image. If `--atlas-cluster` is provided, it will authenticate, create an application and link the provided cluster to it. (PR [#309](https://github.com/realm/realm-dart/pull/309))
* Unit tests will now attempt to lookup and create if necessary Atlas App Services applications (similarly to the above mentioned command). See `test.dart/setupBaas()` for the environment variables that control the Url and Atlas Cluster that will be used. If the `BAAS_URL` environment variable is not set, no apps will be imported and sync tests will not run. (PR [#309](https://github.com/realm/realm-dart/pull/309))
* Uses Realm Core v12.1.0

### Compatibility
* Dart ^2.17 on Windows, MacOS and Linux
* Flutter ^3.0 on Android, iOS, Linux, MacOS and Windows

## 0.2.1+alpha Release notes (2022-03-20)

**This project is in the Alpha stage. All API's might change without warning and no guarantees are given about stability. Do not use it in production.**

### Enhancements
* Support change notifications on query results. ([#208](https://github.com/realm/realm-dart/pull/208))

    Every `RealmResults<T>` object now has a `changes` method returning a `Stream<RealmResultsChanges<T>>` which can be listened to.

    ```dart
    final subscription = realm.all<Dog>().changes.listen((changes) {
    changes.inserted // indexes of inserted ojbects
    changes.modified // indexes of modified objects
    changes.deleted  // indexes of deleted objects
    changes.newModified // indexes of modified objects after deletions and insertions are accounted for.
    changes.moved // indexes of moved objects
    }});
    subscription.cancel(); // cancel the subscription
    ```

* Support change notifications on list collections. ([#261](https://github.com/realm/realm-dart/pull/261))

    Every `RealmList<T extends RealmObject>` object now has a `changes` method returning a `Stream<RealmListChanges<T>>` which can be listened to.

    ```dart
    final team = Team('team', players: [Person("player")]);
    realm.write(() => realm.add(team));

    var firstCall = true;
    final subscription = team.players.changes.listen((changes) {
    changes.inserted // indexes of inserted ojbects
    changes.modified // indexes of modified objects
    changes.deleted  // indexes of deleted objects
    changes.newModified // indexes of modified objects after deletions and insertions are accounted for.
    changes.moved // indexes of moved objects
    });

    subscription.cancel(); // cancel the subscription
    ```

* Support change notifications on realm objects. ([#262](https://github.com/realm/realm-dart/pull/262))

    Every managed `RealmObject` now has a changes method which allows to listen for object property changes.

    ```dart
    var dog = realm.all<Dog>().first;

    final subscription = dog.changes.listen((changes) {
    changes.isDeleted // if the object has been deleted
    changes.object // the RealmObject being listened to.
    changes.properties // the changed properties
    });

    subscription.cancel(); // cancel the subscription
    ```

* Added support for checking if realm lists and realm objects are valid. ([#183](https://github.com/realm/realm-dart/pull/183))
* Support query on lists of realm objects. ([#239](https://github.com/realm/realm-dart/pull/239))

    Every RealmList<T extends RealmObject> now has a query method.

    ```dart
    final team = Team('Dream Team', players: [Person("Michael Jordan")]);
    realm.write(() => realm.add(team)); // Object needs to be managed.
    final result = team.players.query(r'name BEGINSWITH $0', ['M']);
    ```

* Added support for opening realm in read-only mode. ([#260](https://github.com/realm/realm-dart/pull/260))
* Added support for opening in-memory realms. ([#280](https://github.com/realm/realm-dart/pull/280))
* Primary key fields no longer required to be `final` in data model classes ([#240](https://github.com/realm/realm-dart/pull/240))

    Previously primary key fields needed to be `final`.

    ```dart
    @RealmModel()
    class _Car {
    @PrimaryKey()
    late final String make; // previously
    }

    ```

    Now primary key fields no longer need to be `final`

    ```dart
    @RealmModel()
    class _Car {
    @PrimaryKey()
    late String make; // now
    }
    ```

* List fields no longer required to be `final` in data model classes. ([#253](https://github.com/realm/realm-dart/pull/253))

    Previously list fields needed to be `final`.

    ```dart
    @RealmModel()
    class _Car {
    late final List<Person> owner; // previously
    }

    ```

    Now list fields no longer need to be `final`

    ```dart
    @RealmModel()
    class _Car {
    late List<Person> owner; // now
    }
    ```

* Support custom FIFO special files. ([#284](https://github.com/realm/realm-dart/pull/284))
* Support flutter for Linux desktop. ([#279](https://github.com/realm/realm-dart/pull/279/))

### Fixed
* Snapshot the results collection when iterating collections of realm objects. ([#258](https://github.com/realm/realm-dart/pull/258))

### Compatibility
* Dart ^2.15 on Windows, MacOS and Linux
* Flutter ^2.10 on Android, iOS, Linux, MacOS and Windows

## 0.2.0+alpha Release notes (2022-01-31)

**This project is in the Alpha stage. All API's might change without warning and no guarantees are given about stability. Do not use it in production.**

### Enhancements
* Completely rewritten from the ground up with sound null safety and using Dart FFI

### Compatibility
* Dart ^2.15 on Windows, MacOS and Linux

## 0.2.0-alpha.2 Release notes (2022-01-29)

Notes: This release is a prerelease version. All API's might change without warning and no guarantees are given about stability.

### Enhancements
* Completеly rewritten from the ground up with sound null safety and using Dart FFI

### Fixed
* Fix running package commands.

### Compatibility
* Dart ^2.15 on Windows, MacOS and Linux

## 0.2.0-alpha.1 Release notes (2022-01-29)

Notes: This release is a prerelease version. All API's might change without warning and no guarantees are given about stability.

### Enhancements
* Completеly rewritten from the ground up with sound null safety and using Dart FFI

### Fixed
* Realm close stops internal scheduler.

### Internal
* Fix linter issues

### Compatibility
* Dart ^2.15 on Windows, MacOS and Linux

## 0.2.0-alpha Release notes (2022-01-27)

Notes: This release is a prerelease version. All API's might change without warning and no guarantees are given about stability.

### Enhancements
* Completеly rewritten from the ground up with sound null safety and using Dart FFI

### Compatibility
* Dart ^2.15 on Windows, MacOS and Linux

### Internal
* Uses Realm Core v11.9.0

## 0.1.1+preview Release notes (2021-04-01)

### Fixed
* `realm_dart install` command is correctly installing the realm native binary

### Compatibility
* Windows and Mac
* Dart SDK 2.12 stable from https://dart.dev/

## 0.1.0+preview Release notes (2021-04-01)

### Enhancements
* The initial preview version of the Realm SDK for Dart.

### Compatibility
* Windows and Mac
* Dart SDK 2.12 stable from https://dart.dev/<|MERGE_RESOLUTION|>--- conflicted
+++ resolved
@@ -1,7 +1,10 @@
 ## vNext (TBD)
 
 ### Enhancements
-<<<<<<< HEAD
+* Reworked how creating an `App` instance works across isolates:
+  * The `App(AppConfiguration)` constructor should only be used on the main isolate. Ideally, it should be called once as soon as your app launches. If you attempt to use it on a background isolate (as indicated by `Isolate.debugName` being different from `main`), a warning will be logged.
+  * Added a new method - `App.getById` that allows you to obtain an already constructed app on a background isolate.
+  (Issue [#1433](https://github.com/realm/realm-dart/issues/1433))
 * Added support for fields of type `Map<String, T>` where `T` is any supported Realm type. You can define a model with a map like:
   ```dart
   @RealmModel()
@@ -23,18 +26,10 @@
   The map keys may not contain `.` or start with `$`. (Issue [#685](https://github.com/realm/realm-dart/issues/685))
 
 ### Fixed
-* Fixed a bug where the generator would not emit errors for invalid default values for collection properties. Default values for collection properties are not supported unless the default value is an empty collection. (PR [#1406](https://github.com/realm/realm-dart/pull/1406))
-=======
-* Reworked how creating an `App` instance works across isolates:
-  * The `App(AppConfiguration)` constructor should only be used on the main isolate. Ideally, it should be called once as soon as your app launches. If you attempt to use it on a background isolate (as indicated by `Isolate.debugName` being different from `main`), a warning will be logged.
-  * Added a new method - `App.getById` that allows you to obtain an already constructed app on a background isolate.
-  (Issue [#1433](https://github.com/realm/realm-dart/issues/1433))
-
-### Fixed
 * Fixed warnings being emitted by the realm generator requesting that `xyz.g.dart` be included with `part 'xyz.g.dart';` for `xyz.dart` files that import `realm` but don't have realm models defined. Those should not need generated parts and including the part file would have resulted in an empty file with `// ignore_for_file: type=lint` being generated. (PR [#1443](https://github.com/realm/realm-dart/pull/1443))
 * Updated the minimum required CMake version for Flutter on Linux to 3.19. (Issue [#1381](https://github.com/realm/realm-dart/issues/1381))
 * Errors in user-provided client reset callbacks, such as `RecoverOrDiscardUnsyncedChangesHandler.onBeforeReset/onAfterDiscard` would not be correctly propagated and the client reset exception would contain a message like `A fatal error occurred during client reset: 'User-provided callback failed'` but no details about the actual error. Now `SyncError` has an `innerError` field which contains the original error thrown in the callback. (PR [#1447](https://github.com/realm/realm-dart/pull/1447))
->>>>>>> 5ba92e87
+* Fixed a bug where the generator would not emit errors for invalid default values for collection properties. Default values for collection properties are not supported unless the default value is an empty collection. (PR [#1406](https://github.com/realm/realm-dart/pull/1406))
 
 ### Compatibility
 * Realm Studio: 13.0.0 or later.
