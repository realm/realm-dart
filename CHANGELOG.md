--- conflicted
+++ resolved
@@ -3,30 +3,19 @@
 **This project is in the Beta stage. The API should be quite stable, but occasional breaking changes may be made.**
 
 ### Enhancements
-<<<<<<< HEAD
 * Added support for asynchronous transactions. (Issue [#802](https://github.com/realm/realm-dart/issues/802))
   * Added `Transaction` which is a class that exposes an API for committing and rolling back an active transaction.
   * Added `realm.beginWriteAsync` which returns a `Future<Transaction>` that resolves when the write lock has been obtained.
   * Added `realm.writeAsync` which opens an asynchronous transaction, invokes the provided callback, then commits the transaction asynchronously.
 
 ### Fixed
-* None
-=======
-* None
-
-### Fixed
 * Added more validations when using `User.apiKeys` to return more meaningful errors when the user cannot perform API key actions - e.g. when the user has been logged in with API key credentials or when the user has been logged out. (Issue [#950](https://github.com/realm/realm-dart/issues/950))
->>>>>>> 55fc0ddb
 
 ### Compatibility
 * Realm Studio: 12.0.0 or later.
 
 ### Internal
-<<<<<<< HEAD
 * Using Core 12.9.0
-=======
-* Using Core 12.9.0.
->>>>>>> 55fc0ddb
 
 ## 0.5.0+beta (2022-10-10)
 
