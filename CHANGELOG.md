## vNext (TBD)

### Enhancements
<<<<<<< HEAD
* Added support for specifying schema version on `Configuration.flexibleSync`. This allows you to take advantage of an upcoming server-side feature that will allow schema migrations for synchronized Realms. (Issue [#1599](https://github.com/realm/realm-dart/issues/1599))
=======
* Improve file compaction performance on platforms with page sizes greater than 4k (for example arm64 Apple platforms) for files less than 256 pages in size (Core 14.4.0).
* Add better hint to error message, if opening native library fails. (Issue [#1595](https://github.com/realm/realm-dart/issues/1595))
>>>>>>> 8b86cffe

### Fixed
* Using valid const, but non-literal expressions, such as negation of numbers, as an initializer would fail. (Issue [#1606](https://github.com/realm/realm-dart/issues/1606))
* Backlinks mistakenly included in EJson serialization. ([Issue #1616](https://github.com/realm/realm-dart/issues/1616))

### Compatibility
* Realm Studio: 14.0.0 or later.

### Internal
<<<<<<< HEAD
* Using Core v14.3.0.
=======
* Using Core 14.4.1.
>>>>>>> 8b86cffe

## 2.0.0 (2024-03-20)

### Breaking Changes
* `RealmValue.type` is now an enum of type `RealmValueType` rather than `Type`. If you need the runtime type of the value wrapped in `RealmValue`, use `RealmValue.value.runtimeType`. (Issue [#1505](https://github.com/realm/realm-dart/issues/1505))
* Renamed `RealmValue.uint8List` constructor to `RealmValue.binary`. (PR [#1469](https://github.com/realm/realm-dart/pull/1469))
* Removed the following deprecated classes and members:
  * `AppConfiguration.localAppName` - was unused and had no effect
  * `AppConfiguration.localAppVersion` - was unused and had no effect
  * `ClientResetError.isFatal` - it was always `true`
  * `ClientResetError.sessionErrorCode`
  * `SyncError.codeValue` - can be accessed through `SyncError.code.code`
  * `SyncError.category` - categories were deprecated in `1.6.0`
  * `SyncError.detailedMessage` - was always empty
  * `SyncError` constructor and `SyncError.create` factory - sync errors are created internally by the SDK and are not supposed to be constructed by users
  * `SyncClientError`, `SyncConnectionError`, `SyncSessionError`, `SyncResolveError`, `SyncWebSocketError`, `GeneralSyncError` - consolidated into `SyncError` as part of the error simplification in `1.6.0`
  * `RealmProperty.indexed` - replaced by `RealmProperty.indexType`
  * `SyncErrorCategory`, `SyncClientErrorCode`, `SyncConnectionErrorCode`, `SyncSessionErrorCode`, `SyncResolveErrorCode`, `SyncWebsocketErrorCode`, `GeneralSyncErrorCode` - consolidated into `SyncErrorCode` as part of the error simplification in `1.6.0`
  * `User.provider` - the provider is associated with each identity, so the value was incorrect for users who had more than one identity
* The generated parts are now named `.realm.dart` instead of `.g.dart`. This is because the builder is now a `PartBuilder`, instead of a `SharedPartBuilder`. To migrate to this version you need to update all the part declarations to match, ie. `part 'x.g.dart` becomes `part x.realm.dart` and rerun the generator.

  This makes it easier to combine builders. Here is an example of combining with `dart_mappable`:
  ```dart
  import 'package:dart_mappable/dart_mappable.dart';
  import 'package:realm_dart/realm.dart';

  part 'part_builder.realm.dart';
  part 'part_builder.mapper.dart';

  @MappableClass()
  @RealmModel()
  class $Stuff with $StuffMappable {
    @MappableField()
    late int id;

    @override
    String toString() => 'Stuff{id: $id}';
  }

  final realm = Realm(Configuration.local([Stuff.schema]));
  void main(List<String> arguments) {
    final s = realm.write(() => realm.add(Stuff(1), update: true));
    print(s.toJson()); // <-- realm object as json
    Realm.shutdown();
  }
  ```
* Removed `SchemaObject.properties` - instead, `SchemaObject` is now an iterable collection of `Property`. (Issue [#1449](https://github.com/realm/realm-dart/issues/1449))
* `SyncProgress.transferredBytes` and `SyncProgress.transferableBytes` have been consolidated into `SyncProgress.progressEstimate`. The values reported previously were incorrect and did not accurately represent bytes either. The new field better conveys the uncertainty around the progress being reported. With this release, we're reporting accurate estimates for upload progress, but estimating downloads is still unreliable. A future server and SDK release will add better estimations for download progress. (Issue [#1562](https://github.com/realm/realm-dart/issues/1562))
* `Realm.logger` is no longer settable, and no longer implements `Logger` from package `logging`. In particular you can no longer call `Realm.logger.level =`. Instead you should call `Realm.logger.setLogLevel(RealmLogLevel level, {RealmLogCategory? category})` that takes an optional category. If no category is exlicitly given, then `RealmLogCategory.realm` is assumed.

  Also, note that setting a level is no longer local to the current isolate, but shared accross all isolates. At the core level there is just one process wide logger.

  Categories form a hierarchy and setting the log level of a parent category will override the level of its children. The hierarchy is exposed in a type safe manner with:
  ```dart
  sealed class RealmLogCategory {
    /// All possible log categories.
    static final values = [
    realm,
    realm.app,
    realm.sdk,
    realm.storage,
    realm.storage.notification,
    realm.storage.object,
    realm.storage.query,
    realm.storage.transaction,
    realm.sync,
    realm.sync.client,
    realm.sync.client.changeset,
    realm.sync.client.network,
    realm.sync.client.reset,
    realm.sync.client.session,
    realm.sync.server,
    ...
  ```
  The `onRecord` stream now pumps `RealmLogRecord`s that include the category the message was logged to.

  If you want to hook up realm logging with conventional dart logging you can do:
  ```dart
  Realm.logger.onRecord.forEach((r) => Logger(r.category.toString()).log(r.level.level, r.message));
  ```
  If no isolate subscribes to `Realm.logger.onRecord` then the logs will by default be sent to stdout. (Issue [#1578](https://github.com/realm/realm-dart/issues/1578))


### Enhancements
* Realm objects can now be serialized as [EJSON](https://www.mongodb.com/docs/manual/reference/mongodb-extended-json/). (Issue [#1254](https://github.com/realm/realm-dart/issues/1254))
  ```dart
  import 'package:ejson/ejson.dart';
  // ...
  class _Event {
    late DateTime timestamp;
    late String message;
  }
  // ...
  final ejson = toEJson(aRealmObject);
  final anUnmanagedRealmObject = fromEJson<Event>(ejson);
  ```
* Added `isCollectionDeleted` to `RealmListChanges`, `RealmSetChanges`, and `RealmMapChanges` which will be `true` if the parent object, containing the collection has been deleted. (Core 14.0.0)
* Added `isCleared` to `RealmMapChanges` which will be `true` if the map has been cleared. (Core 14.0.0)
* Querying a specific entry in a collection (in particular 'first and 'last') is supported. (Core 14.0.0)
  ```dart
  class _Owner {
    late List<_Dog> dogs;
  }

  realm.query<Owner>('dogs[1].age = 5'); // Query all owners whose second dog element is 5 years old
  realm.query<Owner>('dogs[FIRST].age = 5'); // Query all owners whose first dog is 5 years old
  realm.query<Owner>('dogs[LAST].age = 5'); // Query all owners whose last dog is 5 years old
  realm.query<Owner>('dogs[SIZE] = 10'); // Query all owners who have 10 dogs
  ```
* Added support for storing lists and maps inside a `RealmValue` property. (Issue [#1504](https://github.com/realm/realm-dart/issues/1504))
  ```dart
  class _Container {
    late RealmValue anything;
  }

  realm.write(() {
    realm.add(Container(anything: RealmValue.from([1, 'foo', 3.14])));
  });

  final container = realm.all<Container>().first;

  final list = container.anything.asList(); // will throw if cast is invalid
  for (final item in containerValue) {
    switch (item.type) {
      case RealmValueType.int:
        print('Integer: ${item.value as int}');
        break;
      case RealmValueType.string:
        print('String: ${item.value as String}');
        break;
      case RealmValueType.double:
        print('Double: ${item.value as double}');
        break;
    }
  }

  final subscription = list.changes.listen((event) {
    // The list changed
  });
  ```
* Added `RealmValueType` enum that contains all the possible types that can be wrapped by a `RealmValue`. (PR [#1469](https://github.com/realm/realm-dart/pull/1469))
* Added support for accessing `Set` and `Map` types using the dynamic object API - `obj.dynamic.getSet/getMap`. (PR [#1533](https://github.com/realm/realm-dart/pull/1533))
* Added `RealmObjectBase.objectSchema` that returns the schema for this object. In most cases, this would be the schema defined in the model, but in case the Realm is opened as dynamic (by providing an empty collection for schemaObjects in the config) or using `FlexibleSyncConfiguration`, it may change as the schema on disk changes. (Issue [#1449](https://github.com/realm/realm-dart/issues/1449))
* Added `Realm.schemaChanges` that returns a stream of schema changes that can be listened to. Only dynamic and synchronized Realms will emit schema changes. (Issue [#1449](https://github.com/realm/realm-dart/issues/1449))
* Improve performance of object notifiers with complex schemas and very simple changes to process by as much as 20% (Core 14.2.0).
* Improve performance with very large number of notifiers as much as 75% (Core 14.2.0).

### Fixed
* If you have more than 8388606 links pointing to one specific object, the program will crash. (Core 14.0.0)
* A Realm generated on a non-apple ARM 64 device and copied to another platform (and vice-versa) were non-portable due to a sorting order difference. This impacts strings or binaries that have their first difference at a non-ascii character. These items may not be found in a set, or in an indexed column if the strings had a long common prefix (> 200 characters). (Core 14.0.0)
* Ctor arguments appear in random order on generated classes, if the realm model contains many properties. (PR [#1531](https://github.com/realm/realm-dart/pull/1531))
* Fixed an issue where removing realm objects from a List with more than 1000 items could crash. (Core 14.2.0)
* Fix a spurious crash related to opening a Realm on background thread while the process was in the middle of exiting. (Core v14.3.0)
* Fixed conflict resolution bug which may result in an crash when the AddInteger instruction on Mixed properties is merged against updates to a non-integer type. (Core v14.3.0)

### Compatibility
* Realm Studio: 14.0.0 or later.
* Fileformat: Generates files with format v24. Reads and automatically upgrade from fileformat v10. If you want to upgrade from an earlier file format version you will have to use RealmCore v13.x.y or earlier.

### Internal
* Using Core v14.3.0

## 1.9.0 (2024-02-02)

### Enhancements
* Added `User.changes` stream that allows subscribers to receive notifications when the User changes - for example when the user's custom data changes or when their authentication state changes. (PR [#1500](https://github.com/realm/realm-dart/pull/1500))
* Allow the query builder to construct >, >=, <, <= queries for string constants. This is a case sensitive lexicographical comparison. Improved performance of RQL queries on a non-linked string property using: >, >=, <, <=, operators and fixed behavior that a null string should be evaluated as less than everything, previously nulls were not matched. (Core 13.26.0-13-gd12c3)

### Fixed
* Creating an `AppConfiguration` with an empty appId will now throw an exception rather than crashing the app. (Issue [#1487](https://github.com/realm/realm-dart/issues/1487))
* Uploading the changesets recovered during an automatic client reset recovery may lead to 'Bad server version' errors and a new client reset. (Core 13.26.0-13-gd12c3)

### Compatibility
* Realm Studio: 13.0.0 or later.

### Internal
* Using Core 13.26.0-13-gd12c3

## 1.8.0 (2024-01-29)

### Enhancements
* Added `RealmObject.getBacklinks<SourceType>('sourceProperty')` which is a method allowing you to look up all objects of type `SourceType` which link to the current object via their `sourceProperty` property. (Issue [#1480](https://github.com/realm/realm-dart/issues/1480))
* Added `App.updateBaseUrl` method for updating the App's base URL for switching between cloud and edge servers. The current Sync Session(s) must be paused before calling this method and the user must log in again afterwards before the Sync Session can be resumed. (PR [#1454](https://github.com/realm/realm-dart/pull/1454))

### Fixed
* Fix a possible hang (or in rare cases crash) during notification handling. (Issue [#1492](https://github.com/realm/realm-dart/issues/1492))
* Fix Flutter app build on Linux. A contribution from [thiagokisaki](https://github.com/thiagokisaki). (PR [#1488](https://github.com/realm/realm-dart/pull/1488))
* App was not using the current baseUrl value from AppConfiguration when it is created and always used the cached value stored upon the first contact with the server. (Core XX.XX.X)


### Compatibility
* Realm Studio: 13.0.0 or later.

### Internal
* Using Core 13.26.0

## 1.7.0 (2024-01-23)

### Enhancements
* Reworked how creating an `App` instance works across isolates:
  * The `App(AppConfiguration)` constructor should only be used on the main isolate. Ideally, it should be called once as soon as your app launches. If you attempt to use it on a background isolate (as indicated by `Isolate.debugName` being different from `main`), a warning will be logged.
  * Added a new method - `App.getById` that allows you to obtain an already constructed app on a background isolate.
  (Issue [#1433](https://github.com/realm/realm-dart/issues/1433))
* Added support for fields of type `Map<String, T>` where `T` is any supported Realm type. You can define a model with a map like:
  ```dart
  @RealmModel()
  class _LotsOfMaps {
    late Map<String, _Person?> persons;
    late Map<String, bool> bools;
    late Map<String, DateTime> dateTimes;
    late Map<String, Decimal128> decimals;
    late Map<String, double> doubles;
    late Map<String, int> ints;
    late Map<String, ObjectId> objectIds;
    late Map<String, RealmValue> realmValues;
    late Map<String, String> strings;
    late Map<String, Uint8List> datas;
    late Map<String, Uuid> uuids;
  }
  ```

  The map keys may not contain `.` or start with `$`. (Issue [#685](https://github.com/realm/realm-dart/issues/685))
* Added a new exception - `MigrationRequiredException` that will be thrown when a local Realm is opened with a schema that differs from the schema on disk and no migration callback is supplied. Additionally, a `helpLink` property has been added to `RealmException` and its subclasses to provide a link to the documentation for the error. (Issue [#1448](https://github.com/realm/realm-dart/issues/1448))
* Downgrade minimum dependencies to Dart 3.0.0 and Flutter 3.10.0. (PR [#1457](https://github.com/realm/realm-dart/pull/1457))

### Fixed
* Fixed warnings being emitted by the realm generator requesting that `xyz.g.dart` be included with `part 'xyz.g.dart';` for `xyz.dart` files that import `realm` but don't have realm models defined. Those should not need generated parts and including the part file would have resulted in an empty file with `// ignore_for_file: type=lint` being generated. (PR [#1443](https://github.com/realm/realm-dart/pull/1443))
* Updated the minimum required CMake version for Flutter on Linux to 3.19. (Issue [#1381](https://github.com/realm/realm-dart/issues/1381))
* Errors in user-provided client reset callbacks, such as `RecoverOrDiscardUnsyncedChangesHandler.onBeforeReset/onAfterDiscard` would not be correctly propagated and the client reset exception would contain a message like `A fatal error occurred during client reset: 'User-provided callback failed'` but no details about the actual error. Now `SyncError` has an `innerError` field which contains the original error thrown in the callback. (PR [#1447](https://github.com/realm/realm-dart/pull/1447))
* Fixed a bug where the generator would not emit errors for invalid default values for collection properties. Default values for collection properties are not supported unless the default value is an empty collection. (PR [#1406](https://github.com/realm/realm-dart/pull/1406))
* Bad performance of initial Sync download involving many backlinks (Issue [#7217](https://github.com/realm/realm-core/issues/7217), Core 13.25.1)
* Exceptions thrown during bootstrap application will now be surfaced to the user via the sync error handler rather than terminating the program with an unhandled exception. (PR [#7197](https://github.com/realm/realm-core/pull/7197), Core 13.25.0).
* Exceptions thrown during bootstrap application could crash the sync client with an `!m_sess` assertion if the bootstrap was being applied during sync::Session activation. (Issue [#7196](https://github.com/realm/realm-core/issues/7196), Core 13.25.0).
* If a SyncSession was explicitly resumed via `App.reconnect()` while it was waiting to auto-resume after a non-fatal error and then another non-fatal error was received, the sync client could crash with a `!m_try_again_activation_timer` assertion. (Issue [#6961](https://github.com/realm/realm-core/issues/6961), Core 13.25.0)
* Fixed several causes of "decryption failed" exceptions that could happen when opening multiple encrypted Realm files in the same process while using Apple/linux and storing the Realms on an exFAT file system. (Issue [#7156](https://github.com/realm/realm-core/issues/7156), Core 13.24.1)
* Fixed deadlock which occurred when accessing the current user from the `App` from within a callback from the `User` listener (Issue [#7183](https://github.com/realm/realm-core/issues/7183), Core 13.24.1)
* Having a class name of length 57 would make client reset crash as a limit of 56 was wrongly enforced (57 is the correct limit) (Issue [#7176](https://github.com/realm/realm-core/issues/7176), Core 13.24.1)
* Automatic client reset recovery on flexible sync Realms would apply recovered changes in multiple write transactions, releasing the write lock in between. This had several observable negative effects:
  - Other threads reading from the Realm while a client reset was in progress could observe invalid mid-reset state.
  - Other threads could potentially write in the middle of a client reset, resulting in history diverging from the server.
  - The change notifications produced by client resets were not minimal and would report that some things changed which actually didn't.
  - All pending subscriptions were marked as Superseded and then recreating, resulting in anything waiting for subscriptions to complete firing early.
  (PR [#7161](https://github.com/realm/realm-core/pull/7161), Core 13.24.1).
* If the very first open of a flexible sync Realm triggered a client reset, the configuration had an initial subscriptions callback, both before and after reset callbacks, and the initial subscription callback began a read transaction without ending it (which is normally going to be the case), opening the frozen Realm for the after reset callback would trigger a BadVersion exception (PR [#7161](https://github.com/realm/realm-core/pull/7161), Core 13.24.1).
* Changesets have wrong timestamps if the local clock lags behind 2015-01-01T00:00:00Z. The sync client now throws an exception if that happens. (PR [#7180](https://github.com/realm/realm-core/pull/7180), Core 13.24.1)
* Handle `EOPNOTSUPP` when using `posix_fallocate()` and fallback to manually consume space. This should enable android users to open a Realm on restrictive filesystems. (PR [#7251](https://github.com/realm/realm-core/pull/7251), Core v13.26.0)
* Application may crash with `incoming_changesets.size() != 0` when a download message is mistaken for a bootstrap message. This can happen if the synchronization session is paused and resumed at a specific time. (PR [#7238](https://github.com/realm/realm-core/pull/7238), Core v13.26.0, since v11.8.0)

### Compatibility
* Realm Studio: 13.0.0 or later.
* Flutter: ^3.10.0
* Dart: ^3.0.0

### Internal
* Using Core v13.26.0.

## 1.6.1 (2023-11-30)

### Fixed
* Fixed an issue where connections to Atlas App Services would fail on Android with a certificate expiration error. (Issue [#1430](https://github.com/realm/realm-dart/issues/1430))
* Fixed an issue with the generator where having multiple generated classes in the same file would result in multiple `// ignore_for_file: type=lint` lines being added, which itself was generating a lint warning. (Issue [#1412](https://github.com/realm/realm-dart/issues/1412))
* Errors encountered while reapplying local changes for client reset recovery on partition-based sync Realms would result in the client reset attempt not being recorded, possibly resulting in an endless loop of attempting and failing to automatically recover the client reset. Flexible sync and errors from the server after completing the local recovery were handled correctly. (Core 13.24.0)
* During a client reset with recovery when recovering a move or set operation on a `List` that operated on indices that were not also added in the recovery, links to an object which had been deleted by another client while offline would be recreated by the recovering client. But the objects of these links would only have the primary key populated and all other fields would be default values. Now, instead of creating these zombie objects, the lists being recovered skip such deleted links. (Core 13.24.0)
* During a client reset recovery a Set of objects could be missing items, or an exception could be thrown that prevents recovery ex: "Requested index 1 calling get() on set 'source.collection' when max is 0". (Core 13.24.0)
* Automatic client reset recovery would duplicate insertions in a list when recovering a write which made an unrecoverable change to a list (i.e. modifying or deleting a pre-existing entry), followed by a subscription change, followed by a write which added an entry to the list. (Core 13.24.0)

### Compatibility
* Realm Studio: 13.0.0 or later.
* Flutter: ^3.13.0
* Dart: ^3.1.0

### Internal
* Using Core 13.24.0.

## 1.6.0 (2023-11-15)

### Enhancements
* Support for performing geo spatial queries using the new classes: `GeoPoint`, `GeoCircle`, `GeoBox` and `GeoPolygon`. See `GeoPoint` documentation on how to persist locations ([#1389](https://github.com/realm/realm-dart/pull/1389))
* Suppressing rules for a  *.g.dart files ([#1413](https://github.com/realm/realm-dart/pull/1413))
* Full text search supports searching for prefix only. Eg. "description TEXT 'alex*'" (Core upgrade)
* Unknown protocol errors received from the baas server will no longer cause the application to crash if a valid error action is also received. (Core upgrade)
* Added support for server log messages that are enabled by sync protocol version 10. AppServices request id will be provided in a server log message in a future server release. (Core upgrade)
* Simplified sync errors. The following sync errors and error codes are deprecated ([#1387](https://github.com/realm/realm-dart/pull/1387)):
   * `SyncClientError`, `SyncConnectionError`, `SyncSessionError`, `SyncWebSocketError`, `GeneralSyncError` - replaced by `SyncError`.
   * `SyncClientErrorCode`, `SyncConnectionErrorCode`, `SyncSessionErrorCode`, `SyncWebSocketErrorCode`, `GeneralSyncErrorCode, SyncErrorCategory` - replaced by `SyncErrorCode`.
* Throw an exception if `File::unlock` has failed, in order to inform the SDK that we are likely hitting some limitation on the OS filesystem, instead of crashing  the application and use the same file locking logic for all the platforms. (Core upgrade)
* Lift a restriction that prevents asymmetric objects from linking to non-embedded objects. ([#1403](https://github.com/realm/realm-dart/issues/1403))
* Add ISRG X1 Root certificate (used by lets-encrypt and hence MongoDB) to `SecurityContext` of the default `HttpClient`. This ensure we work out-of-the-box on older devices (in particular Android 7 and earlier), as well as some Windows machines. ([#1187](https://github.com/realm/realm-dart/issues/1187), [#1370](https://github.com/realm/realm-dart/issues/1370))
* Added new flexible sync API `RealmResults.subscribe()` and `RealmResults.unsubscribe()` as an easy way to create subscriptions and download data in background. Added named parameter to `MutableSubscriptionSet.clear({bool unnamedOnly = false})` for removing all the unnamed subscriptions. ([#1354](https://github.com/realm/realm-dart/pull/1354))
* Added `cancellationToken` parameter to `Session.waitForDownload()`, `Session.waitForUpload()` and `SubscriptionSet.waitForSynchronization()`. ([#1354](https://github.com/realm/realm-dart/pull/1354))

### Fixed
* Fixed iteration after `skip` bug ([#1409](https://github.com/realm/realm-dart/issues/1409))
* Crash when querying the size of a Object property through a link chain (Core upgrade, since v13.17.2)
* Deprecated `App.localAppName` and `App.localAppVersion`. They were not used by the server and were not needed to set them. ([#1387](https://github.com/realm/realm-dart/pull/1387))
* Fixed crash in slab allocator (`Assertion failed: ref + size <= next->first`). (Core upgrade, since 13.0.0)
* Sending empty UPLOAD messages may lead to 'Bad server version' errors and client reset. (Core upgrade, since v11.8.0)
* If a user was logged out while an access token refresh was in progress, the refresh completing would mark the user as logged in again and the user would be in an inconsistent state. (Core 13.21.0)
* Receiving a `write_not_allowed` error from the server would have led to a crash. (Core 13.22.0)
* Fix interprocess locking for concurrent realm file access resulting in a interprocess deadlock on FAT32/exFAT filesystems. (Core 13.23.0)
* Fixed RealmObject not overriding `hashCode`, which would lead to sets of RealmObjects potentially containing duplicates. ([#1418](https://github.com/realm/realm-dart/issues/1418))
* `realm.subscriptions.waitForSynchronization` will now correctly receive an error if a fatal session error occurs that would prevent it from ever completing. Previously the future would never resolve. (Core 13.23.3)
* Fixed FLX subscriptions not being sent to the server if the session was interrupted during bootstrapping. (Core 13.23.3)
* Fixed application crash with 'KeyNotFound' exception when subscriptions are marked complete after a client reset. (Core 13.23.3)
* A crash at a very specific time during a DiscardLocal client reset on a FLX Realm could leave subscriptions in an invalid state. (Core 13.23.4)

### Compatibility
* Realm Studio: 13.0.0 or later.

### Internal
* Made binding a `sync::Session` exception safe so if a `MultipleSyncAgents` exception is thrown, the sync client can be torn down safely. (Core upgrade, since 13.4.1)
* Add information about the reason a synchronization session is used for to flexible sync client BIND message. (Core upgrade)
* Sync protocol version bumped to 10. (Core upgrade)
* Handle `badChangeset` error when printing changeset contents in debug. (Core upgrade)

* Using Core 13.23.4.

## 1.5.0 (2023-09-18)

### Enhancements
* Support efficient `skip` on `RealmResults` ([#1391](https://github.com/realm/realm-dart/pull/1391))
* Support efficient `indexOf` and `contains` on `RealmResults` ([#1394](https://github.com/realm/realm-dart/pull/1394))
* Support asymmetric objects. ([#1400](https://github.com/realm/realm-dart/pull/1400))

### Compatibility
* Realm Studio: 13.0.0 or later.

### Internal
* Using Core 13.17.2

## 1.4.0 (2023-08-16)

### Enhancements
* Support ReamSet.freeze() ([#1342](https://github.com/realm/realm-dart/pull/1342))
* Added support for query on `RealmSet`. ([#1346](https://github.com/realm/realm-dart/pull/1346))
* Support for passing `List`, `Set` or `Iterable` arguments to queries with `IN`-operators. ([#1346](https://github.com/realm/realm-dart/pull/1346))

### Fixed
* Fixed an early unlock race condition during client reset callbacks. ([#1335](https://github.com/realm/realm-dart/pull/1335))
* Rare corruption of files on streaming format (often following compact, convert or copying to a new file). (Core upgrade, since v12.12.0)
* Trying to search a full-text indexes created as a result of an additive schema change (i.e. applying the differences between the local schema and a synchronized realm's schema) could have resulted in an IllegalOperation error with the error code `Column has no fulltext index`. (Core upgrade, since v13.2.0).
* Sync progress for DOWNLOAD messages from server state was updated wrongly. This may have resulted in an extra round-trip to the server. (Core upgrade, since v12.9.0)
* Fixes infinite-loop like issue with await-for-yield over realm set change streams. ([#1344](https://github.com/realm/realm-dart/issues/1344))
* Fixed issue with using flexibleSync in flutter test. ([#1366](https://github.com/realm/realm-dart/pull/1366))
* Fixed a realm generator issue, when used in concert with MobX. ([#1372](https://github.com/realm/realm-dart/pull/1372))
* Fix failed assertion for unknown app server errors (Core upgrade, since v12.9.0).
* Testing the size of a collection of links against zero would sometimes fail (sometimes = "difficult to explain"). (Core upgrade, since v13.15.1)
* `Session.getProgressStream` now returns a regular stream, instead of a broadcast stream. ([#1375](https://github.com/realm/realm-dart/pull/1375))
* Add ISRG X1 Root certificate (used by lets-encrypt and hence MongoDB) to `SecurityContext` of the default `HttpClient`. This ensure we work out-of-the-box on older devices (in particular Android 7 and earlier), as well as some Windows machines. ([#1187](https://github.com/realm/realm-dart/issues/1187), [#1370](https://github.com/realm/realm-dart/issues/1370))

### Compatibility
* Realm Studio: 13.0.0 or later.

### Internal
* Using Core 13.17.2.

## 1.3.0 (2023-06-22)

### Enhancements
* Added support binary data type. ([#1320](https://github.com/realm/realm-dart/pull/1320))
* Extended `ClientResetError` to return the `backupFilePath` where the backup copy of the realm will be placed once the client reset process has completed. ([#1291](https://github.com/realm/realm-dart/pull/1291))
* Added `CompensatingWriteError` containing detailed error information about the writes that have been reverted by the server due to permissions or subscription view restrictions. The `Configuration.flexibleSync.syncErrorHandler` will be invoked with this error type when this error occurs ([#1291](https://github.com/realm/realm-dart/pull/1291)).
* Improve performance of elementAt, first, single and last on RealmResults ([#1261](https://github.com/realm/realm-dart/issues/1261), [#1262](https://github.com/realm/realm-dart/pull/1262), [#1267](https://github.com/realm/realm-dart/pull/1267)).

### Fixed
* The constructors of all `SyncError` types are deprecated. The sync errors will be created only internally ([#1291](https://github.com/realm/realm-dart/pull/1291)).
* Getting `Backlink` properties of unmanaged Realm objects will throw an error: "Using backlinks is only possible for managed objects" ([#1293](https://github.com/realm/realm-dart/pull/1293)).
* Properties in the frozen _before_ Realm instance in the client reset callbacks may have had properties reordered which could lead to exceptions if accessed. (Core upgrade, since v13.11.0)


### Compatibility
* Realm Studio: 13.0.0 or later.
* Dart ^3.0.2 and Flutter ^3.10.2

### Internal
* Synced realms will use async open to prevent overloading the server with schema updates. [#1369](https://github.com/realm/realm-dart/pull/1369))
* Using Core 13.15.1

## 1.2.0 (2023-06-08)

### Enhancements
  * Added support for Full-Text search (simple term) queries. ([#1300](https://github.com/realm/realm-dart/pull/1300))
  * To enable FTS queries on string properties, add the `@Indexed(RealmIndexType.fullText)` annotation.
  * To run queries, use the `TEXT` operator: `realm.all<Book>().query("description TEXT \$0", "fantasy novel")`.

### Fixed
* Fix the query parser, it needs to copy a list of arguments and own the memory. This will prevent errors like getting a different result from a query, if the list is modified after its creation and before the execution of the query itself. In the worst case scenario, if the memory is freed before the query is executed, this could lead to crashes, especially for string and binary data types. (Core upgrade, since core v12.5.0)
* Fixed a potential crash when opening the realm after failing to download a fresh FLX realm during an automatic client reset (Core upgrade, since core v12.3.0)
* Access token refresh for websockets was not updating the location metadata (Core upgrade, since core v13.9.3)
* Using both synchronous and asynchronous transactions on the same thread or scheduler could hit the assertion failure "!realm.is_in_transaction()" if one of the callbacks for an asynchronous transaction happened to be scheduled during a synchronous transaction (Core upgrade, since core v11.8.0)
* Fixed an issue where the generator would incorrectly consider a `DateTime` field a valid primary key ([#1300](https://github.com/realm/realm-dart/pull/1300)).

### Compatibility
* Realm Studio: 13.0.0 or later.

### Internal
* Using Core 13.14.0.

## 1.1.0 (2023-05-30)

### Enhancements
* Add `RealmResults.isValid` ([#1231](https://github.com/realm/realm-dart/pull/1231)).
* Support `Decimal128` datatype ([#1192](https://github.com/realm/realm-dart/pull/1192)).
* Realm logging is extended to support logging of all Realm storage level messages. (Core upgrade).
* Realm.logger now prints by default to the console from the first Isolate that initializes a Realm in the application. ([#1226](https://github.com/realm/realm-dart/pull/1226)).
  Calling `Realm.logger.clearListeners()` or `Realm.logger.level = RealmLogLevel.off` will turn off logging. If that is the first isolate it will stop the default printing logger.
  The default logger can be replaced with a custom implementation using `Realm.logger = CustomLogger()` from the first Isolate.
  Any new spawned Isolates that work with Realm will get a new `Realm.logger` instance but will not `print` by default.
  `Realm.logger.level` allows changing the log level per isolate.
* Add logging at the Storage level (Core upgrade).
* Performance improvement for the following queries (Core upgrade):
    * Significant (~75%) improvement when counting (query count) the number of exact matches (with no other query conditions) on a String/int/Uuid/ObjectId property that has an index. This improvement will be especially noticeable if there are a large number of results returned (duplicate values).
    * Significant (~99%) improvement when querying for an exact match on a Timestamp property that has an index.
    * Significant (~99%) improvement when querying for a case insensitive match on a Mixed property that has an index.
    * Moderate (~25%) improvement when querying for an exact match on a Boolean property that has an index.
    * Small (~5%) improvement when querying for a case insensitive match on a Mixed property that does not have an index.

* Enable multiple processes to operate on an encrypted Realm simultaneously. (Core upgrade)

* Improve performance of equality queries on a non-indexed mixed property by about 30%. (Core upgrade)

* Improve performance of rolling back write transactions after making changes. If no KVO observers are used this is now constant time rather than taking time proportional to the number of changes to be rolled back. Rollbacks with KVO observers are 10-20% faster. (Core upgrade)
* New notifiers can now be registered in write transactions until changes have actually been made in the write transaction. This makes it so that new notifications can be registered inside change notifications triggered by beginning a write transaction (unless a previous callback performed writes). (Core upgrade)

* Very slightly improve performance of runtime thread checking on the main thread on Apple platforms. (Core upgrade)

### Fixed
* Fixed a bug that may have resulted in arrays being in different orders on different devices (Core upgrade).
* Fixed a crash when querying a mixed property with a string operator (contains/like/beginswith/endswith) or with case insensitivity (Core upgrade).
* Querying for equality of a string on an indexed mixed property was returning case insensitive matches. For example querying for `myIndexedMixed == "Foo"` would incorrectly match on values of "foo" or "FOO" etc (Core upgrade).
* Adding an index to a Mixed property on a non-empty table would crash with an assertion (Core upgrade).
* `SyncSession.pause()` could hold a reference to the database open after shutting down the sync session, preventing users from being able to delete the realm (Core upgrade).
* Fixed `RealmResultsChanges.isCleared` which was never set. It now returns `true` if the results collection is empty in the notification callback. This field is also marked as `deprecated` and will be removed in future. Use `RealmResultsChanges.results.isEmpty` instead.([#1265](https://github.com/realm/realm-dart/pull/1265)). ([#1278](https://github.com/realm/realm-dart/issues/1278)).

* Fix a stack overflow crash when using the query parser with long chains of AND/OR conditions. (Core upgrade)
* `SyncManager::immediately_run_file_actions()` no longer ignores the result of trying to remove a realm. This could have resulted in a client reset action being reported as successful when it actually failed on windows if the `Realm` was still open (Core upgrade).
* Fix a data race. If one thread committed a write transaction which increased the number of live versions above the previous highest seen during the current session at the same time as another thread began a read, the reading thread could read from a no-longer-valid memory mapping (Core upgrade).

* Fixed a crash or exception when doing a fulltext search for multiple keywords when the intersection of results is not equal. (Core upgrade).

* Don't report non ssl related errors during ssl handshake as fatal in default socket provider. (Core upgrade)

* Performing a query like "{1, 2, 3, ...} IN list" where the array is longer than 8 and all elements are smaller than some values in list, the program would crash (Core upgrade)
* Performing a large number of queries without ever performing a write resulted in steadily increasing memory usage, some of which was never fully freed due to an unbounded cache (Core upgrade)

* Exclusion of words in a full text search does not work (Core upgrade)

* Fixed a fatal error (reported to the sync error handler) during client reset (or automatic PBS to FLX migration) if the reset has been triggered during an async open and the schema being applied has added new classes. (Core upgrade), since automatic client resets were introduced in v11.5.0)
* Full text search would sometimes find words where the word only matches the beginning of the search token (Core upgrade)

* We could crash when removing backlinks in cases where forward links did not have a corresponding backlink due to corruption. We now silently ignore this inconsistency in release builds, allowing the app to continue. (Core upgrade)
* If you freeze a Results based on a collection of objects, the result would be invalid if you delete the collection (Core upgrade)

### Compatibility
* Fileformat: Generates files with format v23. Reads and automatically upgrade from fileformat v5.
* Realm Studio: 13.0.0 or later.
* Dart >=2.17.5 <4.0.0 (Flutter >=3.0.3) on Android, iOS, Linux, MacOS and Windows

### Internal
* Using Core 13.12.0.
* Lock file format: New format introduced for multi-process encryption. All processes accessing the file must be upgraded to the new format.

## 1.0.3 (2023-03-20)

### Enhancements
* Deprecated `SyncResolveError` and `SyncResolveErrorCode` ([#1182](https://github.com/realm/realm-dart/pull/1182)).
* Added `SyncWebSocketError` and `SyncWebSocketErrorCode` for web socket connection sync errors ([#1182](https://github.com/realm/realm-dart/pull/1182)).
* Added `FlexibleSyncConfiguration.shouldCompactCallback` support ([#1204](https://github.com/realm/realm-dart/pull/1204)).
* Added `RealmSet.asResults()` ([#1214](https://github.com/realm/realm-dart/pull/1214)).

### Fixed
* You may have a crash on Windows if you try to open a file with non-ASCII path (Core upgrade).
* Creating subscriptions with queries having unicode parameters causes a server error (Core upgrade).
* Fixed error message when trying to `switchUser` of the `App` to a user that has been logged out ([#1182](https://github.com/realm/realm-dart/pull/1182)).
* Fixed performance degradation on SubQueries (Core upgrade).
* Fixed several cases where wrong type of exception was thrown (Core upgrade).
* Fixed classification of InvalidQuery exception (Core upgrade).
* Fix crash if secure transport returns an error with a non-zero length. (Core upgrade).
* Fix error in `RealmSet<T>` when `T` is a realm object ([#1202](https://github.com/realm/realm-dart/pull/1212)).
* Fixes infinite-loop like issue with await-for-yield over change streams ([#1213](https://github.com/realm/realm-dart/pull/1213)).

### Compatibility
* Realm Studio: 13.0.0 or later.

### Internal
* Using Core 13.6.0.

## 1.0.2 (2023-02-21)

### Fixed
* Fixed the sync client being stuck in a cycle if an integration error occurs by issuing a client reset (Core upgrade).
* Fixed Android binaries sizes.

### Compatibility
* Realm Studio: 13.0.0 or later.

### Internal
* Using Core 13.4.2

## 1.0.1 (2023-02-14)

### Fixed
* Fix codesigning errors when publishing to the macOS App Store. ([#1153](https://github.com/realm/realm-dart/issues/1153))

### Compatibility
* Realm Studio: 13.0.0 or later.

### Internal
* Using Core 13.4.0

## 1.0.0 (2023-02-07)

### GA release
We are proud to forge this release as 1.0. The Realm Flutter and Dart SDK is now being used by thousands of developers and has proven reliable.

### Enhancements
* Improved error information returned when the `realm_dart` library failed to load. ([#1143](https://github.com/realm/realm-dart/pull/1143))

### Fixed
* Improve performance of interprocess mutexes on iOS which don’t need to support reader-writer locking. The primary beneficiary of this is beginning and ending read transactions, which is now almost as fast as pre-v13.0.0 (Core upgrade).

### Compatibility
* Realm Studio: 13.0.0 or later.

### Internal
* Using Core 13.4.0

## 0.11.0+rc (2023-01-30)

**This project is in Release Candidate stage.**

### Enhancements
* Add `App.reconnect()` providing a hint to Realm to reconnect all sync sessions.
* Add `Realm.refresh()` and `Realm.refreshAsync()` support. ([#1046](https://github.com/realm/realm-dart/pull/1046))
* Support change notifications property `isCleared` on list collections and sets. ([#1128](https://github.com/realm/realm-dart/pull/1128))

### Fixed
* `SyncSession.pause()` allow users to suspend a Realm's sync session until it is explicitly resumed with `SyncSession.resume()`. Previously it could be implicitly resumed in rare cases. (Core upgrade)
* Improve the performance of `Realm.freeze()` and friends (`RealmObject.freeze()`,`RealmList.freeze(), RealmResults.freeze(), RealmSet.freeze()`) by eliminating some redundant work around schema initialization and validation. (Core upgrade)
* Include more details if an error occurs when merging object. (Core upgrade)
* Value in List of Mixed would not be updated if new value is Binary and old value is StringData and the values otherwise matches. (Core upgrade)
* When client reset with recovery is used and the recovery does not actually result in any new local commits, the sync client may have gotten stuck in a cycle with a `A fatal error occurred during client reset: 'A previous 'Recovery' mode reset from <timestamp> did not succeed, giving up on 'Recovery' mode to prevent a cycle'` error message. (Core upgrade)
* Fixed diverging history in flexible sync if writes occur during bootstrap to objects that just came into view (Core upgrade)
* Fix several data races when opening cached frozen Realms. New frozen Realms were added to the cache and the lock released before they were fully initialized, resulting in races if they were immediately read from the cache on another thread (Core upgrade).
* Properties and types not present in the requested schema would be missing from the reported schema in several scenarios, such as if the Realm was being opened with a different schema version than the persisted one, and if the new tables or columns were added while the Realm instance did not have an active read transaction. (Core upgrade, since v13.2.0)
* If a client reset w/recovery or discard local is interrupted while the "fresh" realm is being downloaded, the sync client may crash (Core upgrade)
* Changesets from the server sent during FLX bootstrapping that are larger than 16MB can cause the sync client to crash with a LogicError. (Core upgrade)
* Online compaction may cause a single commit to take a long time. (Core upgrade, since v13.0.0)

### Compatibility
* Realm Studio: 13.0.0 or later.

### Internal
* Using Core 13.3.0
* Added specific codes to `SyncResolveErrorCode` enum's items. ([#1131](https://github.com/realm/realm-dart/pull/1131).

## 0.10.0+rc (2023-01-23)

**This project is in Release Candidate stage.**

### Enhancements
* Add support for Realm set data type. ([#1102](https://github.com/realm/realm-dart/pull/1102))
* Exposed realm `writeCopy` API to copy a Realm file and optionally encrypt it with a different key. ([#1103](https://github.com/realm/realm-dart/pull/1103))

### Fixed
* Added an error for default values for Realm object references in the Realm generator. ([#1102](https://github.com/realm/realm-dart/pull/1102))
* `realm.deleteMany()` will handle efficiently ManagedRealmList instances. ([#1117](https://github.com/realm/realm-dart/pull/1171))

### Compatibility
* Realm Studio: 13.0.0 or later.

### Internal
* Using Core 13.2.0.

## 0.9.0+rc (2023-01-13)

**This project is in Release Candidate stage.**

### Breaking Changes
* File format version bumped.
* The layout of the lock-file has changed, the lock file format version is bumped and all participants in a multiprocess scenario needs to be up to date so they expect the same format. This requires an update of Studio. (Core upgrade)
* Writing to a frozen realm throws `RealmException` instead of `RealmError`. ([#974](https://github.com/realm/realm-dart/pull/974))

### Enhancements
* Support setting `maxNumberOfActiveVersions` when creating a `Configuration`. ([#1036](https://github.com/realm/realm-dart/pull/1036))
* Add List.move extension method that moves an element from one index to another. Delegates to ManagedRealmList.move for managed lists. This allows notifications to correctly report moves, as opposed to reporting moves as deletes + inserts. ([#1037](https://github.com/realm/realm-dart/issues/1037))
* Support setting `shouldDeleteIfMigrationNeeded` when creating a `Configuration.local`. ([#1049](https://github.com/realm/realm-dart/issues/1049))
* Add `unknown` error code to all SyncErrors: `SyncSessionErrorCode.unknown`, `SyncConnectionErrorCode.unknown`, `SyncClientErrorCode.unknown`, `GeneralSyncErrorCode.unknown`. Use `unknown` error code instead of throwing a RealmError. ([#1052](https://github.com/realm/realm-dart/pull/1052))
* Add support for `RealmValue` data type. This new type can represent any valid Realm data type, including objects. Lists of `RealmValue` are also supported, but `RealmValue` itself cannot contain collections. Please note that a property of type `RealmValue` cannot be nullable, but can contain null, represented by the value `RealmValue.nullValue()`. ([#1051](https://github.com/realm/realm-dart/pull/1051))
* Add support for querying using the model property names, even when the properties are mapped to a different name in the database. ([#697](https://github.com/realm/realm-dart/issues/697))
* `ClientResetError.resetRealm` now returns a bool to indicate if reset was initiated or not. ([#1067](https://github.com/realm/realm-dart/pull/1067))
* Support `SyncErrorCategory.resolve`, `SyncResolveError` and `SyncResolveErrorCode` for network resolution errors when sync.

### Fixed
* Support mapping into `SyncSessionErrorCode` for "Compensating write" with error code 231. ([#1022](https://github.com/realm/realm-dart/pull/1022))
* Errors from core will be raised correctly for `beginWriteAsync` and `commitAsync`. ([#1042](https://github.com/realm/realm-dart/pull/1042))
* The realm file will be shrunk if the larger file size is no longer needed. (Core upgrade)
* Most of the file growth caused by version pinning is eliminated. (Core upgrade)
* Fetching a user's profile while the user logs out would result in an assertion failure. (Core upgrade)
* Removed the ".tmp_compaction_space" file being left over after compacting a Realm on Windows. (Core upgrade).
* Restore fallback to full barrier when F_BARRIERSYNC is not available on Apple platforms. (Core upgrade, since v0.8.0+rc)
* Fixed wrong assertion on query error that could result in a crash. (Core upgrade)
* Writing to a read-only realm throws `RealmException` instead of blocking the isolate. ([#974](https://github.com/realm/realm-dart/pull/974))
* Fix no notification for write transaction that contains only change to backlink property. (Core upgrade)
* Fixed wrong assertion on query error that could result in a crash. (Core upgrade)
* Use random tmp directory for download. ([#1060](https://github.com/realm/realm-dart/issues/1060))
* Bump minimum Dart SDK version to 2.17.5 and Flutter SDK version to 3.0.3 due to an issue with the Dart virtual machine when implementing `Finalizable`. ([dart-lang/sdk#49075](https://github.com/dart-lang/sdk/issues/49075))
* Support install command in flutter projects that use unit and widget tests. ([#870](https://github.com/realm/realm-dart/issues/870))

### Compatibility
* Realm Studio: 13.0.0 or later.
* Fileformat: Generates files with format v23. Reads and automatically upgrades from fileformat v5.

### Internal
* Using Core 13.2.0.
* No longer use vcpkg ([#1069](https://github.com/realm/realm-dart/pull/1069))
* Upgraded analyzer dependency to ^5.0.0. ([#1072](https://github.com/realm/realm-dart/pull/1072))

## 0.8.0+rc (2022-11-14)

**This project is in Release Candidate stage.**

### Breaking Changes
* `FunctionsClient.call` no longer accepts a null for the optional `functionsArgs` parameter, but it is still optional. ([#1025](https://github.com/realm/realm-dart/pull/1025))

### Fixed
* Allow backlinks between files. ([#1015](https://github.com/realm/realm-dart/issues/1015))
* Fix issue with accessing properties after traversing a backlink. ([#1018](https://github.com/realm/realm-dart/issues/1018))
* Bootstraps will not be applied in a single write transaction - they will be applied 1MB of changesets at a time, or as configured by the SDK (Core upgrade).
* Fix database corruption and encryption issues on apple platforms. (Core upgrade)

### Compatibility
* Realm Studio: 12.0.0 or later.

### Internal
* Using Core 12.12.0.

## 0.7.0+rc (2022-11-04)

**This project is in Release Candidate stage.**

### Breaking Changes
* SyncClientResetErrorHandler is renamed to ClientResetHandler. SyncClientResetError is renamed to ClientResetError. ManualSyncClientResetHandler is renamed to ManualRecoveryHandler.
* Default resync mode for `FlexibleSyncConfiguration` is changed from `manual` to `recoverOrDiscard`. In this mode Realm attempts to recover unsynced local changes and if that fails, then the changes are discarded. ([#925](https://github.com/realm/realm-dart/pull/925))
* Added `path` parameter to `Configuration.disconnectedSync`. This path is required to open the correct synced realm file. ([#1007](https://github.com/realm/realm-dart/pull/https://github.com/realm/realm-dart/pull/1007))

### Enhancements
* Added `MutableSubscriptionSet.removeByType` for removing subscriptions by their realm object type. ([#317](https://github.com/realm/realm-dart/issues/317))
* Added `User.functions`. This is the entry point for calling Atlas App functions. Functions allow you to define and execute server-side logic for your application. Atlas App functions are created on the server, written in modern JavaScript (ES6+) and executed in a serverless manner. When you call a function, you can dynamically access components of the current application as well as information about the request to execute the function and the logged in user that sent the request. ([#973](https://github.com/realm/realm-dart/pull/973))
* Support results of primitives, ie. `RealmResult<int>`. ([#162](https://github.com/realm/realm-dart/issues/162))
* Support notifications on all managed realm lists, including list of primitives, ie. `RealmList<int>.changes` is supported. ([#893](https://github.com/realm/realm-dart/pull/893))
* Support named backlinks on realm models. You can now add and annotate a realm object iterator field with `@Backlink(#fieldName)`. ([#996](https://github.com/realm/realm-dart/pull/996))
* Added Realm file compaction support. ([#1005](https://github.com/realm/realm-dart/pull/1005))
* Allow `@Indexed` attribute on all indexable type, and ensure appropriate indexes are created in the realm. ([#797](https://github.com/realm/realm-dart/issues/797))
* Add `parent` getter on embedded objects. ([#979](https://github.com/realm/realm-dart/pull/979))
* Support [Client Resets](https://www.mongodb.com/docs/atlas/app-services/sync/error-handling/client-resets/). Atlas App Services automatically detects the need for client resets and the realm client automatically performs it according to the configured callbacks for the type of client reset handlers set on `FlexibleSyncConfiguration`. A parameter `clientResetHandler` is added to `Configuration.flexibleSync`. Supported client reset handlers are `ManualRecoveryHandler`, `DiscardUnsyncedChangesHandler`, `RecoverUnsyncedChangesHandler` and `RecoverOrDiscardUnsyncedChangesHandler`. `RecoverOrDiscardUnsyncedChangesHandler` is the default strategy. ([#925](https://github.com/realm/realm-dart/pull/925)) An example usage of the default `clientResetHandler` is as follows:
```dart
      final config = Configuration.flexibleSync(user, [Task.schema],
        clientResetHandler: RecoverOrDiscardUnsyncedChangesHandler(
          // The following callbacks are optional.
          onBeforeReset: (beforeResetRealm) {
            // Executed right before a client reset is about to happen.
            // If an exception is thrown here the recovery and discard callbacks are not called.
          },
          onAfterRecovery: (beforeResetRealm, afterResetRealm) {
            // Executed right after an automatic recovery from a client reset has completed.
          },
          onAfterDiscard: (beforeResetRealm, afterResetRealm) {
            // Executed after an automatic recovery from a client reset has failed but the Discard has completed.
          },
          onManualResetFallback: (clientResetError) {
            // Handle the reset manually in case some of the callbacks above throws an exception
          },
        )
    );
```

### Fixed
* Fixed a wrong mapping for `AuthProviderType` returned by `User.provider` for google, facebook and apple credentials.
* Opening an unencrypted file with an encryption key would sometimes report a misleading error message that indicated that the problem was something other than a decryption failure (Core upgrade)
* Fix a rare deadlock which could occur when closing a synchronized Realm immediately after committing a write transaction when the sync worker thread has also just finished processing a changeset from the server. (Core upgrade)
* Fixed an issue with `Configuration.disconnectedSync` where changing the schema could result in migration exception. ([#999](https://github.com/realm/realm-dart/pull/999))
* Added a better library load failed message. ([#1006](https://github.com/realm/realm-dart/pull/1006))

### Compatibility
* Realm Studio: 12.0.0 or later.

### Internal
* Using Core 12.11.0.

## 0.6.0+beta (2022-10-21)

**This project is in the Beta stage. The API should be quite stable, but occasional breaking changes may be made.**

### Enhancements
* Added support for asynchronous transactions. (Issue [#802](https://github.com/realm/realm-dart/issues/802))
  * Added `Transaction` which is a class that exposes an API for committing and rolling back an active transaction.
  * Added `realm.beginWriteAsync` which returns a `Future<Transaction>` that resolves when the write lock has been obtained.
  * Added `realm.writeAsync` which opens an asynchronous transaction, invokes the provided callback, then commits the transaction asynchronously.
* Support `Realm.open` API to asynchronously open a local or synced Realm. When opening a synchronized Realm it will download all the content available at the time the operation began and then return a usable Realm. ([#731](https://github.com/realm/realm-dart/pull/731))
* Add support for embedded objects. Embedded objects are objects which are owned by a single parent object, and are deleted when that parent object is deleted or their parent no longer references them. Embedded objects are declared by passing `ObjectType.embedded` to the `@RealmModel` annotation. Reassigning an embedded object is not allowed and neither is linking to it from multiple parents. Querying for embedded objects directly is also disallowed as they should be viewed as complex structures belonging to their parents as opposed to standalone objects. (Issue [#662](https://github.com/realm/realm-dart/issues/662))

```dart
@RealmModel()
class _Person {
  late String name;

  _Address? address;
}

// The generated `Address` class will be an embedded object.
@RealmModel(ObjectType.embedded)
class _Address {
  late String street;
  late String city;
}
```

### Fixed
* Added more validations when using `User.apiKeys` to return more meaningful errors when the user cannot perform API key actions - e.g. when the user has been logged in with API key credentials or when the user has been logged out. (Issue [#950](https://github.com/realm/realm-dart/issues/950))
* Fixed `dart run realm_dart generate` and `flutter pub run realm generate` commands to exit with the correct error code on failure.
* Added more descriptive error messages when passing objects managed by another Realm as arguments to `Realm.add/delete/deleteMany`. (PR [#942](https://github.com/realm/realm-dart/pull/942))
* Fixed a bug where `list.remove` would not correctly remove the value if the value is the first element in the list. (PR [#975](https://github.com/realm/realm-dart/pull/975))

### Compatibility
* Realm Studio: 12.0.0 or later.

### Internal
* Using Core 12.9.0

## 0.5.0+beta (2022-10-10)

**This project is in the Beta stage. The API should be quite stable, but occasional breaking changes may be made.**

### Breaking Changes
* Fixed an issue that would cause passwords sent to the server (e.g. `Credentials.EmailPassword` or `EmailPasswordAuthProvider.registerUser`) to contain an extra empty byte at the end. (PR [#918](https://github.com/realm/realm-dart/pull/918)).
  Notice: Any existing email users might need to be recreated because of this breaking change.

### Enhancements
* Added support for "frozen objects" - these are objects, queries, lists, or Realms that have been "frozen" at a specific version. All frozen objects can be accessed and queried as normal, but attempting to mutate them or add change listeners will throw an exception. `Realm`, `RealmObject`, `RealmList`, and `RealmResults` now have a method `freeze()` which returns an immutable version of the object, as well as an `isFrozen` property which can be used to check whether an object is frozen. ([#56](https://github.com/realm/realm-dart/issues/56))
* You can now set a realm property of type `T` to any object `o` where `o is T`. Previously it was required that `o.runtimeType == T`. ([#904](https://github.com/realm/realm-dart/issues/904))
* Performance of indexOf on realm lists has been improved. It now uses realm-core instead of the generic version from ListMixin. ([#911](https://github.com/realm/realm-dart/pull/911))
* Performance of remove on realm list has been improved. It now uses indexOf and removeAt. ([#915](https://github.com/realm/realm-dart/pull/915))
* Added support for migrations for local Realms. You can now construct a configuration with a migration callback that will be invoked if the schema version of the file on disk is lower than the schema version supplied by the callback. ([#70](https://github.com/realm/realm-dart/issues/70))
  Example:
  ```dart
  final config = Configuration.local([Person.schema], schemaVersion: 4, migrationCallback: (migration, oldSchemaVersion) {
    if (oldSchemaVersion == 1) {
      // Between v1 and v2 we removed the Bar type
      migration.deleteType('Bar');
    }

    if (oldSchemaVersion == 2) {
      // Between v2 and v3 we fixed a typo in the 'Person.name' property.
      migration.renameProperty('Person', 'nmae', 'name');
    }

    if (oldSchemaVersion == 3) {
      final oldPeople = migration.oldRealm.all('Person');
      for (final oldPerson in oldPeople) {
        final newPerson = migration.findInNewRealm<Person>(oldPerson);
        if (newPerson == null) {
          // That person must have been deleted, so nothing to do.
          continue;
        }

        // Between v3 and v4 we're obfuscating the users' exact age by storing age group instead.
        newPerson.ageGroup = calculateAgeGroup(oldPerson.dynamic.get<int>('age'));
      }
    }
  });
  ```
* Added support for realm list of nullable primitive types, ie. `RealmList<int?>`. ([#163](https://github.com/realm/realm-dart/issues/163))
* Allow null arguments on query. ([#871](https://github.com/realm/realm-dart/issues/871))
* Added support for API key authentication. (Issue [#432](https://github.com/realm/realm-dart/issues/432))
  * Expose `User.apiKeys` client - this client can be used to create, fetch, and delete API keys.
  * Expose `Credentials.apiKey` that enable authentication with API keys.
* Exposed `User.accessToken` and `User.refreshToken` - these tokens can be used to authenticate against the server when calling HTTP API outside of the Dart/Flutter SDK. For example, if you want to use the GraphQL. (PR [#919](https://github.com/realm/realm-dart/pull/919))
* Added support for `encryptionKey` to `Configuration.local`, `Configuration.flexibleSync` and `Configuration.disconnectedSync` so realm files can be encrypted and existing encrypted files from other Realm sources opened (assuming you have the key)([#920](https://github.com/realm/realm-dart/pull/920))

### Fixed
* Previously removeAt did not truncate length. ([#883](https://github.com/realm/realm-dart/issues/883))
* List.length= now throws, if you try to increase length. This previously succeeded silently. ([#894](https://github.com/realm/realm-dart/pull/894)).
* Queries on lists were broken. ([#909](https://github.com/realm/realm-dart/issues/909))
  Example:
  ```dart
  expect(realm.all<Person>(), [alice, bob, carol, dan]); // assume this pass, then ...
  expect(team.players.query('TRUEPREDICATE'), [alice, bob]); // <-- ... this fails and return the same as realm.all<Person>()
  ```
* Queries on results didn't filter the existing results. ([#908](https://github.com/realm/realm-dart/issues/908)).
  Example
  ```dart
  expect(realm.query<Person>('FALSEPREDICATE').query('TRUEPREDICATE'), isEmpty); //<-- Fails if a Persion object exists
  ```
* Fixed copying of native structs for session errors and http requests. ([#924](https://github.com/realm/realm-dart/pull/924))
* Fixed a crash when closing the SyncSession on App instance teardown. ([#5752](https://github.com/realm/realm-core/issues/5752))
* Fixed sporadic generator failure. ([#879](https://github.com/realm/realm-dart/issues/879))
* Exceptions thrown by user code inside the `Configuration.initialDataCallback` are now properly surfaced back to the `Realm()` constructor. ([#698](https://github.com/realm/realm-dart/issues/698))

### Compatibility
* Realm Studio: 12.0.0 or later.

### Internal
* Uses Realm Core v12.9.0
* Added tracking of child handles for objects/results/lists obtained from an unowned Realm. This ensures that all children are invalidated as soon as the parent Realm gets released at the end of the callback. (Issue [#527](https://github.com/realm/realm-dart/issues/527))
* Added an action to enforce that the changelog is updated before a PR is merged (Issue [#939](https://github.com/realm/realm-dart/issues/939))

## 0.4.0+beta (2022-08-19)

**This project is in the Beta stage. The API should be quite stable, but occasional breaking changes may be made.**

### Breaking Changes
* Changed the name of `Configuration.schema` to `Configuration.schemaObjects` and changed its type to `Iterable<SchemaObject>`. You can now access the Realm's schema via the new `Realm.schema` property. [#495](https://github.com/realm/realm-dart/pull/495))

### Enhancements
* Expose an API for string-based access to the objects in the `Realm`. Those are primarily intended to be used during migrations, but are available at all times for advanced use cases. [#495](https://github.com/realm/realm-dart/pull/495))
* Added `Realm.schema` property exposing the Realm's schema as passed through the Configuration or read from disk. [#495](https://github.com/realm/realm-dart/pull/495))

### Fixed
* Lifted a limitation that only allowed non-nullable primary keys. ([#458](https://github.com/realm/realm-dart/issues/458))
* Fix boolean values get/set after ffigen update. ([#854](https://github.com/realm/realm-dart/pull/854))

### Compatibility
* Realm Studio: 12.0.0 or later.

### Internal
* Uses Realm Core v12.5.1

## 0.3.2+beta (2022-08-16)

**This project is in the Beta stage. The API should be quite stable, but occasional breaking changes may be made.**

### Enhancements
* Added `DisconnectedSyncConfiguration` for opening a synchronized realm in a disconnected state. This configuration allows a synchronized realm to be opened by a secondary process, while a primary process handles synchronization. ([#621](https://github.com/realm/realm-dart/pull/621))
* Support better default paths on Flutter. ([#665](https://github.com/realm/realm-dart/pull/665))
* Support `Configuration.defaultRealmName` for setting the default realm name. ([#665](https://github.com/realm/realm-dart/pull/665))
* Support `Configuration.defaultRealmPath` for setting a custom default path for realms. ([#665](https://github.com/realm/realm-dart/pull/665))
* Support `Configuration.defaultStoragePath ` for getting the platform specific storage paths. ([#665](https://github.com/realm/realm-dart/pull/665))
* Support `App.deleteUser ` for deleting user accounts. ([#679](https://github.com/realm/realm-dart/pull/679))
* Support Apple, Facebook and Google authentication. ([#740](https://github.com/realm/realm-dart/pull/740))
* Allow multiple anonymous sessions. When using anonymous authentication you can now easily log in with a different anonymous user than last time. ([#750](https://github.com/realm/realm-dart/pull/750)).
* Support `Credentials.jwt` for login user with JWT issued by custom provider . ([#715](https://github.com/realm/realm-dart/pull/715))
* Support `Credentials.function` for login user with Custom Function Authentication Provider. ([#742](https://github.com/realm/realm-dart/pull/742))
* Added `update` flag on `Realm.add` and `Realm.addAll` to support upserts. ([#668](https://github.com/realm/realm-dart/pull/668))
* Allow multiple anonymous sessions. ([PR #5693](https://github.com/realm/realm-core/pull/5693)).
* Introducing query parser support for constant list expressions such as `fruit IN {'apple', 'orange'}`. This also includes general query support for list vs list matching such as `NONE fruits IN {'apple', 'orange'}`. ([Issue #4266](https://github.com/realm/realm-core/issues/4266))
* SubscriptionSet::refresh() does less work if no commits have been made since the last call to refresh(). ([PR #5695](https://github.com/realm/realm-core/pull/5695))
* Reduce use of memory mappings and virtual address space ([PR #5645](https://github.com/realm/realm-core/pull/5645)). Also fixes some errors (see below)

### Fixed
* Use Dart 2.17 `Finalizable` to ensure lexically scoped lifetime of finalizable resources (Realm, App, etc.). ([#754](https://github.com/realm/realm-dart/pull/754))
* Fix crash after hot-restart. ([#711](https://github.com/realm/realm-dart/pull/711) and [PR #5570](https://github.com/realm/realm-core/issues/5570))
* Processing a pending bootstrap before the sync client connects will properly surface errors to the user's error handler ([#5707](https://github.com/realm/realm-core/issues/5707), since Realm Core v12.0.0)
* Using the Query Parser, it was not allowed to query on a property named `desc`. ([#5723](https://github.com/realm/realm-core/issues/5723))
* Improved performance of sync clients during integration of changesets with many small strings (totalling > 1024 bytes per changeset) on iOS 14, and devices which have restrictive or fragmented memory. ([#5614](https://github.com/realm/realm-core/issues/5614))
* Fixed a segfault in sync compiled by MSVC 2022. ([#5557](https://github.com/realm/realm-core/pull/5557), since Realm Core 12.1.0)
* Fix a data race when opening a flexible sync Realm (since Realm Core v12.1.0).
* Fixed an issue on Windows that would cause high CPU usage by the sync client when there are no active sync sessions. (Issue [#5591](https://github.com/realm/realm-core/issues/5591), since the introduction of Sync support for Windows)
* Fix a data race when committing a transaction while multiple threads are waiting for the write lock on platforms using emulated interprocess condition variables (most platforms other than non-Android Linux).
* Fix some cases of running out of virtual address space (seen/reported as mmap failures) ([PR #5645](https://github.com/realm/realm-core/pull/5645))

### Internal
* Added a command to `realm_dart` for deleting Atlas App Services applications. Usage: `dart run realm_dart delete-apps`. By default it will delete apps from `http://localhost:9090` which is the endpoint of the local docker image. If `--atlas-cluster` is provided, it will authenticate, delete the application from the provided cluster. (PR [#663](https://github.com/realm/realm-dart/pull/663))
* Uses Realm Core v12.5.1

## 0.3.1+beta (2022-06-07)

**This project is in the Beta stage. The API should be quite stable, but occasional breaking changes may be made.**

### Fixed
* Fixed the Url command to correctly encode the SDK version. ([#650](https://github.com/realm/realm-dart/issues/650))

## 0.3.0+beta (2022-06-02)

**This project is in the Beta stage. The API should be quite stable, but occasional breaking changes may be made.**

### Breaking Changes
* Made all `Configuration` fields final so they can only be initialized in the constructor. This better conveys the immutability of the configuration class. ([#455](https://github.com/realm/realm-dart/pull/455))
* Removed `inMemory` field from `Configuration`. Use `Configuration.inMemory` factory instead.
* Due to the introduction of different types of configurations the `Configuration` constructor has been removed. Use the `Configuration.local` factory instead. ([#496](https://github.com/realm/realm-dart/pull/496))

### Enhancements
* Added a property `Configuration.disableFormatUpgrade`. When set to `true`, opening a Realm with an older file format will throw an exception to avoid automatically upgrading it. ([#310](https://github.com/realm/realm-dart/pull/310))
* Support result value from write transaction callbacks. ([#294](https://github.com/realm/realm-dart/pull/294))
* Added a property `Realm.isInTransaction` that indicates whether the Realm instance has an open write transaction associated with it.
* Support anonymous application credentials. ([#443](https://github.com/realm/realm-dart/pull/443))
* Added a property `Configuration.initialDataCallback`. This is a callback executed when a Realm file is first created and allows you to populate some initial data necessary for your application. ([#298](https://github.com/realm/realm-dart/issues/298))
* Support app configuration. ([#306](https://github.com/realm/realm-dart/pull/306))
* Support app class. ([#446](https://github.com/realm/realm-dart/pull/446))
* Support should realm compact on open callback `Configuration.shouldCompactCallback` as option when configuring a Realm to determine if it should be compacted before being returned.  ([#466](https://github.com/realm/realm-dart/pull/466/))
* Support ObjectId type. ([#468](https://github.com/realm/realm-dart/pull/468))
* Support Uuid type. ([#470](https://github.com/realm/realm-dart/pull/470))
* Support application login. ([#469](https://github.com/realm/realm-dart/pull/469))
* Support app configuration log level and request timeout.([#566](https://github.com/realm/realm-dart/pull/566))
* Support EmailPassword register user. ([#452](https://github.com/realm/realm-dart/pull/452))
* Support EmailPassword confirm user. ([#478](https://github.com/realm/realm-dart/pull/478))
* Support EmailPassword resend user confirmation email. ([#479](https://github.com/realm/realm-dart/pull/479))
* Support EmailPassword complete reset password. ([#480](https://github.com/realm/realm-dart/pull/480))
* Support EmailPassword reset password. ([#481](https://github.com/realm/realm-dart/pull/481))
* Support EmailPassword calling custom reset password functions. ([#482](https://github.com/realm/realm-dart/pull/482))
* Support EmailPassword retry custom user confirmation functions. ([#484](https://github.com/realm/realm-dart/pull/484))
* Expose currentUser property on App. ([473](https://github.com/realm/realm-dart/pull/473))
* Support remove user. ([#492](https://github.com/realm/realm-dart/pull/492))
* Support switch current user. ([#493](https://github.com/realm/realm-dart/pull/493))
* Support user custom data and refresh. ([#525](https://github.com/realm/realm-dart/pull/525))
* Support linking user credentials. ([#525](https://github.com/realm/realm-dart/pull/525))
* Support user state. ([#525](https://github.com/realm/realm-dart/pull/525))
* Support getting user id and identities. ([#525](https://github.com/realm/realm-dart/pull/525))
* Support user logout. ([#525](https://github.com/realm/realm-dart/pull/525))
* Support user deviceId. ([#570](https://github.com/realm/realm-dart/pull/570))
* Support user authentication provider type. ([#570](https://github.com/realm/realm-dart/pull/570))
* Support user profile data. ([#570](https://github.com/realm/realm-dart/pull/570))
* Support flexible synchronization. ([#496](https://github.com/realm/realm-dart/pull/496))
* Added support for DateTime properties. ([#569](https://github.com/realm/realm-dart/pull/569))
* Support setting logger on AppConfiguration. ([#583](https://github.com/realm/realm-dart/pull/583))
* Support setting logger on Realm class. Default is to print info message or worse to the console. ([#583](https://github.com/realm/realm-dart/pull/583))
* Support getting the `SyncSession` for a synchronized Realm via the `realm.syncSession` property.
* Support the following `SyncSession` API:
  * `realmPath` returning the path of the Realm for the session.
  * `state` returning the current state of the session.
  * `connectionState` returning the current state of the connection.
  * `connectionStateChanges` returns a Stream that emits connection state updates.
  * `user` returning the user that owns the session.
  * `pause()` pauses synchronization.
  * `resume()` resumes synchronization.
  * `waitForUpload/waitForDownload` returns a Future that completes when the session uploaded/downloaded all changes.
  * `getProgressStream` returns a Stream that emits progress updates.
* Support SyncErrorHandler in FlexibleSyncConfiguration. ([#577](https://github.com/realm/realm-dart/pull/577))
* Support SyncClientResetHandler in FlexibleSyncConfiguration. ([#608](https://github.com/realm/realm-dart/pull/608))
* [Dart] Added `Realm.Shutdown` method to allow normal process exit in Dart applications. ([#617](https://github.com/realm/realm-dart/pull/617))

### Fixed
* Fixed an issue that would result in the wrong transaction being rolled back if you start a write transaction inside a write transaction. ([#442](https://github.com/realm/realm-dart/issues/442))
* Fixed boolean value persistence ([#474](https://github.com/realm/realm-dart/issues/474))

### Internal
* Added a command to deploy an Atlas App Services application to `realm_dart`. Usage: `dart run realm_dart deploy-apps`. By default it will deploy apps to `http://localhost:9090` which is the endpoint of the local docker image. If `--atlas-cluster` is provided, it will authenticate, create an application and link the provided cluster to it. (PR [#309](https://github.com/realm/realm-dart/pull/309))
* Unit tests will now attempt to lookup and create if necessary Atlas App Services applications (similarly to the above mentioned command). See `test.dart/setupBaas()` for the environment variables that control the Url and Atlas Cluster that will be used. If the `BAAS_URL` environment variable is not set, no apps will be imported and sync tests will not run. (PR [#309](https://github.com/realm/realm-dart/pull/309))
* Uses Realm Core v12.1.0

### Compatibility
* Dart ^2.17 on Windows, MacOS and Linux
* Flutter ^3.0 on Android, iOS, Linux, MacOS and Windows

## 0.2.1+alpha Release notes (2022-03-20)

**This project is in the Alpha stage. All API's might change without warning and no guarantees are given about stability. Do not use it in production.**

### Enhancements
* Support change notifications on query results. ([#208](https://github.com/realm/realm-dart/pull/208))

    Every `RealmResults<T>` object now has a `changes` method returning a `Stream<RealmResultsChanges<T>>` which can be listened to.

    ```dart
    final subscription = realm.all<Dog>().changes.listen((changes) {
    changes.inserted // indexes of inserted ojbects
    changes.modified // indexes of modified objects
    changes.deleted  // indexes of deleted objects
    changes.newModified // indexes of modified objects after deletions and insertions are accounted for.
    changes.moved // indexes of moved objects
    }});
    subscription.cancel(); // cancel the subscription
    ```

* Support change notifications on list collections. ([#261](https://github.com/realm/realm-dart/pull/261))

    Every `RealmList<T extends RealmObject>` object now has a `changes` method returning a `Stream<RealmListChanges<T>>` which can be listened to.

    ```dart
    final team = Team('team', players: [Person("player")]);
    realm.write(() => realm.add(team));

    var firstCall = true;
    final subscription = team.players.changes.listen((changes) {
    changes.inserted // indexes of inserted ojbects
    changes.modified // indexes of modified objects
    changes.deleted  // indexes of deleted objects
    changes.newModified // indexes of modified objects after deletions and insertions are accounted for.
    changes.moved // indexes of moved objects
    });

    subscription.cancel(); // cancel the subscription
    ```

* Support change notifications on realm objects. ([#262](https://github.com/realm/realm-dart/pull/262))

    Every managed `RealmObject` now has a changes method which allows to listen for object property changes.

    ```dart
    var dog = realm.all<Dog>().first;

    final subscription = dog.changes.listen((changes) {
    changes.isDeleted // if the object has been deleted
    changes.object // the RealmObject being listened to.
    changes.properties // the changed properties
    });

    subscription.cancel(); // cancel the subscription
    ```

* Added support for checking if realm lists and realm objects are valid. ([#183](https://github.com/realm/realm-dart/pull/183))
* Support query on lists of realm objects. ([#239](https://github.com/realm/realm-dart/pull/239))

    Every RealmList<T extends RealmObject> now has a query method.

    ```dart
    final team = Team('Dream Team', players: [Person("Michael Jordan")]);
    realm.write(() => realm.add(team)); // Object needs to be managed.
    final result = team.players.query(r'name BEGINSWITH $0', ['M']);
    ```

* Added support for opening realm in read-only mode. ([#260](https://github.com/realm/realm-dart/pull/260))
* Added support for opening in-memory realms. ([#280](https://github.com/realm/realm-dart/pull/280))
* Primary key fields no longer required to be `final` in data model classes ([#240](https://github.com/realm/realm-dart/pull/240))

    Previously primary key fields needed to be `final`.

    ```dart
    @RealmModel()
    class _Car {
    @PrimaryKey()
    late final String make; // previously
    }

    ```

    Now primary key fields no longer need to be `final`

    ```dart
    @RealmModel()
    class _Car {
    @PrimaryKey()
    late String make; // now
    }
    ```

* List fields no longer required to be `final` in data model classes. ([#253](https://github.com/realm/realm-dart/pull/253))

    Previously list fields needed to be `final`.

    ```dart
    @RealmModel()
    class _Car {
    late final List<Person> owner; // previously
    }

    ```

    Now list fields no longer need to be `final`

    ```dart
    @RealmModel()
    class _Car {
    late List<Person> owner; // now
    }
    ```

* Support custom FIFO special files. ([#284](https://github.com/realm/realm-dart/pull/284))
* Support flutter for Linux desktop. ([#279](https://github.com/realm/realm-dart/pull/279/))

### Fixed
* Snapshot the results collection when iterating collections of realm objects. ([#258](https://github.com/realm/realm-dart/pull/258))

### Compatibility
* Dart ^2.15 on Windows, MacOS and Linux
* Flutter ^2.10 on Android, iOS, Linux, MacOS and Windows

## 0.2.0+alpha Release notes (2022-01-31)

**This project is in the Alpha stage. All API's might change without warning and no guarantees are given about stability. Do not use it in production.**

### Enhancements
* Completely rewritten from the ground up with sound null safety and using Dart FFI

### Compatibility
* Dart ^2.15 on Windows, MacOS and Linux

## 0.2.0-alpha.2 Release notes (2022-01-29)

Notes: This release is a prerelease version. All API's might change without warning and no guarantees are given about stability.

### Enhancements
* Completеly rewritten from the ground up with sound null safety and using Dart FFI

### Fixed
* Fix running package commands.

### Compatibility
* Dart ^2.15 on Windows, MacOS and Linux

## 0.2.0-alpha.1 Release notes (2022-01-29)

Notes: This release is a prerelease version. All API's might change without warning and no guarantees are given about stability.

### Enhancements
* Completеly rewritten from the ground up with sound null safety and using Dart FFI

### Fixed
* Realm close stops internal scheduler.

### Internal
* Fix linter issues

### Compatibility
* Dart ^2.15 on Windows, MacOS and Linux

## 0.2.0-alpha Release notes (2022-01-27)

Notes: This release is a prerelease version. All API's might change without warning and no guarantees are given about stability.

### Enhancements
* Completеly rewritten from the ground up with sound null safety and using Dart FFI

### Compatibility
* Dart ^2.15 on Windows, MacOS and Linux

### Internal
* Uses Realm Core v11.9.0

## 0.1.1+preview Release notes (2021-04-01)

### Fixed
* `realm_dart install` command is correctly installing the realm native binary

### Compatibility
* Windows and Mac
* Dart SDK 2.12 stable from https://dart.dev/

## 0.1.0+preview Release notes (2021-04-01)

### Enhancements
* The initial preview version of the Realm SDK for Dart.

### Compatibility
* Windows and Mac
* Dart SDK 2.12 stable from https://dart.dev/<|MERGE_RESOLUTION|>--- conflicted
+++ resolved
@@ -1,26 +1,22 @@
 ## vNext (TBD)
 
 ### Enhancements
-<<<<<<< HEAD
-* Added support for specifying schema version on `Configuration.flexibleSync`. This allows you to take advantage of an upcoming server-side feature that will allow schema migrations for synchronized Realms. (Issue [#1599](https://github.com/realm/realm-dart/issues/1599))
-=======
 * Improve file compaction performance on platforms with page sizes greater than 4k (for example arm64 Apple platforms) for files less than 256 pages in size (Core 14.4.0).
 * Add better hint to error message, if opening native library fails. (Issue [#1595](https://github.com/realm/realm-dart/issues/1595))
->>>>>>> 8b86cffe
+* Added support for specifying schema version on `Configuration.flexibleSync`. This allows you to take advantage of an upcoming server-side feature that will allow schema migrations for synchronized Realms. (Issue [#1599](https://github.com/realm/realm-dart/issues/1599))
 
 ### Fixed
 * Using valid const, but non-literal expressions, such as negation of numbers, as an initializer would fail. (Issue [#1606](https://github.com/realm/realm-dart/issues/1606))
 * Backlinks mistakenly included in EJson serialization. ([Issue #1616](https://github.com/realm/realm-dart/issues/1616))
-
-### Compatibility
-* Realm Studio: 14.0.0 or later.
-
-### Internal
-<<<<<<< HEAD
-* Using Core v14.3.0.
-=======
-* Using Core 14.4.1.
->>>>>>> 8b86cffe
+* Fix an assertion failure "m_lock_info && m_lock_info->m_file.get_path() == m_filename" that appears to be related to opening a Realm while the file is in the process of being closed on another thread (Core 14.5.0).
+* Fixed diverging history due to a bug in the replication code when setting default null values (embedded objects included) (Core 14.5.0).
+* Null pointer exception may be triggered when logging out and async commits callbacks not executed (Core 14.5.0)
+
+### Compatibility
+* Realm Studio: 15.0.0 or later.
+
+### Internal
+* Using Core 14.5.0.
 
 ## 2.0.0 (2024-03-20)
 
@@ -177,7 +173,7 @@
 * Fixed conflict resolution bug which may result in an crash when the AddInteger instruction on Mixed properties is merged against updates to a non-integer type. (Core v14.3.0)
 
 ### Compatibility
-* Realm Studio: 14.0.0 or later.
+* Realm Studio: 15.0.0 or later.
 * Fileformat: Generates files with format v24. Reads and automatically upgrade from fileformat v10. If you want to upgrade from an earlier file format version you will have to use RealmCore v13.x.y or earlier.
 
 ### Internal
