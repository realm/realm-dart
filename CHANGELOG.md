--- conflicted
+++ resolved
@@ -1,4 +1,4 @@
-## 2.0.0-alpha.2 (2024-02-27)
+## vNext
 
 ### Breaking Changes
 * `RealmValue.type` is now an enum of type `RealmValueType` rather than `Type`. If you need the runtime type of the value wrapped in `RealmValue`, use `RealmValue.value.runtimeType`. (Issue [#1505](https://github.com/realm/realm-dart/issues/1505))
@@ -93,12 +93,9 @@
 
 
 ### Fixed
-<<<<<<< HEAD
 * If you have more than 8388606 links pointing to one specific object, the program will crash. (Core 14.0.0)
 * A Realm generated on a non-apple ARM 64 device and copied to another platform (and vice-versa) were non-portable due to a sorting order difference. This impacts strings or binaries that have their first difference at a non-ascii character. These items may not be found in a set, or in an indexed column if the strings had a long common prefix (> 200 characters). (Core 14.0.0)
-=======
 * Ctor arguments appear in random order on generated classes, if the realm model contains many properties. (PR [#1531](https://github.com/realm/realm-dart/pull/1531))
->>>>>>> ec58ef4f
 
 ### Compatibility
 * Realm Studio: 14.0.0 or later.
