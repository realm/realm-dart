## vNext (TBD)

### Enhancements
* None

### Fixed
* Fixed an issue where connections to Atlas App Services would fail on Android with a certificate expiration error. (Issue [#1430](https://github.com/realm/realm-dart/issues/1430))
<<<<<<< HEAD
* Fixed an issue with the generator where having multiple generated classes in the same file would result in multiple `// ignore_for_file: type=lint` lines being added, which itself was generating a lint warning. (Issue [#1412](https://github.com/realm/realm-dart/issues/1412))
=======
* Errors encountered while reapplying local changes for client reset recovery on partition-based sync Realms would result in the client reset attempt not being recorded, possibly resulting in an endless loop of attempting and failing to automatically recover the client reset. Flexible sync and errors from the server after completing the local recovery were handled correctly. (Core 13.24.0)
* During a client reset with recovery when recovering a move or set operation on a `List` that operated on indices that were not also added in the recovery, links to an object which had been deleted by another client while offline would be recreated by the recovering client. But the objects of these links would only have the primary key populated and all other fields would be default values. Now, instead of creating these zombie objects, the lists being recovered skip such deleted links. (Core 13.24.0)
* During a client reset recovery a Set of objects could be missing items, or an exception could be thrown that prevents recovery ex: "Requested index 1 calling get() on set 'source.collection' when max is 0". (Core 13.24.0)
* Automatic client reset recovery would duplicate insertions in a list when recovering a write which made an unrecoverable change to a list (i.e. modifying or deleting a pre-existing entry), followed by a subscription change, followed by a write which added an entry to the list. (Core 13.24.0)
>>>>>>> 410e8c73

### Compatibility
* Realm Studio: 13.0.0 or later.
* Flutter: ^3.13.0
* Dart: ^3.1.0

### Internal
* Using Core 13.24.0.

## 1.6.0 (2023-11-15)

### Enhancements
* Support for performing geo spatial queries using the new classes: `GeoPoint`, `GeoCircle`, `GeoBox` and `GeoPolygon`. See `GeoPoint` documentation on how to persist locations ([#1389](https://github.com/realm/realm-dart/pull/1389))
* Suppressing rules for a  *.g.dart files ([#1413](https://github.com/realm/realm-dart/pull/1413))
* Full text search supports searching for prefix only. Eg. "description TEXT 'alex*'" (Core upgrade)
* Unknown protocol errors received from the baas server will no longer cause the application to crash if a valid error action is also received. (Core upgrade)
* Added support for server log messages that are enabled by sync protocol version 10. AppServices request id will be provided in a server log message in a future server release. (Core upgrade)
* Simplified sync errors. The following sync errors and error codes are deprecated ([#1387](https://github.com/realm/realm-dart/pull/1387)):
   * `SyncClientError`, `SyncConnectionError`, `SyncSessionError`, `SyncWebSocketError`, `GeneralSyncError` - replaced by `SyncError`.
   * `SyncClientErrorCode`, `SyncConnectionErrorCode`, `SyncSessionErrorCode`, `SyncWebSocketErrorCode`, `GeneralSyncErrorCode, SyncErrorCategory` - replaced by `SyncErrorCode`.
* Throw an exception if `File::unlock` has failed, in order to inform the SDK that we are likely hitting some limitation on the OS filesystem, instead of crashing  the application and use the same file locking logic for all the platforms. (Core upgrade)
* Lift a restriction that prevents asymmetric objects from linking to non-embedded objects. ([#1403](https://github.com/realm/realm-dart/issues/1403))
* Add ISRG X1 Root certificate (used by lets-encrypt and hence MongoDB) to `SecurityContext` of the default `HttpClient`. This ensure we work out-of-the-box on older devices (in particular Android 7 and earlier), as well as some Windows machines. ([#1187](https://github.com/realm/realm-dart/issues/1187), [#1370](https://github.com/realm/realm-dart/issues/1370))
* Added new flexible sync API `RealmResults.subscribe()` and `RealmResults.unsubscribe()` as an easy way to create subscriptions and download data in background. Added named parameter to `MutableSubscriptionSet.clear({bool unnamedOnly = false})` for removing all the unnamed subscriptions. ([#1354](https://github.com/realm/realm-dart/pull/1354))
* Added `cancellationToken` parameter to `Session.waitForDownload()`, `Session.waitForUpload()` and `SubscriptionSet.waitForSynchronization()`. ([#1354](https://github.com/realm/realm-dart/pull/1354))

### Fixed
* Fixed iteration after `skip` bug ([#1409](https://github.com/realm/realm-dart/issues/1409))
* Crash when querying the size of a Object property through a link chain (Core upgrade, since v13.17.2)
* Deprecated `App.localAppName` and `App.localAppVersion`. They were not used by the server and were not needed to set them. ([#1387](https://github.com/realm/realm-dart/pull/1387))
* Fixed crash in slab allocator (`Assertion failed: ref + size <= next->first`). (Core upgrade, since 13.0.0)
* Sending empty UPLOAD messages may lead to 'Bad server version' errors and client reset. (Core upgrade, since v11.8.0)
* If a user was logged out while an access token refresh was in progress, the refresh completing would mark the user as logged in again and the user would be in an inconsistent state. (Core 13.21.0)
* Receiving a `write_not_allowed` error from the server would have led to a crash. (Core 13.22.0)
* Fix interprocess locking for concurrent realm file access resulting in a interprocess deadlock on FAT32/exFAT filesystems. (Core 13.23.0)
* Fixed RealmObject not overriding `hashCode`, which would lead to sets of RealmObjects potentially containing duplicates. ([#1418](https://github.com/realm/realm-dart/issues/1418))
* `realm.subscriptions.waitForSynchronization` will now correctly receive an error if a fatal session error occurs that would prevent it from ever completing. Previously the future would never resolve. (Core 13.23.3)
* Fixed FLX subscriptions not being sent to the server if the session was interrupted during bootstrapping. (Core 13.23.3)
* Fixed application crash with 'KeyNotFound' exception when subscriptions are marked complete after a client reset. (Core 13.23.3)
* A crash at a very specific time during a DiscardLocal client reset on a FLX Realm could leave subscriptions in an invalid state. (Core 13.23.4)

### Compatibility
* Realm Studio: 13.0.0 or later.

### Internal
* Made binding a `sync::Session` exception safe so if a `MultipleSyncAgents` exception is thrown, the sync client can be torn down safely. (Core upgrade, since 13.4.1)
* Add information about the reason a synchronization session is used for to flexible sync client BIND message. (Core upgrade)
* Sync protocol version bumped to 10. (Core upgrade)
* Handle `badChangeset` error when printing changeset contents in debug. (Core upgrade)

* Using Core 13.23.4.

## 1.5.0 (2023-09-18)

### Enhancements
* Support efficient `skip` on `RealmResults` ([#1391](https://github.com/realm/realm-dart/pull/1391))
* Support efficient `indexOf` and `contains` on `RealmResults` ([#1394](https://github.com/realm/realm-dart/pull/1394))
* Support asymmetric objects. ([#1400](https://github.com/realm/realm-dart/pull/1400))

### Compatibility
* Realm Studio: 13.0.0 or later.

### Internal
* Using Core 13.17.2

## 1.4.0 (2023-08-16)

### Enhancements
* Support ReamSet.freeze() ([#1342](https://github.com/realm/realm-dart/pull/1342))
* Added support for query on `RealmSet`. ([#1346](https://github.com/realm/realm-dart/pull/1346))
* Support for passing `List`, `Set` or `Iterable` arguments to queries with `IN`-operators. ([#1346](https://github.com/realm/realm-dart/pull/1346))

### Fixed
* Fixed an early unlock race condition during client reset callbacks. ([#1335](https://github.com/realm/realm-dart/pull/1335))
* Rare corruption of files on streaming format (often following compact, convert or copying to a new file). (Core upgrade, since v12.12.0)
* Trying to search a full-text indexes created as a result of an additive schema change (i.e. applying the differences between the local schema and a synchronized realm's schema) could have resulted in an IllegalOperation error with the error code `Column has no fulltext index`. (Core upgrade, since v13.2.0).
* Sync progress for DOWNLOAD messages from server state was updated wrongly. This may have resulted in an extra round-trip to the server. (Core upgrade, since v12.9.0)
* Fixes infinite-loop like issue with await-for-yield over realm set change streams. ([#1344](https://github.com/realm/realm-dart/issues/1344))
* Fixed issue with using flexibleSync in flutter test. ([#1366](https://github.com/realm/realm-dart/pull/1366))
* Fixed a realm generator issue, when used in concert with MobX. ([#1372](https://github.com/realm/realm-dart/pull/1372))
* Fix failed assertion for unknown app server errors (Core upgrade, since v12.9.0).
* Testing the size of a collection of links against zero would sometimes fail (sometimes = "difficult to explain"). (Core upgrade, since v13.15.1)
* `Session.getProgressStream` now returns a regular stream, instead of a broadcast stream. ([#1375](https://github.com/realm/realm-dart/pull/1375))
* Add ISRG X1 Root certificate (used by lets-encrypt and hence MongoDB) to `SecurityContext` of the default `HttpClient`. This ensure we work out-of-the-box on older devices (in particular Android 7 and earlier), as well as some Windows machines. ([#1187](https://github.com/realm/realm-dart/issues/1187), [#1370](https://github.com/realm/realm-dart/issues/1370))

### Compatibility
* Realm Studio: 13.0.0 or later.

### Internal
* Using Core 13.17.2.

## 1.3.0 (2023-06-22)

### Enhancements
* Added support binary data type. ([#1320](https://github.com/realm/realm-dart/pull/1320))
* Extended `ClientResetError` to return the `backupFilePath` where the backup copy of the realm will be placed once the client reset process has completed. ([#1291](https://github.com/realm/realm-dart/pull/1291))
* Added `CompensatingWriteError` containing detailed error information about the writes that have been reverted by the server due to permissions or subscription view restrictions. The `Configuration.flexibleSync.syncErrorHandler` will be invoked with this error type when this error occurs ([#1291](https://github.com/realm/realm-dart/pull/1291)).
* Improve performance of elementAt, first, single and last on RealmResults ([#1261](https://github.com/realm/realm-dart/issues/1261), [#1262](https://github.com/realm/realm-dart/pull/1262), [#1267](https://github.com/realm/realm-dart/pull/1267)).

### Fixed
* The constructors of all `SyncError` types are deprecated. The sync errors will be created only internally ([#1291](https://github.com/realm/realm-dart/pull/1291)).
* Getting `Backlink` properties of unmanaged Realm objects will throw an error: "Using backlinks is only possible for managed objects" ([#1293](https://github.com/realm/realm-dart/pull/1293)).
* Properties in the frozen _before_ Realm instance in the client reset callbacks may have had properties reordered which could lead to exceptions if accessed. (Core upgrade, since v13.11.0)


### Compatibility
* Realm Studio: 13.0.0 or later.
* Dart ^3.0.2 and Flutter ^3.10.2

### Internal
* Synced realms will use async open to prevent overloading the server with schema updates. [#1369](https://github.com/realm/realm-dart/pull/1369))
* Using Core 13.15.1

## 1.2.0 (2023-06-08)

### Enhancements
  * Added support for Full-Text search (simple term) queries. ([#1300](https://github.com/realm/realm-dart/pull/1300))
  * To enable FTS queries on string properties, add the `@Indexed(RealmIndexType.fullText)` annotation.
  * To run queries, use the `TEXT` operator: `realm.all<Book>().query("description TEXT \$0", "fantasy novel")`.

### Fixed
* Fix the query parser, it needs to copy a list of arguments and own the memory. This will prevent errors like getting a different result from a query, if the list is modified after its creation and before the execution of the query itself. In the worst case scenario, if the memory is freed before the query is executed, this could lead to crashes, especially for string and binary data types. (Core upgrade, since core v12.5.0)
* Fixed a potential crash when opening the realm after failing to download a fresh FLX realm during an automatic client reset (Core upgrade, since core v12.3.0)
* Access token refresh for websockets was not updating the location metadata (Core upgrade, since core v13.9.3)
* Using both synchronous and asynchronous transactions on the same thread or scheduler could hit the assertion failure "!realm.is_in_transaction()" if one of the callbacks for an asynchronous transaction happened to be scheduled during a synchronous transaction (Core upgrade, since core v11.8.0)
* Fixed an issue where the generator would incorrectly consider a `DateTime` field a valid primary key ([#1300](https://github.com/realm/realm-dart/pull/1300)).

### Compatibility
* Realm Studio: 13.0.0 or later.

### Internal
* Using Core 13.14.0.

## 1.1.0 (2023-05-30)

### Enhancements
* Add `RealmResults.isValid` ([#1231](https://github.com/realm/realm-dart/pull/1231)).
* Support `Decimal128` datatype ([#1192](https://github.com/realm/realm-dart/pull/1192)).
* Realm logging is extended to support logging of all Realm storage level messages. (Core upgrade).
* Realm.logger now prints by default to the console from the first Isolate that initializes a Realm in the application. ([#1226](https://github.com/realm/realm-dart/pull/1226)).
  Calling `Realm.logger.clearListeners()` or `Realm.logger.level = RealmLogLevel.off` will turn off logging. If that is the first isolate it will stop the default printing logger.
  The default logger can be replaced with a custom implementation using `Realm.logger = CustomLogger()` from the first Isolate.
  Any new spawned Isolates that work with Realm will get a new `Realm.logger` instance but will not `print` by default.
  `Realm.logger.level` allows changing the log level per isolate.
* Add logging at the Storage level (Core upgrade).
* Performance improvement for the following queries (Core upgrade):
    * Significant (~75%) improvement when counting (query count) the number of exact matches (with no other query conditions) on a String/int/Uuid/ObjectId property that has an index. This improvement will be especially noticeable if there are a large number of results returned (duplicate values).
    * Significant (~99%) improvement when querying for an exact match on a Timestamp property that has an index.
    * Significant (~99%) improvement when querying for a case insensitive match on a Mixed property that has an index.
    * Moderate (~25%) improvement when querying for an exact match on a Boolean property that has an index.
    * Small (~5%) improvement when querying for a case insensitive match on a Mixed property that does not have an index.

* Enable multiple processes to operate on an encrypted Realm simultaneously. (Core upgrade)

* Improve performance of equality queries on a non-indexed mixed property by about 30%. (Core upgrade)

* Improve performance of rolling back write transactions after making changes. If no KVO observers are used this is now constant time rather than taking time proportional to the number of changes to be rolled back. Rollbacks with KVO observers are 10-20% faster. (Core upgrade)
* New notifiers can now be registered in write transactions until changes have actually been made in the write transaction. This makes it so that new notifications can be registered inside change notifications triggered by beginning a write transaction (unless a previous callback performed writes). (Core upgrade)

* Very slightly improve performance of runtime thread checking on the main thread on Apple platforms. (Core upgrade)

### Fixed
* Fixed a bug that may have resulted in arrays being in different orders on different devices (Core upgrade).
* Fixed a crash when querying a mixed property with a string operator (contains/like/beginswith/endswith) or with case insensitivity (Core upgrade).
* Querying for equality of a string on an indexed mixed property was returning case insensitive matches. For example querying for `myIndexedMixed == "Foo"` would incorrectly match on values of "foo" or "FOO" etc (Core upgrade).
* Adding an index to a Mixed property on a non-empty table would crash with an assertion (Core upgrade).
* `SyncSession.pause()` could hold a reference to the database open after shutting down the sync session, preventing users from being able to delete the realm (Core upgrade).
* Fixed `RealmResultsChanges.isCleared` which was never set. It now returns `true` if the results collection is empty in the notification callback. This field is also marked as `deprecated` and will be removed in future. Use `RealmResultsChanges.results.isEmpty` instead.([#1265](https://github.com/realm/realm-dart/pull/1265)). ([#1278](https://github.com/realm/realm-dart/issues/1278)).

* Fix a stack overflow crash when using the query parser with long chains of AND/OR conditions. (Core upgrade)
* `SyncManager::immediately_run_file_actions()` no longer ignores the result of trying to remove a realm. This could have resulted in a client reset action being reported as successful when it actually failed on windows if the `Realm` was still open (Core upgrade).
* Fix a data race. If one thread committed a write transaction which increased the number of live versions above the previous highest seen during the current session at the same time as another thread began a read, the reading thread could read from a no-longer-valid memory mapping (Core upgrade).

* Fixed a crash or exception when doing a fulltext search for multiple keywords when the intersection of results is not equal. (Core upgrade).

* Don't report non ssl related errors during ssl handshake as fatal in default socket provider. (Core upgrade)

* Performing a query like "{1, 2, 3, ...} IN list" where the array is longer than 8 and all elements are smaller than some values in list, the program would crash (Core upgrade)
* Performing a large number of queries without ever performing a write resulted in steadily increasing memory usage, some of which was never fully freed due to an unbounded cache (Core upgrade)

* Exclusion of words in a full text search does not work (Core upgrade)

* Fixed a fatal error (reported to the sync error handler) during client reset (or automatic PBS to FLX migration) if the reset has been triggered during an async open and the schema being applied has added new classes. (Core upgrade), since automatic client resets were introduced in v11.5.0)
* Full text search would sometimes find words where the word only matches the beginning of the search token (Core upgrade)

* We could crash when removing backlinks in cases where forward links did not have a corresponding backlink due to corruption. We now silently ignore this inconsistency in release builds, allowing the app to continue. (Core upgrade)
* If you freeze a Results based on a collection of objects, the result would be invalid if you delete the collection (Core upgrade)

### Compatibility
* Fileformat: Generates files with format v23. Reads and automatically upgrade from fileformat v5.
* Realm Studio: 13.0.0 or later.
* Dart >=2.17.5 <4.0.0 (Flutter >=3.0.3) on Android, iOS, Linux, MacOS and Windows

### Internal
* Using Core 13.12.0.
* Lock file format: New format introduced for multi-process encryption. All processes accessing the file must be upgraded to the new format.

## 1.0.3 (2023-03-20)

### Enhancements
* Deprecated `SyncResolveError` and `SyncResolveErrorCode` ([#1182](https://github.com/realm/realm-dart/pull/1182)).
* Added `SyncWebSocketError` and `SyncWebSocketErrorCode` for web socket connection sync errors ([#1182](https://github.com/realm/realm-dart/pull/1182)).
* Added `FlexibleSyncConfiguration.shouldCompactCallback` support ([#1204](https://github.com/realm/realm-dart/pull/1204)).
* Added `RealmSet.asResults()` ([#1214](https://github.com/realm/realm-dart/pull/1214)).

### Fixed
* You may have a crash on Windows if you try to open a file with non-ASCII path (Core upgrade).
* Creating subscriptions with queries having unicode parameters causes a server error (Core upgrade).
* Fixed error message when trying to `switchUser` of the `App` to a user that has been logged out ([#1182](https://github.com/realm/realm-dart/pull/1182)).
* Fixed performance degradation on SubQueries (Core upgrade).
* Fixed several cases where wrong type of exception was thrown (Core upgrade).
* Fixed classification of InvalidQuery exception (Core upgrade).
* Fix crash if secure transport returns an error with a non-zero length. (Core upgrade).
* Fix error in `RealmSet<T>` when `T` is a realm object ([#1202](https://github.com/realm/realm-dart/pull/1212)).
* Fixes infinite-loop like issue with await-for-yield over change streams ([#1213](https://github.com/realm/realm-dart/pull/1213)).

### Compatibility
* Realm Studio: 13.0.0 or later.

### Internal
* Using Core 13.6.0.

## 1.0.2 (2023-02-21)

### Fixed
* Fixed the sync client being stuck in a cycle if an integration error occurs by issuing a client reset (Core upgrade).
* Fixed Android binaries sizes.

### Compatibility
* Realm Studio: 13.0.0 or later.

### Internal
* Using Core 13.4.2

## 1.0.1 (2023-02-14)

### Fixed
* Fix codesigning errors when publishing to the macOS App Store. ([#1153](https://github.com/realm/realm-dart/issues/1153))

### Compatibility
* Realm Studio: 13.0.0 or later.

### Internal
* Using Core 13.4.0

## 1.0.0 (2023-02-07)

### GA release
We are proud to forge this release as 1.0. The Realm Flutter and Dart SDK is now being used by thousands of developers and has proven reliable.

### Enhancements
* Improved error information returned when the `realm_dart` library failed to load. ([#1143](https://github.com/realm/realm-dart/pull/1143))

### Fixed
* Improve performance of interprocess mutexes on iOS which don’t need to support reader-writer locking. The primary beneficiary of this is beginning and ending read transactions, which is now almost as fast as pre-v13.0.0 (Core upgrade).

### Compatibility
* Realm Studio: 13.0.0 or later.

### Internal
* Using Core 13.4.0

## 0.11.0+rc (2023-01-30)

**This project is in Release Candidate stage.**

### Enhancements
* Add `App.reconnect()` providing a hint to Realm to reconnect all sync sessions.
* Add `Realm.refresh()` and `Realm.refreshAsync()` support. ([#1046](https://github.com/realm/realm-dart/pull/1046))
* Support change notifications property `isCleared` on list collections and sets. ([#1128](https://github.com/realm/realm-dart/pull/1128))

### Fixed
* `SyncSession.pause()` allow users to suspend a Realm's sync session until it is explicitly resumed with `SyncSession.resume()`. Previously it could be implicitly resumed in rare cases. (Core upgrade)
* Improve the performance of `Realm.freeze()` and friends (`RealmObject.freeze()`,`RealmList.freeze(), RealmResults.freeze(), RealmSet.freeze()`) by eliminating some redundant work around schema initialization and validation. (Core upgrade)
* Include more details if an error occurs when merging object. (Core upgrade)
* Value in List of Mixed would not be updated if new value is Binary and old value is StringData and the values otherwise matches. (Core upgrade)
* When client reset with recovery is used and the recovery does not actually result in any new local commits, the sync client may have gotten stuck in a cycle with a `A fatal error occurred during client reset: 'A previous 'Recovery' mode reset from <timestamp> did not succeed, giving up on 'Recovery' mode to prevent a cycle'` error message. (Core upgrade)
* Fixed diverging history in flexible sync if writes occur during bootstrap to objects that just came into view (Core upgrade)
* Fix several data races when opening cached frozen Realms. New frozen Realms were added to the cache and the lock released before they were fully initialized, resulting in races if they were immediately read from the cache on another thread (Core upgrade).
* Properties and types not present in the requested schema would be missing from the reported schema in several scenarios, such as if the Realm was being opened with a different schema version than the persisted one, and if the new tables or columns were added while the Realm instance did not have an active read transaction. (Core upgrade, since v13.2.0)
* If a client reset w/recovery or discard local is interrupted while the "fresh" realm is being downloaded, the sync client may crash (Core upgrade)
* Changesets from the server sent during FLX bootstrapping that are larger than 16MB can cause the sync client to crash with a LogicError. (Core upgrade)
* Online compaction may cause a single commit to take a long time. (Core upgrade, since v13.0.0)

### Compatibility
* Realm Studio: 13.0.0 or later.

### Internal
* Using Core 13.3.0
* Added specific codes to `SyncResolveErrorCode` enum's items. ([#1131](https://github.com/realm/realm-dart/pull/1131).

## 0.10.0+rc (2023-01-23)

**This project is in Release Candidate stage.**

### Enhancements
* Add support for Realm set data type. ([#1102](https://github.com/realm/realm-dart/pull/1102))
* Exposed realm `writeCopy` API to copy a Realm file and optionally encrypt it with a different key. ([#1103](https://github.com/realm/realm-dart/pull/1103))

### Fixed
* Added an error for default values for Realm object references in the Realm generator. ([#1102](https://github.com/realm/realm-dart/pull/1102))
* `realm.deleteMany()` will handle efficiently ManagedRealmList instances. ([#1117](https://github.com/realm/realm-dart/pull/1171))

### Compatibility
* Realm Studio: 13.0.0 or later.

### Internal
* Using Core 13.2.0.

## 0.9.0+rc (2023-01-13)

**This project is in Release Candidate stage.**

### Breaking Changes
* File format version bumped.
* The layout of the lock-file has changed, the lock file format version is bumped and all participants in a multiprocess scenario needs to be up to date so they expect the same format. This requires an update of Studio. (Core upgrade)
* Writing to a frozen realm throws `RealmException` instead of `RealmError`. ([#974](https://github.com/realm/realm-dart/pull/974))

### Enhancements
* Support setting `maxNumberOfActiveVersions` when creating a `Configuration`. ([#1036](https://github.com/realm/realm-dart/pull/1036))
* Add List.move extension method that moves an element from one index to another. Delegates to ManagedRealmList.move for managed lists. This allows notifications to correctly report moves, as opposed to reporting moves as deletes + inserts. ([#1037](https://github.com/realm/realm-dart/issues/1037))
* Support setting `shouldDeleteIfMigrationNeeded` when creating a `Configuration.local`. ([#1049](https://github.com/realm/realm-dart/issues/1049))
* Add `unknown` error code to all SyncErrors: `SyncSessionErrorCode.unknown`, `SyncConnectionErrorCode.unknown`, `SyncClientErrorCode.unknown`, `GeneralSyncErrorCode.unknown`. Use `unknown` error code instead of throwing a RealmError. ([#1052](https://github.com/realm/realm-dart/pull/1052))
* Add support for `RealmValue` data type. This new type can represent any valid Realm data type, including objects. Lists of `RealmValue` are also supported, but `RealmValue` itself cannot contain collections. Please note that a property of type `RealmValue` cannot be nullable, but can contain null, represented by the value `RealmValue.nullValue()`. ([#1051](https://github.com/realm/realm-dart/pull/1051))
* Add support for querying using the model property names, even when the properties are mapped to a different name in the database. ([#697](https://github.com/realm/realm-dart/issues/697))
* `ClientResetError.resetRealm` now returns a bool to indicate if reset was initiated or not. ([#1067](https://github.com/realm/realm-dart/pull/1067))
* Support `SyncErrorCategory.resolve`, `SyncResolveError` and `SyncResolveErrorCode` for network resolution errors when sync.

### Fixed
* Support mapping into `SyncSessionErrorCode` for "Compensating write" with error code 231. ([#1022](https://github.com/realm/realm-dart/pull/1022))
* Errors from core will be raised correctly for `beginWriteAsync` and `commitAsync`. ([#1042](https://github.com/realm/realm-dart/pull/1042))
* The realm file will be shrunk if the larger file size is no longer needed. (Core upgrade)
* Most of the file growth caused by version pinning is eliminated. (Core upgrade)
* Fetching a user's profile while the user logs out would result in an assertion failure. (Core upgrade)
* Removed the ".tmp_compaction_space" file being left over after compacting a Realm on Windows. (Core upgrade).
* Restore fallback to full barrier when F_BARRIERSYNC is not available on Apple platforms. (Core upgrade, since v0.8.0+rc)
* Fixed wrong assertion on query error that could result in a crash. (Core upgrade)
* Writing to a read-only realm throws `RealmException` instead of blocking the isolate. ([#974](https://github.com/realm/realm-dart/pull/974))
* Fix no notification for write transaction that contains only change to backlink property. (Core upgrade)
* Fixed wrong assertion on query error that could result in a crash. (Core upgrade)
* Use random tmp directory for download. ([#1060](https://github.com/realm/realm-dart/issues/1060))
* Bump minimum Dart SDK version to 2.17.5 and Flutter SDK version to 3.0.3 due to an issue with the Dart virtual machine when implementing `Finalizable`. ([dart-lang/sdk#49075](https://github.com/dart-lang/sdk/issues/49075))
* Support install command in flutter projects that use unit and widget tests. ([#870](https://github.com/realm/realm-dart/issues/870))

### Compatibility
* Realm Studio: 13.0.0 or later.
* Fileformat: Generates files with format v23. Reads and automatically upgrades from fileformat v5.

### Internal
* Using Core 13.2.0.
* No longer use vcpkg ([#1069](https://github.com/realm/realm-dart/pull/1069))
* Upgraded analyzer dependency to ^5.0.0. ([#1072](https://github.com/realm/realm-dart/pull/1072))

## 0.8.0+rc (2022-11-14)

**This project is in Release Candidate stage.**

### Breaking Changes
* `FunctionsClient.call` no longer accepts a null for the optional `functionsArgs` parameter, but it is still optional. ([#1025](https://github.com/realm/realm-dart/pull/1025))

### Fixed
* Allow backlinks between files. ([#1015](https://github.com/realm/realm-dart/issues/1015))
* Fix issue with accessing properties after traversing a backlink. ([#1018](https://github.com/realm/realm-dart/issues/1018))
* Bootstraps will not be applied in a single write transaction - they will be applied 1MB of changesets at a time, or as configured by the SDK (Core upgrade).
* Fix database corruption and encryption issues on apple platforms. (Core upgrade)

### Compatibility
* Realm Studio: 12.0.0 or later.

### Internal
* Using Core 12.12.0.

## 0.7.0+rc (2022-11-04)

**This project is in Release Candidate stage.**

### Breaking Changes
* SyncClientResetErrorHandler is renamed to ClientResetHandler. SyncClientResetError is renamed to ClientResetError. ManualSyncClientResetHandler is renamed to ManualRecoveryHandler.
* Default resync mode for `FlexibleSyncConfiguration` is changed from `manual` to `recoverOrDiscard`. In this mode Realm attempts to recover unsynced local changes and if that fails, then the changes are discarded. ([#925](https://github.com/realm/realm-dart/pull/925))
* Added `path` parameter to `Configuration.disconnectedSync`. This path is required to open the correct synced realm file. ([#1007](https://github.com/realm/realm-dart/pull/https://github.com/realm/realm-dart/pull/1007))

### Enhancements
* Added `MutableSubscriptionSet.removeByType` for removing subscriptions by their realm object type. ([#317](https://github.com/realm/realm-dart/issues/317))
* Added `User.functions`. This is the entry point for calling Atlas App functions. Functions allow you to define and execute server-side logic for your application. Atlas App functions are created on the server, written in modern JavaScript (ES6+) and executed in a serverless manner. When you call a function, you can dynamically access components of the current application as well as information about the request to execute the function and the logged in user that sent the request. ([#973](https://github.com/realm/realm-dart/pull/973))
* Support results of primitives, ie. `RealmResult<int>`. ([#162](https://github.com/realm/realm-dart/issues/162))
* Support notifications on all managed realm lists, including list of primitives, ie. `RealmList<int>.changes` is supported. ([#893](https://github.com/realm/realm-dart/pull/893))
* Support named backlinks on realm models. You can now add and annotate a realm object iterator field with `@Backlink(#fieldName)`. ([#996](https://github.com/realm/realm-dart/pull/996))
* Added Realm file compaction support. ([#1005](https://github.com/realm/realm-dart/pull/1005))
* Allow `@Indexed` attribute on all indexable type, and ensure appropriate indexes are created in the realm. ([#797](https://github.com/realm/realm-dart/issues/797))
* Add `parent` getter on embedded objects. ([#979](https://github.com/realm/realm-dart/pull/979))
* Support [Client Resets](https://www.mongodb.com/docs/atlas/app-services/sync/error-handling/client-resets/). Atlas App Services automatically detects the need for client resets and the realm client automatically performs it according to the configured callbacks for the type of client reset handlers set on `FlexibleSyncConfiguration`. A parameter `clientResetHandler` is added to `Configuration.flexibleSync`. Supported client reset handlers are `ManualRecoveryHandler`, `DiscardUnsyncedChangesHandler`, `RecoverUnsyncedChangesHandler` and `RecoverOrDiscardUnsyncedChangesHandler`. `RecoverOrDiscardUnsyncedChangesHandler` is the default strategy. ([#925](https://github.com/realm/realm-dart/pull/925)) An example usage of the default `clientResetHandler` is as follows:
```dart
      final config = Configuration.flexibleSync(user, [Task.schema],
        clientResetHandler: RecoverOrDiscardUnsyncedChangesHandler(
          // The following callbacks are optional.
          onBeforeReset: (beforeResetRealm) {
            // Executed right before a client reset is about to happen.
            // If an exception is thrown here the recovery and discard callbacks are not called.
          },
          onAfterRecovery: (beforeResetRealm, afterResetRealm) {
            // Executed right after an automatic recovery from a client reset has completed.
          },
          onAfterDiscard: (beforeResetRealm, afterResetRealm) {
            // Executed after an automatic recovery from a client reset has failed but the Discard has completed.
          },
          onManualResetFallback: (clientResetError) {
            // Handle the reset manually in case some of the callbacks above throws an exception
          },
        )
    );
```

### Fixed
* Fixed a wrong mapping for `AuthProviderType` returned by `User.provider` for google, facebook and apple credentials.
* Opening an unencrypted file with an encryption key would sometimes report a misleading error message that indicated that the problem was something other than a decryption failure (Core upgrade)
* Fix a rare deadlock which could occur when closing a synchronized Realm immediately after committing a write transaction when the sync worker thread has also just finished processing a changeset from the server. (Core upgrade)
* Fixed an issue with `Configuration.disconnectedSync` where changing the schema could result in migration exception. ([#999](https://github.com/realm/realm-dart/pull/999))
* Added a better library load failed message. ([#1006](https://github.com/realm/realm-dart/pull/1006))

### Compatibility
* Realm Studio: 12.0.0 or later.

### Internal
* Using Core 12.11.0.

## 0.6.0+beta (2022-10-21)

**This project is in the Beta stage. The API should be quite stable, but occasional breaking changes may be made.**

### Enhancements
* Added support for asynchronous transactions. (Issue [#802](https://github.com/realm/realm-dart/issues/802))
  * Added `Transaction` which is a class that exposes an API for committing and rolling back an active transaction.
  * Added `realm.beginWriteAsync` which returns a `Future<Transaction>` that resolves when the write lock has been obtained.
  * Added `realm.writeAsync` which opens an asynchronous transaction, invokes the provided callback, then commits the transaction asynchronously.
* Support `Realm.open` API to asynchronously open a local or synced Realm. When opening a synchronized Realm it will download all the content available at the time the operation began and then return a usable Realm. ([#731](https://github.com/realm/realm-dart/pull/731))
* Add support for embedded objects. Embedded objects are objects which are owned by a single parent object, and are deleted when that parent object is deleted or their parent no longer references them. Embedded objects are declared by passing `ObjectType.embedded` to the `@RealmModel` annotation. Reassigning an embedded object is not allowed and neither is linking to it from multiple parents. Querying for embedded objects directly is also disallowed as they should be viewed as complex structures belonging to their parents as opposed to standalone objects. (Issue [#662](https://github.com/realm/realm-dart/issues/662))

```dart
@RealmModel()
class _Person {
  late String name;

  _Address? address;
}

// The generated `Address` class will be an embedded object.
@RealmModel(ObjectType.embedded)
class _Address {
  late String street;
  late String city;
}
```

### Fixed
* Added more validations when using `User.apiKeys` to return more meaningful errors when the user cannot perform API key actions - e.g. when the user has been logged in with API key credentials or when the user has been logged out. (Issue [#950](https://github.com/realm/realm-dart/issues/950))
* Fixed `dart run realm_dart generate` and `flutter pub run realm generate` commands to exit with the correct error code on failure.
* Added more descriptive error messages when passing objects managed by another Realm as arguments to `Realm.add/delete/deleteMany`. (PR [#942](https://github.com/realm/realm-dart/pull/942))
* Fixed a bug where `list.remove` would not correctly remove the value if the value is the first element in the list. (PR [#975](https://github.com/realm/realm-dart/pull/975))

### Compatibility
* Realm Studio: 12.0.0 or later.

### Internal
* Using Core 12.9.0

## 0.5.0+beta (2022-10-10)

**This project is in the Beta stage. The API should be quite stable, but occasional breaking changes may be made.**

### Breaking Changes
* Fixed an issue that would cause passwords sent to the server (e.g. `Credentials.EmailPassword` or `EmailPasswordAuthProvider.registerUser`) to contain an extra empty byte at the end. (PR [#918](https://github.com/realm/realm-dart/pull/918)).
  Notice: Any existing email users might need to be recreated because of this breaking change.

### Enhancements
* Added support for "frozen objects" - these are objects, queries, lists, or Realms that have been "frozen" at a specific version. All frozen objects can be accessed and queried as normal, but attempting to mutate them or add change listeners will throw an exception. `Realm`, `RealmObject`, `RealmList`, and `RealmResults` now have a method `freeze()` which returns an immutable version of the object, as well as an `isFrozen` property which can be used to check whether an object is frozen. ([#56](https://github.com/realm/realm-dart/issues/56))
* You can now set a realm property of type `T` to any object `o` where `o is T`. Previously it was required that `o.runtimeType == T`. ([#904](https://github.com/realm/realm-dart/issues/904))
* Performance of indexOf on realm lists has been improved. It now uses realm-core instead of the generic version from ListMixin. ([#911](https://github.com/realm/realm-dart/pull/911))
* Performance of remove on realm list has been improved. It now uses indexOf and removeAt. ([#915](https://github.com/realm/realm-dart/pull/915))
* Added support for migrations for local Realms. You can now construct a configuration with a migration callback that will be invoked if the schema version of the file on disk is lower than the schema version supplied by the callback. ([#70](https://github.com/realm/realm-dart/issues/70))
  Example:
  ```dart
  final config = Configuration.local([Person.schema], schemaVersion: 4, migrationCallback: (migration, oldSchemaVersion) {
    if (oldSchemaVersion == 1) {
      // Between v1 and v2 we removed the Bar type
      migration.deleteType('Bar');
    }

    if (oldSchemaVersion == 2) {
      // Between v2 and v3 we fixed a typo in the 'Person.name' property.
      migration.renameProperty('Person', 'nmae', 'name');
    }

    if (oldSchemaVersion == 3) {
      final oldPeople = migration.oldRealm.all('Person');
      for (final oldPerson in oldPeople) {
        final newPerson = migration.findInNewRealm<Person>(oldPerson);
        if (newPerson == null) {
          // That person must have been deleted, so nothing to do.
          continue;
        }

        // Between v3 and v4 we're obfuscating the users' exact age by storing age group instead.
        newPerson.ageGroup = calculateAgeGroup(oldPerson.dynamic.get<int>('age'));
      }
    }
  });
  ```
* Added support for realm list of nullable primitive types, ie. `RealmList<int?>`. ([#163](https://github.com/realm/realm-dart/issues/163))
* Allow null arguments on query. ([#871](https://github.com/realm/realm-dart/issues/871))
* Added support for API key authentication. (Issue [#432](https://github.com/realm/realm-dart/issues/432))
  * Expose `User.apiKeys` client - this client can be used to create, fetch, and delete API keys.
  * Expose `Credentials.apiKey` that enable authentication with API keys.
* Exposed `User.accessToken` and `User.refreshToken` - these tokens can be used to authenticate against the server when calling HTTP API outside of the Dart/Flutter SDK. For example, if you want to use the GraphQL. (PR [#919](https://github.com/realm/realm-dart/pull/919))
* Added support for `encryptionKey` to `Configuration.local`, `Configuration.flexibleSync` and `Configuration.disconnectedSync` so realm files can be encrypted and existing encrypted files from other Realm sources opened (assuming you have the key)([#920](https://github.com/realm/realm-dart/pull/920))

### Fixed
* Previously removeAt did not truncate length. ([#883](https://github.com/realm/realm-dart/issues/883))
* List.length= now throws, if you try to increase length. This previously succeeded silently. ([#894](https://github.com/realm/realm-dart/pull/894)).
* Queries on lists were broken. ([#909](https://github.com/realm/realm-dart/issues/909))
  Example:
  ```dart
  expect(realm.all<Person>(), [alice, bob, carol, dan]); // assume this pass, then ...
  expect(team.players.query('TRUEPREDICATE'), [alice, bob]); // <-- ... this fails and return the same as realm.all<Person>()
  ```
* Queries on results didn't filter the existing results. ([#908](https://github.com/realm/realm-dart/issues/908)).
  Example
  ```dart
  expect(realm.query<Person>('FALSEPREDICATE').query('TRUEPREDICATE'), isEmpty); //<-- Fails if a Persion object exists
  ```
* Fixed copying of native structs for session errors and http requests. ([#924](https://github.com/realm/realm-dart/pull/924))
* Fixed a crash when closing the SyncSession on App instance teardown. ([#5752](https://github.com/realm/realm-core/issues/5752))
* Fixed sporadic generator failure. ([#879](https://github.com/realm/realm-dart/issues/879))
* Exceptions thrown by user code inside the `Configuration.initialDataCallback` are now properly surfaced back to the `Realm()` constructor. ([#698](https://github.com/realm/realm-dart/issues/698))

### Compatibility
* Realm Studio: 12.0.0 or later.

### Internal
* Uses Realm Core v12.9.0
* Added tracking of child handles for objects/results/lists obtained from an unowned Realm. This ensures that all children are invalidated as soon as the parent Realm gets released at the end of the callback. (Issue [#527](https://github.com/realm/realm-dart/issues/527))
* Added an action to enforce that the changelog is updated before a PR is merged (Issue [#939](https://github.com/realm/realm-dart/issues/939))

## 0.4.0+beta (2022-08-19)

**This project is in the Beta stage. The API should be quite stable, but occasional breaking changes may be made.**

### Breaking Changes
* Changed the name of `Configuration.schema` to `Configuration.schemaObjects` and changed its type to `Iterable<SchemaObject>`. You can now access the Realm's schema via the new `Realm.schema` property. [#495](https://github.com/realm/realm-dart/pull/495))

### Enhancements
* Expose an API for string-based access to the objects in the `Realm`. Those are primarily intended to be used during migrations, but are available at all times for advanced use cases. [#495](https://github.com/realm/realm-dart/pull/495))
* Added `Realm.schema` property exposing the Realm's schema as passed through the Configuration or read from disk. [#495](https://github.com/realm/realm-dart/pull/495))

### Fixed
* Lifted a limitation that only allowed non-nullable primary keys. ([#458](https://github.com/realm/realm-dart/issues/458))
* Fix boolean values get/set after ffigen update. ([#854](https://github.com/realm/realm-dart/pull/854))

### Compatibility
* Realm Studio: 12.0.0 or later.

### Internal
* Uses Realm Core v12.5.1

## 0.3.2+beta (2022-08-16)

**This project is in the Beta stage. The API should be quite stable, but occasional breaking changes may be made.**

### Enhancements
* Added `DisconnectedSyncConfiguration` for opening a synchronized realm in a disconnected state. This configuration allows a synchronized realm to be opened by a secondary process, while a primary process handles synchronization. ([#621](https://github.com/realm/realm-dart/pull/621))
* Support better default paths on Flutter. ([#665](https://github.com/realm/realm-dart/pull/665))
* Support `Configuration.defaultRealmName` for setting the default realm name. ([#665](https://github.com/realm/realm-dart/pull/665))
* Support `Configuration.defaultRealmPath` for setting a custom default path for realms. ([#665](https://github.com/realm/realm-dart/pull/665))
* Support `Configuration.defaultStoragePath ` for getting the platform specific storage paths. ([#665](https://github.com/realm/realm-dart/pull/665))
* Support `App.deleteUser ` for deleting user accounts. ([#679](https://github.com/realm/realm-dart/pull/679))
* Support Apple, Facebook and Google authentication. ([#740](https://github.com/realm/realm-dart/pull/740))
* Allow multiple anonymous sessions. When using anonymous authentication you can now easily log in with a different anonymous user than last time. ([#750](https://github.com/realm/realm-dart/pull/750)).
* Support `Credentials.jwt` for login user with JWT issued by custom provider . ([#715](https://github.com/realm/realm-dart/pull/715))
* Support `Credentials.function` for login user with Custom Function Authentication Provider. ([#742](https://github.com/realm/realm-dart/pull/742))
* Added `update` flag on `Realm.add` and `Realm.addAll` to support upserts. ([#668](https://github.com/realm/realm-dart/pull/668))
* Allow multiple anonymous sessions. ([PR #5693](https://github.com/realm/realm-core/pull/5693)).
* Introducing query parser support for constant list expressions such as `fruit IN {'apple', 'orange'}`. This also includes general query support for list vs list matching such as `NONE fruits IN {'apple', 'orange'}`. ([Issue #4266](https://github.com/realm/realm-core/issues/4266))
* SubscriptionSet::refresh() does less work if no commits have been made since the last call to refresh(). ([PR #5695](https://github.com/realm/realm-core/pull/5695))
* Reduce use of memory mappings and virtual address space ([PR #5645](https://github.com/realm/realm-core/pull/5645)). Also fixes some errors (see below)

### Fixed
* Use Dart 2.17 `Finalizable` to ensure lexically scoped lifetime of finalizable resources (Realm, App, etc.). ([#754](https://github.com/realm/realm-dart/pull/754))
* Fix crash after hot-restart. ([#711](https://github.com/realm/realm-dart/pull/711) and [PR #5570](https://github.com/realm/realm-core/issues/5570))
* Processing a pending bootstrap before the sync client connects will properly surface errors to the user's error handler ([#5707](https://github.com/realm/realm-core/issues/5707), since Realm Core v12.0.0)
* Using the Query Parser, it was not allowed to query on a property named `desc`. ([#5723](https://github.com/realm/realm-core/issues/5723))
* Improved performance of sync clients during integration of changesets with many small strings (totalling > 1024 bytes per changeset) on iOS 14, and devices which have restrictive or fragmented memory. ([#5614](https://github.com/realm/realm-core/issues/5614))
* Fixed a segfault in sync compiled by MSVC 2022. ([#5557](https://github.com/realm/realm-core/pull/5557), since Realm Core 12.1.0)
* Fix a data race when opening a flexible sync Realm (since Realm Core v12.1.0).
* Fixed an issue on Windows that would cause high CPU usage by the sync client when there are no active sync sessions. (Issue [#5591](https://github.com/realm/realm-core/issues/5591), since the introduction of Sync support for Windows)
* Fix a data race when committing a transaction while multiple threads are waiting for the write lock on platforms using emulated interprocess condition variables (most platforms other than non-Android Linux).
* Fix some cases of running out of virtual address space (seen/reported as mmap failures) ([PR #5645](https://github.com/realm/realm-core/pull/5645))

### Internal
* Added a command to `realm_dart` for deleting Atlas App Services applications. Usage: `dart run realm_dart delete-apps`. By default it will delete apps from `http://localhost:9090` which is the endpoint of the local docker image. If `--atlas-cluster` is provided, it will authenticate, delete the application from the provided cluster. (PR [#663](https://github.com/realm/realm-dart/pull/663))
* Uses Realm Core v12.5.1

## 0.3.1+beta (2022-06-07)

**This project is in the Beta stage. The API should be quite stable, but occasional breaking changes may be made.**

### Fixed
* Fixed the Url command to correctly encode the SDK version. ([#650](https://github.com/realm/realm-dart/issues/650))

## 0.3.0+beta (2022-06-02)

**This project is in the Beta stage. The API should be quite stable, but occasional breaking changes may be made.**

### Breaking Changes
* Made all `Configuration` fields final so they can only be initialized in the constructor. This better conveys the immutability of the configuration class. ([#455](https://github.com/realm/realm-dart/pull/455))
* Removed `inMemory` field from `Configuration`. Use `Configuration.inMemory` factory instead.
* Due to the introduction of different types of configurations the `Configuration` constructor has been removed. Use the `Configuration.local` factory instead. ([#496](https://github.com/realm/realm-dart/pull/496))

### Enhancements
* Added a property `Configuration.disableFormatUpgrade`. When set to `true`, opening a Realm with an older file format will throw an exception to avoid automatically upgrading it. ([#310](https://github.com/realm/realm-dart/pull/310))
* Support result value from write transaction callbacks. ([#294](https://github.com/realm/realm-dart/pull/294))
* Added a property `Realm.isInTransaction` that indicates whether the Realm instance has an open write transaction associated with it.
* Support anonymous application credentials. ([#443](https://github.com/realm/realm-dart/pull/443))
* Added a property `Configuration.initialDataCallback`. This is a callback executed when a Realm file is first created and allows you to populate some initial data necessary for your application. ([#298](https://github.com/realm/realm-dart/issues/298))
* Support app configuration. ([#306](https://github.com/realm/realm-dart/pull/306))
* Support app class. ([#446](https://github.com/realm/realm-dart/pull/446))
* Support should realm compact on open callback `Configuration.shouldCompactCallback` as option when configuring a Realm to determine if it should be compacted before being returned.  ([#466](https://github.com/realm/realm-dart/pull/466/))
* Support ObjectId type. ([#468](https://github.com/realm/realm-dart/pull/468))
* Support Uuid type. ([#470](https://github.com/realm/realm-dart/pull/470))
* Support application login. ([#469](https://github.com/realm/realm-dart/pull/469))
* Support app configuration log level and request timeout.([#566](https://github.com/realm/realm-dart/pull/566))
* Support EmailPassword register user. ([#452](https://github.com/realm/realm-dart/pull/452))
* Support EmailPassword confirm user. ([#478](https://github.com/realm/realm-dart/pull/478))
* Support EmailPassword resend user confirmation email. ([#479](https://github.com/realm/realm-dart/pull/479))
* Support EmailPassword complete reset password. ([#480](https://github.com/realm/realm-dart/pull/480))
* Support EmailPassword reset password. ([#481](https://github.com/realm/realm-dart/pull/481))
* Support EmailPassword calling custom reset password functions. ([#482](https://github.com/realm/realm-dart/pull/482))
* Support EmailPassword retry custom user confirmation functions. ([#484](https://github.com/realm/realm-dart/pull/484))
* Expose currentUser property on App. ([473](https://github.com/realm/realm-dart/pull/473))
* Support remove user. ([#492](https://github.com/realm/realm-dart/pull/492))
* Support switch current user. ([#493](https://github.com/realm/realm-dart/pull/493))
* Support user custom data and refresh. ([#525](https://github.com/realm/realm-dart/pull/525))
* Support linking user credentials. ([#525](https://github.com/realm/realm-dart/pull/525))
* Support user state. ([#525](https://github.com/realm/realm-dart/pull/525))
* Support getting user id and identities. ([#525](https://github.com/realm/realm-dart/pull/525))
* Support user logout. ([#525](https://github.com/realm/realm-dart/pull/525))
* Support user deviceId. ([#570](https://github.com/realm/realm-dart/pull/570))
* Support user authentication provider type. ([#570](https://github.com/realm/realm-dart/pull/570))
* Support user profile data. ([#570](https://github.com/realm/realm-dart/pull/570))
* Support flexible synchronization. ([#496](https://github.com/realm/realm-dart/pull/496))
* Added support for DateTime properties. ([#569](https://github.com/realm/realm-dart/pull/569))
* Support setting logger on AppConfiguration. ([#583](https://github.com/realm/realm-dart/pull/583))
* Support setting logger on Realm class. Default is to print info message or worse to the console. ([#583](https://github.com/realm/realm-dart/pull/583))
* Support getting the `SyncSession` for a synchronized Realm via the `realm.syncSession` property.
* Support the following `SyncSession` API:
  * `realmPath` returning the path of the Realm for the session.
  * `state` returning the current state of the session.
  * `connectionState` returning the current state of the connection.
  * `connectionStateChanges` returns a Stream that emits connection state updates.
  * `user` returning the user that owns the session.
  * `pause()` pauses synchronization.
  * `resume()` resumes synchronization.
  * `waitForUpload/waitForDownload` returns a Future that completes when the session uploaded/downloaded all changes.
  * `getProgressStream` returns a Stream that emits progress updates.
* Support SyncErrorHandler in FlexibleSyncConfiguration. ([#577](https://github.com/realm/realm-dart/pull/577))
* Support SyncClientResetHandler in FlexibleSyncConfiguration. ([#608](https://github.com/realm/realm-dart/pull/608))
* [Dart] Added `Realm.Shutdown` method to allow normal process exit in Dart applications. ([#617](https://github.com/realm/realm-dart/pull/617))

### Fixed
* Fixed an issue that would result in the wrong transaction being rolled back if you start a write transaction inside a write transaction. ([#442](https://github.com/realm/realm-dart/issues/442))
* Fixed boolean value persistence ([#474](https://github.com/realm/realm-dart/issues/474))

### Internal
* Added a command to deploy an Atlas App Services application to `realm_dart`. Usage: `dart run realm_dart deploy-apps`. By default it will deploy apps to `http://localhost:9090` which is the endpoint of the local docker image. If `--atlas-cluster` is provided, it will authenticate, create an application and link the provided cluster to it. (PR [#309](https://github.com/realm/realm-dart/pull/309))
* Unit tests will now attempt to lookup and create if necessary Atlas App Services applications (similarly to the above mentioned command). See `test.dart/setupBaas()` for the environment variables that control the Url and Atlas Cluster that will be used. If the `BAAS_URL` environment variable is not set, no apps will be imported and sync tests will not run. (PR [#309](https://github.com/realm/realm-dart/pull/309))
* Uses Realm Core v12.1.0

### Compatibility
* Dart ^2.17 on Windows, MacOS and Linux
* Flutter ^3.0 on Android, iOS, Linux, MacOS and Windows

## 0.2.1+alpha Release notes (2022-03-20)

**This project is in the Alpha stage. All API's might change without warning and no guarantees are given about stability. Do not use it in production.**

### Enhancements
* Support change notifications on query results. ([#208](https://github.com/realm/realm-dart/pull/208))

    Every `RealmResults<T>` object now has a `changes` method returning a `Stream<RealmResultsChanges<T>>` which can be listened to.

    ```dart
    final subscription = realm.all<Dog>().changes.listen((changes) {
    changes.inserted // indexes of inserted ojbects
    changes.modified // indexes of modified objects
    changes.deleted  // indexes of deleted objects
    changes.newModified // indexes of modified objects after deletions and insertions are accounted for.
    changes.moved // indexes of moved objects
    }});
    subscription.cancel(); // cancel the subscription
    ```

* Support change notifications on list collections. ([#261](https://github.com/realm/realm-dart/pull/261))

    Every `RealmList<T extends RealmObject>` object now has a `changes` method returning a `Stream<RealmListChanges<T>>` which can be listened to.

    ```dart
    final team = Team('team', players: [Person("player")]);
    realm.write(() => realm.add(team));

    var firstCall = true;
    final subscription = team.players.changes.listen((changes) {
    changes.inserted // indexes of inserted ojbects
    changes.modified // indexes of modified objects
    changes.deleted  // indexes of deleted objects
    changes.newModified // indexes of modified objects after deletions and insertions are accounted for.
    changes.moved // indexes of moved objects
    });

    subscription.cancel(); // cancel the subscription
    ```

* Support change notifications on realm objects. ([#262](https://github.com/realm/realm-dart/pull/262))

    Every managed `RealmObject` now has a changes method which allows to listen for object property changes.

    ```dart
    var dog = realm.all<Dog>().first;

    final subscription = dog.changes.listen((changes) {
    changes.isDeleted // if the object has been deleted
    changes.object // the RealmObject being listened to.
    changes.properties // the changed properties
    });

    subscription.cancel(); // cancel the subscription
    ```

* Added support for checking if realm lists and realm objects are valid. ([#183](https://github.com/realm/realm-dart/pull/183))
* Support query on lists of realm objects. ([#239](https://github.com/realm/realm-dart/pull/239))

    Every RealmList<T extends RealmObject> now has a query method.

    ```dart
    final team = Team('Dream Team', players: [Person("Michael Jordan")]);
    realm.write(() => realm.add(team)); // Object needs to be managed.
    final result = team.players.query(r'name BEGINSWITH $0', ['M']);
    ```

* Added support for opening realm in read-only mode. ([#260](https://github.com/realm/realm-dart/pull/260))
* Added support for opening in-memory realms. ([#280](https://github.com/realm/realm-dart/pull/280))
* Primary key fields no longer required to be `final` in data model classes ([#240](https://github.com/realm/realm-dart/pull/240))

    Previously primary key fields needed to be `final`.

    ```dart
    @RealmModel()
    class _Car {
    @PrimaryKey()
    late final String make; // previously
    }

    ```

    Now primary key fields no longer need to be `final`

    ```dart
    @RealmModel()
    class _Car {
    @PrimaryKey()
    late String make; // now
    }
    ```

* List fields no longer required to be `final` in data model classes. ([#253](https://github.com/realm/realm-dart/pull/253))

    Previously list fields needed to be `final`.

    ```dart
    @RealmModel()
    class _Car {
    late final List<Person> owner; // previously
    }

    ```

    Now list fields no longer need to be `final`

    ```dart
    @RealmModel()
    class _Car {
    late List<Person> owner; // now
    }
    ```

* Support custom FIFO special files. ([#284](https://github.com/realm/realm-dart/pull/284))
* Support flutter for Linux desktop. ([#279](https://github.com/realm/realm-dart/pull/279/))

### Fixed
* Snapshot the results collection when iterating collections of realm objects. ([#258](https://github.com/realm/realm-dart/pull/258))

### Compatibility
* Dart ^2.15 on Windows, MacOS and Linux
* Flutter ^2.10 on Android, iOS, Linux, MacOS and Windows

## 0.2.0+alpha Release notes (2022-01-31)

**This project is in the Alpha stage. All API's might change without warning and no guarantees are given about stability. Do not use it in production.**

### Enhancements
* Completely rewritten from the ground up with sound null safety and using Dart FFI

### Compatibility
* Dart ^2.15 on Windows, MacOS and Linux

## 0.2.0-alpha.2 Release notes (2022-01-29)

Notes: This release is a prerelease version. All API's might change without warning and no guarantees are given about stability.

### Enhancements
* Completеly rewritten from the ground up with sound null safety and using Dart FFI

### Fixed
* Fix running package commands.

### Compatibility
* Dart ^2.15 on Windows, MacOS and Linux

## 0.2.0-alpha.1 Release notes (2022-01-29)

Notes: This release is a prerelease version. All API's might change without warning and no guarantees are given about stability.

### Enhancements
* Completеly rewritten from the ground up with sound null safety and using Dart FFI

### Fixed
* Realm close stops internal scheduler.

### Internal
* Fix linter issues

### Compatibility
* Dart ^2.15 on Windows, MacOS and Linux

## 0.2.0-alpha Release notes (2022-01-27)

Notes: This release is a prerelease version. All API's might change without warning and no guarantees are given about stability.

### Enhancements
* Completеly rewritten from the ground up with sound null safety and using Dart FFI

### Compatibility
* Dart ^2.15 on Windows, MacOS and Linux

### Internal
* Uses Realm Core v11.9.0

## 0.1.1+preview Release notes (2021-04-01)

### Fixed
* `realm_dart install` command is correctly installing the realm native binary

### Compatibility
* Windows and Mac
* Dart SDK 2.12 stable from https://dart.dev/

## 0.1.0+preview Release notes (2021-04-01)

### Enhancements
* The initial preview version of the Realm SDK for Dart.

### Compatibility
* Windows and Mac
* Dart SDK 2.12 stable from https://dart.dev/<|MERGE_RESOLUTION|>--- conflicted
+++ resolved
@@ -5,14 +5,11 @@
 
 ### Fixed
 * Fixed an issue where connections to Atlas App Services would fail on Android with a certificate expiration error. (Issue [#1430](https://github.com/realm/realm-dart/issues/1430))
-<<<<<<< HEAD
 * Fixed an issue with the generator where having multiple generated classes in the same file would result in multiple `// ignore_for_file: type=lint` lines being added, which itself was generating a lint warning. (Issue [#1412](https://github.com/realm/realm-dart/issues/1412))
-=======
 * Errors encountered while reapplying local changes for client reset recovery on partition-based sync Realms would result in the client reset attempt not being recorded, possibly resulting in an endless loop of attempting and failing to automatically recover the client reset. Flexible sync and errors from the server after completing the local recovery were handled correctly. (Core 13.24.0)
 * During a client reset with recovery when recovering a move or set operation on a `List` that operated on indices that were not also added in the recovery, links to an object which had been deleted by another client while offline would be recreated by the recovering client. But the objects of these links would only have the primary key populated and all other fields would be default values. Now, instead of creating these zombie objects, the lists being recovered skip such deleted links. (Core 13.24.0)
 * During a client reset recovery a Set of objects could be missing items, or an exception could be thrown that prevents recovery ex: "Requested index 1 calling get() on set 'source.collection' when max is 0". (Core 13.24.0)
 * Automatic client reset recovery would duplicate insertions in a list when recovering a write which made an unrecoverable change to a list (i.e. modifying or deleting a pre-existing entry), followed by a subscription change, followed by a write which added an entry to the list. (Core 13.24.0)
->>>>>>> 410e8c73
 
 ### Compatibility
 * Realm Studio: 13.0.0 or later.
