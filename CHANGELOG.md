## vNext (TBD)

### Enhancements
<<<<<<< HEAD
* Added `User.getMongoDBbClient` exposing an API for CRUD operations on a Remote Atlas App Service.([#1162](https://github.com/realm/realm-dart/issues/1162))
=======
* Add `RealmResults.isValid` ([#1231](https://github.com/realm/realm-dart/pull/1231)).
* Support `Decimal128` datatype ([#1192](https://github.com/realm/realm-dart/pull/1192)).
* Realm logging is extended to support logging of all Realm storage level messages. (Core upgrade).
* Realm.logger now prints by default to the console from the first Isolate that initializes a Realm in the application. ([#1226](https://github.com/realm/realm-dart/pull/1226)).
  Calling `Realm.logger.clearListeners()` or `Realm.logger.level = RealmLogLevel.off` will turn off logging. If that is the first isolate it will stop the default printing logger.
  The default logger can be replaced with a custom implementation using `Realm.logger = CustomLogger()` from the first Isolate.
  Any new spawned Isolates that work with Realm will get a new `Realm.logger` instance but will not `print` by default.
  `Realm.logger.level` allows changing the log level per isolate.
* Add logging at the Storage level (Core upgrade).
* Performance improvement for the following queries (Core upgrade):
    * Significant (~75%) improvement when counting (query count) the number of exact matches (with no other query conditions) on a String/int/Uuid/ObjectId property that has an index. This improvement will be especially noticeable if there are a large number of results returned (duplicate values).
    * Significant (~99%) improvement when querying for an exact match on a Timestamp property that has an index.
    * Significant (~99%) improvement when querying for a case insensitive match on a Mixed property that has an index.
    * Moderate (~25%) improvement when querying for an exact match on a Boolean property that has an index.
    * Small (~5%) improvement when querying for a case insensitive match on a Mixed property that does not have an index.

* Enable multiple processes to operate on an encrypted Realm simultaneously. (Core upgrade)

* Improve performance of equality queries on a non-indexed mixed property by about 30%. (Core upgrade)

* Improve performance of rolling back write transactions after making changes. If no KVO observers are used this is now constant time rather than taking time proportional to the number of changes to be rolled back. Rollbacks with KVO observers are 10-20% faster. (Core upgrade)
* New notifiers can now be registered in write transactions until changes have actually been made in the write transaction. This makes it so that new notifications can be registered inside change notifications triggered by beginning a write transaction (unless a previous callback performed writes). (Core upgrade)

* Very slightly improve performance of runtime thread checking on the main thread on Apple platforms. (Core upgrade)
>>>>>>> 707edcc8

### Fixed

* Fixed a bug that may have resulted in arrays being in different orders on different devices (Core upgrade).
* Fixed a crash when querying a mixed property with a string operator (contains/like/beginswith/endswith) or with case insensitivity (Core upgrade).
* Querying for equality of a string on an indexed mixed property was returning case insensitive matches. For example querying for `myIndexedMixed == "Foo"` would incorrectly match on values of "foo" or "FOO" etc (Core upgrade).
* Adding an index to a Mixed property on a non-empty table would crash with an assertion (Core upgrade).
* `SyncSession.pause()` could hold a reference to the database open after shutting down the sync session, preventing users from being able to delete the realm (Core upgrade).
* Fixed `RealmResultsChanges.isCleared` which was never set. It now returns `true` if the results collection is empty in the notification callback. This field is also marked as `deprecated` and will be removed in future. Use `RealmResultsChanges.results.isEmpty` instead.([#1265](https://github.com/realm/realm-dart/pull/1265)). ([#1278](https://github.com/realm/realm-dart/issues/1278)).

* Fix a stack overflow crash when using the query parser with long chains of AND/OR conditions. (Core upgrade)
* `SyncManager::immediately_run_file_actions()` no longer ignores the result of trying to remove a realm. This could have resulted in a client reset action being reported as successful when it actually failed on windows if the `Realm` was still open (Core upgrade).
* Fix a data race. If one thread committed a write transaction which increased the number of live versions above the previous highest seen during the current session at the same time as another thread began a read, the reading thread could read from a no-longer-valid memory mapping (Core upgrade).

* Fixed a crash or exception when doing a fulltext search for multiple keywords when the intersection of results is not equal. (Core upgrade).

* Don't report non ssl related errors during ssl handshake as fatal in default socket provider. (Core upgrade)

* Performing a query like "{1, 2, 3, ...} IN list" where the array is longer than 8 and all elements are smaller than some values in list, the program would crash (Core upgrade)
* Performing a large number of queries without ever performing a write resulted in steadily increasing memory usage, some of which was never fully freed due to an unbounded cache (Core upgrade)

* Exclusion of words in a full text search does not work (Core upgrade)

* Fixed a fatal error (reported to the sync error handler) during client reset (or automatic PBS to FLX migration) if the reset has been triggered during an async open and the schema being applied has added new classes. (Core upgrade), since automatic client resets were introduced in v11.5.0)
* Full text search would sometimes find words where the word only matches the beginning of the search token (Core upgrade)

* We could crash when removing backlinks in cases where forward links did not have a corresponding backlink due to corruption. We now silently ignore this inconsistency in release builds, allowing the app to continue. (Core upgrade)
* If you freeze a Results based on a collection of objects, the result would be invalid if you delete the collection (Core upgrade)

### Compatibility
* Fileformat: Generates files with format v23. Reads and automatically upgrade from fileformat v5.
* Realm Studio: 13.0.0 or later.
* Dart >=2.17.5 <4.0.0 (Flutter >=3.0.3) on Android, iOS, Linux, MacOS and Windows

### Internal
* Using Core 13.12.0.
* Lock file format: New format introduced for multi-process encryption. All processes accessing the file must be upgraded to the new format.

## 1.0.3 (2023-03-20)

### Enhancements
* Deprecated `SyncResolveError` and `SyncResolveErrorCode` ([#1182](https://github.com/realm/realm-dart/pull/1182)).
* Added `SyncWebSocketError` and `SyncWebSocketErrorCode` for web socket connection sync errors ([#1182](https://github.com/realm/realm-dart/pull/1182)).
* Added `FlexibleSyncConfiguration.shouldCompactCallback` support ([#1204](https://github.com/realm/realm-dart/pull/1204)).
* Added `RealmSet.asResults()` ([#1214](https://github.com/realm/realm-dart/pull/1214)).

### Fixed
* You may have a crash on Windows if you try to open a file with non-ASCII path (Core upgrade).
* Creating subscriptions with queries having unicode parameters causes a server error (Core upgrade).
* Fixed error message when trying to `switchUser` of the `App` to a user that has been logged out ([#1182](https://github.com/realm/realm-dart/pull/1182)).
* Fixed performance degradation on SubQueries (Core upgrade).
* Fixed several cases where wrong type of exception was thrown (Core upgrade).
* Fixed classification of InvalidQuery exception (Core upgrade).
* Fix crash if secure transport returns an error with a non-zero length. (Core upgrade).
* Fix error in `RealmSet<T>` when `T` is a realm object ([#1202](https://github.com/realm/realm-dart/pull/1212)).
* Fixes infinite-loop like issue with await-for-yield over change streams ([#1213](https://github.com/realm/realm-dart/pull/1213)).

### Compatibility
* Realm Studio: 13.0.0 or later.

### Internal
* Using Core 13.6.0.

## 1.0.2 (2023-02-21)

### Fixed
* Fixed the sync client being stuck in a cycle if an integration error occurs by issuing a client reset (Core upgrade).
* Fixed Android binaries sizes.

### Compatibility
* Realm Studio: 13.0.0 or later.

### Internal
* Using Core 13.4.2

## 1.0.1 (2023-02-14)

### Fixed
* Fix codesigning errors when publishing to the macOS App Store. ([#1153](https://github.com/realm/realm-dart/issues/1153))

### Compatibility
* Realm Studio: 13.0.0 or later.

### Internal
* Using Core 13.4.0

## 1.0.0 (2023-02-07)

### GA release
We are proud to forge this release as 1.0. The Realm Flutter and Dart SDK is now being used by thousands of developers and has proven reliable.

### Enhancements
* Improved error information returned when the `realm_dart` library failed to load. ([#1143](https://github.com/realm/realm-dart/pull/1143))

### Fixed
* Improve performance of interprocess mutexes on iOS which don’t need to support reader-writer locking. The primary beneficiary of this is beginning and ending read transactions, which is now almost as fast as pre-v13.0.0 (Core upgrade).

### Compatibility
* Realm Studio: 13.0.0 or later.

### Internal
* Using Core 13.4.0

## 0.11.0+rc (2023-01-30)

**This project is in Release Candidate stage.**

### Enhancements
* Add `App.reconnect()` providing a hint to Realm to reconnect all sync sessions.
* Add `Realm.refresh()` and `Realm.refreshAsync()` support. ([#1046](https://github.com/realm/realm-dart/pull/1046))
* Support change notifications property `isCleared` on list collections and sets. ([#1128](https://github.com/realm/realm-dart/pull/1128))

### Fixed
* `SyncSession.pause()` allow users to suspend a Realm's sync session until it is explicitly resumed with `SyncSession.resume()`. Previously it could be implicitly resumed in rare cases. (Core upgrade)
* Improve the performance of `Realm.freeze()` and friends (`RealmObject.freeze()`,`RealmList.freeze(), RealmResults.freeze(), RealmSet.freeze()`) by eliminating some redundant work around schema initialization and validation. (Core upgrade)
* Include more details if an error occurs when merging object. (Core upgrade)
* Value in List of Mixed would not be updated if new value is Binary and old value is StringData and the values otherwise matches. (Core upgrade)
* When client reset with recovery is used and the recovery does not actually result in any new local commits, the sync client may have gotten stuck in a cycle with a `A fatal error occurred during client reset: 'A previous 'Recovery' mode reset from <timestamp> did not succeed, giving up on 'Recovery' mode to prevent a cycle'` error message. (Core upgrade)
* Fixed diverging history in flexible sync if writes occur during bootstrap to objects that just came into view (Core upgrade)
* Fix several data races when opening cached frozen Realms. New frozen Realms were added to the cache and the lock released before they were fully initialized, resulting in races if they were immediately read from the cache on another thread (Core upgrade).
* Properties and types not present in the requested schema would be missing from the reported schema in several scenarios, such as if the Realm was being opened with a different schema version than the persisted one, and if the new tables or columns were added while the Realm instance did not have an active read transaction. (Core upgrade, since v13.2.0)
* If a client reset w/recovery or discard local is interrupted while the "fresh" realm is being downloaded, the sync client may crash (Core upgrade)
* Changesets from the server sent during FLX bootstrapping that are larger than 16MB can cause the sync client to crash with a LogicError. (Core upgrade)
* Online compaction may cause a single commit to take a long time. (Core upgrade, since v13.0.0)

### Compatibility
* Realm Studio: 13.0.0 or later.

### Internal
* Using Core 13.3.0
* Added specific codes to `SyncResolveErrorCode` enum's items. ([#1131](https://github.com/realm/realm-dart/pull/1131).

## 0.10.0+rc (2023-01-23)

**This project is in Release Candidate stage.**

### Enhancements
* Add support for Realm set data type. ([#1102](https://github.com/realm/realm-dart/pull/1102))
* Exposed realm `writeCopy` API to copy a Realm file and optionally encrypt it with a different key. ([#1103](https://github.com/realm/realm-dart/pull/1103))

### Fixed
* Added an error for default values for Realm object references in the Realm generator. ([#1102](https://github.com/realm/realm-dart/pull/1102))
* `realm.deleteMany()` will handle efficiently ManagedRealmList instances. ([#1117](https://github.com/realm/realm-dart/pull/1171))

### Compatibility
* Realm Studio: 13.0.0 or later.

### Internal
* Using Core 13.2.0.

## 0.9.0+rc (2023-01-13)

**This project is in Release Candidate stage.**

### Breaking Changes
* File format version bumped.
* The layout of the lock-file has changed, the lock file format version is bumped and all participants in a multiprocess scenario needs to be up to date so they expect the same format. This requires an update of Studio. (Core upgrade)
* Writing to a frozen realm throws `RealmException` instead of `RealmError`. ([#974](https://github.com/realm/realm-dart/pull/974))

### Enhancements
* Support setting `maxNumberOfActiveVersions` when creating a `Configuration`. ([#1036](https://github.com/realm/realm-dart/pull/1036))
* Add List.move extension method that moves an element from one index to another. Delegates to ManagedRealmList.move for managed lists. This allows notifications to correctly report moves, as opposed to reporting moves as deletes + inserts. ([#1037](https://github.com/realm/realm-dart/issues/1037))
* Support setting `shouldDeleteIfMigrationNeeded` when creating a `Configuration.local`. ([#1049](https://github.com/realm/realm-dart/issues/1049))
* Add `unknown` error code to all SyncErrors: `SyncSessionErrorCode.unknown`, `SyncConnectionErrorCode.unknown`, `SyncClientErrorCode.unknown`, `GeneralSyncErrorCode.unknown`. Use `unknown` error code instead of throwing a RealmError. ([#1052](https://github.com/realm/realm-dart/pull/1052))
* Add support for `RealmValue` data type. This new type can represent any valid Realm data type, including objects. Lists of `RealmValue` are also supported, but `RealmValue` itself cannot contain collections. Please note that a property of type `RealmValue` cannot be nullable, but can contain null, represented by the value `RealmValue.nullValue()`. ([#1051](https://github.com/realm/realm-dart/pull/1051))
* Add support for querying using the model property names, even when the properties are mapped to a different name in the database. ([#697](https://github.com/realm/realm-dart/issues/697))
* `ClientResetError.resetRealm` now returns a bool to indicate if reset was initiated or not. ([#1067](https://github.com/realm/realm-dart/pull/1067))
* Support `SyncErrorCategory.resolve`, `SyncResolveError` and `SyncResolveErrorCode` for network resolution errors when sync.

### Fixed
* Support mapping into `SyncSessionErrorCode` for "Compensating write" with error code 231. ([#1022](https://github.com/realm/realm-dart/pull/1022))
* Errors from core will be raised correctly for `beginWriteAsync` and `commitAsync`. ([#1042](https://github.com/realm/realm-dart/pull/1042))
* The realm file will be shrunk if the larger file size is no longer needed. (Core upgrade)
* Most of the file growth caused by version pinning is eliminated. (Core upgrade)
* Fetching a user's profile while the user logs out would result in an assertion failure. (Core upgrade)
* Removed the ".tmp_compaction_space" file being left over after compacting a Realm on Windows. (Core upgrade).
* Restore fallback to full barrier when F_BARRIERSYNC is not available on Apple platforms. (Core upgrade, since v0.8.0+rc)
* Fixed wrong assertion on query error that could result in a crash. (Core upgrade)
* Writing to a read-only realm throws `RealmException` instead of blocking the isolate. ([#974](https://github.com/realm/realm-dart/pull/974))
* Fix no notification for write transaction that contains only change to backlink property. (Core upgrade)
* Fixed wrong assertion on query error that could result in a crash. (Core upgrade)
* Use random tmp directory for download. ([#1060](https://github.com/realm/realm-dart/issues/1060))
* Bump minimum Dart SDK version to 2.17.5 and Flutter SDK version to 3.0.3 due to an issue with the Dart virtual machine when implementing `Finalizable`. ([dart-lang/sdk#49075](https://github.com/dart-lang/sdk/issues/49075))
* Support install command in flutter projects that use unit and widget tests. ([#870](https://github.com/realm/realm-dart/issues/870))

### Compatibility
* Realm Studio: 13.0.0 or later.
* Fileformat: Generates files with format v23. Reads and automatically upgrades from fileformat v5.

### Internal
* Using Core 13.2.0.
* No longer use vcpkg ([#1069](https://github.com/realm/realm-dart/pull/1069))
* Upgraded analyzer dependency to ^5.0.0. ([#1072](https://github.com/realm/realm-dart/pull/1072))

## 0.8.0+rc (2022-11-14)

**This project is in Release Candidate stage.**

### Breaking Changes
* `FunctionsClient.call` no longer accepts a null for the optional `functionsArgs` parameter, but it is still optional. ([#1025](https://github.com/realm/realm-dart/pull/1025))

### Fixed
* Allow backlinks between files. ([#1015](https://github.com/realm/realm-dart/issues/1015))
* Fix issue with accessing properties after traversing a backlink. ([#1018](https://github.com/realm/realm-dart/issues/1018))
* Bootstraps will not be applied in a single write transaction - they will be applied 1MB of changesets at a time, or as configured by the SDK (Core upgrade).
* Fix database corruption and encryption issues on apple platforms. (Core upgrade)

### Compatibility
* Realm Studio: 12.0.0 or later.

### Internal
* Using Core 12.12.0.

## 0.7.0+rc (2022-11-04)

**This project is in Release Candidate stage.**

### Breaking Changes
* SyncClientResetErrorHandler is renamed to ClientResetHandler. SyncClientResetError is renamed to ClientResetError. ManualSyncClientResetHandler is renamed to ManualRecoveryHandler.
* Default resync mode for `FlexibleSyncConfiguration` is changed from `manual` to `recoverOrDiscard`. In this mode Realm attempts to recover unsynced local changes and if that fails, then the changes are discarded. ([#925](https://github.com/realm/realm-dart/pull/925))
* Added `path` parameter to `Configuration.disconnectedSync`. This path is required to open the correct synced realm file. ([#1007](https://github.com/realm/realm-dart/pull/https://github.com/realm/realm-dart/pull/1007))

### Enhancements
* Added `MutableSubscriptionSet.removeByType` for removing subscriptions by their realm object type. ([#317](https://github.com/realm/realm-dart/issues/317))
* Added `User.functions`. This is the entry point for calling Atlas App functions. Functions allow you to define and execute server-side logic for your application. Atlas App functions are created on the server, written in modern JavaScript (ES6+) and executed in a serverless manner. When you call a function, you can dynamically access components of the current application as well as information about the request to execute the function and the logged in user that sent the request. ([#973](https://github.com/realm/realm-dart/pull/973))
* Support results of primitives, ie. `RealmResult<int>`. ([#162](https://github.com/realm/realm-dart/issues/162))
* Support notifications on all managed realm lists, including list of primitives, ie. `RealmList<int>.changes` is supported. ([#893](https://github.com/realm/realm-dart/pull/893))
* Support named backlinks on realm models. You can now add and annotate a realm object iterator field with `@Backlink(#fieldName)`. ([#996](https://github.com/realm/realm-dart/pull/996))
* Added Realm file compaction support. ([#1005](https://github.com/realm/realm-dart/pull/1005))
* Allow `@Indexed` attribute on all indexable type, and ensure appropriate indexes are created in the realm. ([#797](https://github.com/realm/realm-dart/issues/797))
* Add `parent` getter on embedded objects. ([#979](https://github.com/realm/realm-dart/pull/979))
* Support [Client Resets](https://www.mongodb.com/docs/atlas/app-services/sync/error-handling/client-resets/). Atlas App Services automatically detects the need for client resets and the realm client automatically performs it according to the configured callbacks for the type of client reset handlers set on `FlexibleSyncConfiguration`. A parameter `clientResetHandler` is added to `Configuration.flexibleSync`. Supported client reset handlers are `ManualRecoveryHandler`, `DiscardUnsyncedChangesHandler`, `RecoverUnsyncedChangesHandler` and `RecoverOrDiscardUnsyncedChangesHandler`. `RecoverOrDiscardUnsyncedChangesHandler` is the default strategy. ([#925](https://github.com/realm/realm-dart/pull/925)) An example usage of the default `clientResetHandler` is as follows:
```dart
      final config = Configuration.flexibleSync(user, [Task.schema],
        clientResetHandler: RecoverOrDiscardUnsyncedChangesHandler(
          // The following callbacks are optional.
          onBeforeReset: (beforeResetRealm) {
            // Executed right before a client reset is about to happen.
            // If an exception is thrown here the recovery and discard callbacks are not called.
          },
          onAfterRecovery: (beforeResetRealm, afterResetRealm) {
            // Executed right after an automatic recovery from a client reset has completed.
          },
          onAfterDiscard: (beforeResetRealm, afterResetRealm) {
            // Executed after an automatic recovery from a client reset has failed but the Discard has completed.
          },
          onManualResetFallback: (clientResetError) {
            // Handle the reset manually in case some of the callbacks above throws an exception
          },
        )
    );
```

### Fixed
* Fixed a wrong mapping for `AuthProviderType` returned by `User.provider` for google, facebook and apple credentials.
* Opening an unencrypted file with an encryption key would sometimes report a misleading error message that indicated that the problem was something other than a decryption failure (Core upgrade)
* Fix a rare deadlock which could occur when closing a synchronized Realm immediately after committing a write transaction when the sync worker thread has also just finished processing a changeset from the server. (Core upgrade)
* Fixed an issue with `Configuration.disconnectedSync` where changing the schema could result in migration exception. ([#999](https://github.com/realm/realm-dart/pull/999))
* Added a better library load failed message. ([#1006](https://github.com/realm/realm-dart/pull/1006))

### Compatibility
* Realm Studio: 12.0.0 or later.

### Internal
* Using Core 12.11.0.

## 0.6.0+beta (2022-10-21)

**This project is in the Beta stage. The API should be quite stable, but occasional breaking changes may be made.**

### Enhancements
* Added support for asynchronous transactions. (Issue [#802](https://github.com/realm/realm-dart/issues/802))
  * Added `Transaction` which is a class that exposes an API for committing and rolling back an active transaction.
  * Added `realm.beginWriteAsync` which returns a `Future<Transaction>` that resolves when the write lock has been obtained.
  * Added `realm.writeAsync` which opens an asynchronous transaction, invokes the provided callback, then commits the transaction asynchronously.
* Support `Realm.open` API to asynchronously open a local or synced Realm. When opening a synchronized Realm it will download all the content available at the time the operation began and then return a usable Realm. ([#731](https://github.com/realm/realm-dart/pull/731))
* Add support for embedded objects. Embedded objects are objects which are owned by a single parent object, and are deleted when that parent object is deleted or their parent no longer references them. Embedded objects are declared by passing `ObjectType.embedded` to the `@RealmModel` annotation. Reassigning an embedded object is not allowed and neither is linking to it from multiple parents. Querying for embedded objects directly is also disallowed as they should be viewed as complex structures belonging to their parents as opposed to standalone objects. (Issue [#662](https://github.com/realm/realm-dart/issues/662))

```dart
@RealmModel()
class _Person {
  late String name;

  _Address? address;
}

// The generated `Address` class will be an embedded object.
@RealmModel(ObjectType.embedded)
class _Address {
  late String street;
  late String city;
}
```

### Fixed
* Added more validations when using `User.apiKeys` to return more meaningful errors when the user cannot perform API key actions - e.g. when the user has been logged in with API key credentials or when the user has been logged out. (Issue [#950](https://github.com/realm/realm-dart/issues/950))
* Fixed `dart run realm_dart generate` and `flutter pub run realm generate` commands to exit with the correct error code on failure.
* Added more descriptive error messages when passing objects managed by another Realm as arguments to `Realm.add/delete/deleteMany`. (PR [#942](https://github.com/realm/realm-dart/pull/942))
* Fixed a bug where `list.remove` would not correctly remove the value if the value is the first element in the list. (PR [#975](https://github.com/realm/realm-dart/pull/975))

### Compatibility
* Realm Studio: 12.0.0 or later.

### Internal
* Using Core 12.9.0

## 0.5.0+beta (2022-10-10)

**This project is in the Beta stage. The API should be quite stable, but occasional breaking changes may be made.**

### Breaking Changes
* Fixed an issue that would cause passwords sent to the server (e.g. `Credentials.EmailPassword` or `EmailPasswordAuthProvider.registerUser`) to contain an extra empty byte at the end. (PR [#918](https://github.com/realm/realm-dart/pull/918)).
  Notice: Any existing email users might need to be recreated because of this breaking change.

### Enhancements
* Added support for "frozen objects" - these are objects, queries, lists, or Realms that have been "frozen" at a specific version. All frozen objects can be accessed and queried as normal, but attempting to mutate them or add change listeners will throw an exception. `Realm`, `RealmObject`, `RealmList`, and `RealmResults` now have a method `freeze()` which returns an immutable version of the object, as well as an `isFrozen` property which can be used to check whether an object is frozen. ([#56](https://github.com/realm/realm-dart/issues/56))
* You can now set a realm property of type `T` to any object `o` where `o is T`. Previously it was required that `o.runtimeType == T`. ([#904](https://github.com/realm/realm-dart/issues/904))
* Performance of indexOf on realm lists has been improved. It now uses realm-core instead of the generic version from ListMixin. ([#911](https://github.com/realm/realm-dart/pull/911))
* Performance of remove on realm list has been improved. It now uses indexOf and removeAt. ([#915](https://github.com/realm/realm-dart/pull/915))
* Added support for migrations for local Realms. You can now construct a configuration with a migration callback that will be invoked if the schema version of the file on disk is lower than the schema version supplied by the callback. ([#70](https://github.com/realm/realm-dart/issues/70))
  Example:
  ```dart
  final config = Configuration.local([Person.schema], schemaVersion: 4, migrationCallback: (migration, oldSchemaVersion) {
    if (oldSchemaVersion == 1) {
      // Between v1 and v2 we removed the Bar type
      migration.deleteType('Bar');
    }

    if (oldSchemaVersion == 2) {
      // Between v2 and v3 we fixed a typo in the 'Person.name' property.
      migration.renameProperty('Person', 'nmae', 'name');
    }

    if (oldSchemaVersion == 3) {
      final oldPeople = migration.oldRealm.all('Person');
      for (final oldPerson in oldPeople) {
        final newPerson = migration.findInNewRealm<Person>(oldPerson);
        if (newPerson == null) {
          // That person must have been deleted, so nothing to do.
          continue;
        }

        // Between v3 and v4 we're obfuscating the users' exact age by storing age group instead.
        newPerson.ageGroup = calculateAgeGroup(oldPerson.dynamic.get<int>('age'));
      }
    }
  });
  ```
* Added support for realm list of nullable primitive types, ie. `RealmList<int?>`. ([#163](https://github.com/realm/realm-dart/issues/163))
* Allow null arguments on query. ([#871](https://github.com/realm/realm-dart/issues/871))
* Added support for API key authentication. (Issue [#432](https://github.com/realm/realm-dart/issues/432))
  * Expose `User.apiKeys` client - this client can be used to create, fetch, and delete API keys.
  * Expose `Credentials.apiKey` that enable authentication with API keys.
* Exposed `User.accessToken` and `User.refreshToken` - these tokens can be used to authenticate against the server when calling HTTP API outside of the Dart/Flutter SDK. For example, if you want to use the GraphQL. (PR [#919](https://github.com/realm/realm-dart/pull/919))
* Added support for `encryptionKey` to `Configuration.local`, `Configuration.flexibleSync` and `Configuration.disconnectedSync` so realm files can be encrypted and existing encrypted files from other Realm sources opened (assuming you have the key)([#920](https://github.com/realm/realm-dart/pull/920))

### Fixed
* Previously removeAt did not truncate length. ([#883](https://github.com/realm/realm-dart/issues/883))
* List.length= now throws, if you try to increase length. This previously succeeded silently. ([#894](https://github.com/realm/realm-dart/pull/894)).
* Queries on lists were broken. ([#909](https://github.com/realm/realm-dart/issues/909))
  Example:
  ```dart
  expect(realm.all<Person>(), [alice, bob, carol, dan]); // assume this pass, then ...
  expect(team.players.query('TRUEPREDICATE'), [alice, bob]); // <-- ... this fails and return the same as realm.all<Person>()
  ```
* Queries on results didn't filter the existing results. ([#908](https://github.com/realm/realm-dart/issues/908)).
  Example
  ```dart
  expect(realm.query<Person>('FALSEPREDICATE').query('TRUEPREDICATE'), isEmpty); //<-- Fails if a Persion object exists
  ```
* Fixed copying of native structs for session errors and http requests. ([#924](https://github.com/realm/realm-dart/pull/924))
* Fixed a crash when closing the SyncSession on App instance teardown. ([#5752](https://github.com/realm/realm-core/issues/5752))
* Fixed sporadic generator failure. ([#879](https://github.com/realm/realm-dart/issues/879))
* Exceptions thrown by user code inside the `Configuration.initialDataCallback` are now properly surfaced back to the `Realm()` constructor. ([#698](https://github.com/realm/realm-dart/issues/698))

### Compatibility
* Realm Studio: 12.0.0 or later.

### Internal
* Uses Realm Core v12.9.0
* Added tracking of child handles for objects/results/lists obtained from an unowned Realm. This ensures that all children are invalidated as soon as the parent Realm gets released at the end of the callback. (Issue [#527](https://github.com/realm/realm-dart/issues/527))
* Added an action to enforce that the changelog is updated before a PR is merged (Issue [#939](https://github.com/realm/realm-dart/issues/939))

## 0.4.0+beta (2022-08-19)

**This project is in the Beta stage. The API should be quite stable, but occasional breaking changes may be made.**

### Breaking Changes
* Changed the name of `Configuration.schema` to `Configuration.schemaObjects` and changed its type to `Iterable<SchemaObject>`. You can now access the Realm's schema via the new `Realm.schema` property. [#495](https://github.com/realm/realm-dart/pull/495))

### Enhancements
* Expose an API for string-based access to the objects in the `Realm`. Those are primarily intended to be used during migrations, but are available at all times for advanced use cases. [#495](https://github.com/realm/realm-dart/pull/495))
* Added `Realm.schema` property exposing the Realm's schema as passed through the Configuration or read from disk. [#495](https://github.com/realm/realm-dart/pull/495))

### Fixed
* Lifted a limitation that only allowed non-nullable primary keys. ([#458](https://github.com/realm/realm-dart/issues/458))
* Fix boolean values get/set after ffigen update. ([#854](https://github.com/realm/realm-dart/pull/854))

### Compatibility
* Realm Studio: 12.0.0 or later.

### Internal
* Uses Realm Core v12.5.1

## 0.3.2+beta (2022-08-16)

**This project is in the Beta stage. The API should be quite stable, but occasional breaking changes may be made.**

### Enhancements
* Added `DisconnectedSyncConfiguration` for opening a synchronized realm in a disconnected state. This configuration allows a synchronized realm to be opened by a secondary process, while a primary process handles synchronization. ([#621](https://github.com/realm/realm-dart/pull/621))
* Support better default paths on Flutter. ([#665](https://github.com/realm/realm-dart/pull/665))
* Support `Configuration.defaultRealmName` for setting the default realm name. ([#665](https://github.com/realm/realm-dart/pull/665))
* Support `Configuration.defaultRealmPath` for setting a custom default path for realms. ([#665](https://github.com/realm/realm-dart/pull/665))
* Support `Configuration.defaultStoragePath ` for getting the platform specific storage paths. ([#665](https://github.com/realm/realm-dart/pull/665))
* Support `App.deleteUser ` for deleting user accounts. ([#679](https://github.com/realm/realm-dart/pull/679))
* Support Apple, Facebook and Google authentication. ([#740](https://github.com/realm/realm-dart/pull/740))
* Allow multiple anonymous sessions. When using anonymous authentication you can now easily log in with a different anonymous user than last time. ([#750](https://github.com/realm/realm-dart/pull/750)).
* Support `Credentials.jwt` for login user with JWT issued by custom provider . ([#715](https://github.com/realm/realm-dart/pull/715))
* Support `Credentials.function` for login user with Custom Function Authentication Provider. ([#742](https://github.com/realm/realm-dart/pull/742))
* Added `update` flag on `Realm.add` and `Realm.addAll` to support upserts. ([#668](https://github.com/realm/realm-dart/pull/668))
* Allow multiple anonymous sessions. ([PR #5693](https://github.com/realm/realm-core/pull/5693)).
* Introducing query parser support for constant list expressions such as `fruit IN {'apple', 'orange'}`. This also includes general query support for list vs list matching such as `NONE fruits IN {'apple', 'orange'}`. ([Issue #4266](https://github.com/realm/realm-core/issues/4266))
* SubscriptionSet::refresh() does less work if no commits have been made since the last call to refresh(). ([PR #5695](https://github.com/realm/realm-core/pull/5695))
* Reduce use of memory mappings and virtual address space ([PR #5645](https://github.com/realm/realm-core/pull/5645)). Also fixes some errors (see below)

### Fixed
* Use Dart 2.17 `Finalizable` to ensure lexically scoped lifetime of finalizable resources (Realm, App, etc.). ([#754](https://github.com/realm/realm-dart/pull/754))
* Fix crash after hot-restart. ([#711](https://github.com/realm/realm-dart/pull/711) and [PR #5570](https://github.com/realm/realm-core/issues/5570))
* Processing a pending bootstrap before the sync client connects will properly surface errors to the user's error handler ([#5707](https://github.com/realm/realm-core/issues/5707), since Realm Core v12.0.0)
* Using the Query Parser, it was not allowed to query on a property named `desc`. ([#5723](https://github.com/realm/realm-core/issues/5723))
* Improved performance of sync clients during integration of changesets with many small strings (totalling > 1024 bytes per changeset) on iOS 14, and devices which have restrictive or fragmented memory. ([#5614](https://github.com/realm/realm-core/issues/5614))
* Fixed a segfault in sync compiled by MSVC 2022. ([#5557](https://github.com/realm/realm-core/pull/5557), since Realm Core 12.1.0)
* Fix a data race when opening a flexible sync Realm (since Realm Core v12.1.0).
* Fixed an issue on Windows that would cause high CPU usage by the sync client when there are no active sync sessions. (Issue [#5591](https://github.com/realm/realm-core/issues/5591), since the introduction of Sync support for Windows)
* Fix a data race when committing a transaction while multiple threads are waiting for the write lock on platforms using emulated interprocess condition variables (most platforms other than non-Android Linux).
* Fix some cases of running out of virtual address space (seen/reported as mmap failures) ([PR #5645](https://github.com/realm/realm-core/pull/5645))

### Internal
* Added a command to `realm_dart` for deleting Atlas App Services applications. Usage: `dart run realm_dart delete-apps`. By default it will delete apps from `http://localhost:9090` which is the endpoint of the local docker image. If `--atlas-cluster` is provided, it will authenticate, delete the application from the provided cluster. (PR [#663](https://github.com/realm/realm-dart/pull/663))
* Uses Realm Core v12.5.1

## 0.3.1+beta (2022-06-07)

**This project is in the Beta stage. The API should be quite stable, but occasional breaking changes may be made.**

### Fixed
* Fixed the Url command to correctly encode the SDK version. ([#650](https://github.com/realm/realm-dart/issues/650))

## 0.3.0+beta (2022-06-02)

**This project is in the Beta stage. The API should be quite stable, but occasional breaking changes may be made.**

### Breaking Changes
* Made all `Configuration` fields final so they can only be initialized in the constructor. This better conveys the immutability of the configuration class. ([#455](https://github.com/realm/realm-dart/pull/455))
* Removed `inMemory` field from `Configuration`. Use `Configuration.inMemory` factory instead.
* Due to the introduction of different types of configurations the `Configuration` constructor has been removed. Use the `Configuration.local` factory instead. ([#496](https://github.com/realm/realm-dart/pull/496))

### Enhancements
* Added a property `Configuration.disableFormatUpgrade`. When set to `true`, opening a Realm with an older file format will throw an exception to avoid automatically upgrading it. ([#310](https://github.com/realm/realm-dart/pull/310))
* Support result value from write transaction callbacks. ([#294](https://github.com/realm/realm-dart/pull/294))
* Added a property `Realm.isInTransaction` that indicates whether the Realm instance has an open write transaction associated with it.
* Support anonymous application credentials. ([#443](https://github.com/realm/realm-dart/pull/443))
* Added a property `Configuration.initialDataCallback`. This is a callback executed when a Realm file is first created and allows you to populate some initial data necessary for your application. ([#298](https://github.com/realm/realm-dart/issues/298))
* Support app configuration. ([#306](https://github.com/realm/realm-dart/pull/306))
* Support app class. ([#446](https://github.com/realm/realm-dart/pull/446))
* Support should realm compact on open callback `Configuration.shouldCompactCallback` as option when configuring a Realm to determine if it should be compacted before being returned.  ([#466](https://github.com/realm/realm-dart/pull/466/))
* Support ObjectId type. ([#468](https://github.com/realm/realm-dart/pull/468))
* Support Uuid type. ([#470](https://github.com/realm/realm-dart/pull/470))
* Support application login. ([#469](https://github.com/realm/realm-dart/pull/469))
* Support app configuration log level and request timeout.([#566](https://github.com/realm/realm-dart/pull/566))
* Support EmailPassword register user. ([#452](https://github.com/realm/realm-dart/pull/452))
* Support EmailPassword confirm user. ([#478](https://github.com/realm/realm-dart/pull/478))
* Support EmailPassword resend user confirmation email. ([#479](https://github.com/realm/realm-dart/pull/479))
* Support EmailPassword complete reset password. ([#480](https://github.com/realm/realm-dart/pull/480))
* Support EmailPassword reset password. ([#481](https://github.com/realm/realm-dart/pull/481))
* Support EmailPassword calling custom reset password functions. ([#482](https://github.com/realm/realm-dart/pull/482))
* Support EmailPassword retry custom user confirmation functions. ([#484](https://github.com/realm/realm-dart/pull/484))
* Expose currentUser property on App. ([473](https://github.com/realm/realm-dart/pull/473))
* Support remove user. ([#492](https://github.com/realm/realm-dart/pull/492))
* Support switch current user. ([#493](https://github.com/realm/realm-dart/pull/493))
* Support user custom data and refresh. ([#525](https://github.com/realm/realm-dart/pull/525))
* Support linking user credentials. ([#525](https://github.com/realm/realm-dart/pull/525))
* Support user state. ([#525](https://github.com/realm/realm-dart/pull/525))
* Support getting user id and identities. ([#525](https://github.com/realm/realm-dart/pull/525))
* Support user logout. ([#525](https://github.com/realm/realm-dart/pull/525))
* Support user deviceId. ([#570](https://github.com/realm/realm-dart/pull/570))
* Support user authentication provider type. ([#570](https://github.com/realm/realm-dart/pull/570))
* Support user profile data. ([#570](https://github.com/realm/realm-dart/pull/570))
* Support flexible synchronization. ([#496](https://github.com/realm/realm-dart/pull/496))
* Added support for DateTime properties. ([#569](https://github.com/realm/realm-dart/pull/569))
* Support setting logger on AppConfiguration. ([#583](https://github.com/realm/realm-dart/pull/583))
* Support setting logger on Realm class. Default is to print info message or worse to the console. ([#583](https://github.com/realm/realm-dart/pull/583))
* Support getting the `SyncSession` for a synchronized Realm via the `realm.syncSession` property.
* Support the following `SyncSession` API:
  * `realmPath` returning the path of the Realm for the session.
  * `state` returning the current state of the session.
  * `connectionState` returning the current state of the connection.
  * `connectionStateChanges` returns a Stream that emits connection state updates.
  * `user` returning the user that owns the session.
  * `pause()` pauses synchronization.
  * `resume()` resumes synchronization.
  * `waitForUpload/waitForDownload` returns a Future that completes when the session uploaded/downloaded all changes.
  * `getProgressStream` returns a Stream that emits progress updates.
* Support SyncErrorHandler in FlexibleSyncConfiguration. ([#577](https://github.com/realm/realm-dart/pull/577))
* Support SyncClientResetHandler in FlexibleSyncConfiguration. ([#608](https://github.com/realm/realm-dart/pull/608))
* [Dart] Added `Realm.Shutdown` method to allow normal process exit in Dart applications. ([#617](https://github.com/realm/realm-dart/pull/617))

### Fixed
* Fixed an issue that would result in the wrong transaction being rolled back if you start a write transaction inside a write transaction. ([#442](https://github.com/realm/realm-dart/issues/442))
* Fixed boolean value persistence ([#474](https://github.com/realm/realm-dart/issues/474))

### Internal
* Added a command to deploy an Atlas App Services application to `realm_dart`. Usage: `dart run realm_dart deploy-apps`. By default it will deploy apps to `http://localhost:9090` which is the endpoint of the local docker image. If `--atlas-cluster` is provided, it will authenticate, create an application and link the provided cluster to it. (PR [#309](https://github.com/realm/realm-dart/pull/309))
* Unit tests will now attempt to lookup and create if necessary Atlas App Services applications (similarly to the above mentioned command). See `test.dart/setupBaas()` for the environment variables that control the Url and Atlas Cluster that will be used. If the `BAAS_URL` environment variable is not set, no apps will be imported and sync tests will not run. (PR [#309](https://github.com/realm/realm-dart/pull/309))
* Uses Realm Core v12.1.0

### Compatibility
* Dart ^2.17 on Windows, MacOS and Linux
* Flutter ^3.0 on Android, iOS, Linux, MacOS and Windows

## 0.2.1+alpha Release notes (2022-03-20)

**This project is in the Alpha stage. All API's might change without warning and no guarantees are given about stability. Do not use it in production.**

### Enhancements
* Support change notifications on query results. ([#208](https://github.com/realm/realm-dart/pull/208))

    Every `RealmResults<T>` object now has a `changes` method returning a `Stream<RealmResultsChanges<T>>` which can be listened to.

    ```dart
    final subscription = realm.all<Dog>().changes.listen((changes) {
    changes.inserted // indexes of inserted ojbects
    changes.modified // indexes of modified objects
    changes.deleted  // indexes of deleted objects
    changes.newModified // indexes of modified objects after deletions and insertions are accounted for.
    changes.moved // indexes of moved objects
    }});
    subscription.cancel(); // cancel the subscription
    ```

* Support change notifications on list collections. ([#261](https://github.com/realm/realm-dart/pull/261))

    Every `RealmList<T extends RealmObject>` object now has a `changes` method returning a `Stream<RealmListChanges<T>>` which can be listened to.

    ```dart
    final team = Team('team', players: [Person("player")]);
    realm.write(() => realm.add(team));

    var firstCall = true;
    final subscription = team.players.changes.listen((changes) {
    changes.inserted // indexes of inserted ojbects
    changes.modified // indexes of modified objects
    changes.deleted  // indexes of deleted objects
    changes.newModified // indexes of modified objects after deletions and insertions are accounted for.
    changes.moved // indexes of moved objects
    });

    subscription.cancel(); // cancel the subscription
    ```

* Support change notifications on realm objects. ([#262](https://github.com/realm/realm-dart/pull/262))

    Every managed `RealmObject` now has a changes method which allows to listen for object property changes.

    ```dart
    var dog = realm.all<Dog>().first;

    final subscription = dog.changes.listen((changes) {
    changes.isDeleted // if the object has been deleted
    changes.object // the RealmObject being listened to.
    changes.properties // the changed properties
    });

    subscription.cancel(); // cancel the subscription
    ```

* Added support for checking if realm lists and realm objects are valid. ([#183](https://github.com/realm/realm-dart/pull/183))
* Support query on lists of realm objects. ([#239](https://github.com/realm/realm-dart/pull/239))

    Every RealmList<T extends RealmObject> now has a query method.

    ```dart
    final team = Team('Dream Team', players: [Person("Michael Jordan")]);
    realm.write(() => realm.add(team)); // Object needs to be managed.
    final result = team.players.query(r'name BEGINSWITH $0', ['M']);
    ```

* Added support for opening realm in read-only mode. ([#260](https://github.com/realm/realm-dart/pull/260))
* Added support for opening in-memory realms. ([#280](https://github.com/realm/realm-dart/pull/280))
* Primary key fields no longer required to be `final` in data model classes ([#240](https://github.com/realm/realm-dart/pull/240))

    Previously primary key fields needed to be `final`.

    ```dart
    @RealmModel()
    class _Car {
    @PrimaryKey()
    late final String make; // previously
    }

    ```

    Now primary key fields no longer need to be `final`

    ```dart
    @RealmModel()
    class _Car {
    @PrimaryKey()
    late String make; // now
    }
    ```

* List fields no longer required to be `final` in data model classes. ([#253](https://github.com/realm/realm-dart/pull/253))

    Previously list fields needed to be `final`.

    ```dart
    @RealmModel()
    class _Car {
    late final List<Person> owner; // previously
    }

    ```

    Now list fields no longer need to be `final`

    ```dart
    @RealmModel()
    class _Car {
    late List<Person> owner; // now
    }
    ```

* Support custom FIFO special files. ([#284](https://github.com/realm/realm-dart/pull/284))
* Support flutter for Linux desktop. ([#279](https://github.com/realm/realm-dart/pull/279/))

### Fixed
* Snapshot the results collection when iterating collections of realm objects. ([#258](https://github.com/realm/realm-dart/pull/258))

### Compatibility
* Dart ^2.15 on Windows, MacOS and Linux
* Flutter ^2.10 on Android, iOS, Linux, MacOS and Windows

## 0.2.0+alpha Release notes (2022-01-31)

**This project is in the Alpha stage. All API's might change without warning and no guarantees are given about stability. Do not use it in production.**

### Enhancements
* Completely rewritten from the ground up with sound null safety and using Dart FFI

### Compatibility
* Dart ^2.15 on Windows, MacOS and Linux

## 0.2.0-alpha.2 Release notes (2022-01-29)

Notes: This release is a prerelease version. All API's might change without warning and no guarantees are given about stability.

### Enhancements
* Completеly rewritten from the ground up with sound null safety and using Dart FFI

### Fixed
* Fix running package commands.

### Compatibility
* Dart ^2.15 on Windows, MacOS and Linux

## 0.2.0-alpha.1 Release notes (2022-01-29)

Notes: This release is a prerelease version. All API's might change without warning and no guarantees are given about stability.

### Enhancements
* Completеly rewritten from the ground up with sound null safety and using Dart FFI

### Fixed
* Realm close stops internal scheduler.

### Internal
* Fix linter issues

### Compatibility
* Dart ^2.15 on Windows, MacOS and Linux

## 0.2.0-alpha Release notes (2022-01-27)

Notes: This release is a prerelease version. All API's might change without warning and no guarantees are given about stability.

### Enhancements
* Completеly rewritten from the ground up with sound null safety and using Dart FFI

### Compatibility
* Dart ^2.15 on Windows, MacOS and Linux

### Internal
* Uses Realm Core v11.9.0

## 0.1.1+preview Release notes (2021-04-01)

### Fixed
* `realm_dart install` command is correctly installing the realm native binary

### Compatibility
* Windows and Mac
* Dart SDK 2.12 stable from https://dart.dev/

## 0.1.0+preview Release notes (2021-04-01)

### Enhancements
* The initial preview version of the Realm SDK for Dart.

### Compatibility
* Windows and Mac
* Dart SDK 2.12 stable from https://dart.dev/<|MERGE_RESOLUTION|>--- conflicted
+++ resolved
@@ -1,9 +1,8 @@
 ## vNext (TBD)
 
 ### Enhancements
-<<<<<<< HEAD
+
 * Added `User.getMongoDBbClient` exposing an API for CRUD operations on a Remote Atlas App Service.([#1162](https://github.com/realm/realm-dart/issues/1162))
-=======
 * Add `RealmResults.isValid` ([#1231](https://github.com/realm/realm-dart/pull/1231)).
 * Support `Decimal128` datatype ([#1192](https://github.com/realm/realm-dart/pull/1192)).
 * Realm logging is extended to support logging of all Realm storage level messages. (Core upgrade).
@@ -28,7 +27,6 @@
 * New notifiers can now be registered in write transactions until changes have actually been made in the write transaction. This makes it so that new notifications can be registered inside change notifications triggered by beginning a write transaction (unless a previous callback performed writes). (Core upgrade)
 
 * Very slightly improve performance of runtime thread checking on the main thread on Apple platforms. (Core upgrade)
->>>>>>> 707edcc8
 
 ### Fixed
 
