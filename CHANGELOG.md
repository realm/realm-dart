--- conflicted
+++ resolved
@@ -3,11 +3,8 @@
 **This project is in Release Candidate stage.**
 
 ### Enhancements
-<<<<<<< HEAD
+* Add supoprt for Realm set data type ([#1102](https://github.com/realm/realm-dart/pull/1102))
 * Exposed realm `writeCopy` API to copy a Realm file and optionally encrypt it with a different key. ([#1103](https://github.com/realm/realm-dart/pull/1103))
-=======
-* Add supoprt for Realm set data type ([#1102](https://github.com/realm/realm-dart/pull/1102))
->>>>>>> 50d0dbc8
 
 ### Fixed
 * Added an error for default values for Realm object references in the Realm generator ([#1102](https://github.com/realm/realm-dart/pull/1102))
