## vNext (TBD)

### Enhancements
* Suppressing rules for a  *.g.dart files ([#1413](https://github.com/realm/realm-dart/pull/1413))
* Full text search supports searching for prefix only. Eg. "description TEXT 'alex*'" (Core upgrade)
* Unknown protocol errors received from the baas server will no longer cause the application to crash if a valid error action is also received. (Core upgrade)
* Added support for server log messages that are enabled by sync protocol version 10. AppServices request id will be provided in a server log message in a future server release. (Core upgrade)
* Simplified sync errors. The following sync errors and error codes are deprecated ([#1387](https://github.com/realm/realm-dart/pull/1387)):
   * `SyncClientError`, `SyncConnectionError`, `SyncSessionError`, `SyncWebSocketError`, `GeneralSyncError`
   * `SyncClientErrorCode`, `SyncConnectionErrorCode`, `SyncSessionErrorCode`, `SyncWebSocketErrorCode`, `GeneralSyncErrorCode, SyncErrorCategory`
* Added new Sync errors types `BadFlexibleSyncQueryError`, `WrongSyncTypeError` and `UnrecoverableSyncError`. ([#1387](https://github.com/realm/realm-dart/pull/1387))
* Throw an exception if `File::unlock` has failed, in order to inform the SDK that we are likely hitting some limitation on the OS filesystem, instead of crashing  the application and use the same file locking logic for all the platforms. (Core upgrade)

### Fixed
* Fixed iteration after `skip` bug ([#1409](https://github.com/realm/realm-dart/issues/1409))
<<<<<<< HEAD
* Crash when querying the size of a Object property through a link chain (Core upgrade, since v13.17.2)
* Deprecated `App.localAppName` and `App.localAppVersion`. They were not used by the server and were not needed to set them. ([#1387](https://github.com/realm/realm-dart/pull/1387))
* Fixed crash in slab allocator (`Assertion failed: ref + size <= next->first`). (Core upgrade, since 13.0.0)
* Sending empty UPLOAD messages may lead to 'Bad server version' errors and client reset. (Core upgrade, since v11.8.0)
* If a user was logged out while an access token refresh was in progress, the refresh completing would mark the user as logged in again and the user would be in an inconsistent state. (Core 13.21.0)
* Receiving a `write_not_allowed` error from the server would have led to a crash. (Core 13.22.0)
* Fix interprocess locking for concurrent realm file access resulting in a interprocess deadlock on FAT32/exFAT filesystems. (Core 13.23.0)

### Breaking Changes
=======
* Fixed RealmObject not overriding `hashCode`, which would lead to sets of RealmObjects potentially containing duplicates. ([#1418](https://github.com/realm/realm-dart/issues/1418))
>>>>>>> 5db8f27f

### Compatibility
* Realm Studio: 13.0.0 or later.

### Internal
* Made binding a `sync::Session` exception safe so if a `MultipleSyncAgents` exception is thrown, the sync client can be torn down safely. (Core upgrade, since 13.4.1)
* Add information about the reason a synchronization session is used for to flexible sync client BIND message. (Core upgrade)
* Sync protocol version bumped to 10. (Core upgrade)
* Handle `badChangeset` error when printing changeset contents in debug. (Core upgrade)

* Using Core 13.20.1.

## 1.5.0 (2023-09-18)

### Enhancements
* Support efficient `skip` on `RealmResults` ([#1391](https://github.com/realm/realm-dart/pull/1391))
* Support efficient `indexOf` and `contains` on `RealmResults` ([#1394](https://github.com/realm/realm-dart/pull/1394))
* Support asymmetric objects. ([#1400](https://github.com/realm/realm-dart/pull/1400))

### Compatibility
* Realm Studio: 13.0.0 or later.

### Internal
* Using Core 13.17.2

## 1.4.0 (2023-08-16)

### Enhancements
* Support ReamSet.freeze() ([#1342](https://github.com/realm/realm-dart/pull/1342))
* Added support for query on `RealmSet`. ([#1346](https://github.com/realm/realm-dart/pull/1346))
* Support for passing `List`, `Set` or `Iterable` arguments to queries with `IN`-operators. ([#1346](https://github.com/realm/realm-dart/pull/1346))


### Fixed
* Fixed an early unlock race condition during client reset callbacks. ([#1335](https://github.com/realm/realm-dart/pull/1335))
* Rare corruption of files on streaming format (often following compact, convert or copying to a new file). (Core upgrade, since v12.12.0)
* Trying to search a full-text indexes created as a result of an additive schema change (i.e. applying the differences between the local schema and a synchronized realm's schema) could have resulted in an IllegalOperation error with the error code `Column has no fulltext index`. (Core upgrade, since v13.2.0).
* Sync progress for DOWNLOAD messages from server state was updated wrongly. This may have resulted in an extra round-trip to the server. (Core upgrade, since v12.9.0)
* Fixes infinite-loop like issue with await-for-yield over realm set change streams. ([#1344](https://github.com/realm/realm-dart/issues/1344))
* Fixed issue with using flexibleSync in flutter test. ([#1366](https://github.com/realm/realm-dart/pull/1366))
* Fixed a realm generator issue, when used in concert with MobX. ([#1372](https://github.com/realm/realm-dart/pull/1372))
* Fix failed assertion for unknown app server errors (Core upgrade, since v12.9.0).
* Testing the size of a collection of links against zero would sometimes fail (sometimes = "difficult to explain"). (Core upgrade, since v13.15.1)
* `Session.getProgressStream` now returns a regular stream, instead of a broadcast stream. ([#1375](https://github.com/realm/realm-dart/pull/1375))

### Compatibility
* Realm Studio: 13.0.0 or later.

### Internal
* Using Core 13.17.2.

## 1.3.0 (2023-06-22)

### Enhancements
* Added support binary data type. ([#1320](https://github.com/realm/realm-dart/pull/1320))
* Extended `ClientResetError` to return the `backupFilePath` where the backup copy of the realm will be placed once the client reset process has completed. ([#1291](https://github.com/realm/realm-dart/pull/1291))
* Added `CompensatingWriteError` containing detailed error information about the writes that have been reverted by the server due to permissions or subscription view restrictions. The `Configuration.flexibleSync.syncErrorHandler` will be invoked with this error type when this error occurs ([#1291](https://github.com/realm/realm-dart/pull/1291)).
* Improve performance of elementAt, first, single and last on RealmResults ([#1261](https://github.com/realm/realm-dart/issues/1261), [#1262](https://github.com/realm/realm-dart/pull/1262), [#1267](https://github.com/realm/realm-dart/pull/1267)).

### Fixed
* The constructors of all `SyncError` types are deprecated. The sync errors will be created only internally ([#1291](https://github.com/realm/realm-dart/pull/1291)).
* Getting `Backlink` properties of unmanaged Realm objects will throw an error: "Using backlinks is only possible for managed objects" ([#1293](https://github.com/realm/realm-dart/pull/1293)).
* Properties in the frozen _before_ Realm instance in the client reset callbacks may have had properties reordered which could lead to exceptions if accessed. (Core upgrade, since v13.11.0)


### Compatibility
* Realm Studio: 13.0.0 or later.
* Dart ^3.0.2 and Flutter ^3.10.2

### Internal
* Synced realms will use async open to prevent overloading the server with schema updates. [#1369](https://github.com/realm/realm-dart/pull/1369))
* Using Core 13.15.1

## 1.2.0 (2023-06-08)

### Enhancements
  * Added support for Full-Text search (simple term) queries. ([#1300](https://github.com/realm/realm-dart/pull/1300))
  * To enable FTS queries on string properties, add the `@Indexed(RealmIndexType.fullText)` annotation.
  * To run queries, use the `TEXT` operator: `realm.all<Book>().query("description TEXT \$0", "fantasy novel")`.

### Fixed
* Fix the query parser, it needs to copy a list of arguments and own the memory. This will prevent errors like getting a different result from a query, if the list is modified after its creation and before the execution of the query itself. In the worst case scenario, if the memory is freed before the query is executed, this could lead to crashes, especially for string and binary data types. (Core upgrade, since core v12.5.0)
* Fixed a potential crash when opening the realm after failing to download a fresh FLX realm during an automatic client reset (Core upgrade, since core v12.3.0)
* Access token refresh for websockets was not updating the location metadata (Core upgrade, since core v13.9.3)
* Using both synchronous and asynchronous transactions on the same thread or scheduler could hit the assertion failure "!realm.is_in_transaction()" if one of the callbacks for an asynchronous transaction happened to be scheduled during a synchronous transaction (Core upgrade, since core v11.8.0)
* Fixed an issue where the generator would incorrectly consider a `DateTime` field a valid primary key ([#1300](https://github.com/realm/realm-dart/pull/1300)).

### Compatibility
* Realm Studio: 13.0.0 or later.

### Internal
* Using Core 13.14.0.

## 1.1.0 (2023-05-30)

### Enhancements
* Add `RealmResults.isValid` ([#1231](https://github.com/realm/realm-dart/pull/1231)).
* Support `Decimal128` datatype ([#1192](https://github.com/realm/realm-dart/pull/1192)).
* Realm logging is extended to support logging of all Realm storage level messages. (Core upgrade).
* Realm.logger now prints by default to the console from the first Isolate that initializes a Realm in the application. ([#1226](https://github.com/realm/realm-dart/pull/1226)).
  Calling `Realm.logger.clearListeners()` or `Realm.logger.level = RealmLogLevel.off` will turn off logging. If that is the first isolate it will stop the default printing logger.
  The default logger can be replaced with a custom implementation using `Realm.logger = CustomLogger()` from the first Isolate.
  Any new spawned Isolates that work with Realm will get a new `Realm.logger` instance but will not `print` by default.
  `Realm.logger.level` allows changing the log level per isolate.
* Add logging at the Storage level (Core upgrade).
* Performance improvement for the following queries (Core upgrade):
    * Significant (~75%) improvement when counting (query count) the number of exact matches (with no other query conditions) on a String/int/Uuid/ObjectId property that has an index. This improvement will be especially noticeable if there are a large number of results returned (duplicate values).
    * Significant (~99%) improvement when querying for an exact match on a Timestamp property that has an index.
    * Significant (~99%) improvement when querying for a case insensitive match on a Mixed property that has an index.
    * Moderate (~25%) improvement when querying for an exact match on a Boolean property that has an index.
    * Small (~5%) improvement when querying for a case insensitive match on a Mixed property that does not have an index.

* Enable multiple processes to operate on an encrypted Realm simultaneously. (Core upgrade)

* Improve performance of equality queries on a non-indexed mixed property by about 30%. (Core upgrade)

* Improve performance of rolling back write transactions after making changes. If no KVO observers are used this is now constant time rather than taking time proportional to the number of changes to be rolled back. Rollbacks with KVO observers are 10-20% faster. (Core upgrade)
* New notifiers can now be registered in write transactions until changes have actually been made in the write transaction. This makes it so that new notifications can be registered inside change notifications triggered by beginning a write transaction (unless a previous callback performed writes). (Core upgrade)

* Very slightly improve performance of runtime thread checking on the main thread on Apple platforms. (Core upgrade)

### Fixed
* Fixed a bug that may have resulted in arrays being in different orders on different devices (Core upgrade).
* Fixed a crash when querying a mixed property with a string operator (contains/like/beginswith/endswith) or with case insensitivity (Core upgrade).
* Querying for equality of a string on an indexed mixed property was returning case insensitive matches. For example querying for `myIndexedMixed == "Foo"` would incorrectly match on values of "foo" or "FOO" etc (Core upgrade).
* Adding an index to a Mixed property on a non-empty table would crash with an assertion (Core upgrade).
* `SyncSession.pause()` could hold a reference to the database open after shutting down the sync session, preventing users from being able to delete the realm (Core upgrade).
* Fixed `RealmResultsChanges.isCleared` which was never set. It now returns `true` if the results collection is empty in the notification callback. This field is also marked as `deprecated` and will be removed in future. Use `RealmResultsChanges.results.isEmpty` instead.([#1265](https://github.com/realm/realm-dart/pull/1265)). ([#1278](https://github.com/realm/realm-dart/issues/1278)).

* Fix a stack overflow crash when using the query parser with long chains of AND/OR conditions. (Core upgrade)
* `SyncManager::immediately_run_file_actions()` no longer ignores the result of trying to remove a realm. This could have resulted in a client reset action being reported as successful when it actually failed on windows if the `Realm` was still open (Core upgrade).
* Fix a data race. If one thread committed a write transaction which increased the number of live versions above the previous highest seen during the current session at the same time as another thread began a read, the reading thread could read from a no-longer-valid memory mapping (Core upgrade).

* Fixed a crash or exception when doing a fulltext search for multiple keywords when the intersection of results is not equal. (Core upgrade).

* Don't report non ssl related errors during ssl handshake as fatal in default socket provider. (Core upgrade)

* Performing a query like "{1, 2, 3, ...} IN list" where the array is longer than 8 and all elements are smaller than some values in list, the program would crash (Core upgrade)
* Performing a large number of queries without ever performing a write resulted in steadily increasing memory usage, some of which was never fully freed due to an unbounded cache (Core upgrade)

* Exclusion of words in a full text search does not work (Core upgrade)

* Fixed a fatal error (reported to the sync error handler) during client reset (or automatic PBS to FLX migration) if the reset has been triggered during an async open and the schema being applied has added new classes. (Core upgrade), since automatic client resets were introduced in v11.5.0)
* Full text search would sometimes find words where the word only matches the beginning of the search token (Core upgrade)

* We could crash when removing backlinks in cases where forward links did not have a corresponding backlink due to corruption. We now silently ignore this inconsistency in release builds, allowing the app to continue. (Core upgrade)
* If you freeze a Results based on a collection of objects, the result would be invalid if you delete the collection (Core upgrade)

### Compatibility
* Fileformat: Generates files with format v23. Reads and automatically upgrade from fileformat v5.
* Realm Studio: 13.0.0 or later.
* Dart >=2.17.5 <4.0.0 (Flutter >=3.0.3) on Android, iOS, Linux, MacOS and Windows

### Internal
* Using Core 13.12.0.
* Lock file format: New format introduced for multi-process encryption. All processes accessing the file must be upgraded to the new format.

## 1.0.3 (2023-03-20)

### Enhancements
* Deprecated `SyncResolveError` and `SyncResolveErrorCode` ([#1182](https://github.com/realm/realm-dart/pull/1182)).
* Added `SyncWebSocketError` and `SyncWebSocketErrorCode` for web socket connection sync errors ([#1182](https://github.com/realm/realm-dart/pull/1182)).
* Added `FlexibleSyncConfiguration.shouldCompactCallback` support ([#1204](https://github.com/realm/realm-dart/pull/1204)).
* Added `RealmSet.asResults()` ([#1214](https://github.com/realm/realm-dart/pull/1214)).

### Fixed
* You may have a crash on Windows if you try to open a file with non-ASCII path (Core upgrade).
* Creating subscriptions with queries having unicode parameters causes a server error (Core upgrade).
* Fixed error message when trying to `switchUser` of the `App` to a user that has been logged out ([#1182](https://github.com/realm/realm-dart/pull/1182)).
* Fixed performance degradation on SubQueries (Core upgrade).
* Fixed several cases where wrong type of exception was thrown (Core upgrade).
* Fixed classification of InvalidQuery exception (Core upgrade).
* Fix crash if secure transport returns an error with a non-zero length. (Core upgrade).
* Fix error in `RealmSet<T>` when `T` is a realm object ([#1202](https://github.com/realm/realm-dart/pull/1212)).
* Fixes infinite-loop like issue with await-for-yield over change streams ([#1213](https://github.com/realm/realm-dart/pull/1213)).

### Compatibility
* Realm Studio: 13.0.0 or later.

### Internal
* Using Core 13.6.0.

## 1.0.2 (2023-02-21)

### Fixed
* Fixed the sync client being stuck in a cycle if an integration error occurs by issuing a client reset (Core upgrade).
* Fixed Android binaries sizes.

### Compatibility
* Realm Studio: 13.0.0 or later.

### Internal
* Using Core 13.4.2

## 1.0.1 (2023-02-14)

### Fixed
* Fix codesigning errors when publishing to the macOS App Store. ([#1153](https://github.com/realm/realm-dart/issues/1153))

### Compatibility
* Realm Studio: 13.0.0 or later.

### Internal
* Using Core 13.4.0

## 1.0.0 (2023-02-07)

### GA release
We are proud to forge this release as 1.0. The Realm Flutter and Dart SDK is now being used by thousands of developers and has proven reliable.

### Enhancements
* Improved error information returned when the `realm_dart` library failed to load. ([#1143](https://github.com/realm/realm-dart/pull/1143))

### Fixed
* Improve performance of interprocess mutexes on iOS which don’t need to support reader-writer locking. The primary beneficiary of this is beginning and ending read transactions, which is now almost as fast as pre-v13.0.0 (Core upgrade).

### Compatibility
* Realm Studio: 13.0.0 or later.

### Internal
* Using Core 13.4.0

## 0.11.0+rc (2023-01-30)

**This project is in Release Candidate stage.**

### Enhancements
* Add `App.reconnect()` providing a hint to Realm to reconnect all sync sessions.
* Add `Realm.refresh()` and `Realm.refreshAsync()` support. ([#1046](https://github.com/realm/realm-dart/pull/1046))
* Support change notifications property `isCleared` on list collections and sets. ([#1128](https://github.com/realm/realm-dart/pull/1128))

### Fixed
* `SyncSession.pause()` allow users to suspend a Realm's sync session until it is explicitly resumed with `SyncSession.resume()`. Previously it could be implicitly resumed in rare cases. (Core upgrade)
* Improve the performance of `Realm.freeze()` and friends (`RealmObject.freeze()`,`RealmList.freeze(), RealmResults.freeze(), RealmSet.freeze()`) by eliminating some redundant work around schema initialization and validation. (Core upgrade)
* Include more details if an error occurs when merging object. (Core upgrade)
* Value in List of Mixed would not be updated if new value is Binary and old value is StringData and the values otherwise matches. (Core upgrade)
* When client reset with recovery is used and the recovery does not actually result in any new local commits, the sync client may have gotten stuck in a cycle with a `A fatal error occurred during client reset: 'A previous 'Recovery' mode reset from <timestamp> did not succeed, giving up on 'Recovery' mode to prevent a cycle'` error message. (Core upgrade)
* Fixed diverging history in flexible sync if writes occur during bootstrap to objects that just came into view (Core upgrade)
* Fix several data races when opening cached frozen Realms. New frozen Realms were added to the cache and the lock released before they were fully initialized, resulting in races if they were immediately read from the cache on another thread (Core upgrade).
* Properties and types not present in the requested schema would be missing from the reported schema in several scenarios, such as if the Realm was being opened with a different schema version than the persisted one, and if the new tables or columns were added while the Realm instance did not have an active read transaction. (Core upgrade, since v13.2.0)
* If a client reset w/recovery or discard local is interrupted while the "fresh" realm is being downloaded, the sync client may crash (Core upgrade)
* Changesets from the server sent during FLX bootstrapping that are larger than 16MB can cause the sync client to crash with a LogicError. (Core upgrade)
* Online compaction may cause a single commit to take a long time. (Core upgrade, since v13.0.0)

### Compatibility
* Realm Studio: 13.0.0 or later.

### Internal
* Using Core 13.3.0
* Added specific codes to `SyncResolveErrorCode` enum's items. ([#1131](https://github.com/realm/realm-dart/pull/1131).

## 0.10.0+rc (2023-01-23)

**This project is in Release Candidate stage.**

### Enhancements
* Add support for Realm set data type. ([#1102](https://github.com/realm/realm-dart/pull/1102))
* Exposed realm `writeCopy` API to copy a Realm file and optionally encrypt it with a different key. ([#1103](https://github.com/realm/realm-dart/pull/1103))

### Fixed
* Added an error for default values for Realm object references in the Realm generator. ([#1102](https://github.com/realm/realm-dart/pull/1102))
* `realm.deleteMany()` will handle efficiently ManagedRealmList instances. ([#1117](https://github.com/realm/realm-dart/pull/1171))

### Compatibility
* Realm Studio: 13.0.0 or later.

### Internal
* Using Core 13.2.0.

## 0.9.0+rc (2023-01-13)

**This project is in Release Candidate stage.**

### Breaking Changes
* File format version bumped.
* The layout of the lock-file has changed, the lock file format version is bumped and all participants in a multiprocess scenario needs to be up to date so they expect the same format. This requires an update of Studio. (Core upgrade)
* Writing to a frozen realm throws `RealmException` instead of `RealmError`. ([#974](https://github.com/realm/realm-dart/pull/974))

### Enhancements
* Support setting `maxNumberOfActiveVersions` when creating a `Configuration`. ([#1036](https://github.com/realm/realm-dart/pull/1036))
* Add List.move extension method that moves an element from one index to another. Delegates to ManagedRealmList.move for managed lists. This allows notifications to correctly report moves, as opposed to reporting moves as deletes + inserts. ([#1037](https://github.com/realm/realm-dart/issues/1037))
* Support setting `shouldDeleteIfMigrationNeeded` when creating a `Configuration.local`. ([#1049](https://github.com/realm/realm-dart/issues/1049))
* Add `unknown` error code to all SyncErrors: `SyncSessionErrorCode.unknown`, `SyncConnectionErrorCode.unknown`, `SyncClientErrorCode.unknown`, `GeneralSyncErrorCode.unknown`. Use `unknown` error code instead of throwing a RealmError. ([#1052](https://github.com/realm/realm-dart/pull/1052))
* Add support for `RealmValue` data type. This new type can represent any valid Realm data type, including objects. Lists of `RealmValue` are also supported, but `RealmValue` itself cannot contain collections. Please note that a property of type `RealmValue` cannot be nullable, but can contain null, represented by the value `RealmValue.nullValue()`. ([#1051](https://github.com/realm/realm-dart/pull/1051))
* Add support for querying using the model property names, even when the properties are mapped to a different name in the database. ([#697](https://github.com/realm/realm-dart/issues/697))
* `ClientResetError.resetRealm` now returns a bool to indicate if reset was initiated or not. ([#1067](https://github.com/realm/realm-dart/pull/1067))
* Support `SyncErrorCategory.resolve`, `SyncResolveError` and `SyncResolveErrorCode` for network resolution errors when sync.

### Fixed
* Support mapping into `SyncSessionErrorCode` for "Compensating write" with error code 231. ([#1022](https://github.com/realm/realm-dart/pull/1022))
* Errors from core will be raised correctly for `beginWriteAsync` and `commitAsync`. ([#1042](https://github.com/realm/realm-dart/pull/1042))
* The realm file will be shrunk if the larger file size is no longer needed. (Core upgrade)
* Most of the file growth caused by version pinning is eliminated. (Core upgrade)
* Fetching a user's profile while the user logs out would result in an assertion failure. (Core upgrade)
* Removed the ".tmp_compaction_space" file being left over after compacting a Realm on Windows. (Core upgrade).
* Restore fallback to full barrier when F_BARRIERSYNC is not available on Apple platforms. (Core upgrade, since v0.8.0+rc)
* Fixed wrong assertion on query error that could result in a crash. (Core upgrade)
* Writing to a read-only realm throws `RealmException` instead of blocking the isolate. ([#974](https://github.com/realm/realm-dart/pull/974))
* Fix no notification for write transaction that contains only change to backlink property. (Core upgrade)
* Fixed wrong assertion on query error that could result in a crash. (Core upgrade)
* Use random tmp directory for download. ([#1060](https://github.com/realm/realm-dart/issues/1060))
* Bump minimum Dart SDK version to 2.17.5 and Flutter SDK version to 3.0.3 due to an issue with the Dart virtual machine when implementing `Finalizable`. ([dart-lang/sdk#49075](https://github.com/dart-lang/sdk/issues/49075))
* Support install command in flutter projects that use unit and widget tests. ([#870](https://github.com/realm/realm-dart/issues/870))

### Compatibility
* Realm Studio: 13.0.0 or later.
* Fileformat: Generates files with format v23. Reads and automatically upgrades from fileformat v5.

### Internal
* Using Core 13.2.0.
* No longer use vcpkg ([#1069](https://github.com/realm/realm-dart/pull/1069))
* Upgraded analyzer dependency to ^5.0.0. ([#1072](https://github.com/realm/realm-dart/pull/1072))

## 0.8.0+rc (2022-11-14)

**This project is in Release Candidate stage.**

### Breaking Changes
* `FunctionsClient.call` no longer accepts a null for the optional `functionsArgs` parameter, but it is still optional. ([#1025](https://github.com/realm/realm-dart/pull/1025))

### Fixed
* Allow backlinks between files. ([#1015](https://github.com/realm/realm-dart/issues/1015))
* Fix issue with accessing properties after traversing a backlink. ([#1018](https://github.com/realm/realm-dart/issues/1018))
* Bootstraps will not be applied in a single write transaction - they will be applied 1MB of changesets at a time, or as configured by the SDK (Core upgrade).
* Fix database corruption and encryption issues on apple platforms. (Core upgrade)

### Compatibility
* Realm Studio: 12.0.0 or later.

### Internal
* Using Core 12.12.0.

## 0.7.0+rc (2022-11-04)

**This project is in Release Candidate stage.**

### Breaking Changes
* SyncClientResetErrorHandler is renamed to ClientResetHandler. SyncClientResetError is renamed to ClientResetError. ManualSyncClientResetHandler is renamed to ManualRecoveryHandler.
* Default resync mode for `FlexibleSyncConfiguration` is changed from `manual` to `recoverOrDiscard`. In this mode Realm attempts to recover unsynced local changes and if that fails, then the changes are discarded. ([#925](https://github.com/realm/realm-dart/pull/925))
* Added `path` parameter to `Configuration.disconnectedSync`. This path is required to open the correct synced realm file. ([#1007](https://github.com/realm/realm-dart/pull/https://github.com/realm/realm-dart/pull/1007))

### Enhancements
* Added `MutableSubscriptionSet.removeByType` for removing subscriptions by their realm object type. ([#317](https://github.com/realm/realm-dart/issues/317))
* Added `User.functions`. This is the entry point for calling Atlas App functions. Functions allow you to define and execute server-side logic for your application. Atlas App functions are created on the server, written in modern JavaScript (ES6+) and executed in a serverless manner. When you call a function, you can dynamically access components of the current application as well as information about the request to execute the function and the logged in user that sent the request. ([#973](https://github.com/realm/realm-dart/pull/973))
* Support results of primitives, ie. `RealmResult<int>`. ([#162](https://github.com/realm/realm-dart/issues/162))
* Support notifications on all managed realm lists, including list of primitives, ie. `RealmList<int>.changes` is supported. ([#893](https://github.com/realm/realm-dart/pull/893))
* Support named backlinks on realm models. You can now add and annotate a realm object iterator field with `@Backlink(#fieldName)`. ([#996](https://github.com/realm/realm-dart/pull/996))
* Added Realm file compaction support. ([#1005](https://github.com/realm/realm-dart/pull/1005))
* Allow `@Indexed` attribute on all indexable type, and ensure appropriate indexes are created in the realm. ([#797](https://github.com/realm/realm-dart/issues/797))
* Add `parent` getter on embedded objects. ([#979](https://github.com/realm/realm-dart/pull/979))
* Support [Client Resets](https://www.mongodb.com/docs/atlas/app-services/sync/error-handling/client-resets/). Atlas App Services automatically detects the need for client resets and the realm client automatically performs it according to the configured callbacks for the type of client reset handlers set on `FlexibleSyncConfiguration`. A parameter `clientResetHandler` is added to `Configuration.flexibleSync`. Supported client reset handlers are `ManualRecoveryHandler`, `DiscardUnsyncedChangesHandler`, `RecoverUnsyncedChangesHandler` and `RecoverOrDiscardUnsyncedChangesHandler`. `RecoverOrDiscardUnsyncedChangesHandler` is the default strategy. ([#925](https://github.com/realm/realm-dart/pull/925)) An example usage of the default `clientResetHandler` is as follows:
```dart
      final config = Configuration.flexibleSync(user, [Task.schema],
        clientResetHandler: RecoverOrDiscardUnsyncedChangesHandler(
          // The following callbacks are optional.
          onBeforeReset: (beforeResetRealm) {
            // Executed right before a client reset is about to happen.
            // If an exception is thrown here the recovery and discard callbacks are not called.
          },
          onAfterRecovery: (beforeResetRealm, afterResetRealm) {
            // Executed right after an automatic recovery from a client reset has completed.
          },
          onAfterDiscard: (beforeResetRealm, afterResetRealm) {
            // Executed after an automatic recovery from a client reset has failed but the Discard has completed.
          },
          onManualResetFallback: (clientResetError) {
            // Handle the reset manually in case some of the callbacks above throws an exception
          },
        )
    );
```

### Fixed
* Fixed a wrong mapping for `AuthProviderType` returned by `User.provider` for google, facebook and apple credentials.
* Opening an unencrypted file with an encryption key would sometimes report a misleading error message that indicated that the problem was something other than a decryption failure (Core upgrade)
* Fix a rare deadlock which could occur when closing a synchronized Realm immediately after committing a write transaction when the sync worker thread has also just finished processing a changeset from the server. (Core upgrade)
* Fixed an issue with `Configuration.disconnectedSync` where changing the schema could result in migration exception. ([#999](https://github.com/realm/realm-dart/pull/999))
* Added a better library load failed message. ([#1006](https://github.com/realm/realm-dart/pull/1006))

### Compatibility
* Realm Studio: 12.0.0 or later.

### Internal
* Using Core 12.11.0.

## 0.6.0+beta (2022-10-21)

**This project is in the Beta stage. The API should be quite stable, but occasional breaking changes may be made.**

### Enhancements
* Added support for asynchronous transactions. (Issue [#802](https://github.com/realm/realm-dart/issues/802))
  * Added `Transaction` which is a class that exposes an API for committing and rolling back an active transaction.
  * Added `realm.beginWriteAsync` which returns a `Future<Transaction>` that resolves when the write lock has been obtained.
  * Added `realm.writeAsync` which opens an asynchronous transaction, invokes the provided callback, then commits the transaction asynchronously.
* Support `Realm.open` API to asynchronously open a local or synced Realm. When opening a synchronized Realm it will download all the content available at the time the operation began and then return a usable Realm. ([#731](https://github.com/realm/realm-dart/pull/731))
* Add support for embedded objects. Embedded objects are objects which are owned by a single parent object, and are deleted when that parent object is deleted or their parent no longer references them. Embedded objects are declared by passing `ObjectType.embedded` to the `@RealmModel` annotation. Reassigning an embedded object is not allowed and neither is linking to it from multiple parents. Querying for embedded objects directly is also disallowed as they should be viewed as complex structures belonging to their parents as opposed to standalone objects. (Issue [#662](https://github.com/realm/realm-dart/issues/662))

```dart
@RealmModel()
class _Person {
  late String name;

  _Address? address;
}

// The generated `Address` class will be an embedded object.
@RealmModel(ObjectType.embedded)
class _Address {
  late String street;
  late String city;
}
```

### Fixed
* Added more validations when using `User.apiKeys` to return more meaningful errors when the user cannot perform API key actions - e.g. when the user has been logged in with API key credentials or when the user has been logged out. (Issue [#950](https://github.com/realm/realm-dart/issues/950))
* Fixed `dart run realm_dart generate` and `flutter pub run realm generate` commands to exit with the correct error code on failure.
* Added more descriptive error messages when passing objects managed by another Realm as arguments to `Realm.add/delete/deleteMany`. (PR [#942](https://github.com/realm/realm-dart/pull/942))
* Fixed a bug where `list.remove` would not correctly remove the value if the value is the first element in the list. (PR [#975](https://github.com/realm/realm-dart/pull/975))

### Compatibility
* Realm Studio: 12.0.0 or later.

### Internal
* Using Core 12.9.0

## 0.5.0+beta (2022-10-10)

**This project is in the Beta stage. The API should be quite stable, but occasional breaking changes may be made.**

### Breaking Changes
* Fixed an issue that would cause passwords sent to the server (e.g. `Credentials.EmailPassword` or `EmailPasswordAuthProvider.registerUser`) to contain an extra empty byte at the end. (PR [#918](https://github.com/realm/realm-dart/pull/918)).
  Notice: Any existing email users might need to be recreated because of this breaking change.

### Enhancements
* Added support for "frozen objects" - these are objects, queries, lists, or Realms that have been "frozen" at a specific version. All frozen objects can be accessed and queried as normal, but attempting to mutate them or add change listeners will throw an exception. `Realm`, `RealmObject`, `RealmList`, and `RealmResults` now have a method `freeze()` which returns an immutable version of the object, as well as an `isFrozen` property which can be used to check whether an object is frozen. ([#56](https://github.com/realm/realm-dart/issues/56))
* You can now set a realm property of type `T` to any object `o` where `o is T`. Previously it was required that `o.runtimeType == T`. ([#904](https://github.com/realm/realm-dart/issues/904))
* Performance of indexOf on realm lists has been improved. It now uses realm-core instead of the generic version from ListMixin. ([#911](https://github.com/realm/realm-dart/pull/911))
* Performance of remove on realm list has been improved. It now uses indexOf and removeAt. ([#915](https://github.com/realm/realm-dart/pull/915))
* Added support for migrations for local Realms. You can now construct a configuration with a migration callback that will be invoked if the schema version of the file on disk is lower than the schema version supplied by the callback. ([#70](https://github.com/realm/realm-dart/issues/70))
  Example:
  ```dart
  final config = Configuration.local([Person.schema], schemaVersion: 4, migrationCallback: (migration, oldSchemaVersion) {
    if (oldSchemaVersion == 1) {
      // Between v1 and v2 we removed the Bar type
      migration.deleteType('Bar');
    }

    if (oldSchemaVersion == 2) {
      // Between v2 and v3 we fixed a typo in the 'Person.name' property.
      migration.renameProperty('Person', 'nmae', 'name');
    }

    if (oldSchemaVersion == 3) {
      final oldPeople = migration.oldRealm.all('Person');
      for (final oldPerson in oldPeople) {
        final newPerson = migration.findInNewRealm<Person>(oldPerson);
        if (newPerson == null) {
          // That person must have been deleted, so nothing to do.
          continue;
        }

        // Between v3 and v4 we're obfuscating the users' exact age by storing age group instead.
        newPerson.ageGroup = calculateAgeGroup(oldPerson.dynamic.get<int>('age'));
      }
    }
  });
  ```
* Added support for realm list of nullable primitive types, ie. `RealmList<int?>`. ([#163](https://github.com/realm/realm-dart/issues/163))
* Allow null arguments on query. ([#871](https://github.com/realm/realm-dart/issues/871))
* Added support for API key authentication. (Issue [#432](https://github.com/realm/realm-dart/issues/432))
  * Expose `User.apiKeys` client - this client can be used to create, fetch, and delete API keys.
  * Expose `Credentials.apiKey` that enable authentication with API keys.
* Exposed `User.accessToken` and `User.refreshToken` - these tokens can be used to authenticate against the server when calling HTTP API outside of the Dart/Flutter SDK. For example, if you want to use the GraphQL. (PR [#919](https://github.com/realm/realm-dart/pull/919))
* Added support for `encryptionKey` to `Configuration.local`, `Configuration.flexibleSync` and `Configuration.disconnectedSync` so realm files can be encrypted and existing encrypted files from other Realm sources opened (assuming you have the key)([#920](https://github.com/realm/realm-dart/pull/920))

### Fixed
* Previously removeAt did not truncate length. ([#883](https://github.com/realm/realm-dart/issues/883))
* List.length= now throws, if you try to increase length. This previously succeeded silently. ([#894](https://github.com/realm/realm-dart/pull/894)).
* Queries on lists were broken. ([#909](https://github.com/realm/realm-dart/issues/909))
  Example:
  ```dart
  expect(realm.all<Person>(), [alice, bob, carol, dan]); // assume this pass, then ...
  expect(team.players.query('TRUEPREDICATE'), [alice, bob]); // <-- ... this fails and return the same as realm.all<Person>()
  ```
* Queries on results didn't filter the existing results. ([#908](https://github.com/realm/realm-dart/issues/908)).
  Example
  ```dart
  expect(realm.query<Person>('FALSEPREDICATE').query('TRUEPREDICATE'), isEmpty); //<-- Fails if a Persion object exists
  ```
* Fixed copying of native structs for session errors and http requests. ([#924](https://github.com/realm/realm-dart/pull/924))
* Fixed a crash when closing the SyncSession on App instance teardown. ([#5752](https://github.com/realm/realm-core/issues/5752))
* Fixed sporadic generator failure. ([#879](https://github.com/realm/realm-dart/issues/879))
* Exceptions thrown by user code inside the `Configuration.initialDataCallback` are now properly surfaced back to the `Realm()` constructor. ([#698](https://github.com/realm/realm-dart/issues/698))

### Compatibility
* Realm Studio: 12.0.0 or later.

### Internal
* Uses Realm Core v12.9.0
* Added tracking of child handles for objects/results/lists obtained from an unowned Realm. This ensures that all children are invalidated as soon as the parent Realm gets released at the end of the callback. (Issue [#527](https://github.com/realm/realm-dart/issues/527))
* Added an action to enforce that the changelog is updated before a PR is merged (Issue [#939](https://github.com/realm/realm-dart/issues/939))

## 0.4.0+beta (2022-08-19)

**This project is in the Beta stage. The API should be quite stable, but occasional breaking changes may be made.**

### Breaking Changes
* Changed the name of `Configuration.schema` to `Configuration.schemaObjects` and changed its type to `Iterable<SchemaObject>`. You can now access the Realm's schema via the new `Realm.schema` property. [#495](https://github.com/realm/realm-dart/pull/495))

### Enhancements
* Expose an API for string-based access to the objects in the `Realm`. Those are primarily intended to be used during migrations, but are available at all times for advanced use cases. [#495](https://github.com/realm/realm-dart/pull/495))
* Added `Realm.schema` property exposing the Realm's schema as passed through the Configuration or read from disk. [#495](https://github.com/realm/realm-dart/pull/495))

### Fixed
* Lifted a limitation that only allowed non-nullable primary keys. ([#458](https://github.com/realm/realm-dart/issues/458))
* Fix boolean values get/set after ffigen update. ([#854](https://github.com/realm/realm-dart/pull/854))

### Compatibility
* Realm Studio: 12.0.0 or later.

### Internal
* Uses Realm Core v12.5.1

## 0.3.2+beta (2022-08-16)

**This project is in the Beta stage. The API should be quite stable, but occasional breaking changes may be made.**

### Enhancements
* Added `DisconnectedSyncConfiguration` for opening a synchronized realm in a disconnected state. This configuration allows a synchronized realm to be opened by a secondary process, while a primary process handles synchronization. ([#621](https://github.com/realm/realm-dart/pull/621))
* Support better default paths on Flutter. ([#665](https://github.com/realm/realm-dart/pull/665))
* Support `Configuration.defaultRealmName` for setting the default realm name. ([#665](https://github.com/realm/realm-dart/pull/665))
* Support `Configuration.defaultRealmPath` for setting a custom default path for realms. ([#665](https://github.com/realm/realm-dart/pull/665))
* Support `Configuration.defaultStoragePath ` for getting the platform specific storage paths. ([#665](https://github.com/realm/realm-dart/pull/665))
* Support `App.deleteUser ` for deleting user accounts. ([#679](https://github.com/realm/realm-dart/pull/679))
* Support Apple, Facebook and Google authentication. ([#740](https://github.com/realm/realm-dart/pull/740))
* Allow multiple anonymous sessions. When using anonymous authentication you can now easily log in with a different anonymous user than last time. ([#750](https://github.com/realm/realm-dart/pull/750)).
* Support `Credentials.jwt` for login user with JWT issued by custom provider . ([#715](https://github.com/realm/realm-dart/pull/715))
* Support `Credentials.function` for login user with Custom Function Authentication Provider. ([#742](https://github.com/realm/realm-dart/pull/742))
* Added `update` flag on `Realm.add` and `Realm.addAll` to support upserts. ([#668](https://github.com/realm/realm-dart/pull/668))
* Allow multiple anonymous sessions. ([PR #5693](https://github.com/realm/realm-core/pull/5693)).
* Introducing query parser support for constant list expressions such as `fruit IN {'apple', 'orange'}`. This also includes general query support for list vs list matching such as `NONE fruits IN {'apple', 'orange'}`. ([Issue #4266](https://github.com/realm/realm-core/issues/4266))
* SubscriptionSet::refresh() does less work if no commits have been made since the last call to refresh(). ([PR #5695](https://github.com/realm/realm-core/pull/5695))
* Reduce use of memory mappings and virtual address space ([PR #5645](https://github.com/realm/realm-core/pull/5645)). Also fixes some errors (see below)

### Fixed
* Use Dart 2.17 `Finalizable` to ensure lexically scoped lifetime of finalizable resources (Realm, App, etc.). ([#754](https://github.com/realm/realm-dart/pull/754))
* Fix crash after hot-restart. ([#711](https://github.com/realm/realm-dart/pull/711) and [PR #5570](https://github.com/realm/realm-core/issues/5570))
* Processing a pending bootstrap before the sync client connects will properly surface errors to the user's error handler ([#5707](https://github.com/realm/realm-core/issues/5707), since Realm Core v12.0.0)
* Using the Query Parser, it was not allowed to query on a property named `desc`. ([#5723](https://github.com/realm/realm-core/issues/5723))
* Improved performance of sync clients during integration of changesets with many small strings (totalling > 1024 bytes per changeset) on iOS 14, and devices which have restrictive or fragmented memory. ([#5614](https://github.com/realm/realm-core/issues/5614))
* Fixed a segfault in sync compiled by MSVC 2022. ([#5557](https://github.com/realm/realm-core/pull/5557), since Realm Core 12.1.0)
* Fix a data race when opening a flexible sync Realm (since Realm Core v12.1.0).
* Fixed an issue on Windows that would cause high CPU usage by the sync client when there are no active sync sessions. (Issue [#5591](https://github.com/realm/realm-core/issues/5591), since the introduction of Sync support for Windows)
* Fix a data race when committing a transaction while multiple threads are waiting for the write lock on platforms using emulated interprocess condition variables (most platforms other than non-Android Linux).
* Fix some cases of running out of virtual address space (seen/reported as mmap failures) ([PR #5645](https://github.com/realm/realm-core/pull/5645))

### Internal
* Added a command to `realm_dart` for deleting Atlas App Services applications. Usage: `dart run realm_dart delete-apps`. By default it will delete apps from `http://localhost:9090` which is the endpoint of the local docker image. If `--atlas-cluster` is provided, it will authenticate, delete the application from the provided cluster. (PR [#663](https://github.com/realm/realm-dart/pull/663))
* Uses Realm Core v12.5.1

## 0.3.1+beta (2022-06-07)

**This project is in the Beta stage. The API should be quite stable, but occasional breaking changes may be made.**

### Fixed
* Fixed the Url command to correctly encode the SDK version. ([#650](https://github.com/realm/realm-dart/issues/650))

## 0.3.0+beta (2022-06-02)

**This project is in the Beta stage. The API should be quite stable, but occasional breaking changes may be made.**

### Breaking Changes
* Made all `Configuration` fields final so they can only be initialized in the constructor. This better conveys the immutability of the configuration class. ([#455](https://github.com/realm/realm-dart/pull/455))
* Removed `inMemory` field from `Configuration`. Use `Configuration.inMemory` factory instead.
* Due to the introduction of different types of configurations the `Configuration` constructor has been removed. Use the `Configuration.local` factory instead. ([#496](https://github.com/realm/realm-dart/pull/496))

### Enhancements
* Added a property `Configuration.disableFormatUpgrade`. When set to `true`, opening a Realm with an older file format will throw an exception to avoid automatically upgrading it. ([#310](https://github.com/realm/realm-dart/pull/310))
* Support result value from write transaction callbacks. ([#294](https://github.com/realm/realm-dart/pull/294))
* Added a property `Realm.isInTransaction` that indicates whether the Realm instance has an open write transaction associated with it.
* Support anonymous application credentials. ([#443](https://github.com/realm/realm-dart/pull/443))
* Added a property `Configuration.initialDataCallback`. This is a callback executed when a Realm file is first created and allows you to populate some initial data necessary for your application. ([#298](https://github.com/realm/realm-dart/issues/298))
* Support app configuration. ([#306](https://github.com/realm/realm-dart/pull/306))
* Support app class. ([#446](https://github.com/realm/realm-dart/pull/446))
* Support should realm compact on open callback `Configuration.shouldCompactCallback` as option when configuring a Realm to determine if it should be compacted before being returned.  ([#466](https://github.com/realm/realm-dart/pull/466/))
* Support ObjectId type. ([#468](https://github.com/realm/realm-dart/pull/468))
* Support Uuid type. ([#470](https://github.com/realm/realm-dart/pull/470))
* Support application login. ([#469](https://github.com/realm/realm-dart/pull/469))
* Support app configuration log level and request timeout.([#566](https://github.com/realm/realm-dart/pull/566))
* Support EmailPassword register user. ([#452](https://github.com/realm/realm-dart/pull/452))
* Support EmailPassword confirm user. ([#478](https://github.com/realm/realm-dart/pull/478))
* Support EmailPassword resend user confirmation email. ([#479](https://github.com/realm/realm-dart/pull/479))
* Support EmailPassword complete reset password. ([#480](https://github.com/realm/realm-dart/pull/480))
* Support EmailPassword reset password. ([#481](https://github.com/realm/realm-dart/pull/481))
* Support EmailPassword calling custom reset password functions. ([#482](https://github.com/realm/realm-dart/pull/482))
* Support EmailPassword retry custom user confirmation functions. ([#484](https://github.com/realm/realm-dart/pull/484))
* Expose currentUser property on App. ([473](https://github.com/realm/realm-dart/pull/473))
* Support remove user. ([#492](https://github.com/realm/realm-dart/pull/492))
* Support switch current user. ([#493](https://github.com/realm/realm-dart/pull/493))
* Support user custom data and refresh. ([#525](https://github.com/realm/realm-dart/pull/525))
* Support linking user credentials. ([#525](https://github.com/realm/realm-dart/pull/525))
* Support user state. ([#525](https://github.com/realm/realm-dart/pull/525))
* Support getting user id and identities. ([#525](https://github.com/realm/realm-dart/pull/525))
* Support user logout. ([#525](https://github.com/realm/realm-dart/pull/525))
* Support user deviceId. ([#570](https://github.com/realm/realm-dart/pull/570))
* Support user authentication provider type. ([#570](https://github.com/realm/realm-dart/pull/570))
* Support user profile data. ([#570](https://github.com/realm/realm-dart/pull/570))
* Support flexible synchronization. ([#496](https://github.com/realm/realm-dart/pull/496))
* Added support for DateTime properties. ([#569](https://github.com/realm/realm-dart/pull/569))
* Support setting logger on AppConfiguration. ([#583](https://github.com/realm/realm-dart/pull/583))
* Support setting logger on Realm class. Default is to print info message or worse to the console. ([#583](https://github.com/realm/realm-dart/pull/583))
* Support getting the `SyncSession` for a synchronized Realm via the `realm.syncSession` property.
* Support the following `SyncSession` API:
  * `realmPath` returning the path of the Realm for the session.
  * `state` returning the current state of the session.
  * `connectionState` returning the current state of the connection.
  * `connectionStateChanges` returns a Stream that emits connection state updates.
  * `user` returning the user that owns the session.
  * `pause()` pauses synchronization.
  * `resume()` resumes synchronization.
  * `waitForUpload/waitForDownload` returns a Future that completes when the session uploaded/downloaded all changes.
  * `getProgressStream` returns a Stream that emits progress updates.
* Support SyncErrorHandler in FlexibleSyncConfiguration. ([#577](https://github.com/realm/realm-dart/pull/577))
* Support SyncClientResetHandler in FlexibleSyncConfiguration. ([#608](https://github.com/realm/realm-dart/pull/608))
* [Dart] Added `Realm.Shutdown` method to allow normal process exit in Dart applications. ([#617](https://github.com/realm/realm-dart/pull/617))

### Fixed
* Fixed an issue that would result in the wrong transaction being rolled back if you start a write transaction inside a write transaction. ([#442](https://github.com/realm/realm-dart/issues/442))
* Fixed boolean value persistence ([#474](https://github.com/realm/realm-dart/issues/474))

### Internal
* Added a command to deploy an Atlas App Services application to `realm_dart`. Usage: `dart run realm_dart deploy-apps`. By default it will deploy apps to `http://localhost:9090` which is the endpoint of the local docker image. If `--atlas-cluster` is provided, it will authenticate, create an application and link the provided cluster to it. (PR [#309](https://github.com/realm/realm-dart/pull/309))
* Unit tests will now attempt to lookup and create if necessary Atlas App Services applications (similarly to the above mentioned command). See `test.dart/setupBaas()` for the environment variables that control the Url and Atlas Cluster that will be used. If the `BAAS_URL` environment variable is not set, no apps will be imported and sync tests will not run. (PR [#309](https://github.com/realm/realm-dart/pull/309))
* Uses Realm Core v12.1.0

### Compatibility
* Dart ^2.17 on Windows, MacOS and Linux
* Flutter ^3.0 on Android, iOS, Linux, MacOS and Windows

## 0.2.1+alpha Release notes (2022-03-20)

**This project is in the Alpha stage. All API's might change without warning and no guarantees are given about stability. Do not use it in production.**

### Enhancements
* Support change notifications on query results. ([#208](https://github.com/realm/realm-dart/pull/208))

    Every `RealmResults<T>` object now has a `changes` method returning a `Stream<RealmResultsChanges<T>>` which can be listened to.

    ```dart
    final subscription = realm.all<Dog>().changes.listen((changes) {
    changes.inserted // indexes of inserted ojbects
    changes.modified // indexes of modified objects
    changes.deleted  // indexes of deleted objects
    changes.newModified // indexes of modified objects after deletions and insertions are accounted for.
    changes.moved // indexes of moved objects
    }});
    subscription.cancel(); // cancel the subscription
    ```

* Support change notifications on list collections. ([#261](https://github.com/realm/realm-dart/pull/261))

    Every `RealmList<T extends RealmObject>` object now has a `changes` method returning a `Stream<RealmListChanges<T>>` which can be listened to.

    ```dart
    final team = Team('team', players: [Person("player")]);
    realm.write(() => realm.add(team));

    var firstCall = true;
    final subscription = team.players.changes.listen((changes) {
    changes.inserted // indexes of inserted ojbects
    changes.modified // indexes of modified objects
    changes.deleted  // indexes of deleted objects
    changes.newModified // indexes of modified objects after deletions and insertions are accounted for.
    changes.moved // indexes of moved objects
    });

    subscription.cancel(); // cancel the subscription
    ```

* Support change notifications on realm objects. ([#262](https://github.com/realm/realm-dart/pull/262))

    Every managed `RealmObject` now has a changes method which allows to listen for object property changes.

    ```dart
    var dog = realm.all<Dog>().first;

    final subscription = dog.changes.listen((changes) {
    changes.isDeleted // if the object has been deleted
    changes.object // the RealmObject being listened to.
    changes.properties // the changed properties
    });

    subscription.cancel(); // cancel the subscription
    ```

* Added support for checking if realm lists and realm objects are valid. ([#183](https://github.com/realm/realm-dart/pull/183))
* Support query on lists of realm objects. ([#239](https://github.com/realm/realm-dart/pull/239))

    Every RealmList<T extends RealmObject> now has a query method.

    ```dart
    final team = Team('Dream Team', players: [Person("Michael Jordan")]);
    realm.write(() => realm.add(team)); // Object needs to be managed.
    final result = team.players.query(r'name BEGINSWITH $0', ['M']);
    ```

* Added support for opening realm in read-only mode. ([#260](https://github.com/realm/realm-dart/pull/260))
* Added support for opening in-memory realms. ([#280](https://github.com/realm/realm-dart/pull/280))
* Primary key fields no longer required to be `final` in data model classes ([#240](https://github.com/realm/realm-dart/pull/240))

    Previously primary key fields needed to be `final`.

    ```dart
    @RealmModel()
    class _Car {
    @PrimaryKey()
    late final String make; // previously
    }

    ```

    Now primary key fields no longer need to be `final`

    ```dart
    @RealmModel()
    class _Car {
    @PrimaryKey()
    late String make; // now
    }
    ```

* List fields no longer required to be `final` in data model classes. ([#253](https://github.com/realm/realm-dart/pull/253))

    Previously list fields needed to be `final`.

    ```dart
    @RealmModel()
    class _Car {
    late final List<Person> owner; // previously
    }

    ```

    Now list fields no longer need to be `final`

    ```dart
    @RealmModel()
    class _Car {
    late List<Person> owner; // now
    }
    ```

* Support custom FIFO special files. ([#284](https://github.com/realm/realm-dart/pull/284))
* Support flutter for Linux desktop. ([#279](https://github.com/realm/realm-dart/pull/279/))

### Fixed
* Snapshot the results collection when iterating collections of realm objects. ([#258](https://github.com/realm/realm-dart/pull/258))

### Compatibility
* Dart ^2.15 on Windows, MacOS and Linux
* Flutter ^2.10 on Android, iOS, Linux, MacOS and Windows

## 0.2.0+alpha Release notes (2022-01-31)

**This project is in the Alpha stage. All API's might change without warning and no guarantees are given about stability. Do not use it in production.**

### Enhancements
* Completely rewritten from the ground up with sound null safety and using Dart FFI

### Compatibility
* Dart ^2.15 on Windows, MacOS and Linux

## 0.2.0-alpha.2 Release notes (2022-01-29)

Notes: This release is a prerelease version. All API's might change without warning and no guarantees are given about stability.

### Enhancements
* Completеly rewritten from the ground up with sound null safety and using Dart FFI

### Fixed
* Fix running package commands.

### Compatibility
* Dart ^2.15 on Windows, MacOS and Linux

## 0.2.0-alpha.1 Release notes (2022-01-29)

Notes: This release is a prerelease version. All API's might change without warning and no guarantees are given about stability.

### Enhancements
* Completеly rewritten from the ground up with sound null safety and using Dart FFI

### Fixed
* Realm close stops internal scheduler.

### Internal
* Fix linter issues

### Compatibility
* Dart ^2.15 on Windows, MacOS and Linux

## 0.2.0-alpha Release notes (2022-01-27)

Notes: This release is a prerelease version. All API's might change without warning and no guarantees are given about stability.

### Enhancements
* Completеly rewritten from the ground up with sound null safety and using Dart FFI

### Compatibility
* Dart ^2.15 on Windows, MacOS and Linux

### Internal
* Uses Realm Core v11.9.0

## 0.1.1+preview Release notes (2021-04-01)

### Fixed
* `realm_dart install` command is correctly installing the realm native binary

### Compatibility
* Windows and Mac
* Dart SDK 2.12 stable from https://dart.dev/

## 0.1.0+preview Release notes (2021-04-01)

### Enhancements
* The initial preview version of the Realm SDK for Dart.

### Compatibility
* Windows and Mac
* Dart SDK 2.12 stable from https://dart.dev/<|MERGE_RESOLUTION|>--- conflicted
+++ resolved
@@ -13,7 +13,6 @@
 
 ### Fixed
 * Fixed iteration after `skip` bug ([#1409](https://github.com/realm/realm-dart/issues/1409))
-<<<<<<< HEAD
 * Crash when querying the size of a Object property through a link chain (Core upgrade, since v13.17.2)
 * Deprecated `App.localAppName` and `App.localAppVersion`. They were not used by the server and were not needed to set them. ([#1387](https://github.com/realm/realm-dart/pull/1387))
 * Fixed crash in slab allocator (`Assertion failed: ref + size <= next->first`). (Core upgrade, since 13.0.0)
@@ -21,11 +20,7 @@
 * If a user was logged out while an access token refresh was in progress, the refresh completing would mark the user as logged in again and the user would be in an inconsistent state. (Core 13.21.0)
 * Receiving a `write_not_allowed` error from the server would have led to a crash. (Core 13.22.0)
 * Fix interprocess locking for concurrent realm file access resulting in a interprocess deadlock on FAT32/exFAT filesystems. (Core 13.23.0)
-
-### Breaking Changes
-=======
 * Fixed RealmObject not overriding `hashCode`, which would lead to sets of RealmObjects potentially containing duplicates. ([#1418](https://github.com/realm/realm-dart/issues/1418))
->>>>>>> 5db8f27f
 
 ### Compatibility
 * Realm Studio: 13.0.0 or later.
