--- conflicted
+++ resolved
@@ -1,3 +1,23 @@
+## vNext (TBD)
+
+**This project is in the Beta stage. The API should be quite stable, but occasional breaking changes may be made.**
+
+### Breaking Changes
+* SyncClientResetErrorHandler is renamed to ClientResetHandler and ManualSyncClientResetHandler  is renamed to ManualRecoveryHandler.
+* Default resync mode for `FlexibleSyncConfiguration` is changed from `manual` to `recoverOrDiscard`.
+
+### Enhancements
+* Set `recoverOrDiscard` mode as default resync mode for `FlexibleSyncConfiguration`. In this mode Realm attempts to recover unsynced local changes and if that fails, then the changes are discarded.(PR [#925](https://github.com/realm/realm-dart/pull/925))
+
+### Fixed
+
+### Compatibility
+* Realm Studio: 12.0.0 or later.
+
+### Internal
+* Uses Realm Core v12.9.0
+
+
 ## 0.5.0+beta (2022-10-10)
 
 **This project is in the Beta stage. The API should be quite stable, but occasional breaking changes may be made.**
@@ -46,11 +66,7 @@
   * Expose `User.apiKeys` client - this client can be used to create, fetch, and delete API keys.
   * Expose `Credentials.apiKey` that enable authentication with API keys.
 * Exposed `User.accessToken` and `User.refreshToken` - these tokens can be used to authenticate against the server when calling HTTP API outside of the Dart/Flutter SDK. For example, if you want to use the GraphQL. (PR [#919](https://github.com/realm/realm-dart/pull/919))
-<<<<<<< HEAD
-* Set `recoverOrDiscard` mode as default resync mode for `FlexibleSyncConfiguration`. In this mode Realm attempts to recover unsynced local changes and if that fails, then the changes are discarded.(PR [#925](https://github.com/realm/realm-dart/pull/925))
-=======
 * Added support for `encryptionKey` to `Configuration.local`, `Configuration.flexibleSync` and `Configuration.disconnectedSync` so realm files can be encrypted and existing encrypted files from other Realm sources opened (assuming you have the key)([#920](https://github.com/realm/realm-dart/pull/920))
->>>>>>> 502ee105
 
 ### Fixed
 * Previously removeAt did not truncate length. ([#883](https://github.com/realm/realm-dart/issues/883))
