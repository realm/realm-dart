## vNext (TBD)

### Enhancements
<<<<<<< HEAD
* Full text search supports searching for prefix only. Eg. "description TEXT 'alex*'" (Core upgrade)
* Unknown protocol errors received from the baas server will no longer cause the application to crash if a valid error action is also received. Unknown error actions will be treated as an ApplicationBug error action and will cause sync to fail with an error via the sync error handler. (Core upgrade)
* Added support for server log messages that are enabled by sync protocol version 10. AppServices request id will be provided in a server log message in a future server release. (Core upgrade)
* Simplified sync errors. The following sync errors and error codes are deprecated ([#1387](https://github.com/realm/realm-dart/pull/1387)): 
   * `SyncClientError`, `SyncConnectionError`, `SyncSessionError`, `SyncWebSocketError`, `GeneralSyncError`
   * `SyncClientErrorCode`, `SyncConnectionErrorCode`, `SyncSessionErrorCode`, `SyncWebSocketErrorCode`, `GeneralSyncErrorCode, SyncErrorCategory`
* Added new Sync errors types `BadFlexibleSyncQueryError`, `WrongSyncTypeError` and `UnrecoverableSyncError`. ([#1387](https://github.com/realm/realm-dart/pull/1387))
* Throw an exception if `File::unlock` has failed, in order to inform the SDK that we are likely hitting some limitation on the OS filesystem, instead of crashing  the application and use the same file locking logic for all the platforms. (Core upgrade)

### Fixed
* Crash when querying the size of a Object property through a link chain (Core upgrade, since v13.17.2)
* Deprecated `App.localAppName` and `App.localAppVersion`. They were not used by the server and were not needed to set them. ([#1387](https://github.com/realm/realm-dart/pull/1387))
* Fixed crash in slab allocator (Assertion failed: ref + size <= next->first) Many issues like (Core upgrade, since 13.0.0)
* Sending empty UPLOAD messages may lead to 'Bad server version' errors and client reset. (Core upgrade, since v11.8.0)

### Breaking Changes
=======
* Suppressing rules for a  *.g.dart files ([#1413](https://github.com/realm/realm-dart/pull/1413))

### Fixed
* Fixed iteration after `skip` bug ([#1409](https://github.com/realm/realm-dart/issues/1409))
>>>>>>> d5aaf25e

### Compatibility
* Realm Studio: 13.0.0 or later.

### Internal
* Made binding a `sync::Session` exception safe so if a `MultipleSyncAgents` exception is thrown, the sync client can be torn down safely. (Core upgrade, since 13.4.1)
* Add information about the reason a synchronization session is used for to flexible sync client BIND message. (Core upgrade)
* Sync protocol version bumped to 10. (Core upgrade)
* Handle `badChangeset` error when printing changeset contents in debug. (Core upgrade)

* Using Core 13.20.1.

## 1.5.0 (2023-09-18)

### Enhancements
* Support efficient `skip` on `RealmResults` ([#1391](https://github.com/realm/realm-dart/pull/1391))
* Support efficient `indexOf` and `contains` on `RealmResults` ([#1394](https://github.com/realm/realm-dart/pull/1394))
* Support asymmetric objects. ([#1400](https://github.com/realm/realm-dart/pull/1400))

### Compatibility
* Realm Studio: 13.0.0 or later.

### Internal
* Using Core 13.17.2

## 1.4.0 (2023-08-16)

### Enhancements
* Support ReamSet.freeze() ([#1342](https://github.com/realm/realm-dart/pull/1342))
* Added support for query on `RealmSet`. ([#1346](https://github.com/realm/realm-dart/pull/1346))
* Support for passing `List`, `Set` or `Iterable` arguments to queries with `IN`-operators. ([#1346](https://github.com/realm/realm-dart/pull/1346))


### Fixed
* Fixed an early unlock race condition during client reset callbacks. ([#1335](https://github.com/realm/realm-dart/pull/1335))
* Rare corruption of files on streaming format (often following compact, convert or copying to a new file). (Core upgrade, since v12.12.0)
* Trying to search a full-text indexes created as a result of an additive schema change (i.e. applying the differences between the local schema and a synchronized realm's schema) could have resulted in an IllegalOperation error with the error code `Column has no fulltext index`. (Core upgrade, since v13.2.0).
* Sync progress for DOWNLOAD messages from server state was updated wrongly. This may have resulted in an extra round-trip to the server. (Core upgrade, since v12.9.0)
* Fixes infinite-loop like issue with await-for-yield over realm set change streams. ([#1344](https://github.com/realm/realm-dart/issues/1344))
* Fixed issue with using flexibleSync in flutter test. ([#1366](https://github.com/realm/realm-dart/pull/1366))
* Fixed a realm generator issue, when used in concert with MobX. ([#1372](https://github.com/realm/realm-dart/pull/1372))
* Fix failed assertion for unknown app server errors (Core upgrade, since v12.9.0).
* Testing the size of a collection of links against zero would sometimes fail (sometimes = "difficult to explain"). (Core upgrade, since v13.15.1)
* `Session.getProgressStream` now returns a regular stream, instead of a broadcast stream. ([#1375](https://github.com/realm/realm-dart/pull/1375))

### Compatibility
* Realm Studio: 13.0.0 or later.

### Internal
* Using Core 13.17.2.

## 1.3.0 (2023-06-22)

### Enhancements
* Added support binary data type. ([#1320](https://github.com/realm/realm-dart/pull/1320))
* Extended `ClientResetError` to return the `backupFilePath` where the backup copy of the realm will be placed once the client reset process has completed. ([#1291](https://github.com/realm/realm-dart/pull/1291))
* Added `CompensatingWriteError` containing detailed error information about the writes that have been reverted by the server due to permissions or subscription view restrictions. The `Configuration.flexibleSync.syncErrorHandler` will be invoked with this error type when this error occurs ([#1291](https://github.com/realm/realm-dart/pull/1291)).
* Improve performance of elementAt, first, single and last on RealmResults ([#1261](https://github.com/realm/realm-dart/issues/1261), [#1262](https://github.com/realm/realm-dart/pull/1262), [#1267](https://github.com/realm/realm-dart/pull/1267)).

### Fixed
* The constructors of all `SyncError` types are deprecated. The sync errors will be created only internally ([#1291](https://github.com/realm/realm-dart/pull/1291)).
* Getting `Backlink` properties of unmanaged Realm objects will throw an error: "Using backlinks is only possible for managed objects" ([#1293](https://github.com/realm/realm-dart/pull/1293)).
* Properties in the frozen _before_ Realm instance in the client reset callbacks may have had properties reordered which could lead to exceptions if accessed. (Core upgrade, since v13.11.0)


### Compatibility
* Realm Studio: 13.0.0 or later.
* Dart ^3.0.2 and Flutter ^3.10.2

### Internal
* Synced realms will use async open to prevent overloading the server with schema updates. [#1369](https://github.com/realm/realm-dart/pull/1369))
* Using Core 13.15.1

## 1.2.0 (2023-06-08)

### Enhancements
  * Added support for Full-Text search (simple term) queries. ([#1300](https://github.com/realm/realm-dart/pull/1300))
  * To enable FTS queries on string properties, add the `@Indexed(RealmIndexType.fullText)` annotation.
  * To run queries, use the `TEXT` operator: `realm.all<Book>().query("description TEXT \$0", "fantasy novel")`.

### Fixed
* Fix the query parser, it needs to copy a list of arguments and own the memory. This will prevent errors like getting a different result from a query, if the list is modified after its creation and before the execution of the query itself. In the worst case scenario, if the memory is freed before the query is executed, this could lead to crashes, especially for string and binary data types. (Core upgrade, since core v12.5.0)
* Fixed a potential crash when opening the realm after failing to download a fresh FLX realm during an automatic client reset (Core upgrade, since core v12.3.0)
* Access token refresh for websockets was not updating the location metadata (Core upgrade, since core v13.9.3)
* Using both synchronous and asynchronous transactions on the same thread or scheduler could hit the assertion failure "!realm.is_in_transaction()" if one of the callbacks for an asynchronous transaction happened to be scheduled during a synchronous transaction (Core upgrade, since core v11.8.0)
* Fixed an issue where the generator would incorrectly consider a `DateTime` field a valid primary key ([#1300](https://github.com/realm/realm-dart/pull/1300)).

### Compatibility
* Realm Studio: 13.0.0 or later.

### Internal
* Using Core 13.14.0.

## 1.1.0 (2023-05-30)

### Enhancements
* Add `RealmResults.isValid` ([#1231](https://github.com/realm/realm-dart/pull/1231)).
* Support `Decimal128` datatype ([#1192](https://github.com/realm/realm-dart/pull/1192)).
* Realm logging is extended to support logging of all Realm storage level messages. (Core upgrade).
* Realm.logger now prints by default to the console from the first Isolate that initializes a Realm in the application. ([#1226](https://github.com/realm/realm-dart/pull/1226)).
  Calling `Realm.logger.clearListeners()` or `Realm.logger.level = RealmLogLevel.off` will turn off logging. If that is the first isolate it will stop the default printing logger.
  The default logger can be replaced with a custom implementation using `Realm.logger = CustomLogger()` from the first Isolate.
  Any new spawned Isolates that work with Realm will get a new `Realm.logger` instance but will not `print` by default.
  `Realm.logger.level` allows changing the log level per isolate.
* Add logging at the Storage level (Core upgrade).
* Performance improvement for the following queries (Core upgrade):
    * Significant (~75%) improvement when counting (query count) the number of exact matches (with no other query conditions) on a String/int/Uuid/ObjectId property that has an index. This improvement will be especially noticeable if there are a large number of results returned (duplicate values).
    * Significant (~99%) improvement when querying for an exact match on a Timestamp property that has an index.
    * Significant (~99%) improvement when querying for a case insensitive match on a Mixed property that has an index.
    * Moderate (~25%) improvement when querying for an exact match on a Boolean property that has an index.
    * Small (~5%) improvement when querying for a case insensitive match on a Mixed property that does not have an index.

* Enable multiple processes to operate on an encrypted Realm simultaneously. (Core upgrade)

* Improve performance of equality queries on a non-indexed mixed property by about 30%. (Core upgrade)

* Improve performance of rolling back write transactions after making changes. If no KVO observers are used this is now constant time rather than taking time proportional to the number of changes to be rolled back. Rollbacks with KVO observers are 10-20% faster. (Core upgrade)
* New notifiers can now be registered in write transactions until changes have actually been made in the write transaction. This makes it so that new notifications can be registered inside change notifications triggered by beginning a write transaction (unless a previous callback performed writes). (Core upgrade)

* Very slightly improve performance of runtime thread checking on the main thread on Apple platforms. (Core upgrade)

### Fixed
* Fixed a bug that may have resulted in arrays being in different orders on different devices (Core upgrade).
* Fixed a crash when querying a mixed property with a string operator (contains/like/beginswith/endswith) or with case insensitivity (Core upgrade).
* Querying for equality of a string on an indexed mixed property was returning case insensitive matches. For example querying for `myIndexedMixed == "Foo"` would incorrectly match on values of "foo" or "FOO" etc (Core upgrade).
* Adding an index to a Mixed property on a non-empty table would crash with an assertion (Core upgrade).
* `SyncSession.pause()` could hold a reference to the database open after shutting down the sync session, preventing users from being able to delete the realm (Core upgrade).
* Fixed `RealmResultsChanges.isCleared` which was never set. It now returns `true` if the results collection is empty in the notification callback. This field is also marked as `deprecated` and will be removed in future. Use `RealmResultsChanges.results.isEmpty` instead.([#1265](https://github.com/realm/realm-dart/pull/1265)). ([#1278](https://github.com/realm/realm-dart/issues/1278)).

* Fix a stack overflow crash when using the query parser with long chains of AND/OR conditions. (Core upgrade)
* `SyncManager::immediately_run_file_actions()` no longer ignores the result of trying to remove a realm. This could have resulted in a client reset action being reported as successful when it actually failed on windows if the `Realm` was still open (Core upgrade).
* Fix a data race. If one thread committed a write transaction which increased the number of live versions above the previous highest seen during the current session at the same time as another thread began a read, the reading thread could read from a no-longer-valid memory mapping (Core upgrade).

* Fixed a crash or exception when doing a fulltext search for multiple keywords when the intersection of results is not equal. (Core upgrade).

* Don't report non ssl related errors during ssl handshake as fatal in default socket provider. (Core upgrade)

* Performing a query like "{1, 2, 3, ...} IN list" where the array is longer than 8 and all elements are smaller than some values in list, the program would crash (Core upgrade)
* Performing a large number of queries without ever performing a write resulted in steadily increasing memory usage, some of which was never fully freed due to an unbounded cache (Core upgrade)

* Exclusion of words in a full text search does not work (Core upgrade)

* Fixed a fatal error (reported to the sync error handler) during client reset (or automatic PBS to FLX migration) if the reset has been triggered during an async open and the schema being applied has added new classes. (Core upgrade), since automatic client resets were introduced in v11.5.0)
* Full text search would sometimes find words where the word only matches the beginning of the search token (Core upgrade)

* We could crash when removing backlinks in cases where forward links did not have a corresponding backlink due to corruption. We now silently ignore this inconsistency in release builds, allowing the app to continue. (Core upgrade)
* If you freeze a Results based on a collection of objects, the result would be invalid if you delete the collection (Core upgrade)

### Compatibility
* Fileformat: Generates files with format v23. Reads and automatically upgrade from fileformat v5.
* Realm Studio: 13.0.0 or later.
* Dart >=2.17.5 <4.0.0 (Flutter >=3.0.3) on Android, iOS, Linux, MacOS and Windows

### Internal
* Using Core 13.12.0.
* Lock file format: New format introduced for multi-process encryption. All processes accessing the file must be upgraded to the new format.

## 1.0.3 (2023-03-20)

### Enhancements
* Deprecated `SyncResolveError` and `SyncResolveErrorCode` ([#1182](https://github.com/realm/realm-dart/pull/1182)).
* Added `SyncWebSocketError` and `SyncWebSocketErrorCode` for web socket connection sync errors ([#1182](https://github.com/realm/realm-dart/pull/1182)).
* Added `FlexibleSyncConfiguration.shouldCompactCallback` support ([#1204](https://github.com/realm/realm-dart/pull/1204)).
* Added `RealmSet.asResults()` ([#1214](https://github.com/realm/realm-dart/pull/1214)).

### Fixed
* You may have a crash on Windows if you try to open a file with non-ASCII path (Core upgrade).
* Creating subscriptions with queries having unicode parameters causes a server error (Core upgrade).
* Fixed error message when trying to `switchUser` of the `App` to a user that has been logged out ([#1182](https://github.com/realm/realm-dart/pull/1182)).
* Fixed performance degradation on SubQueries (Core upgrade).
* Fixed several cases where wrong type of exception was thrown (Core upgrade).
* Fixed classification of InvalidQuery exception (Core upgrade).
* Fix crash if secure transport returns an error with a non-zero length. (Core upgrade).
* Fix error in `RealmSet<T>` when `T` is a realm object ([#1202](https://github.com/realm/realm-dart/pull/1212)).
* Fixes infinite-loop like issue with await-for-yield over change streams ([#1213](https://github.com/realm/realm-dart/pull/1213)).

### Compatibility
* Realm Studio: 13.0.0 or later.

### Internal
* Using Core 13.6.0.

## 1.0.2 (2023-02-21)

### Fixed
* Fixed the sync client being stuck in a cycle if an integration error occurs by issuing a client reset (Core upgrade).
* Fixed Android binaries sizes.

### Compatibility
* Realm Studio: 13.0.0 or later.

### Internal
* Using Core 13.4.2

## 1.0.1 (2023-02-14)

### Fixed
* Fix codesigning errors when publishing to the macOS App Store. ([#1153](https://github.com/realm/realm-dart/issues/1153))

### Compatibility
* Realm Studio: 13.0.0 or later.

### Internal
* Using Core 13.4.0

## 1.0.0 (2023-02-07)

### GA release
We are proud to forge this release as 1.0. The Realm Flutter and Dart SDK is now being used by thousands of developers and has proven reliable.

### Enhancements
* Improved error information returned when the `realm_dart` library failed to load. ([#1143](https://github.com/realm/realm-dart/pull/1143))

### Fixed
* Improve performance of interprocess mutexes on iOS which don’t need to support reader-writer locking. The primary beneficiary of this is beginning and ending read transactions, which is now almost as fast as pre-v13.0.0 (Core upgrade).

### Compatibility
* Realm Studio: 13.0.0 or later.

### Internal
* Using Core 13.4.0

## 0.11.0+rc (2023-01-30)

**This project is in Release Candidate stage.**

### Enhancements
* Add `App.reconnect()` providing a hint to Realm to reconnect all sync sessions.
* Add `Realm.refresh()` and `Realm.refreshAsync()` support. ([#1046](https://github.com/realm/realm-dart/pull/1046))
* Support change notifications property `isCleared` on list collections and sets. ([#1128](https://github.com/realm/realm-dart/pull/1128))

### Fixed
* `SyncSession.pause()` allow users to suspend a Realm's sync session until it is explicitly resumed with `SyncSession.resume()`. Previously it could be implicitly resumed in rare cases. (Core upgrade)
* Improve the performance of `Realm.freeze()` and friends (`RealmObject.freeze()`,`RealmList.freeze(), RealmResults.freeze(), RealmSet.freeze()`) by eliminating some redundant work around schema initialization and validation. (Core upgrade)
* Include more details if an error occurs when merging object. (Core upgrade)
* Value in List of Mixed would not be updated if new value is Binary and old value is StringData and the values otherwise matches. (Core upgrade)
* When client reset with recovery is used and the recovery does not actually result in any new local commits, the sync client may have gotten stuck in a cycle with a `A fatal error occurred during client reset: 'A previous 'Recovery' mode reset from <timestamp> did not succeed, giving up on 'Recovery' mode to prevent a cycle'` error message. (Core upgrade)
* Fixed diverging history in flexible sync if writes occur during bootstrap to objects that just came into view (Core upgrade)
* Fix several data races when opening cached frozen Realms. New frozen Realms were added to the cache and the lock released before they were fully initialized, resulting in races if they were immediately read from the cache on another thread (Core upgrade).
* Properties and types not present in the requested schema would be missing from the reported schema in several scenarios, such as if the Realm was being opened with a different schema version than the persisted one, and if the new tables or columns were added while the Realm instance did not have an active read transaction. (Core upgrade, since v13.2.0)
* If a client reset w/recovery or discard local is interrupted while the "fresh" realm is being downloaded, the sync client may crash (Core upgrade)
* Changesets from the server sent during FLX bootstrapping that are larger than 16MB can cause the sync client to crash with a LogicError. (Core upgrade)
* Online compaction may cause a single commit to take a long time. (Core upgrade, since v13.0.0)

### Compatibility
* Realm Studio: 13.0.0 or later.

### Internal
* Using Core 13.3.0
* Added specific codes to `SyncResolveErrorCode` enum's items. ([#1131](https://github.com/realm/realm-dart/pull/1131).

## 0.10.0+rc (2023-01-23)

**This project is in Release Candidate stage.**

### Enhancements
* Add support for Realm set data type. ([#1102](https://github.com/realm/realm-dart/pull/1102))
* Exposed realm `writeCopy` API to copy a Realm file and optionally encrypt it with a different key. ([#1103](https://github.com/realm/realm-dart/pull/1103))

### Fixed
* Added an error for default values for Realm object references in the Realm generator. ([#1102](https://github.com/realm/realm-dart/pull/1102))
* `realm.deleteMany()` will handle efficiently ManagedRealmList instances. ([#1117](https://github.com/realm/realm-dart/pull/1171))

### Compatibility
* Realm Studio: 13.0.0 or later.

### Internal
* Using Core 13.2.0.

## 0.9.0+rc (2023-01-13)

**This project is in Release Candidate stage.**

### Breaking Changes
* File format version bumped.
* The layout of the lock-file has changed, the lock file format version is bumped and all participants in a multiprocess scenario needs to be up to date so they expect the same format. This requires an update of Studio. (Core upgrade)
* Writing to a frozen realm throws `RealmException` instead of `RealmError`. ([#974](https://github.com/realm/realm-dart/pull/974))

### Enhancements
* Support setting `maxNumberOfActiveVersions` when creating a `Configuration`. ([#1036](https://github.com/realm/realm-dart/pull/1036))
* Add List.move extension method that moves an element from one index to another. Delegates to ManagedRealmList.move for managed lists. This allows notifications to correctly report moves, as opposed to reporting moves as deletes + inserts. ([#1037](https://github.com/realm/realm-dart/issues/1037))
* Support setting `shouldDeleteIfMigrationNeeded` when creating a `Configuration.local`. ([#1049](https://github.com/realm/realm-dart/issues/1049))
* Add `unknown` error code to all SyncErrors: `SyncSessionErrorCode.unknown`, `SyncConnectionErrorCode.unknown`, `SyncClientErrorCode.unknown`, `GeneralSyncErrorCode.unknown`. Use `unknown` error code instead of throwing a RealmError. ([#1052](https://github.com/realm/realm-dart/pull/1052))
* Add support for `RealmValue` data type. This new type can represent any valid Realm data type, including objects. Lists of `RealmValue` are also supported, but `RealmValue` itself cannot contain collections. Please note that a property of type `RealmValue` cannot be nullable, but can contain null, represented by the value `RealmValue.nullValue()`. ([#1051](https://github.com/realm/realm-dart/pull/1051))
* Add support for querying using the model property names, even when the properties are mapped to a different name in the database. ([#697](https://github.com/realm/realm-dart/issues/697))
* `ClientResetError.resetRealm` now returns a bool to indicate if reset was initiated or not. ([#1067](https://github.com/realm/realm-dart/pull/1067))
* Support `SyncErrorCategory.resolve`, `SyncResolveError` and `SyncResolveErrorCode` for network resolution errors when sync.

### Fixed
* Support mapping into `SyncSessionErrorCode` for "Compensating write" with error code 231. ([#1022](https://github.com/realm/realm-dart/pull/1022))
* Errors from core will be raised correctly for `beginWriteAsync` and `commitAsync`. ([#1042](https://github.com/realm/realm-dart/pull/1042))
* The realm file will be shrunk if the larger file size is no longer needed. (Core upgrade)
* Most of the file growth caused by version pinning is eliminated. (Core upgrade)
* Fetching a user's profile while the user logs out would result in an assertion failure. (Core upgrade)
* Removed the ".tmp_compaction_space" file being left over after compacting a Realm on Windows. (Core upgrade).
* Restore fallback to full barrier when F_BARRIERSYNC is not available on Apple platforms. (Core upgrade, since v0.8.0+rc)
* Fixed wrong assertion on query error that could result in a crash. (Core upgrade)
* Writing to a read-only realm throws `RealmException` instead of blocking the isolate. ([#974](https://github.com/realm/realm-dart/pull/974))
* Fix no notification for write transaction that contains only change to backlink property. (Core upgrade)
* Fixed wrong assertion on query error that could result in a crash. (Core upgrade)
* Use random tmp directory for download. ([#1060](https://github.com/realm/realm-dart/issues/1060))
* Bump minimum Dart SDK version to 2.17.5 and Flutter SDK version to 3.0.3 due to an issue with the Dart virtual machine when implementing `Finalizable`. ([dart-lang/sdk#49075](https://github.com/dart-lang/sdk/issues/49075))
* Support install command in flutter projects that use unit and widget tests. ([#870](https://github.com/realm/realm-dart/issues/870))

### Compatibility
* Realm Studio: 13.0.0 or later.
* Fileformat: Generates files with format v23. Reads and automatically upgrades from fileformat v5.

### Internal
* Using Core 13.2.0.
* No longer use vcpkg ([#1069](https://github.com/realm/realm-dart/pull/1069))
* Upgraded analyzer dependency to ^5.0.0. ([#1072](https://github.com/realm/realm-dart/pull/1072))

## 0.8.0+rc (2022-11-14)

**This project is in Release Candidate stage.**

### Breaking Changes
* `FunctionsClient.call` no longer accepts a null for the optional `functionsArgs` parameter, but it is still optional. ([#1025](https://github.com/realm/realm-dart/pull/1025))

### Fixed
* Allow backlinks between files. ([#1015](https://github.com/realm/realm-dart/issues/1015))
* Fix issue with accessing properties after traversing a backlink. ([#1018](https://github.com/realm/realm-dart/issues/1018))
* Bootstraps will not be applied in a single write transaction - they will be applied 1MB of changesets at a time, or as configured by the SDK (Core upgrade).
* Fix database corruption and encryption issues on apple platforms. (Core upgrade)

### Compatibility
* Realm Studio: 12.0.0 or later.

### Internal
* Using Core 12.12.0.

## 0.7.0+rc (2022-11-04)

**This project is in Release Candidate stage.**

### Breaking Changes
* SyncClientResetErrorHandler is renamed to ClientResetHandler. SyncClientResetError is renamed to ClientResetError. ManualSyncClientResetHandler is renamed to ManualRecoveryHandler.
* Default resync mode for `FlexibleSyncConfiguration` is changed from `manual` to `recoverOrDiscard`. In this mode Realm attempts to recover unsynced local changes and if that fails, then the changes are discarded. ([#925](https://github.com/realm/realm-dart/pull/925))
* Added `path` parameter to `Configuration.disconnectedSync`. This path is required to open the correct synced realm file. ([#1007](https://github.com/realm/realm-dart/pull/https://github.com/realm/realm-dart/pull/1007))

### Enhancements
* Added `MutableSubscriptionSet.removeByType` for removing subscriptions by their realm object type. ([#317](https://github.com/realm/realm-dart/issues/317))
* Added `User.functions`. This is the entry point for calling Atlas App functions. Functions allow you to define and execute server-side logic for your application. Atlas App functions are created on the server, written in modern JavaScript (ES6+) and executed in a serverless manner. When you call a function, you can dynamically access components of the current application as well as information about the request to execute the function and the logged in user that sent the request. ([#973](https://github.com/realm/realm-dart/pull/973))
* Support results of primitives, ie. `RealmResult<int>`. ([#162](https://github.com/realm/realm-dart/issues/162))
* Support notifications on all managed realm lists, including list of primitives, ie. `RealmList<int>.changes` is supported. ([#893](https://github.com/realm/realm-dart/pull/893))
* Support named backlinks on realm models. You can now add and annotate a realm object iterator field with `@Backlink(#fieldName)`. ([#996](https://github.com/realm/realm-dart/pull/996))
* Added Realm file compaction support. ([#1005](https://github.com/realm/realm-dart/pull/1005))
* Allow `@Indexed` attribute on all indexable type, and ensure appropriate indexes are created in the realm. ([#797](https://github.com/realm/realm-dart/issues/797))
* Add `parent` getter on embedded objects. ([#979](https://github.com/realm/realm-dart/pull/979))
* Support [Client Resets](https://www.mongodb.com/docs/atlas/app-services/sync/error-handling/client-resets/). Atlas App Services automatically detects the need for client resets and the realm client automatically performs it according to the configured callbacks for the type of client reset handlers set on `FlexibleSyncConfiguration`. A parameter `clientResetHandler` is added to `Configuration.flexibleSync`. Supported client reset handlers are `ManualRecoveryHandler`, `DiscardUnsyncedChangesHandler`, `RecoverUnsyncedChangesHandler` and `RecoverOrDiscardUnsyncedChangesHandler`. `RecoverOrDiscardUnsyncedChangesHandler` is the default strategy. ([#925](https://github.com/realm/realm-dart/pull/925)) An example usage of the default `clientResetHandler` is as follows:
```dart
      final config = Configuration.flexibleSync(user, [Task.schema],
        clientResetHandler: RecoverOrDiscardUnsyncedChangesHandler(
          // The following callbacks are optional.
          onBeforeReset: (beforeResetRealm) {
            // Executed right before a client reset is about to happen.
            // If an exception is thrown here the recovery and discard callbacks are not called.
          },
          onAfterRecovery: (beforeResetRealm, afterResetRealm) {
            // Executed right after an automatic recovery from a client reset has completed.
          },
          onAfterDiscard: (beforeResetRealm, afterResetRealm) {
            // Executed after an automatic recovery from a client reset has failed but the Discard has completed.
          },
          onManualResetFallback: (clientResetError) {
            // Handle the reset manually in case some of the callbacks above throws an exception
          },
        )
    );
```

### Fixed
* Fixed a wrong mapping for `AuthProviderType` returned by `User.provider` for google, facebook and apple credentials.
* Opening an unencrypted file with an encryption key would sometimes report a misleading error message that indicated that the problem was something other than a decryption failure (Core upgrade)
* Fix a rare deadlock which could occur when closing a synchronized Realm immediately after committing a write transaction when the sync worker thread has also just finished processing a changeset from the server. (Core upgrade)
* Fixed an issue with `Configuration.disconnectedSync` where changing the schema could result in migration exception. ([#999](https://github.com/realm/realm-dart/pull/999))
* Added a better library load failed message. ([#1006](https://github.com/realm/realm-dart/pull/1006))

### Compatibility
* Realm Studio: 12.0.0 or later.

### Internal
* Using Core 12.11.0.

## 0.6.0+beta (2022-10-21)

**This project is in the Beta stage. The API should be quite stable, but occasional breaking changes may be made.**

### Enhancements
* Added support for asynchronous transactions. (Issue [#802](https://github.com/realm/realm-dart/issues/802))
  * Added `Transaction` which is a class that exposes an API for committing and rolling back an active transaction.
  * Added `realm.beginWriteAsync` which returns a `Future<Transaction>` that resolves when the write lock has been obtained.
  * Added `realm.writeAsync` which opens an asynchronous transaction, invokes the provided callback, then commits the transaction asynchronously.
* Support `Realm.open` API to asynchronously open a local or synced Realm. When opening a synchronized Realm it will download all the content available at the time the operation began and then return a usable Realm. ([#731](https://github.com/realm/realm-dart/pull/731))
* Add support for embedded objects. Embedded objects are objects which are owned by a single parent object, and are deleted when that parent object is deleted or their parent no longer references them. Embedded objects are declared by passing `ObjectType.embedded` to the `@RealmModel` annotation. Reassigning an embedded object is not allowed and neither is linking to it from multiple parents. Querying for embedded objects directly is also disallowed as they should be viewed as complex structures belonging to their parents as opposed to standalone objects. (Issue [#662](https://github.com/realm/realm-dart/issues/662))

```dart
@RealmModel()
class _Person {
  late String name;

  _Address? address;
}

// The generated `Address` class will be an embedded object.
@RealmModel(ObjectType.embedded)
class _Address {
  late String street;
  late String city;
}
```

### Fixed
* Added more validations when using `User.apiKeys` to return more meaningful errors when the user cannot perform API key actions - e.g. when the user has been logged in with API key credentials or when the user has been logged out. (Issue [#950](https://github.com/realm/realm-dart/issues/950))
* Fixed `dart run realm_dart generate` and `flutter pub run realm generate` commands to exit with the correct error code on failure.
* Added more descriptive error messages when passing objects managed by another Realm as arguments to `Realm.add/delete/deleteMany`. (PR [#942](https://github.com/realm/realm-dart/pull/942))
* Fixed a bug where `list.remove` would not correctly remove the value if the value is the first element in the list. (PR [#975](https://github.com/realm/realm-dart/pull/975))

### Compatibility
* Realm Studio: 12.0.0 or later.

### Internal
* Using Core 12.9.0

## 0.5.0+beta (2022-10-10)

**This project is in the Beta stage. The API should be quite stable, but occasional breaking changes may be made.**

### Breaking Changes
* Fixed an issue that would cause passwords sent to the server (e.g. `Credentials.EmailPassword` or `EmailPasswordAuthProvider.registerUser`) to contain an extra empty byte at the end. (PR [#918](https://github.com/realm/realm-dart/pull/918)).
  Notice: Any existing email users might need to be recreated because of this breaking change.

### Enhancements
* Added support for "frozen objects" - these are objects, queries, lists, or Realms that have been "frozen" at a specific version. All frozen objects can be accessed and queried as normal, but attempting to mutate them or add change listeners will throw an exception. `Realm`, `RealmObject`, `RealmList`, and `RealmResults` now have a method `freeze()` which returns an immutable version of the object, as well as an `isFrozen` property which can be used to check whether an object is frozen. ([#56](https://github.com/realm/realm-dart/issues/56))
* You can now set a realm property of type `T` to any object `o` where `o is T`. Previously it was required that `o.runtimeType == T`. ([#904](https://github.com/realm/realm-dart/issues/904))
* Performance of indexOf on realm lists has been improved. It now uses realm-core instead of the generic version from ListMixin. ([#911](https://github.com/realm/realm-dart/pull/911))
* Performance of remove on realm list has been improved. It now uses indexOf and removeAt. ([#915](https://github.com/realm/realm-dart/pull/915))
* Added support for migrations for local Realms. You can now construct a configuration with a migration callback that will be invoked if the schema version of the file on disk is lower than the schema version supplied by the callback. ([#70](https://github.com/realm/realm-dart/issues/70))
  Example:
  ```dart
  final config = Configuration.local([Person.schema], schemaVersion: 4, migrationCallback: (migration, oldSchemaVersion) {
    if (oldSchemaVersion == 1) {
      // Between v1 and v2 we removed the Bar type
      migration.deleteType('Bar');
    }

    if (oldSchemaVersion == 2) {
      // Between v2 and v3 we fixed a typo in the 'Person.name' property.
      migration.renameProperty('Person', 'nmae', 'name');
    }

    if (oldSchemaVersion == 3) {
      final oldPeople = migration.oldRealm.all('Person');
      for (final oldPerson in oldPeople) {
        final newPerson = migration.findInNewRealm<Person>(oldPerson);
        if (newPerson == null) {
          // That person must have been deleted, so nothing to do.
          continue;
        }

        // Between v3 and v4 we're obfuscating the users' exact age by storing age group instead.
        newPerson.ageGroup = calculateAgeGroup(oldPerson.dynamic.get<int>('age'));
      }
    }
  });
  ```
* Added support for realm list of nullable primitive types, ie. `RealmList<int?>`. ([#163](https://github.com/realm/realm-dart/issues/163))
* Allow null arguments on query. ([#871](https://github.com/realm/realm-dart/issues/871))
* Added support for API key authentication. (Issue [#432](https://github.com/realm/realm-dart/issues/432))
  * Expose `User.apiKeys` client - this client can be used to create, fetch, and delete API keys.
  * Expose `Credentials.apiKey` that enable authentication with API keys.
* Exposed `User.accessToken` and `User.refreshToken` - these tokens can be used to authenticate against the server when calling HTTP API outside of the Dart/Flutter SDK. For example, if you want to use the GraphQL. (PR [#919](https://github.com/realm/realm-dart/pull/919))
* Added support for `encryptionKey` to `Configuration.local`, `Configuration.flexibleSync` and `Configuration.disconnectedSync` so realm files can be encrypted and existing encrypted files from other Realm sources opened (assuming you have the key)([#920](https://github.com/realm/realm-dart/pull/920))

### Fixed
* Previously removeAt did not truncate length. ([#883](https://github.com/realm/realm-dart/issues/883))
* List.length= now throws, if you try to increase length. This previously succeeded silently. ([#894](https://github.com/realm/realm-dart/pull/894)).
* Queries on lists were broken. ([#909](https://github.com/realm/realm-dart/issues/909))
  Example:
  ```dart
  expect(realm.all<Person>(), [alice, bob, carol, dan]); // assume this pass, then ...
  expect(team.players.query('TRUEPREDICATE'), [alice, bob]); // <-- ... this fails and return the same as realm.all<Person>()
  ```
* Queries on results didn't filter the existing results. ([#908](https://github.com/realm/realm-dart/issues/908)).
  Example
  ```dart
  expect(realm.query<Person>('FALSEPREDICATE').query('TRUEPREDICATE'), isEmpty); //<-- Fails if a Persion object exists
  ```
* Fixed copying of native structs for session errors and http requests. ([#924](https://github.com/realm/realm-dart/pull/924))
* Fixed a crash when closing the SyncSession on App instance teardown. ([#5752](https://github.com/realm/realm-core/issues/5752))
* Fixed sporadic generator failure. ([#879](https://github.com/realm/realm-dart/issues/879))
* Exceptions thrown by user code inside the `Configuration.initialDataCallback` are now properly surfaced back to the `Realm()` constructor. ([#698](https://github.com/realm/realm-dart/issues/698))

### Compatibility
* Realm Studio: 12.0.0 or later.

### Internal
* Uses Realm Core v12.9.0
* Added tracking of child handles for objects/results/lists obtained from an unowned Realm. This ensures that all children are invalidated as soon as the parent Realm gets released at the end of the callback. (Issue [#527](https://github.com/realm/realm-dart/issues/527))
* Added an action to enforce that the changelog is updated before a PR is merged (Issue [#939](https://github.com/realm/realm-dart/issues/939))

## 0.4.0+beta (2022-08-19)

**This project is in the Beta stage. The API should be quite stable, but occasional breaking changes may be made.**

### Breaking Changes
* Changed the name of `Configuration.schema` to `Configuration.schemaObjects` and changed its type to `Iterable<SchemaObject>`. You can now access the Realm's schema via the new `Realm.schema` property. [#495](https://github.com/realm/realm-dart/pull/495))

### Enhancements
* Expose an API for string-based access to the objects in the `Realm`. Those are primarily intended to be used during migrations, but are available at all times for advanced use cases. [#495](https://github.com/realm/realm-dart/pull/495))
* Added `Realm.schema` property exposing the Realm's schema as passed through the Configuration or read from disk. [#495](https://github.com/realm/realm-dart/pull/495))

### Fixed
* Lifted a limitation that only allowed non-nullable primary keys. ([#458](https://github.com/realm/realm-dart/issues/458))
* Fix boolean values get/set after ffigen update. ([#854](https://github.com/realm/realm-dart/pull/854))

### Compatibility
* Realm Studio: 12.0.0 or later.

### Internal
* Uses Realm Core v12.5.1

## 0.3.2+beta (2022-08-16)

**This project is in the Beta stage. The API should be quite stable, but occasional breaking changes may be made.**

### Enhancements
* Added `DisconnectedSyncConfiguration` for opening a synchronized realm in a disconnected state. This configuration allows a synchronized realm to be opened by a secondary process, while a primary process handles synchronization. ([#621](https://github.com/realm/realm-dart/pull/621))
* Support better default paths on Flutter. ([#665](https://github.com/realm/realm-dart/pull/665))
* Support `Configuration.defaultRealmName` for setting the default realm name. ([#665](https://github.com/realm/realm-dart/pull/665))
* Support `Configuration.defaultRealmPath` for setting a custom default path for realms. ([#665](https://github.com/realm/realm-dart/pull/665))
* Support `Configuration.defaultStoragePath ` for getting the platform specific storage paths. ([#665](https://github.com/realm/realm-dart/pull/665))
* Support `App.deleteUser ` for deleting user accounts. ([#679](https://github.com/realm/realm-dart/pull/679))
* Support Apple, Facebook and Google authentication. ([#740](https://github.com/realm/realm-dart/pull/740))
* Allow multiple anonymous sessions. When using anonymous authentication you can now easily log in with a different anonymous user than last time. ([#750](https://github.com/realm/realm-dart/pull/750)).
* Support `Credentials.jwt` for login user with JWT issued by custom provider . ([#715](https://github.com/realm/realm-dart/pull/715))
* Support `Credentials.function` for login user with Custom Function Authentication Provider. ([#742](https://github.com/realm/realm-dart/pull/742))
* Added `update` flag on `Realm.add` and `Realm.addAll` to support upserts. ([#668](https://github.com/realm/realm-dart/pull/668))
* Allow multiple anonymous sessions. ([PR #5693](https://github.com/realm/realm-core/pull/5693)).
* Introducing query parser support for constant list expressions such as `fruit IN {'apple', 'orange'}`. This also includes general query support for list vs list matching such as `NONE fruits IN {'apple', 'orange'}`. ([Issue #4266](https://github.com/realm/realm-core/issues/4266))
* SubscriptionSet::refresh() does less work if no commits have been made since the last call to refresh(). ([PR #5695](https://github.com/realm/realm-core/pull/5695))
* Reduce use of memory mappings and virtual address space ([PR #5645](https://github.com/realm/realm-core/pull/5645)). Also fixes some errors (see below)

### Fixed
* Use Dart 2.17 `Finalizable` to ensure lexically scoped lifetime of finalizable resources (Realm, App, etc.). ([#754](https://github.com/realm/realm-dart/pull/754))
* Fix crash after hot-restart. ([#711](https://github.com/realm/realm-dart/pull/711) and [PR #5570](https://github.com/realm/realm-core/issues/5570))
* Processing a pending bootstrap before the sync client connects will properly surface errors to the user's error handler ([#5707](https://github.com/realm/realm-core/issues/5707), since Realm Core v12.0.0)
* Using the Query Parser, it was not allowed to query on a property named `desc`. ([#5723](https://github.com/realm/realm-core/issues/5723))
* Improved performance of sync clients during integration of changesets with many small strings (totalling > 1024 bytes per changeset) on iOS 14, and devices which have restrictive or fragmented memory. ([#5614](https://github.com/realm/realm-core/issues/5614))
* Fixed a segfault in sync compiled by MSVC 2022. ([#5557](https://github.com/realm/realm-core/pull/5557), since Realm Core 12.1.0)
* Fix a data race when opening a flexible sync Realm (since Realm Core v12.1.0).
* Fixed an issue on Windows that would cause high CPU usage by the sync client when there are no active sync sessions. (Issue [#5591](https://github.com/realm/realm-core/issues/5591), since the introduction of Sync support for Windows)
* Fix a data race when committing a transaction while multiple threads are waiting for the write lock on platforms using emulated interprocess condition variables (most platforms other than non-Android Linux).
* Fix some cases of running out of virtual address space (seen/reported as mmap failures) ([PR #5645](https://github.com/realm/realm-core/pull/5645))

### Internal
* Added a command to `realm_dart` for deleting Atlas App Services applications. Usage: `dart run realm_dart delete-apps`. By default it will delete apps from `http://localhost:9090` which is the endpoint of the local docker image. If `--atlas-cluster` is provided, it will authenticate, delete the application from the provided cluster. (PR [#663](https://github.com/realm/realm-dart/pull/663))
* Uses Realm Core v12.5.1

## 0.3.1+beta (2022-06-07)

**This project is in the Beta stage. The API should be quite stable, but occasional breaking changes may be made.**

### Fixed
* Fixed the Url command to correctly encode the SDK version. ([#650](https://github.com/realm/realm-dart/issues/650))

## 0.3.0+beta (2022-06-02)

**This project is in the Beta stage. The API should be quite stable, but occasional breaking changes may be made.**

### Breaking Changes
* Made all `Configuration` fields final so they can only be initialized in the constructor. This better conveys the immutability of the configuration class. ([#455](https://github.com/realm/realm-dart/pull/455))
* Removed `inMemory` field from `Configuration`. Use `Configuration.inMemory` factory instead.
* Due to the introduction of different types of configurations the `Configuration` constructor has been removed. Use the `Configuration.local` factory instead. ([#496](https://github.com/realm/realm-dart/pull/496))

### Enhancements
* Added a property `Configuration.disableFormatUpgrade`. When set to `true`, opening a Realm with an older file format will throw an exception to avoid automatically upgrading it. ([#310](https://github.com/realm/realm-dart/pull/310))
* Support result value from write transaction callbacks. ([#294](https://github.com/realm/realm-dart/pull/294))
* Added a property `Realm.isInTransaction` that indicates whether the Realm instance has an open write transaction associated with it.
* Support anonymous application credentials. ([#443](https://github.com/realm/realm-dart/pull/443))
* Added a property `Configuration.initialDataCallback`. This is a callback executed when a Realm file is first created and allows you to populate some initial data necessary for your application. ([#298](https://github.com/realm/realm-dart/issues/298))
* Support app configuration. ([#306](https://github.com/realm/realm-dart/pull/306))
* Support app class. ([#446](https://github.com/realm/realm-dart/pull/446))
* Support should realm compact on open callback `Configuration.shouldCompactCallback` as option when configuring a Realm to determine if it should be compacted before being returned.  ([#466](https://github.com/realm/realm-dart/pull/466/))
* Support ObjectId type. ([#468](https://github.com/realm/realm-dart/pull/468))
* Support Uuid type. ([#470](https://github.com/realm/realm-dart/pull/470))
* Support application login. ([#469](https://github.com/realm/realm-dart/pull/469))
* Support app configuration log level and request timeout.([#566](https://github.com/realm/realm-dart/pull/566))
* Support EmailPassword register user. ([#452](https://github.com/realm/realm-dart/pull/452))
* Support EmailPassword confirm user. ([#478](https://github.com/realm/realm-dart/pull/478))
* Support EmailPassword resend user confirmation email. ([#479](https://github.com/realm/realm-dart/pull/479))
* Support EmailPassword complete reset password. ([#480](https://github.com/realm/realm-dart/pull/480))
* Support EmailPassword reset password. ([#481](https://github.com/realm/realm-dart/pull/481))
* Support EmailPassword calling custom reset password functions. ([#482](https://github.com/realm/realm-dart/pull/482))
* Support EmailPassword retry custom user confirmation functions. ([#484](https://github.com/realm/realm-dart/pull/484))
* Expose currentUser property on App. ([473](https://github.com/realm/realm-dart/pull/473))
* Support remove user. ([#492](https://github.com/realm/realm-dart/pull/492))
* Support switch current user. ([#493](https://github.com/realm/realm-dart/pull/493))
* Support user custom data and refresh. ([#525](https://github.com/realm/realm-dart/pull/525))
* Support linking user credentials. ([#525](https://github.com/realm/realm-dart/pull/525))
* Support user state. ([#525](https://github.com/realm/realm-dart/pull/525))
* Support getting user id and identities. ([#525](https://github.com/realm/realm-dart/pull/525))
* Support user logout. ([#525](https://github.com/realm/realm-dart/pull/525))
* Support user deviceId. ([#570](https://github.com/realm/realm-dart/pull/570))
* Support user authentication provider type. ([#570](https://github.com/realm/realm-dart/pull/570))
* Support user profile data. ([#570](https://github.com/realm/realm-dart/pull/570))
* Support flexible synchronization. ([#496](https://github.com/realm/realm-dart/pull/496))
* Added support for DateTime properties. ([#569](https://github.com/realm/realm-dart/pull/569))
* Support setting logger on AppConfiguration. ([#583](https://github.com/realm/realm-dart/pull/583))
* Support setting logger on Realm class. Default is to print info message or worse to the console. ([#583](https://github.com/realm/realm-dart/pull/583))
* Support getting the `SyncSession` for a synchronized Realm via the `realm.syncSession` property.
* Support the following `SyncSession` API:
  * `realmPath` returning the path of the Realm for the session.
  * `state` returning the current state of the session.
  * `connectionState` returning the current state of the connection.
  * `connectionStateChanges` returns a Stream that emits connection state updates.
  * `user` returning the user that owns the session.
  * `pause()` pauses synchronization.
  * `resume()` resumes synchronization.
  * `waitForUpload/waitForDownload` returns a Future that completes when the session uploaded/downloaded all changes.
  * `getProgressStream` returns a Stream that emits progress updates.
* Support SyncErrorHandler in FlexibleSyncConfiguration. ([#577](https://github.com/realm/realm-dart/pull/577))
* Support SyncClientResetHandler in FlexibleSyncConfiguration. ([#608](https://github.com/realm/realm-dart/pull/608))
* [Dart] Added `Realm.Shutdown` method to allow normal process exit in Dart applications. ([#617](https://github.com/realm/realm-dart/pull/617))

### Fixed
* Fixed an issue that would result in the wrong transaction being rolled back if you start a write transaction inside a write transaction. ([#442](https://github.com/realm/realm-dart/issues/442))
* Fixed boolean value persistence ([#474](https://github.com/realm/realm-dart/issues/474))

### Internal
* Added a command to deploy an Atlas App Services application to `realm_dart`. Usage: `dart run realm_dart deploy-apps`. By default it will deploy apps to `http://localhost:9090` which is the endpoint of the local docker image. If `--atlas-cluster` is provided, it will authenticate, create an application and link the provided cluster to it. (PR [#309](https://github.com/realm/realm-dart/pull/309))
* Unit tests will now attempt to lookup and create if necessary Atlas App Services applications (similarly to the above mentioned command). See `test.dart/setupBaas()` for the environment variables that control the Url and Atlas Cluster that will be used. If the `BAAS_URL` environment variable is not set, no apps will be imported and sync tests will not run. (PR [#309](https://github.com/realm/realm-dart/pull/309))
* Uses Realm Core v12.1.0

### Compatibility
* Dart ^2.17 on Windows, MacOS and Linux
* Flutter ^3.0 on Android, iOS, Linux, MacOS and Windows

## 0.2.1+alpha Release notes (2022-03-20)

**This project is in the Alpha stage. All API's might change without warning and no guarantees are given about stability. Do not use it in production.**

### Enhancements
* Support change notifications on query results. ([#208](https://github.com/realm/realm-dart/pull/208))

    Every `RealmResults<T>` object now has a `changes` method returning a `Stream<RealmResultsChanges<T>>` which can be listened to.

    ```dart
    final subscription = realm.all<Dog>().changes.listen((changes) {
    changes.inserted // indexes of inserted ojbects
    changes.modified // indexes of modified objects
    changes.deleted  // indexes of deleted objects
    changes.newModified // indexes of modified objects after deletions and insertions are accounted for.
    changes.moved // indexes of moved objects
    }});
    subscription.cancel(); // cancel the subscription
    ```

* Support change notifications on list collections. ([#261](https://github.com/realm/realm-dart/pull/261))

    Every `RealmList<T extends RealmObject>` object now has a `changes` method returning a `Stream<RealmListChanges<T>>` which can be listened to.

    ```dart
    final team = Team('team', players: [Person("player")]);
    realm.write(() => realm.add(team));

    var firstCall = true;
    final subscription = team.players.changes.listen((changes) {
    changes.inserted // indexes of inserted ojbects
    changes.modified // indexes of modified objects
    changes.deleted  // indexes of deleted objects
    changes.newModified // indexes of modified objects after deletions and insertions are accounted for.
    changes.moved // indexes of moved objects
    });

    subscription.cancel(); // cancel the subscription
    ```

* Support change notifications on realm objects. ([#262](https://github.com/realm/realm-dart/pull/262))

    Every managed `RealmObject` now has a changes method which allows to listen for object property changes.

    ```dart
    var dog = realm.all<Dog>().first;

    final subscription = dog.changes.listen((changes) {
    changes.isDeleted // if the object has been deleted
    changes.object // the RealmObject being listened to.
    changes.properties // the changed properties
    });

    subscription.cancel(); // cancel the subscription
    ```

* Added support for checking if realm lists and realm objects are valid. ([#183](https://github.com/realm/realm-dart/pull/183))
* Support query on lists of realm objects. ([#239](https://github.com/realm/realm-dart/pull/239))

    Every RealmList<T extends RealmObject> now has a query method.

    ```dart
    final team = Team('Dream Team', players: [Person("Michael Jordan")]);
    realm.write(() => realm.add(team)); // Object needs to be managed.
    final result = team.players.query(r'name BEGINSWITH $0', ['M']);
    ```

* Added support for opening realm in read-only mode. ([#260](https://github.com/realm/realm-dart/pull/260))
* Added support for opening in-memory realms. ([#280](https://github.com/realm/realm-dart/pull/280))
* Primary key fields no longer required to be `final` in data model classes ([#240](https://github.com/realm/realm-dart/pull/240))

    Previously primary key fields needed to be `final`.

    ```dart
    @RealmModel()
    class _Car {
    @PrimaryKey()
    late final String make; // previously
    }

    ```

    Now primary key fields no longer need to be `final`

    ```dart
    @RealmModel()
    class _Car {
    @PrimaryKey()
    late String make; // now
    }
    ```

* List fields no longer required to be `final` in data model classes. ([#253](https://github.com/realm/realm-dart/pull/253))

    Previously list fields needed to be `final`.

    ```dart
    @RealmModel()
    class _Car {
    late final List<Person> owner; // previously
    }

    ```

    Now list fields no longer need to be `final`

    ```dart
    @RealmModel()
    class _Car {
    late List<Person> owner; // now
    }
    ```

* Support custom FIFO special files. ([#284](https://github.com/realm/realm-dart/pull/284))
* Support flutter for Linux desktop. ([#279](https://github.com/realm/realm-dart/pull/279/))

### Fixed
* Snapshot the results collection when iterating collections of realm objects. ([#258](https://github.com/realm/realm-dart/pull/258))

### Compatibility
* Dart ^2.15 on Windows, MacOS and Linux
* Flutter ^2.10 on Android, iOS, Linux, MacOS and Windows

## 0.2.0+alpha Release notes (2022-01-31)

**This project is in the Alpha stage. All API's might change without warning and no guarantees are given about stability. Do not use it in production.**

### Enhancements
* Completely rewritten from the ground up with sound null safety and using Dart FFI

### Compatibility
* Dart ^2.15 on Windows, MacOS and Linux

## 0.2.0-alpha.2 Release notes (2022-01-29)

Notes: This release is a prerelease version. All API's might change without warning and no guarantees are given about stability.

### Enhancements
* Completеly rewritten from the ground up with sound null safety and using Dart FFI

### Fixed
* Fix running package commands.

### Compatibility
* Dart ^2.15 on Windows, MacOS and Linux

## 0.2.0-alpha.1 Release notes (2022-01-29)

Notes: This release is a prerelease version. All API's might change without warning and no guarantees are given about stability.

### Enhancements
* Completеly rewritten from the ground up with sound null safety and using Dart FFI

### Fixed
* Realm close stops internal scheduler.

### Internal
* Fix linter issues

### Compatibility
* Dart ^2.15 on Windows, MacOS and Linux

## 0.2.0-alpha Release notes (2022-01-27)

Notes: This release is a prerelease version. All API's might change without warning and no guarantees are given about stability.

### Enhancements
* Completеly rewritten from the ground up with sound null safety and using Dart FFI

### Compatibility
* Dart ^2.15 on Windows, MacOS and Linux

### Internal
* Uses Realm Core v11.9.0

## 0.1.1+preview Release notes (2021-04-01)

### Fixed
* `realm_dart install` command is correctly installing the realm native binary

### Compatibility
* Windows and Mac
* Dart SDK 2.12 stable from https://dart.dev/

## 0.1.0+preview Release notes (2021-04-01)

### Enhancements
* The initial preview version of the Realm SDK for Dart.

### Compatibility
* Windows and Mac
* Dart SDK 2.12 stable from https://dart.dev/<|MERGE_RESOLUTION|>--- conflicted
+++ resolved
@@ -1,7 +1,7 @@
 ## vNext (TBD)
 
 ### Enhancements
-<<<<<<< HEAD
+* Suppressing rules for a  *.g.dart files ([#1413](https://github.com/realm/realm-dart/pull/1413))
 * Full text search supports searching for prefix only. Eg. "description TEXT 'alex*'" (Core upgrade)
 * Unknown protocol errors received from the baas server will no longer cause the application to crash if a valid error action is also received. Unknown error actions will be treated as an ApplicationBug error action and will cause sync to fail with an error via the sync error handler. (Core upgrade)
 * Added support for server log messages that are enabled by sync protocol version 10. AppServices request id will be provided in a server log message in a future server release. (Core upgrade)
@@ -12,18 +12,13 @@
 * Throw an exception if `File::unlock` has failed, in order to inform the SDK that we are likely hitting some limitation on the OS filesystem, instead of crashing  the application and use the same file locking logic for all the platforms. (Core upgrade)
 
 ### Fixed
+* Fixed iteration after `skip` bug ([#1409](https://github.com/realm/realm-dart/issues/1409))
 * Crash when querying the size of a Object property through a link chain (Core upgrade, since v13.17.2)
 * Deprecated `App.localAppName` and `App.localAppVersion`. They were not used by the server and were not needed to set them. ([#1387](https://github.com/realm/realm-dart/pull/1387))
 * Fixed crash in slab allocator (Assertion failed: ref + size <= next->first) Many issues like (Core upgrade, since 13.0.0)
 * Sending empty UPLOAD messages may lead to 'Bad server version' errors and client reset. (Core upgrade, since v11.8.0)
 
 ### Breaking Changes
-=======
-* Suppressing rules for a  *.g.dart files ([#1413](https://github.com/realm/realm-dart/pull/1413))
-
-### Fixed
-* Fixed iteration after `skip` bug ([#1409](https://github.com/realm/realm-dart/issues/1409))
->>>>>>> d5aaf25e
 
 ### Compatibility
 * Realm Studio: 13.0.0 or later.
