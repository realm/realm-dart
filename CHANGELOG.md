## vNext (TBD)

### Enhancements
* None

### Fixed
* None

### Compatibility
* Realm Studio: 15.0.0 or later.

### Internal
* Using Core x.y.z.

## 2.3.0 (2024-05-23)

### Enhancements
* Added support for creating and storing a RealmObject using the `Realm.dynamic` API: `realm.dynamic.create("Person", primaryKey: 123)`. (PR [#1669](https://github.com/realm/realm-dart/pull/1669))
* Added support for setting properties on a RealmObject using the dynamic API: `obj.dynamic.set("name", "Peter")`. (PR [#1669](https://github.com/realm/realm-dart/pull/1669))
* Listening for `.changes` on a dynamic object (obtained via the `realm.dynamic` API) no longer throws. (Issue [#1668](https://github.com/realm/realm-dart/issues/1668))
* Nested collections have full support for automatic client reset. (Core 14.7.0)

### Fixed
* Private fields did not work with default values. (Issue [#1663](https://github.com/realm/realm-dart/issues/1663))
* Invoke scheduler callback on Zone.current. (Issue [#1676](https://github.com/realm/realm-dart/issues/1676))

* Having links in a nested collections would leave the file inconsistent if the top object is removed. (Core 14.7.0)

* Accessing App.currentUser from within a notification produced by App.switchUser() (which includes notifications for a newly logged in user) would deadlock. (Core 14.7.0)

* Inserting the same typed link to the same key in a dictionary more than once would incorrectly create multiple backlinks to the object. This did not appear to cause any crashes later, but would have affecting explicit backlink count queries (eg: `...@links.@count`) and possibly notifications. (Core 14.7.0)


### Compatibility
* Realm Studio: 15.0.0 or later.

### Internal
* Using Core 14.7.0.

## 2.2.1 (2024-05-02)

### Fixed
* `realm_privacy` bundle mistakenly included an exe-file preventing app store submissions. (Issue [#1656](https://github.com/realm/realm-dart/issues/1656))

### Compatibility
* Realm Studio: 15.0.0 or later.

### Internal
* Using Core 14.6.2.
* Drop build of `x86` android slice. (Issue [#1670](https://github.com/realm/realm-dart/issues/1670))

## 2.2.0 (2024-05-01)

### Enhancements
* Allow configuration of generator per model class. Currently support specifying the constructor style to use.
  ```dart
  const config = GeneratorConfig(ctorStyle: CtorStyle.allNamed);
  const realmModel = RealmModel.using(baseType: ObjectType.realmObject, generatorConfig: config);

  @realmModel
  class _Person {
    late String name;
    int age = 42;
  }
  ```
  will generate a constructor like:
  ```dart
  Person({
    required String name,
    int age = 42,
  }) { ... }
  ```
  (Issue [#292](https://github.com/realm/realm-dart/issues/292))
* Add privacy manifest to apple binaries. (Issue [#1551](https://github.com/realm/realm-dart/issues/1551))

### Fixed
* Avoid: Attempt to execute code removed by Dart AOT compiler (TFA). (Issue [#1647](https://github.com/realm/realm-dart/issues/1647))
* Fixed nullability annotations for the experimental API `App.baseUrl` and `App.updateBaseUrl`. The former is guaranteed not to be `null`, while the latter will now accept a `null` argument, in which case the base url will be restored to its default value. (Issue [#1523](https://github.com/realm/realm-dart/issues/1523))
* `App.users` included logged out users only if they were logged out while the App instance existed. It now always includes all logged out users. (Core 14.6.0)
* Fixed several issues around encrypted file portability (copying a "bundled" encrypted Realm from one device to another): (Core 14.6.0)
  * Fixed `Assertion failed: new_size % (1ULL << m_page_shift) == 0` when opening an encrypted Realm less than 64Mb that was generated on a platform with a different page size than the current platform.
  * Fixed a `DecryptionFailed` exception thrown when opening a small (<4k of data) Realm generated on a device with a page size of 4k if it was bundled and opened on a device with a larger page size.
  * Fixed an issue during a subsequent open of an encrypted Realm for some rare allocation patterns when the top ref was within ~50 bytes of the end of a page. This could manifest as a DecryptionFailed exception or as an assertion: `encrypted_file_mapping.hpp:183: Assertion failed: local_ndx < m_page_state.size()`.
* Schema initialization could hit an assertion failure if the sync client applied a downloaded changeset while the Realm file was in the process of being opened. (Core 14.6.0)
* Improve performance of "chained OR equality" queries for UUID/ObjectId types and RQL parsed "IN" queries on string/int/uuid/objectid types. (Core 14.6.0)
* Fixed a bug when running a IN query (or a query of the pattern `x == 1 OR x == 2 OR x == 3`) when evaluating on a string property with an empty string in the search condition. Matches with an empty string would have been evaluated as if searching for a null string instead. (Core 14.6.2)

### Compatibility
* Realm Studio: 15.0.0 or later.

### Internal
* Using Core 14.6.2.
* Flutter: ^3.19.0
* Dart: ^3.3.0


## 2.1.0 (2024-04-17)

### Enhancements
* Improve file compaction performance on platforms with page sizes greater than 4k (for example arm64 Apple platforms) for files less than 256 pages in size (Core 14.4.0).
* Added support for specifying key paths when listening to notifications on an object with the `RealmObject.changesFor([List<String>? keyPaths])` method. The key paths indicates which changes in properties should raise a notification.
  ```dart
  @RealmModel()
  class _Person {
    late String name;
    late int age;
    late List<_Person> friends;
  }

  // ....

  // Only changes to person.age and person.friends will raise a notification
  person.changesFor(["age", "friends"]).listen( .... )
  ```
* Add better hint to error message, if opening native library fails. (Issue [#1595](https://github.com/realm/realm-dart/issues/1595))
* Added support for specifying schema version on `Configuration.flexibleSync`. This allows you to take advantage of an upcoming server-side feature that will allow schema migrations for synchronized Realms. (Issue [#1599](https://github.com/realm/realm-dart/issues/1599))
* The default base url in `AppConfiguration` has been updated to point to `services.cloud.mongodb.com`. See https://www.mongodb.com/docs/atlas/app-services/domain-migration/ for more information. (Issue [#1549](https://github.com/realm/realm-dart/issues/1549))
<<<<<<< HEAD
* The download progress estimate reported by `Session.getProgressStream` will now return meaningful estimated values, while previously it always returned 1. (Issue [#1564](https://github.com/realm/realm-dart/issues/1564))
=======
* Don't ignore private fields on realm models. (Issue [#1367](https://github.com/realm/realm-dart/issues/1367))
* Improve performance of `RealmValue.operator==` when containing binary data. (PR [#1628](https://github.com/realm/realm-dart/pull/1628))
>>>>>>> 5e4e6a71

### Fixed
* Using valid const, but non-literal expressions, such as negation of numbers, as an initializer would fail. (Issue [#1606](https://github.com/realm/realm-dart/issues/1606))
* Backlinks mistakenly included in EJson serialization. (Issue [#1616](https://github.com/realm/realm-dart/issues/1616))
* Fix an assertion failure "m_lock_info && m_lock_info->m_file.get_path() == m_filename" that appears to be related to opening a Realm while the file is in the process of being closed on another thread. (Core 14.5.0)
* Fixed diverging history due to a bug in the replication code when setting default null values (embedded objects included). (Core 14.5.0)
* Null pointer exception may be triggered when logging out and async commits callbacks not executed. (Core 14.5.0)
* Comparing RealmValue containing a collection to itself would return false. Semantics changed to ensure reference equality always imply equality. (Issue [[#1632](https://github.com/realm/realm-dart/issues/1632)])
* Clearing a nested collection could end with a crash. (Core 14.5.1)
* Removing nested collections in RealmValue for synced realms throws. (Core 14.5.1)
* Fixed crash when integrating removal of already removed dictionary key. (Core 14.5.2)

### Compatibility
* Realm Studio: 15.0.0 or later.

### Internal
* Using Core 14.5.2.

## 2.0.0 (2024-03-20)

**Note**: Using the newly added support for collections in `RealmValue` with Atlas Device Sync is currently in private preview. Reach out to the support team if you need it enabled for your app. Rolling it out across all apps is expected to happen in late April 2024.

### Breaking Changes
* `RealmValue.type` is now an enum of type `RealmValueType` rather than `Type`. If you need the runtime type of the value wrapped in `RealmValue`, use `RealmValue.value.runtimeType`. (Issue [#1505](https://github.com/realm/realm-dart/issues/1505))
* Renamed `RealmValue.uint8List` constructor to `RealmValue.binary`. (PR [#1469](https://github.com/realm/realm-dart/pull/1469))
* Removed the following deprecated classes and members:
  * `AppConfiguration.localAppName` - was unused and had no effect
  * `AppConfiguration.localAppVersion` - was unused and had no effect
  * `ClientResetError.isFatal` - it was always `true`
  * `ClientResetError.sessionErrorCode`
  * `SyncError.codeValue` - can be accessed through `SyncError.code.code`
  * `SyncError.category` - categories were deprecated in `1.6.0`
  * `SyncError.detailedMessage` - was always empty
  * `SyncError` constructor and `SyncError.create` factory - sync errors are created internally by the SDK and are not supposed to be constructed by users
  * `SyncClientError`, `SyncConnectionError`, `SyncSessionError`, `SyncResolveError`, `SyncWebSocketError`, `GeneralSyncError` - consolidated into `SyncError` as part of the error simplification in `1.6.0`
  * `RealmProperty.indexed` - replaced by `RealmProperty.indexType`
  * `SyncErrorCategory`, `SyncClientErrorCode`, `SyncConnectionErrorCode`, `SyncSessionErrorCode`, `SyncResolveErrorCode`, `SyncWebsocketErrorCode`, `GeneralSyncErrorCode` - consolidated into `SyncErrorCode` as part of the error simplification in `1.6.0`
  * `User.provider` - the provider is associated with each identity, so the value was incorrect for users who had more than one identity
* The generated parts are now named `.realm.dart` instead of `.g.dart`. This is because the builder is now a `PartBuilder`, instead of a `SharedPartBuilder`. To migrate to this version you need to update all the part declarations to match, ie. `part 'x.g.dart` becomes `part x.realm.dart` and rerun the generator.

  This makes it easier to combine builders. Here is an example of combining with `dart_mappable`:
  ```dart
  import 'package:dart_mappable/dart_mappable.dart';
  import 'package:realm_dart/realm.dart';

  part 'part_builder.realm.dart';
  part 'part_builder.mapper.dart';

  @MappableClass()
  @RealmModel()
  class $Stuff with $StuffMappable {
    @MappableField()
    late int id;

    @override
    String toString() => 'Stuff{id: $id}';
  }

  final realm = Realm(Configuration.local([Stuff.schema]));
  void main(List<String> arguments) {
    final s = realm.write(() => realm.add(Stuff(1), update: true));
    print(s.toJson()); // <-- realm object as json
    Realm.shutdown();
  }
  ```
* Removed `SchemaObject.properties` - instead, `SchemaObject` is now an iterable collection of `Property`. (Issue [#1449](https://github.com/realm/realm-dart/issues/1449))
* `SyncProgress.transferredBytes` and `SyncProgress.transferableBytes` have been consolidated into `SyncProgress.progressEstimate`. The values reported previously were incorrect and did not accurately represent bytes either. The new field better conveys the uncertainty around the progress being reported. With this release, we're reporting accurate estimates for upload progress, but estimating downloads is still unreliable. A future server and SDK release will add better estimations for download progress. (Issue [#1562](https://github.com/realm/realm-dart/issues/1562))
* `Realm.logger` is no longer settable, and no longer implements `Logger` from package `logging`. In particular you can no longer call `Realm.logger.level =`. Instead you should call `Realm.logger.setLogLevel(RealmLogLevel level, {RealmLogCategory? category})` that takes an optional category. If no category is explicitly given, then `RealmLogCategory.realm` is assumed.

  Also, note that setting a level is no longer local to the current isolate, but shared across all isolates. At the core level there is just one process wide logger.

  Categories form a hierarchy and setting the log level of a parent category will override the level of its children. The hierarchy is exposed in a type safe manner with:
  ```dart
  sealed class RealmLogCategory {
    /// All possible log categories.
    static final values = [
    realm,
    realm.app,
    realm.sdk,
    realm.storage,
    realm.storage.notification,
    realm.storage.object,
    realm.storage.query,
    realm.storage.transaction,
    realm.sync,
    realm.sync.client,
    realm.sync.client.changeset,
    realm.sync.client.network,
    realm.sync.client.reset,
    realm.sync.client.session,
    realm.sync.server,
    ...
  ```
  The `onRecord` stream now pumps `RealmLogRecord`s that include the category the message was logged to.

  If you want to hook up realm logging with conventional dart logging you can do:
  ```dart
  Realm.logger.onRecord.forEach((r) => Logger(r.category.toString()).log(r.level.level, r.message));
  ```
  If no isolate subscribes to `Realm.logger.onRecord` then the logs will by default be sent to stdout. (Issue [#1578](https://github.com/realm/realm-dart/issues/1578))


### Enhancements
* Realm objects can now be serialized as [EJSON](https://www.mongodb.com/docs/manual/reference/mongodb-extended-json/). (Issue [#1254](https://github.com/realm/realm-dart/issues/1254))
  ```dart
  import 'package:ejson/ejson.dart';
  // ...
  class _Event {
    late DateTime timestamp;
    late String message;
  }
  // ...
  final ejson = toEJson(aRealmObject);
  final anUnmanagedRealmObject = fromEJson<Event>(ejson);
  ```
* Added `isCollectionDeleted` to `RealmListChanges`, `RealmSetChanges`, and `RealmMapChanges` which will be `true` if the parent object, containing the collection has been deleted. (Core 14.0.0)
* Added `isCleared` to `RealmMapChanges` which will be `true` if the map has been cleared. (Core 14.0.0)
* Querying a specific entry in a collection (in particular 'first and 'last') is supported. (Core 14.0.0)
  ```dart
  class _Owner {
    late List<_Dog> dogs;
  }

  realm.query<Owner>('dogs[1].age = 5'); // Query all owners whose second dog element is 5 years old
  realm.query<Owner>('dogs[FIRST].age = 5'); // Query all owners whose first dog is 5 years old
  realm.query<Owner>('dogs[LAST].age = 5'); // Query all owners whose last dog is 5 years old
  realm.query<Owner>('dogs[SIZE] = 10'); // Query all owners who have 10 dogs
  ```
* Added support for storing lists and maps inside a `RealmValue` property. (Issue [#1504](https://github.com/realm/realm-dart/issues/1504))
  ```dart
  class _Container {
    late RealmValue anything;
  }

  realm.write(() {
    realm.add(Container(anything: RealmValue.from([1, 'foo', 3.14])));
  });

  final container = realm.all<Container>().first;

  final list = container.anything.asList(); // will throw if cast is invalid
  for (final item in containerValue) {
    switch (item.type) {
      case RealmValueType.int:
        print('Integer: ${item.value as int}');
        break;
      case RealmValueType.string:
        print('String: ${item.value as String}');
        break;
      case RealmValueType.double:
        print('Double: ${item.value as double}');
        break;
    }
  }

  final subscription = list.changes.listen((event) {
    // The list changed
  });
  ```
* Added `RealmValueType` enum that contains all the possible types that can be wrapped by a `RealmValue`. (PR [#1469](https://github.com/realm/realm-dart/pull/1469))
* Added support for accessing `Set` and `Map` types using the dynamic object API - `obj.dynamic.getSet/getMap`. (PR [#1533](https://github.com/realm/realm-dart/pull/1533))
* Added `RealmObjectBase.objectSchema` that returns the schema for this object. In most cases, this would be the schema defined in the model, but in case the Realm is opened as dynamic (by providing an empty collection for schemaObjects in the config) or using `FlexibleSyncConfiguration`, it may change as the schema on disk changes. (Issue [#1449](https://github.com/realm/realm-dart/issues/1449))
* Added `Realm.schemaChanges` that returns a stream of schema changes that can be listened to. Only dynamic and synchronized Realms will emit schema changes. (Issue [#1449](https://github.com/realm/realm-dart/issues/1449))
* Improve performance of object notifiers with complex schemas and very simple changes to process by as much as 20% (Core 14.2.0).
* Improve performance with very large number of notifiers as much as 75% (Core 14.2.0).

### Fixed
* If you have more than 8388606 links pointing to one specific object, the program will crash. (Core 14.0.0)
* A Realm generated on a non-apple ARM 64 device and copied to another platform (and vice-versa) were non-portable due to a sorting order difference. This impacts strings or binaries that have their first difference at a non-ascii character. These items may not be found in a set, or in an indexed column if the strings had a long common prefix (> 200 characters). (Core 14.0.0)
* Ctor arguments appear in random order on generated classes, if the realm model contains many properties. (PR [#1531](https://github.com/realm/realm-dart/pull/1531))
* Fixed an issue where removing realm objects from a List with more than 1000 items could crash. (Core 14.2.0)
* Fix a spurious crash related to opening a Realm on background thread while the process was in the middle of exiting. (Core v14.3.0)
* Fixed conflict resolution bug which may result in an crash when the AddInteger instruction on Mixed properties is merged against updates to a non-integer type. (Core v14.3.0)

### Compatibility
* Realm Studio: 15.0.0 or later.
* Fileformat: Generates files with format v24. Reads and automatically upgrade from fileformat v10. If you want to upgrade from an earlier file format version you will have to use RealmCore v13.x.y or earlier.

### Internal
* Using Core v14.3.0

## 1.9.0 (2024-02-02)

### Enhancements
* Added `User.changes` stream that allows subscribers to receive notifications when the User changes - for example when the user's custom data changes or when their authentication state changes. (PR [#1500](https://github.com/realm/realm-dart/pull/1500))
* Allow the query builder to construct >, >=, <, <= queries for string constants. This is a case sensitive lexicographical comparison. Improved performance of RQL queries on a non-linked string property using: >, >=, <, <=, operators and fixed behavior that a null string should be evaluated as less than everything, previously nulls were not matched. (Core 13.26.0-13-gd12c3)

### Fixed
* Creating an `AppConfiguration` with an empty appId will now throw an exception rather than crashing the app. (Issue [#1487](https://github.com/realm/realm-dart/issues/1487))
* Uploading the changesets recovered during an automatic client reset recovery may lead to 'Bad server version' errors and a new client reset. (Core 13.26.0-13-gd12c3)

### Compatibility
* Realm Studio: 13.0.0 or later.

### Internal
* Using Core 13.26.0-13-gd12c3

## 1.8.0 (2024-01-29)

### Enhancements
* Added `RealmObject.getBacklinks<SourceType>('sourceProperty')` which is a method allowing you to look up all objects of type `SourceType` which link to the current object via their `sourceProperty` property. (Issue [#1480](https://github.com/realm/realm-dart/issues/1480))
* Added `App.updateBaseUrl` method for updating the App's base URL for switching between cloud and edge servers. The current Sync Session(s) must be paused before calling this method and the user must log in again afterwards before the Sync Session can be resumed. (PR [#1454](https://github.com/realm/realm-dart/pull/1454))

### Fixed
* Fix a possible hang (or in rare cases crash) during notification handling. (Issue [#1492](https://github.com/realm/realm-dart/issues/1492))
* Fix Flutter app build on Linux. A contribution from [thiagokisaki](https://github.com/thiagokisaki). (PR [#1488](https://github.com/realm/realm-dart/pull/1488))
* App was not using the current baseUrl value from AppConfiguration when it is created and always used the cached value stored upon the first contact with the server. (Core XX.XX.X)


### Compatibility
* Realm Studio: 13.0.0 or later.

### Internal
* Using Core 13.26.0

## 1.7.0 (2024-01-23)

### Enhancements
* Reworked how creating an `App` instance works across isolates:
  * The `App(AppConfiguration)` constructor should only be used on the main isolate. Ideally, it should be called once as soon as your app launches. If you attempt to use it on a background isolate (as indicated by `Isolate.debugName` being different from `main`), a warning will be logged.
  * Added a new method - `App.getById` that allows you to obtain an already constructed app on a background isolate.
  (Issue [#1433](https://github.com/realm/realm-dart/issues/1433))
* Added support for fields of type `Map<String, T>` where `T` is any supported Realm type. You can define a model with a map like:
  ```dart
  @RealmModel()
  class _LotsOfMaps {
    late Map<String, _Person?> persons;
    late Map<String, bool> bools;
    late Map<String, DateTime> dateTimes;
    late Map<String, Decimal128> decimals;
    late Map<String, double> doubles;
    late Map<String, int> ints;
    late Map<String, ObjectId> objectIds;
    late Map<String, RealmValue> realmValues;
    late Map<String, String> strings;
    late Map<String, Uint8List> datas;
    late Map<String, Uuid> uuids;
  }
  ```

  The map keys may not contain `.` or start with `$`. (Issue [#685](https://github.com/realm/realm-dart/issues/685))
* Added a new exception - `MigrationRequiredException` that will be thrown when a local Realm is opened with a schema that differs from the schema on disk and no migration callback is supplied. Additionally, a `helpLink` property has been added to `RealmException` and its subclasses to provide a link to the documentation for the error. (Issue [#1448](https://github.com/realm/realm-dart/issues/1448))
* Downgrade minimum dependencies to Dart 3.0.0 and Flutter 3.10.0. (PR [#1457](https://github.com/realm/realm-dart/pull/1457))

### Fixed
* Fixed warnings being emitted by the realm generator requesting that `xyz.g.dart` be included with `part 'xyz.g.dart';` for `xyz.dart` files that import `realm` but don't have realm models defined. Those should not need generated parts and including the part file would have resulted in an empty file with `// ignore_for_file: type=lint` being generated. (PR [#1443](https://github.com/realm/realm-dart/pull/1443))
* Updated the minimum required CMake version for Flutter on Linux to 3.19. (Issue [#1381](https://github.com/realm/realm-dart/issues/1381))
* Errors in user-provided client reset callbacks, such as `RecoverOrDiscardUnsyncedChangesHandler.onBeforeReset/onAfterDiscard` would not be correctly propagated and the client reset exception would contain a message like `A fatal error occurred during client reset: 'User-provided callback failed'` but no details about the actual error. Now `SyncError` has an `innerError` field which contains the original error thrown in the callback. (PR [#1447](https://github.com/realm/realm-dart/pull/1447))
* Fixed a bug where the generator would not emit errors for invalid default values for collection properties. Default values for collection properties are not supported unless the default value is an empty collection. (PR [#1406](https://github.com/realm/realm-dart/pull/1406))
* Bad performance of initial Sync download involving many backlinks (Issue [#7217](https://github.com/realm/realm-core/issues/7217), Core 13.25.1)
* Exceptions thrown during bootstrap application will now be surfaced to the user via the sync error handler rather than terminating the program with an unhandled exception. (PR [#7197](https://github.com/realm/realm-core/pull/7197), Core 13.25.0).
* Exceptions thrown during bootstrap application could crash the sync client with an `!m_sess` assertion if the bootstrap was being applied during sync::Session activation. (Issue [#7196](https://github.com/realm/realm-core/issues/7196), Core 13.25.0).
* If a SyncSession was explicitly resumed via `App.reconnect()` while it was waiting to auto-resume after a non-fatal error and then another non-fatal error was received, the sync client could crash with a `!m_try_again_activation_timer` assertion. (Issue [#6961](https://github.com/realm/realm-core/issues/6961), Core 13.25.0)
* Fixed several causes of "decryption failed" exceptions that could happen when opening multiple encrypted Realm files in the same process while using Apple/linux and storing the Realms on an exFAT file system. (Issue [#7156](https://github.com/realm/realm-core/issues/7156), Core 13.24.1)
* Fixed deadlock which occurred when accessing the current user from the `App` from within a callback from the `User` listener (Issue [#7183](https://github.com/realm/realm-core/issues/7183), Core 13.24.1)
* Having a class name of length 57 would make client reset crash as a limit of 56 was wrongly enforced (57 is the correct limit) (Issue [#7176](https://github.com/realm/realm-core/issues/7176), Core 13.24.1)
* Automatic client reset recovery on flexible sync Realms would apply recovered changes in multiple write transactions, releasing the write lock in between. This had several observable negative effects:
  - Other threads reading from the Realm while a client reset was in progress could observe invalid mid-reset state.
  - Other threads could potentially write in the middle of a client reset, resulting in history diverging from the server.
  - The change notifications produced by client resets were not minimal and would report that some things changed which actually didn't.
  - All pending subscriptions were marked as Superseded and then recreating, resulting in anything waiting for subscriptions to complete firing early.
  (PR [#7161](https://github.com/realm/realm-core/pull/7161), Core 13.24.1).
* If the very first open of a flexible sync Realm triggered a client reset, the configuration had an initial subscriptions callback, both before and after reset callbacks, and the initial subscription callback began a read transaction without ending it (which is normally going to be the case), opening the frozen Realm for the after reset callback would trigger a BadVersion exception (PR [#7161](https://github.com/realm/realm-core/pull/7161), Core 13.24.1).
* Changesets have wrong timestamps if the local clock lags behind 2015-01-01T00:00:00Z. The sync client now throws an exception if that happens. (PR [#7180](https://github.com/realm/realm-core/pull/7180), Core 13.24.1)
* Handle `EOPNOTSUPP` when using `posix_fallocate()` and fallback to manually consume space. This should enable android users to open a Realm on restrictive filesystems. (PR [#7251](https://github.com/realm/realm-core/pull/7251), Core v13.26.0)
* Application may crash with `incoming_changesets.size() != 0` when a download message is mistaken for a bootstrap message. This can happen if the synchronization session is paused and resumed at a specific time. (PR [#7238](https://github.com/realm/realm-core/pull/7238), Core v13.26.0, since v11.8.0)

### Compatibility
* Realm Studio: 13.0.0 or later.
* Flutter: ^3.10.0
* Dart: ^3.0.0

### Internal
* Using Core v13.26.0.

## 1.6.1 (2023-11-30)

### Fixed
* Fixed an issue where connections to Atlas App Services would fail on Android with a certificate expiration error. (Issue [#1430](https://github.com/realm/realm-dart/issues/1430))
* Fixed an issue with the generator where having multiple generated classes in the same file would result in multiple `// ignore_for_file: type=lint` lines being added, which itself was generating a lint warning. (Issue [#1412](https://github.com/realm/realm-dart/issues/1412))
* Errors encountered while reapplying local changes for client reset recovery on partition-based sync Realms would result in the client reset attempt not being recorded, possibly resulting in an endless loop of attempting and failing to automatically recover the client reset. Flexible sync and errors from the server after completing the local recovery were handled correctly. (Core 13.24.0)
* During a client reset with recovery when recovering a move or set operation on a `List` that operated on indices that were not also added in the recovery, links to an object which had been deleted by another client while offline would be recreated by the recovering client. But the objects of these links would only have the primary key populated and all other fields would be default values. Now, instead of creating these zombie objects, the lists being recovered skip such deleted links. (Core 13.24.0)
* During a client reset recovery a Set of objects could be missing items, or an exception could be thrown that prevents recovery ex: "Requested index 1 calling get() on set 'source.collection' when max is 0". (Core 13.24.0)
* Automatic client reset recovery would duplicate insertions in a list when recovering a write which made an unrecoverable change to a list (i.e. modifying or deleting a pre-existing entry), followed by a subscription change, followed by a write which added an entry to the list. (Core 13.24.0)

### Compatibility
* Realm Studio: 13.0.0 or later.
* Flutter: ^3.13.0
* Dart: ^3.1.0

### Internal
* Using Core 13.24.0.

## 1.6.0 (2023-11-15)

### Enhancements
* Support for performing geo spatial queries using the new classes: `GeoPoint`, `GeoCircle`, `GeoBox` and `GeoPolygon`. See `GeoPoint` documentation on how to persist locations ([#1389](https://github.com/realm/realm-dart/pull/1389))
* Suppressing rules for a  *.g.dart files ([#1413](https://github.com/realm/realm-dart/pull/1413))
* Full text search supports searching for prefix only. Eg. "description TEXT 'alex*'" (Core upgrade)
* Unknown protocol errors received from the baas server will no longer cause the application to crash if a valid error action is also received. (Core upgrade)
* Added support for server log messages that are enabled by sync protocol version 10. AppServices request id will be provided in a server log message in a future server release. (Core upgrade)
* Simplified sync errors. The following sync errors and error codes are deprecated ([#1387](https://github.com/realm/realm-dart/pull/1387)):
   * `SyncClientError`, `SyncConnectionError`, `SyncSessionError`, `SyncWebSocketError`, `GeneralSyncError` - replaced by `SyncError`.
   * `SyncClientErrorCode`, `SyncConnectionErrorCode`, `SyncSessionErrorCode`, `SyncWebSocketErrorCode`, `GeneralSyncErrorCode, SyncErrorCategory` - replaced by `SyncErrorCode`.
* Throw an exception if `File::unlock` has failed, in order to inform the SDK that we are likely hitting some limitation on the OS filesystem, instead of crashing  the application and use the same file locking logic for all the platforms. (Core upgrade)
* Lift a restriction that prevents asymmetric objects from linking to non-embedded objects. ([#1403](https://github.com/realm/realm-dart/issues/1403))
* Add ISRG X1 Root certificate (used by lets-encrypt and hence MongoDB) to `SecurityContext` of the default `HttpClient`. This ensure we work out-of-the-box on older devices (in particular Android 7 and earlier), as well as some Windows machines. ([#1187](https://github.com/realm/realm-dart/issues/1187), [#1370](https://github.com/realm/realm-dart/issues/1370))
* Added new flexible sync API `RealmResults.subscribe()` and `RealmResults.unsubscribe()` as an easy way to create subscriptions and download data in background. Added named parameter to `MutableSubscriptionSet.clear({bool unnamedOnly = false})` for removing all the unnamed subscriptions. ([#1354](https://github.com/realm/realm-dart/pull/1354))
* Added `cancellationToken` parameter to `Session.waitForDownload()`, `Session.waitForUpload()` and `SubscriptionSet.waitForSynchronization()`. ([#1354](https://github.com/realm/realm-dart/pull/1354))

### Fixed
* Fixed iteration after `skip` bug ([#1409](https://github.com/realm/realm-dart/issues/1409))
* Crash when querying the size of a Object property through a link chain (Core upgrade, since v13.17.2)
* Deprecated `App.localAppName` and `App.localAppVersion`. They were not used by the server and were not needed to set them. ([#1387](https://github.com/realm/realm-dart/pull/1387))
* Fixed crash in slab allocator (`Assertion failed: ref + size <= next->first`). (Core upgrade, since 13.0.0)
* Sending empty UPLOAD messages may lead to 'Bad server version' errors and client reset. (Core upgrade, since v11.8.0)
* If a user was logged out while an access token refresh was in progress, the refresh completing would mark the user as logged in again and the user would be in an inconsistent state. (Core 13.21.0)
* Receiving a `write_not_allowed` error from the server would have led to a crash. (Core 13.22.0)
* Fix interprocess locking for concurrent realm file access resulting in a interprocess deadlock on FAT32/exFAT filesystems. (Core 13.23.0)
* Fixed RealmObject not overriding `hashCode`, which would lead to sets of RealmObjects potentially containing duplicates. ([#1418](https://github.com/realm/realm-dart/issues/1418))
* `realm.subscriptions.waitForSynchronization` will now correctly receive an error if a fatal session error occurs that would prevent it from ever completing. Previously the future would never resolve. (Core 13.23.3)
* Fixed FLX subscriptions not being sent to the server if the session was interrupted during bootstrapping. (Core 13.23.3)
* Fixed application crash with 'KeyNotFound' exception when subscriptions are marked complete after a client reset. (Core 13.23.3)
* A crash at a very specific time during a DiscardLocal client reset on a FLX Realm could leave subscriptions in an invalid state. (Core 13.23.4)

### Compatibility
* Realm Studio: 13.0.0 or later.

### Internal
* Made binding a `sync::Session` exception safe so if a `MultipleSyncAgents` exception is thrown, the sync client can be torn down safely. (Core upgrade, since 13.4.1)
* Add information about the reason a synchronization session is used for to flexible sync client BIND message. (Core upgrade)
* Sync protocol version bumped to 10. (Core upgrade)
* Handle `badChangeset` error when printing changeset contents in debug. (Core upgrade)

* Using Core 13.23.4.

## 1.5.0 (2023-09-18)

### Enhancements
* Support efficient `skip` on `RealmResults` ([#1391](https://github.com/realm/realm-dart/pull/1391))
* Support efficient `indexOf` and `contains` on `RealmResults` ([#1394](https://github.com/realm/realm-dart/pull/1394))
* Support asymmetric objects. ([#1400](https://github.com/realm/realm-dart/pull/1400))

### Compatibility
* Realm Studio: 13.0.0 or later.

### Internal
* Using Core 13.17.2

## 1.4.0 (2023-08-16)

### Enhancements
* Support ReamSet.freeze() ([#1342](https://github.com/realm/realm-dart/pull/1342))
* Added support for query on `RealmSet`. ([#1346](https://github.com/realm/realm-dart/pull/1346))
* Support for passing `List`, `Set` or `Iterable` arguments to queries with `IN`-operators. ([#1346](https://github.com/realm/realm-dart/pull/1346))

### Fixed
* Fixed an early unlock race condition during client reset callbacks. ([#1335](https://github.com/realm/realm-dart/pull/1335))
* Rare corruption of files on streaming format (often following compact, convert or copying to a new file). (Core upgrade, since v12.12.0)
* Trying to search a full-text indexes created as a result of an additive schema change (i.e. applying the differences between the local schema and a synchronized realm's schema) could have resulted in an IllegalOperation error with the error code `Column has no fulltext index`. (Core upgrade, since v13.2.0).
* Sync progress for DOWNLOAD messages from server state was updated wrongly. This may have resulted in an extra round-trip to the server. (Core upgrade, since v12.9.0)
* Fixes infinite-loop like issue with await-for-yield over realm set change streams. ([#1344](https://github.com/realm/realm-dart/issues/1344))
* Fixed issue with using flexibleSync in flutter test. ([#1366](https://github.com/realm/realm-dart/pull/1366))
* Fixed a realm generator issue, when used in concert with MobX. ([#1372](https://github.com/realm/realm-dart/pull/1372))
* Fix failed assertion for unknown app server errors (Core upgrade, since v12.9.0).
* Testing the size of a collection of links against zero would sometimes fail (sometimes = "difficult to explain"). (Core upgrade, since v13.15.1)
* `Session.getProgressStream` now returns a regular stream, instead of a broadcast stream. ([#1375](https://github.com/realm/realm-dart/pull/1375))
* Add ISRG X1 Root certificate (used by lets-encrypt and hence MongoDB) to `SecurityContext` of the default `HttpClient`. This ensure we work out-of-the-box on older devices (in particular Android 7 and earlier), as well as some Windows machines. ([#1187](https://github.com/realm/realm-dart/issues/1187), [#1370](https://github.com/realm/realm-dart/issues/1370))

### Compatibility
* Realm Studio: 13.0.0 or later.

### Internal
* Using Core 13.17.2.

## 1.3.0 (2023-06-22)

### Enhancements
* Added support binary data type. ([#1320](https://github.com/realm/realm-dart/pull/1320))
* Extended `ClientResetError` to return the `backupFilePath` where the backup copy of the realm will be placed once the client reset process has completed. ([#1291](https://github.com/realm/realm-dart/pull/1291))
* Added `CompensatingWriteError` containing detailed error information about the writes that have been reverted by the server due to permissions or subscription view restrictions. The `Configuration.flexibleSync.syncErrorHandler` will be invoked with this error type when this error occurs ([#1291](https://github.com/realm/realm-dart/pull/1291)).
* Improve performance of elementAt, first, single and last on RealmResults ([#1261](https://github.com/realm/realm-dart/issues/1261), [#1262](https://github.com/realm/realm-dart/pull/1262), [#1267](https://github.com/realm/realm-dart/pull/1267)).

### Fixed
* The constructors of all `SyncError` types are deprecated. The sync errors will be created only internally ([#1291](https://github.com/realm/realm-dart/pull/1291)).
* Getting `Backlink` properties of unmanaged Realm objects will throw an error: "Using backlinks is only possible for managed objects" ([#1293](https://github.com/realm/realm-dart/pull/1293)).
* Properties in the frozen _before_ Realm instance in the client reset callbacks may have had properties reordered which could lead to exceptions if accessed. (Core upgrade, since v13.11.0)


### Compatibility
* Realm Studio: 13.0.0 or later.
* Dart ^3.0.2 and Flutter ^3.10.2

### Internal
* Synced realms will use async open to prevent overloading the server with schema updates. [#1369](https://github.com/realm/realm-dart/pull/1369))
* Using Core 13.15.1

## 1.2.0 (2023-06-08)

### Enhancements
  * Added support for Full-Text search (simple term) queries. ([#1300](https://github.com/realm/realm-dart/pull/1300))
  * To enable FTS queries on string properties, add the `@Indexed(RealmIndexType.fullText)` annotation.
  * To run queries, use the `TEXT` operator: `realm.all<Book>().query("description TEXT \$0", "fantasy novel")`.

### Fixed
* Fix the query parser, it needs to copy a list of arguments and own the memory. This will prevent errors like getting a different result from a query, if the list is modified after its creation and before the execution of the query itself. In the worst case scenario, if the memory is freed before the query is executed, this could lead to crashes, especially for string and binary data types. (Core upgrade, since core v12.5.0)
* Fixed a potential crash when opening the realm after failing to download a fresh FLX realm during an automatic client reset (Core upgrade, since core v12.3.0)
* Access token refresh for websockets was not updating the location metadata (Core upgrade, since core v13.9.3)
* Using both synchronous and asynchronous transactions on the same thread or scheduler could hit the assertion failure "!realm.is_in_transaction()" if one of the callbacks for an asynchronous transaction happened to be scheduled during a synchronous transaction (Core upgrade, since core v11.8.0)
* Fixed an issue where the generator would incorrectly consider a `DateTime` field a valid primary key ([#1300](https://github.com/realm/realm-dart/pull/1300)).

### Compatibility
* Realm Studio: 13.0.0 or later.

### Internal
* Using Core 13.14.0.

## 1.1.0 (2023-05-30)

### Enhancements
* Add `RealmResults.isValid` ([#1231](https://github.com/realm/realm-dart/pull/1231)).
* Support `Decimal128` datatype ([#1192](https://github.com/realm/realm-dart/pull/1192)).
* Realm logging is extended to support logging of all Realm storage level messages. (Core upgrade).
* Realm.logger now prints by default to the console from the first Isolate that initializes a Realm in the application. ([#1226](https://github.com/realm/realm-dart/pull/1226)).
  Calling `Realm.logger.clearListeners()` or `Realm.logger.level = RealmLogLevel.off` will turn off logging. If that is the first isolate it will stop the default printing logger.
  The default logger can be replaced with a custom implementation using `Realm.logger = CustomLogger()` from the first Isolate.
  Any new spawned Isolates that work with Realm will get a new `Realm.logger` instance but will not `print` by default.
  `Realm.logger.level` allows changing the log level per isolate.
* Add logging at the Storage level (Core upgrade).
* Performance improvement for the following queries (Core upgrade):
    * Significant (~75%) improvement when counting (query count) the number of exact matches (with no other query conditions) on a String/int/Uuid/ObjectId property that has an index. This improvement will be especially noticeable if there are a large number of results returned (duplicate values).
    * Significant (~99%) improvement when querying for an exact match on a Timestamp property that has an index.
    * Significant (~99%) improvement when querying for a case insensitive match on a Mixed property that has an index.
    * Moderate (~25%) improvement when querying for an exact match on a Boolean property that has an index.
    * Small (~5%) improvement when querying for a case insensitive match on a Mixed property that does not have an index.

* Enable multiple processes to operate on an encrypted Realm simultaneously. (Core upgrade)

* Improve performance of equality queries on a non-indexed mixed property by about 30%. (Core upgrade)

* Improve performance of rolling back write transactions after making changes. If no KVO observers are used this is now constant time rather than taking time proportional to the number of changes to be rolled back. Rollbacks with KVO observers are 10-20% faster. (Core upgrade)
* New notifiers can now be registered in write transactions until changes have actually been made in the write transaction. This makes it so that new notifications can be registered inside change notifications triggered by beginning a write transaction (unless a previous callback performed writes). (Core upgrade)

* Very slightly improve performance of runtime thread checking on the main thread on Apple platforms. (Core upgrade)

### Fixed
* Fixed a bug that may have resulted in arrays being in different orders on different devices (Core upgrade).
* Fixed a crash when querying a mixed property with a string operator (contains/like/beginswith/endswith) or with case insensitivity (Core upgrade).
* Querying for equality of a string on an indexed mixed property was returning case insensitive matches. For example querying for `myIndexedMixed == "Foo"` would incorrectly match on values of "foo" or "FOO" etc (Core upgrade).
* Adding an index to a Mixed property on a non-empty table would crash with an assertion (Core upgrade).
* `SyncSession.pause()` could hold a reference to the database open after shutting down the sync session, preventing users from being able to delete the realm (Core upgrade).
* Fixed `RealmResultsChanges.isCleared` which was never set. It now returns `true` if the results collection is empty in the notification callback. This field is also marked as `deprecated` and will be removed in future. Use `RealmResultsChanges.results.isEmpty` instead.([#1265](https://github.com/realm/realm-dart/pull/1265)). ([#1278](https://github.com/realm/realm-dart/issues/1278)).

* Fix a stack overflow crash when using the query parser with long chains of AND/OR conditions. (Core upgrade)
* `SyncManager::immediately_run_file_actions()` no longer ignores the result of trying to remove a realm. This could have resulted in a client reset action being reported as successful when it actually failed on windows if the `Realm` was still open (Core upgrade).
* Fix a data race. If one thread committed a write transaction which increased the number of live versions above the previous highest seen during the current session at the same time as another thread began a read, the reading thread could read from a no-longer-valid memory mapping (Core upgrade).

* Fixed a crash or exception when doing a fulltext search for multiple keywords when the intersection of results is not equal. (Core upgrade).

* Don't report non ssl related errors during ssl handshake as fatal in default socket provider. (Core upgrade)

* Performing a query like "{1, 2, 3, ...} IN list" where the array is longer than 8 and all elements are smaller than some values in list, the program would crash (Core upgrade)
* Performing a large number of queries without ever performing a write resulted in steadily increasing memory usage, some of which was never fully freed due to an unbounded cache (Core upgrade)

* Exclusion of words in a full text search does not work (Core upgrade)

* Fixed a fatal error (reported to the sync error handler) during client reset (or automatic PBS to FLX migration) if the reset has been triggered during an async open and the schema being applied has added new classes. (Core upgrade), since automatic client resets were introduced in v11.5.0)
* Full text search would sometimes find words where the word only matches the beginning of the search token (Core upgrade)

* We could crash when removing backlinks in cases where forward links did not have a corresponding backlink due to corruption. We now silently ignore this inconsistency in release builds, allowing the app to continue. (Core upgrade)
* If you freeze a Results based on a collection of objects, the result would be invalid if you delete the collection (Core upgrade)

### Compatibility
* Fileformat: Generates files with format v23. Reads and automatically upgrade from fileformat v5.
* Realm Studio: 13.0.0 or later.
* Dart >=2.17.5 <4.0.0 (Flutter >=3.0.3) on Android, iOS, Linux, MacOS and Windows

### Internal
* Using Core 13.12.0.
* Lock file format: New format introduced for multi-process encryption. All processes accessing the file must be upgraded to the new format.

## 1.0.3 (2023-03-20)

### Enhancements
* Deprecated `SyncResolveError` and `SyncResolveErrorCode` ([#1182](https://github.com/realm/realm-dart/pull/1182)).
* Added `SyncWebSocketError` and `SyncWebSocketErrorCode` for web socket connection sync errors ([#1182](https://github.com/realm/realm-dart/pull/1182)).
* Added `FlexibleSyncConfiguration.shouldCompactCallback` support ([#1204](https://github.com/realm/realm-dart/pull/1204)).
* Added `RealmSet.asResults()` ([#1214](https://github.com/realm/realm-dart/pull/1214)).

### Fixed
* You may have a crash on Windows if you try to open a file with non-ASCII path (Core upgrade).
* Creating subscriptions with queries having unicode parameters causes a server error (Core upgrade).
* Fixed error message when trying to `switchUser` of the `App` to a user that has been logged out ([#1182](https://github.com/realm/realm-dart/pull/1182)).
* Fixed performance degradation on SubQueries (Core upgrade).
* Fixed several cases where wrong type of exception was thrown (Core upgrade).
* Fixed classification of InvalidQuery exception (Core upgrade).
* Fix crash if secure transport returns an error with a non-zero length. (Core upgrade).
* Fix error in `RealmSet<T>` when `T` is a realm object ([#1202](https://github.com/realm/realm-dart/pull/1212)).
* Fixes infinite-loop like issue with await-for-yield over change streams ([#1213](https://github.com/realm/realm-dart/pull/1213)).

### Compatibility
* Realm Studio: 13.0.0 or later.

### Internal
* Using Core 13.6.0.

## 1.0.2 (2023-02-21)

### Fixed
* Fixed the sync client being stuck in a cycle if an integration error occurs by issuing a client reset (Core upgrade).
* Fixed Android binaries sizes.

### Compatibility
* Realm Studio: 13.0.0 or later.

### Internal
* Using Core 13.4.2

## 1.0.1 (2023-02-14)

### Fixed
* Fix codesigning errors when publishing to the macOS App Store. ([#1153](https://github.com/realm/realm-dart/issues/1153))

### Compatibility
* Realm Studio: 13.0.0 or later.

### Internal
* Using Core 13.4.0

## 1.0.0 (2023-02-07)

### GA release
We are proud to forge this release as 1.0. The Realm Flutter and Dart SDK is now being used by thousands of developers and has proven reliable.

### Enhancements
* Improved error information returned when the `realm_dart` library failed to load. ([#1143](https://github.com/realm/realm-dart/pull/1143))

### Fixed
* Improve performance of interprocess mutexes on iOS which don’t need to support reader-writer locking. The primary beneficiary of this is beginning and ending read transactions, which is now almost as fast as pre-v13.0.0 (Core upgrade).

### Compatibility
* Realm Studio: 13.0.0 or later.

### Internal
* Using Core 13.4.0

## 0.11.0+rc (2023-01-30)

**This project is in Release Candidate stage.**

### Enhancements
* Add `App.reconnect()` providing a hint to Realm to reconnect all sync sessions.
* Add `Realm.refresh()` and `Realm.refreshAsync()` support. ([#1046](https://github.com/realm/realm-dart/pull/1046))
* Support change notifications property `isCleared` on list collections and sets. ([#1128](https://github.com/realm/realm-dart/pull/1128))

### Fixed
* `SyncSession.pause()` allow users to suspend a Realm's sync session until it is explicitly resumed with `SyncSession.resume()`. Previously it could be implicitly resumed in rare cases. (Core upgrade)
* Improve the performance of `Realm.freeze()` and friends (`RealmObject.freeze()`,`RealmList.freeze(), RealmResults.freeze(), RealmSet.freeze()`) by eliminating some redundant work around schema initialization and validation. (Core upgrade)
* Include more details if an error occurs when merging object. (Core upgrade)
* Value in List of Mixed would not be updated if new value is Binary and old value is StringData and the values otherwise matches. (Core upgrade)
* When client reset with recovery is used and the recovery does not actually result in any new local commits, the sync client may have gotten stuck in a cycle with a `A fatal error occurred during client reset: 'A previous 'Recovery' mode reset from <timestamp> did not succeed, giving up on 'Recovery' mode to prevent a cycle'` error message. (Core upgrade)
* Fixed diverging history in flexible sync if writes occur during bootstrap to objects that just came into view (Core upgrade)
* Fix several data races when opening cached frozen Realms. New frozen Realms were added to the cache and the lock released before they were fully initialized, resulting in races if they were immediately read from the cache on another thread (Core upgrade).
* Properties and types not present in the requested schema would be missing from the reported schema in several scenarios, such as if the Realm was being opened with a different schema version than the persisted one, and if the new tables or columns were added while the Realm instance did not have an active read transaction. (Core upgrade, since v13.2.0)
* If a client reset w/recovery or discard local is interrupted while the "fresh" realm is being downloaded, the sync client may crash (Core upgrade)
* Changesets from the server sent during FLX bootstrapping that are larger than 16MB can cause the sync client to crash with a LogicError. (Core upgrade)
* Online compaction may cause a single commit to take a long time. (Core upgrade, since v13.0.0)

### Compatibility
* Realm Studio: 13.0.0 or later.

### Internal
* Using Core 13.3.0
* Added specific codes to `SyncResolveErrorCode` enum's items. ([#1131](https://github.com/realm/realm-dart/pull/1131).

## 0.10.0+rc (2023-01-23)

**This project is in Release Candidate stage.**

### Enhancements
* Add support for Realm set data type. ([#1102](https://github.com/realm/realm-dart/pull/1102))
* Exposed realm `writeCopy` API to copy a Realm file and optionally encrypt it with a different key. ([#1103](https://github.com/realm/realm-dart/pull/1103))

### Fixed
* Added an error for default values for Realm object references in the Realm generator. ([#1102](https://github.com/realm/realm-dart/pull/1102))
* `realm.deleteMany()` will handle efficiently ManagedRealmList instances. ([#1117](https://github.com/realm/realm-dart/pull/1171))

### Compatibility
* Realm Studio: 13.0.0 or later.

### Internal
* Using Core 13.2.0.

## 0.9.0+rc (2023-01-13)

**This project is in Release Candidate stage.**

### Breaking Changes
* File format version bumped.
* The layout of the lock-file has changed, the lock file format version is bumped and all participants in a multiprocess scenario needs to be up to date so they expect the same format. This requires an update of Studio. (Core upgrade)
* Writing to a frozen realm throws `RealmException` instead of `RealmError`. ([#974](https://github.com/realm/realm-dart/pull/974))

### Enhancements
* Support setting `maxNumberOfActiveVersions` when creating a `Configuration`. ([#1036](https://github.com/realm/realm-dart/pull/1036))
* Add List.move extension method that moves an element from one index to another. Delegates to ManagedRealmList.move for managed lists. This allows notifications to correctly report moves, as opposed to reporting moves as deletes + inserts. ([#1037](https://github.com/realm/realm-dart/issues/1037))
* Support setting `shouldDeleteIfMigrationNeeded` when creating a `Configuration.local`. ([#1049](https://github.com/realm/realm-dart/issues/1049))
* Add `unknown` error code to all SyncErrors: `SyncSessionErrorCode.unknown`, `SyncConnectionErrorCode.unknown`, `SyncClientErrorCode.unknown`, `GeneralSyncErrorCode.unknown`. Use `unknown` error code instead of throwing a RealmError. ([#1052](https://github.com/realm/realm-dart/pull/1052))
* Add support for `RealmValue` data type. This new type can represent any valid Realm data type, including objects. Lists of `RealmValue` are also supported, but `RealmValue` itself cannot contain collections. Please note that a property of type `RealmValue` cannot be nullable, but can contain null, represented by the value `RealmValue.nullValue()`. ([#1051](https://github.com/realm/realm-dart/pull/1051))
* Add support for querying using the model property names, even when the properties are mapped to a different name in the database. ([#697](https://github.com/realm/realm-dart/issues/697))
* `ClientResetError.resetRealm` now returns a bool to indicate if reset was initiated or not. ([#1067](https://github.com/realm/realm-dart/pull/1067))
* Support `SyncErrorCategory.resolve`, `SyncResolveError` and `SyncResolveErrorCode` for network resolution errors when sync.

### Fixed
* Support mapping into `SyncSessionErrorCode` for "Compensating write" with error code 231. ([#1022](https://github.com/realm/realm-dart/pull/1022))
* Errors from core will be raised correctly for `beginWriteAsync` and `commitAsync`. ([#1042](https://github.com/realm/realm-dart/pull/1042))
* The realm file will be shrunk if the larger file size is no longer needed. (Core upgrade)
* Most of the file growth caused by version pinning is eliminated. (Core upgrade)
* Fetching a user's profile while the user logs out would result in an assertion failure. (Core upgrade)
* Removed the ".tmp_compaction_space" file being left over after compacting a Realm on Windows. (Core upgrade).
* Restore fallback to full barrier when F_BARRIERSYNC is not available on Apple platforms. (Core upgrade, since v0.8.0+rc)
* Fixed wrong assertion on query error that could result in a crash. (Core upgrade)
* Writing to a read-only realm throws `RealmException` instead of blocking the isolate. ([#974](https://github.com/realm/realm-dart/pull/974))
* Fix no notification for write transaction that contains only change to backlink property. (Core upgrade)
* Fixed wrong assertion on query error that could result in a crash. (Core upgrade)
* Use random tmp directory for download. ([#1060](https://github.com/realm/realm-dart/issues/1060))
* Bump minimum Dart SDK version to 2.17.5 and Flutter SDK version to 3.0.3 due to an issue with the Dart virtual machine when implementing `Finalizable`. ([dart-lang/sdk#49075](https://github.com/dart-lang/sdk/issues/49075))
* Support install command in flutter projects that use unit and widget tests. ([#870](https://github.com/realm/realm-dart/issues/870))

### Compatibility
* Realm Studio: 13.0.0 or later.
* Fileformat: Generates files with format v23. Reads and automatically upgrades from fileformat v5.

### Internal
* Using Core 13.2.0.
* No longer use vcpkg ([#1069](https://github.com/realm/realm-dart/pull/1069))
* Upgraded analyzer dependency to ^5.0.0. ([#1072](https://github.com/realm/realm-dart/pull/1072))

## 0.8.0+rc (2022-11-14)

**This project is in Release Candidate stage.**

### Breaking Changes
* `FunctionsClient.call` no longer accepts a null for the optional `functionsArgs` parameter, but it is still optional. ([#1025](https://github.com/realm/realm-dart/pull/1025))

### Fixed
* Allow backlinks between files. ([#1015](https://github.com/realm/realm-dart/issues/1015))
* Fix issue with accessing properties after traversing a backlink. ([#1018](https://github.com/realm/realm-dart/issues/1018))
* Bootstraps will not be applied in a single write transaction - they will be applied 1MB of changesets at a time, or as configured by the SDK (Core upgrade).
* Fix database corruption and encryption issues on apple platforms. (Core upgrade)

### Compatibility
* Realm Studio: 12.0.0 or later.

### Internal
* Using Core 12.12.0.

## 0.7.0+rc (2022-11-04)

**This project is in Release Candidate stage.**

### Breaking Changes
* SyncClientResetErrorHandler is renamed to ClientResetHandler. SyncClientResetError is renamed to ClientResetError. ManualSyncClientResetHandler is renamed to ManualRecoveryHandler.
* Default resync mode for `FlexibleSyncConfiguration` is changed from `manual` to `recoverOrDiscard`. In this mode Realm attempts to recover unsynced local changes and if that fails, then the changes are discarded. ([#925](https://github.com/realm/realm-dart/pull/925))
* Added `path` parameter to `Configuration.disconnectedSync`. This path is required to open the correct synced realm file. ([#1007](https://github.com/realm/realm-dart/pull/https://github.com/realm/realm-dart/pull/1007))

### Enhancements
* Added `MutableSubscriptionSet.removeByType` for removing subscriptions by their realm object type. ([#317](https://github.com/realm/realm-dart/issues/317))
* Added `User.functions`. This is the entry point for calling Atlas App functions. Functions allow you to define and execute server-side logic for your application. Atlas App functions are created on the server, written in modern JavaScript (ES6+) and executed in a serverless manner. When you call a function, you can dynamically access components of the current application as well as information about the request to execute the function and the logged in user that sent the request. ([#973](https://github.com/realm/realm-dart/pull/973))
* Support results of primitives, ie. `RealmResult<int>`. ([#162](https://github.com/realm/realm-dart/issues/162))
* Support notifications on all managed realm lists, including list of primitives, ie. `RealmList<int>.changes` is supported. ([#893](https://github.com/realm/realm-dart/pull/893))
* Support named backlinks on realm models. You can now add and annotate a realm object iterator field with `@Backlink(#fieldName)`. ([#996](https://github.com/realm/realm-dart/pull/996))
* Added Realm file compaction support. ([#1005](https://github.com/realm/realm-dart/pull/1005))
* Allow `@Indexed` attribute on all indexable type, and ensure appropriate indexes are created in the realm. ([#797](https://github.com/realm/realm-dart/issues/797))
* Add `parent` getter on embedded objects. ([#979](https://github.com/realm/realm-dart/pull/979))
* Support [Client Resets](https://www.mongodb.com/docs/atlas/app-services/sync/error-handling/client-resets/). Atlas App Services automatically detects the need for client resets and the realm client automatically performs it according to the configured callbacks for the type of client reset handlers set on `FlexibleSyncConfiguration`. A parameter `clientResetHandler` is added to `Configuration.flexibleSync`. Supported client reset handlers are `ManualRecoveryHandler`, `DiscardUnsyncedChangesHandler`, `RecoverUnsyncedChangesHandler` and `RecoverOrDiscardUnsyncedChangesHandler`. `RecoverOrDiscardUnsyncedChangesHandler` is the default strategy. ([#925](https://github.com/realm/realm-dart/pull/925)) An example usage of the default `clientResetHandler` is as follows:
```dart
      final config = Configuration.flexibleSync(user, [Task.schema],
        clientResetHandler: RecoverOrDiscardUnsyncedChangesHandler(
          // The following callbacks are optional.
          onBeforeReset: (beforeResetRealm) {
            // Executed right before a client reset is about to happen.
            // If an exception is thrown here the recovery and discard callbacks are not called.
          },
          onAfterRecovery: (beforeResetRealm, afterResetRealm) {
            // Executed right after an automatic recovery from a client reset has completed.
          },
          onAfterDiscard: (beforeResetRealm, afterResetRealm) {
            // Executed after an automatic recovery from a client reset has failed but the Discard has completed.
          },
          onManualResetFallback: (clientResetError) {
            // Handle the reset manually in case some of the callbacks above throws an exception
          },
        )
    );
```

### Fixed
* Fixed a wrong mapping for `AuthProviderType` returned by `User.provider` for google, facebook and apple credentials.
* Opening an unencrypted file with an encryption key would sometimes report a misleading error message that indicated that the problem was something other than a decryption failure (Core upgrade)
* Fix a rare deadlock which could occur when closing a synchronized Realm immediately after committing a write transaction when the sync worker thread has also just finished processing a changeset from the server. (Core upgrade)
* Fixed an issue with `Configuration.disconnectedSync` where changing the schema could result in migration exception. ([#999](https://github.com/realm/realm-dart/pull/999))
* Added a better library load failed message. ([#1006](https://github.com/realm/realm-dart/pull/1006))

### Compatibility
* Realm Studio: 12.0.0 or later.

### Internal
* Using Core 12.11.0.

## 0.6.0+beta (2022-10-21)

**This project is in the Beta stage. The API should be quite stable, but occasional breaking changes may be made.**

### Enhancements
* Added support for asynchronous transactions. (Issue [#802](https://github.com/realm/realm-dart/issues/802))
  * Added `Transaction` which is a class that exposes an API for committing and rolling back an active transaction.
  * Added `realm.beginWriteAsync` which returns a `Future<Transaction>` that resolves when the write lock has been obtained.
  * Added `realm.writeAsync` which opens an asynchronous transaction, invokes the provided callback, then commits the transaction asynchronously.
* Support `Realm.open` API to asynchronously open a local or synced Realm. When opening a synchronized Realm it will download all the content available at the time the operation began and then return a usable Realm. ([#731](https://github.com/realm/realm-dart/pull/731))
* Add support for embedded objects. Embedded objects are objects which are owned by a single parent object, and are deleted when that parent object is deleted or their parent no longer references them. Embedded objects are declared by passing `ObjectType.embedded` to the `@RealmModel` annotation. Reassigning an embedded object is not allowed and neither is linking to it from multiple parents. Querying for embedded objects directly is also disallowed as they should be viewed as complex structures belonging to their parents as opposed to standalone objects. (Issue [#662](https://github.com/realm/realm-dart/issues/662))

```dart
@RealmModel()
class _Person {
  late String name;

  _Address? address;
}

// The generated `Address` class will be an embedded object.
@RealmModel(ObjectType.embedded)
class _Address {
  late String street;
  late String city;
}
```

### Fixed
* Added more validations when using `User.apiKeys` to return more meaningful errors when the user cannot perform API key actions - e.g. when the user has been logged in with API key credentials or when the user has been logged out. (Issue [#950](https://github.com/realm/realm-dart/issues/950))
* Fixed `dart run realm_dart generate` and `flutter pub run realm generate` commands to exit with the correct error code on failure.
* Added more descriptive error messages when passing objects managed by another Realm as arguments to `Realm.add/delete/deleteMany`. (PR [#942](https://github.com/realm/realm-dart/pull/942))
* Fixed a bug where `list.remove` would not correctly remove the value if the value is the first element in the list. (PR [#975](https://github.com/realm/realm-dart/pull/975))

### Compatibility
* Realm Studio: 12.0.0 or later.

### Internal
* Using Core 12.9.0

## 0.5.0+beta (2022-10-10)

**This project is in the Beta stage. The API should be quite stable, but occasional breaking changes may be made.**

### Breaking Changes
* Fixed an issue that would cause passwords sent to the server (e.g. `Credentials.EmailPassword` or `EmailPasswordAuthProvider.registerUser`) to contain an extra empty byte at the end. (PR [#918](https://github.com/realm/realm-dart/pull/918)).
  Notice: Any existing email users might need to be recreated because of this breaking change.

### Enhancements
* Added support for "frozen objects" - these are objects, queries, lists, or Realms that have been "frozen" at a specific version. All frozen objects can be accessed and queried as normal, but attempting to mutate them or add change listeners will throw an exception. `Realm`, `RealmObject`, `RealmList`, and `RealmResults` now have a method `freeze()` which returns an immutable version of the object, as well as an `isFrozen` property which can be used to check whether an object is frozen. ([#56](https://github.com/realm/realm-dart/issues/56))
* You can now set a realm property of type `T` to any object `o` where `o is T`. Previously it was required that `o.runtimeType == T`. ([#904](https://github.com/realm/realm-dart/issues/904))
* Performance of indexOf on realm lists has been improved. It now uses realm-core instead of the generic version from ListMixin. ([#911](https://github.com/realm/realm-dart/pull/911))
* Performance of remove on realm list has been improved. It now uses indexOf and removeAt. ([#915](https://github.com/realm/realm-dart/pull/915))
* Added support for migrations for local Realms. You can now construct a configuration with a migration callback that will be invoked if the schema version of the file on disk is lower than the schema version supplied by the callback. ([#70](https://github.com/realm/realm-dart/issues/70))
  Example:
  ```dart
  final config = Configuration.local([Person.schema], schemaVersion: 4, migrationCallback: (migration, oldSchemaVersion) {
    if (oldSchemaVersion == 1) {
      // Between v1 and v2 we removed the Bar type
      migration.deleteType('Bar');
    }

    if (oldSchemaVersion == 2) {
      // Between v2 and v3 we fixed a typo in the 'Person.name' property.
      migration.renameProperty('Person', 'nmae', 'name');
    }

    if (oldSchemaVersion == 3) {
      final oldPeople = migration.oldRealm.all('Person');
      for (final oldPerson in oldPeople) {
        final newPerson = migration.findInNewRealm<Person>(oldPerson);
        if (newPerson == null) {
          // That person must have been deleted, so nothing to do.
          continue;
        }

        // Between v3 and v4 we're obfuscating the users' exact age by storing age group instead.
        newPerson.ageGroup = calculateAgeGroup(oldPerson.dynamic.get<int>('age'));
      }
    }
  });
  ```
* Added support for realm list of nullable primitive types, ie. `RealmList<int?>`. ([#163](https://github.com/realm/realm-dart/issues/163))
* Allow null arguments on query. ([#871](https://github.com/realm/realm-dart/issues/871))
* Added support for API key authentication. (Issue [#432](https://github.com/realm/realm-dart/issues/432))
  * Expose `User.apiKeys` client - this client can be used to create, fetch, and delete API keys.
  * Expose `Credentials.apiKey` that enable authentication with API keys.
* Exposed `User.accessToken` and `User.refreshToken` - these tokens can be used to authenticate against the server when calling HTTP API outside of the Dart/Flutter SDK. For example, if you want to use the GraphQL. (PR [#919](https://github.com/realm/realm-dart/pull/919))
* Added support for `encryptionKey` to `Configuration.local`, `Configuration.flexibleSync` and `Configuration.disconnectedSync` so realm files can be encrypted and existing encrypted files from other Realm sources opened (assuming you have the key)([#920](https://github.com/realm/realm-dart/pull/920))

### Fixed
* Previously removeAt did not truncate length. ([#883](https://github.com/realm/realm-dart/issues/883))
* List.length= now throws, if you try to increase length. This previously succeeded silently. ([#894](https://github.com/realm/realm-dart/pull/894)).
* Queries on lists were broken. ([#909](https://github.com/realm/realm-dart/issues/909))
  Example:
  ```dart
  expect(realm.all<Person>(), [alice, bob, carol, dan]); // assume this pass, then ...
  expect(team.players.query('TRUEPREDICATE'), [alice, bob]); // <-- ... this fails and return the same as realm.all<Person>()
  ```
* Queries on results didn't filter the existing results. ([#908](https://github.com/realm/realm-dart/issues/908)).
  Example
  ```dart
  expect(realm.query<Person>('FALSEPREDICATE').query('TRUEPREDICATE'), isEmpty); //<-- Fails if a Person object exists
  ```
* Fixed copying of native structs for session errors and http requests. ([#924](https://github.com/realm/realm-dart/pull/924))
* Fixed a crash when closing the SyncSession on App instance teardown. ([#5752](https://github.com/realm/realm-core/issues/5752))
* Fixed sporadic generator failure. ([#879](https://github.com/realm/realm-dart/issues/879))
* Exceptions thrown by user code inside the `Configuration.initialDataCallback` are now properly surfaced back to the `Realm()` constructor. ([#698](https://github.com/realm/realm-dart/issues/698))

### Compatibility
* Realm Studio: 12.0.0 or later.

### Internal
* Uses Realm Core v12.9.0
* Added tracking of child handles for objects/results/lists obtained from an unowned Realm. This ensures that all children are invalidated as soon as the parent Realm gets released at the end of the callback. (Issue [#527](https://github.com/realm/realm-dart/issues/527))
* Added an action to enforce that the changelog is updated before a PR is merged (Issue [#939](https://github.com/realm/realm-dart/issues/939))

## 0.4.0+beta (2022-08-19)

**This project is in the Beta stage. The API should be quite stable, but occasional breaking changes may be made.**

### Breaking Changes
* Changed the name of `Configuration.schema` to `Configuration.schemaObjects` and changed its type to `Iterable<SchemaObject>`. You can now access the Realm's schema via the new `Realm.schema` property. [#495](https://github.com/realm/realm-dart/pull/495))

### Enhancements
* Expose an API for string-based access to the objects in the `Realm`. Those are primarily intended to be used during migrations, but are available at all times for advanced use cases. [#495](https://github.com/realm/realm-dart/pull/495))
* Added `Realm.schema` property exposing the Realm's schema as passed through the Configuration or read from disk. [#495](https://github.com/realm/realm-dart/pull/495))

### Fixed
* Lifted a limitation that only allowed non-nullable primary keys. ([#458](https://github.com/realm/realm-dart/issues/458))
* Fix boolean values get/set after ffigen update. ([#854](https://github.com/realm/realm-dart/pull/854))

### Compatibility
* Realm Studio: 12.0.0 or later.

### Internal
* Uses Realm Core v12.5.1

## 0.3.2+beta (2022-08-16)

**This project is in the Beta stage. The API should be quite stable, but occasional breaking changes may be made.**

### Enhancements
* Added `DisconnectedSyncConfiguration` for opening a synchronized realm in a disconnected state. This configuration allows a synchronized realm to be opened by a secondary process, while a primary process handles synchronization. ([#621](https://github.com/realm/realm-dart/pull/621))
* Support better default paths on Flutter. ([#665](https://github.com/realm/realm-dart/pull/665))
* Support `Configuration.defaultRealmName` for setting the default realm name. ([#665](https://github.com/realm/realm-dart/pull/665))
* Support `Configuration.defaultRealmPath` for setting a custom default path for realms. ([#665](https://github.com/realm/realm-dart/pull/665))
* Support `Configuration.defaultStoragePath ` for getting the platform specific storage paths. ([#665](https://github.com/realm/realm-dart/pull/665))
* Support `App.deleteUser ` for deleting user accounts. ([#679](https://github.com/realm/realm-dart/pull/679))
* Support Apple, Facebook and Google authentication. ([#740](https://github.com/realm/realm-dart/pull/740))
* Allow multiple anonymous sessions. When using anonymous authentication you can now easily log in with a different anonymous user than last time. ([#750](https://github.com/realm/realm-dart/pull/750)).
* Support `Credentials.jwt` for login user with JWT issued by custom provider . ([#715](https://github.com/realm/realm-dart/pull/715))
* Support `Credentials.function` for login user with Custom Function Authentication Provider. ([#742](https://github.com/realm/realm-dart/pull/742))
* Added `update` flag on `Realm.add` and `Realm.addAll` to support upserts. ([#668](https://github.com/realm/realm-dart/pull/668))
* Allow multiple anonymous sessions. ([PR #5693](https://github.com/realm/realm-core/pull/5693)).
* Introducing query parser support for constant list expressions such as `fruit IN {'apple', 'orange'}`. This also includes general query support for list vs list matching such as `NONE fruits IN {'apple', 'orange'}`. ([Issue #4266](https://github.com/realm/realm-core/issues/4266))
* SubscriptionSet::refresh() does less work if no commits have been made since the last call to refresh(). ([PR #5695](https://github.com/realm/realm-core/pull/5695))
* Reduce use of memory mappings and virtual address space ([PR #5645](https://github.com/realm/realm-core/pull/5645)). Also fixes some errors (see below)

### Fixed
* Use Dart 2.17 `Finalizable` to ensure lexically scoped lifetime of finalizable resources (Realm, App, etc.). ([#754](https://github.com/realm/realm-dart/pull/754))
* Fix crash after hot-restart. ([#711](https://github.com/realm/realm-dart/pull/711) and [PR #5570](https://github.com/realm/realm-core/issues/5570))
* Processing a pending bootstrap before the sync client connects will properly surface errors to the user's error handler ([#5707](https://github.com/realm/realm-core/issues/5707), since Realm Core v12.0.0)
* Using the Query Parser, it was not allowed to query on a property named `desc`. ([#5723](https://github.com/realm/realm-core/issues/5723))
* Improved performance of sync clients during integration of changesets with many small strings (totalling > 1024 bytes per changeset) on iOS 14, and devices which have restrictive or fragmented memory. ([#5614](https://github.com/realm/realm-core/issues/5614))
* Fixed a segfault in sync compiled by MSVC 2022. ([#5557](https://github.com/realm/realm-core/pull/5557), since Realm Core 12.1.0)
* Fix a data race when opening a flexible sync Realm (since Realm Core v12.1.0).
* Fixed an issue on Windows that would cause high CPU usage by the sync client when there are no active sync sessions. (Issue [#5591](https://github.com/realm/realm-core/issues/5591), since the introduction of Sync support for Windows)
* Fix a data race when committing a transaction while multiple threads are waiting for the write lock on platforms using emulated interprocess condition variables (most platforms other than non-Android Linux).
* Fix some cases of running out of virtual address space (seen/reported as mmap failures) ([PR #5645](https://github.com/realm/realm-core/pull/5645))

### Internal
* Added a command to `realm_dart` for deleting Atlas App Services applications. Usage: `dart run realm_dart delete-apps`. By default it will delete apps from `http://localhost:9090` which is the endpoint of the local docker image. If `--atlas-cluster` is provided, it will authenticate, delete the application from the provided cluster. (PR [#663](https://github.com/realm/realm-dart/pull/663))
* Uses Realm Core v12.5.1

## 0.3.1+beta (2022-06-07)

**This project is in the Beta stage. The API should be quite stable, but occasional breaking changes may be made.**

### Fixed
* Fixed the Url command to correctly encode the SDK version. ([#650](https://github.com/realm/realm-dart/issues/650))

## 0.3.0+beta (2022-06-02)

**This project is in the Beta stage. The API should be quite stable, but occasional breaking changes may be made.**

### Breaking Changes
* Made all `Configuration` fields final so they can only be initialized in the constructor. This better conveys the immutability of the configuration class. ([#455](https://github.com/realm/realm-dart/pull/455))
* Removed `inMemory` field from `Configuration`. Use `Configuration.inMemory` factory instead.
* Due to the introduction of different types of configurations the `Configuration` constructor has been removed. Use the `Configuration.local` factory instead. ([#496](https://github.com/realm/realm-dart/pull/496))

### Enhancements
* Added a property `Configuration.disableFormatUpgrade`. When set to `true`, opening a Realm with an older file format will throw an exception to avoid automatically upgrading it. ([#310](https://github.com/realm/realm-dart/pull/310))
* Support result value from write transaction callbacks. ([#294](https://github.com/realm/realm-dart/pull/294))
* Added a property `Realm.isInTransaction` that indicates whether the Realm instance has an open write transaction associated with it.
* Support anonymous application credentials. ([#443](https://github.com/realm/realm-dart/pull/443))
* Added a property `Configuration.initialDataCallback`. This is a callback executed when a Realm file is first created and allows you to populate some initial data necessary for your application. ([#298](https://github.com/realm/realm-dart/issues/298))
* Support app configuration. ([#306](https://github.com/realm/realm-dart/pull/306))
* Support app class. ([#446](https://github.com/realm/realm-dart/pull/446))
* Support should realm compact on open callback `Configuration.shouldCompactCallback` as option when configuring a Realm to determine if it should be compacted before being returned.  ([#466](https://github.com/realm/realm-dart/pull/466/))
* Support ObjectId type. ([#468](https://github.com/realm/realm-dart/pull/468))
* Support Uuid type. ([#470](https://github.com/realm/realm-dart/pull/470))
* Support application login. ([#469](https://github.com/realm/realm-dart/pull/469))
* Support app configuration log level and request timeout.([#566](https://github.com/realm/realm-dart/pull/566))
* Support EmailPassword register user. ([#452](https://github.com/realm/realm-dart/pull/452))
* Support EmailPassword confirm user. ([#478](https://github.com/realm/realm-dart/pull/478))
* Support EmailPassword resend user confirmation email. ([#479](https://github.com/realm/realm-dart/pull/479))
* Support EmailPassword complete reset password. ([#480](https://github.com/realm/realm-dart/pull/480))
* Support EmailPassword reset password. ([#481](https://github.com/realm/realm-dart/pull/481))
* Support EmailPassword calling custom reset password functions. ([#482](https://github.com/realm/realm-dart/pull/482))
* Support EmailPassword retry custom user confirmation functions. ([#484](https://github.com/realm/realm-dart/pull/484))
* Expose currentUser property on App. ([473](https://github.com/realm/realm-dart/pull/473))
* Support remove user. ([#492](https://github.com/realm/realm-dart/pull/492))
* Support switch current user. ([#493](https://github.com/realm/realm-dart/pull/493))
* Support user custom data and refresh. ([#525](https://github.com/realm/realm-dart/pull/525))
* Support linking user credentials. ([#525](https://github.com/realm/realm-dart/pull/525))
* Support user state. ([#525](https://github.com/realm/realm-dart/pull/525))
* Support getting user id and identities. ([#525](https://github.com/realm/realm-dart/pull/525))
* Support user logout. ([#525](https://github.com/realm/realm-dart/pull/525))
* Support user deviceId. ([#570](https://github.com/realm/realm-dart/pull/570))
* Support user authentication provider type. ([#570](https://github.com/realm/realm-dart/pull/570))
* Support user profile data. ([#570](https://github.com/realm/realm-dart/pull/570))
* Support flexible synchronization. ([#496](https://github.com/realm/realm-dart/pull/496))
* Added support for DateTime properties. ([#569](https://github.com/realm/realm-dart/pull/569))
* Support setting logger on AppConfiguration. ([#583](https://github.com/realm/realm-dart/pull/583))
* Support setting logger on Realm class. Default is to print info message or worse to the console. ([#583](https://github.com/realm/realm-dart/pull/583))
* Support getting the `SyncSession` for a synchronized Realm via the `realm.syncSession` property.
* Support the following `SyncSession` API:
  * `realmPath` returning the path of the Realm for the session.
  * `state` returning the current state of the session.
  * `connectionState` returning the current state of the connection.
  * `connectionStateChanges` returns a Stream that emits connection state updates.
  * `user` returning the user that owns the session.
  * `pause()` pauses synchronization.
  * `resume()` resumes synchronization.
  * `waitForUpload/waitForDownload` returns a Future that completes when the session uploaded/downloaded all changes.
  * `getProgressStream` returns a Stream that emits progress updates.
* Support SyncErrorHandler in FlexibleSyncConfiguration. ([#577](https://github.com/realm/realm-dart/pull/577))
* Support SyncClientResetHandler in FlexibleSyncConfiguration. ([#608](https://github.com/realm/realm-dart/pull/608))
* [Dart] Added `Realm.Shutdown` method to allow normal process exit in Dart applications. ([#617](https://github.com/realm/realm-dart/pull/617))

### Fixed
* Fixed an issue that would result in the wrong transaction being rolled back if you start a write transaction inside a write transaction. ([#442](https://github.com/realm/realm-dart/issues/442))
* Fixed boolean value persistence ([#474](https://github.com/realm/realm-dart/issues/474))

### Internal
* Added a command to deploy an Atlas App Services application to `realm_dart`. Usage: `dart run realm_dart deploy-apps`. By default it will deploy apps to `http://localhost:9090` which is the endpoint of the local docker image. If `--atlas-cluster` is provided, it will authenticate, create an application and link the provided cluster to it. (PR [#309](https://github.com/realm/realm-dart/pull/309))
* Unit tests will now attempt to lookup and create if necessary Atlas App Services applications (similarly to the above mentioned command). See `test.dart/setupBaas()` for the environment variables that control the Url and Atlas Cluster that will be used. If the `BAAS_URL` environment variable is not set, no apps will be imported and sync tests will not run. (PR [#309](https://github.com/realm/realm-dart/pull/309))
* Uses Realm Core v12.1.0

### Compatibility
* Dart ^2.17 on Windows, MacOS and Linux
* Flutter ^3.0 on Android, iOS, Linux, MacOS and Windows

## 0.2.1+alpha Release notes (2022-03-20)

**This project is in the Alpha stage. All API's might change without warning and no guarantees are given about stability. Do not use it in production.**

### Enhancements
* Support change notifications on query results. ([#208](https://github.com/realm/realm-dart/pull/208))

    Every `RealmResults<T>` object now has a `changes` method returning a `Stream<RealmResultsChanges<T>>` which can be listened to.

    ```dart
    final subscription = realm.all<Dog>().changes.listen((changes) {
    changes.inserted // indexes of inserted objects
    changes.modified // indexes of modified objects
    changes.deleted  // indexes of deleted objects
    changes.newModified // indexes of modified objects after deletions and insertions are accounted for.
    changes.moved // indexes of moved objects
    }});
    subscription.cancel(); // cancel the subscription
    ```

* Support change notifications on list collections. ([#261](https://github.com/realm/realm-dart/pull/261))

    Every `RealmList<T extends RealmObject>` object now has a `changes` method returning a `Stream<RealmListChanges<T>>` which can be listened to.

    ```dart
    final team = Team('team', players: [Person("player")]);
    realm.write(() => realm.add(team));

    var firstCall = true;
    final subscription = team.players.changes.listen((changes) {
    changes.inserted // indexes of inserted ojbects
    changes.modified // indexes of modified objects
    changes.deleted  // indexes of deleted objects
    changes.newModified // indexes of modified objects after deletions and insertions are accounted for.
    changes.moved // indexes of moved objects
    });

    subscription.cancel(); // cancel the subscription
    ```

* Support change notifications on realm objects. ([#262](https://github.com/realm/realm-dart/pull/262))

    Every managed `RealmObject` now has a changes method which allows to listen for object property changes.

    ```dart
    var dog = realm.all<Dog>().first;

    final subscription = dog.changes.listen((changes) {
    changes.isDeleted // if the object has been deleted
    changes.object // the RealmObject being listened to.
    changes.properties // the changed properties
    });

    subscription.cancel(); // cancel the subscription
    ```

* Added support for checking if realm lists and realm objects are valid. ([#183](https://github.com/realm/realm-dart/pull/183))
* Support query on lists of realm objects. ([#239](https://github.com/realm/realm-dart/pull/239))

    Every RealmList<T extends RealmObject> now has a query method.

    ```dart
    final team = Team('Dream Team', players: [Person("Michael Jordan")]);
    realm.write(() => realm.add(team)); // Object needs to be managed.
    final result = team.players.query(r'name BEGINSWITH $0', ['M']);
    ```

* Added support for opening realm in read-only mode. ([#260](https://github.com/realm/realm-dart/pull/260))
* Added support for opening in-memory realms. ([#280](https://github.com/realm/realm-dart/pull/280))
* Primary key fields no longer required to be `final` in data model classes ([#240](https://github.com/realm/realm-dart/pull/240))

    Previously primary key fields needed to be `final`.

    ```dart
    @RealmModel()
    class _Car {
    @PrimaryKey()
    late final String make; // previously
    }

    ```

    Now primary key fields no longer need to be `final`

    ```dart
    @RealmModel()
    class _Car {
    @PrimaryKey()
    late String make; // now
    }
    ```

* List fields no longer required to be `final` in data model classes. ([#253](https://github.com/realm/realm-dart/pull/253))

    Previously list fields needed to be `final`.

    ```dart
    @RealmModel()
    class _Car {
    late final List<Person> owner; // previously
    }

    ```

    Now list fields no longer need to be `final`

    ```dart
    @RealmModel()
    class _Car {
    late List<Person> owner; // now
    }
    ```

* Support custom FIFO special files. ([#284](https://github.com/realm/realm-dart/pull/284))
* Support flutter for Linux desktop. ([#279](https://github.com/realm/realm-dart/pull/279/))

### Fixed
* Snapshot the results collection when iterating collections of realm objects. ([#258](https://github.com/realm/realm-dart/pull/258))

### Compatibility
* Dart ^2.15 on Windows, MacOS and Linux
* Flutter ^2.10 on Android, iOS, Linux, MacOS and Windows

## 0.2.0+alpha Release notes (2022-01-31)

**This project is in the Alpha stage. All API's might change without warning and no guarantees are given about stability. Do not use it in production.**

### Enhancements
* Completely rewritten from the ground up with sound null safety and using Dart FFI

### Compatibility
* Dart ^2.15 on Windows, MacOS and Linux

## 0.2.0-alpha.2 Release notes (2022-01-29)

Notes: This release is a prerelease version. All API's might change without warning and no guarantees are given about stability.

### Enhancements
* Completеly rewritten from the ground up with sound null safety and using Dart FFI

### Fixed
* Fix running package commands.

### Compatibility
* Dart ^2.15 on Windows, MacOS and Linux

## 0.2.0-alpha.1 Release notes (2022-01-29)

Notes: This release is a prerelease version. All API's might change without warning and no guarantees are given about stability.

### Enhancements
* Completely rewritten from the ground up with sound null safety and using Dart FFI

### Fixed
* Realm close stops internal scheduler.

### Internal
* Fix linter issues

### Compatibility
* Dart ^2.15 on Windows, MacOS and Linux

## 0.2.0-alpha Release notes (2022-01-27)

Notes: This release is a prerelease version. All API's might change without warning and no guarantees are given about stability.

### Enhancements
* Completely rewritten from the ground up with sound null safety and using Dart FFI

### Compatibility
* Dart ^2.15 on Windows, MacOS and Linux

### Internal
* Uses Realm Core v11.9.0

## 0.1.1+preview Release notes (2021-04-01)

### Fixed
* `realm_dart install` command is correctly installing the realm native binary

### Compatibility
* Windows and Mac
* Dart SDK 2.12 stable from https://dart.dev/

## 0.1.0+preview Release notes (2021-04-01)

### Enhancements
* The initial preview version of the Realm SDK for Dart.

### Compatibility
* Windows and Mac
* Dart SDK 2.12 stable from https://dart.dev/<|MERGE_RESOLUTION|>--- conflicted
+++ resolved
@@ -1,7 +1,7 @@
 ## vNext (TBD)
 
 ### Enhancements
-* None
+* The download progress estimate reported by `Session.getProgressStream` will now return meaningful estimated values, while previously it always returned 1. (Issue [#1564](https://github.com/realm/realm-dart/issues/1564))
 
 ### Fixed
 * None
@@ -115,12 +115,8 @@
 * Add better hint to error message, if opening native library fails. (Issue [#1595](https://github.com/realm/realm-dart/issues/1595))
 * Added support for specifying schema version on `Configuration.flexibleSync`. This allows you to take advantage of an upcoming server-side feature that will allow schema migrations for synchronized Realms. (Issue [#1599](https://github.com/realm/realm-dart/issues/1599))
 * The default base url in `AppConfiguration` has been updated to point to `services.cloud.mongodb.com`. See https://www.mongodb.com/docs/atlas/app-services/domain-migration/ for more information. (Issue [#1549](https://github.com/realm/realm-dart/issues/1549))
-<<<<<<< HEAD
-* The download progress estimate reported by `Session.getProgressStream` will now return meaningful estimated values, while previously it always returned 1. (Issue [#1564](https://github.com/realm/realm-dart/issues/1564))
-=======
 * Don't ignore private fields on realm models. (Issue [#1367](https://github.com/realm/realm-dart/issues/1367))
 * Improve performance of `RealmValue.operator==` when containing binary data. (PR [#1628](https://github.com/realm/realm-dart/pull/1628))
->>>>>>> 5e4e6a71
 
 ### Fixed
 * Using valid const, but non-literal expressions, such as negation of numbers, as an initializer would fail. (Issue [#1606](https://github.com/realm/realm-dart/issues/1606))
