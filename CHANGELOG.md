## vNext (TBD)

### Enhancements
<<<<<<< HEAD
* Added `User.getMongoDBbClient` exposing an API for CRUD operations on a Remote Atlas App Service.([#1162](https://github.com/realm/realm-dart/issues/1162))
=======
* Deprecated `SyncResolveError` and `SyncResolveErrorCode` ([#1182](https://github.com/realm/realm-dart/pull/1182)).
* Added `SyncWebSocketError` and `SyncWebSocketErrorCode` for web socket connection sync errors ([#1182](https://github.com/realm/realm-dart/pull/1182)).

### Fixed
* You may have a crash on Windows if you try to open a file with non-ASCII path (Core upgrade).
* Creating subscriptions with queries having unicode parameters causes a server error (Core upgrade).
* Fixed error message when trying to `switchUser` of the `App` to a user that has been logged out ([#1182](https://github.com/realm/realm-dart/pull/1182)).
* Fixed performance degradation on SubQueries (Core upgrade).
* Fixed several cases where wrong type of exception was thrown (Core upgrade).
* Fixed classification of InvalidQuery exception (Core upgrade).
* Fix crash if secure transport returns an error with a non-zero length. (Core upgrade).

### Compatibility
* Realm Studio: 13.0.0 or later.

### Internal
* Using Core 13.6.0.

## 1.0.2 (2023-02-21)
>>>>>>> c95c3646

### Fixed
* Fixed the sync client being stuck in a cycle if an integration error occurs by issuing a client reset (Core upgrade).
* Fixed Android binaries sizes.


### Compatibility
* Realm Studio: 13.0.0 or later.

### Internal
* Using Core 13.4.2

## 1.0.1 (2023-02-14)

### Fixed
* Fix codesigning errors when publishing to the macOS App Store. ([#1153](https://github.com/realm/realm-dart/issues/1153))

### Compatibility
* Realm Studio: 13.0.0 or later.

### Internal
* Using Core 13.4.0

## 1.0.0 (2023-02-07)

### GA release
We are proud to forge this release as 1.0. The Realm Flutter and Dart SDK is now being used by thousands of developers and has proven reliable.

### Enhancements
* Improved error information returned when the `realm_dart` library failed to load. ([#1143](https://github.com/realm/realm-dart/pull/1143))

### Fixed
* Improve performance of interprocess mutexes on iOS which don’t need to support reader-writer locking. The primary beneficiary of this is beginning and ending read transactions, which is now almost as fast as pre-v13.0.0 (Core upgrade).

### Compatibility
* Realm Studio: 13.0.0 or later.

### Internal
* Using Core 13.4.0

## 0.11.0+rc (2023-01-30)

**This project is in Release Candidate stage.**

### Enhancements
* Add `App.reconnect()` providing a hint to Realm to reconnect all sync sessions.
* Add `Realm.refresh()` and `Realm.refreshAsync()` support. ([#1046](https://github.com/realm/realm-dart/pull/1046))
* Support change notifications property `isCleared` on list collections and sets. ([#1128](https://github.com/realm/realm-dart/pull/1128))

### Fixed
* `SyncSession.pause()` allow users to suspend a Realm's sync session until it is explicitly resumed with `SyncSession.resume()`. Previously it could be implicitly resumed in rare cases. (Core upgrade)
* Improve the performance of `Realm.freeze()` and friends (`RealmObject.freeze()`,`RealmList.freeze(), RealmResults.freeze(), RealmSet.freeze()`) by eliminating some redundant work around schema initialization and validation. (Core upgrade)
* Include more details if an error occurs when merging object. (Core upgrade)
* Value in List of Mixed would not be updated if new value is Binary and old value is StringData and the values otherwise matches. (Core upgrade)
* When client reset with recovery is used and the recovery does not actually result in any new local commits, the sync client may have gotten stuck in a cycle with a `A fatal error occurred during client reset: 'A previous 'Recovery' mode reset from <timestamp> did not succeed, giving up on 'Recovery' mode to prevent a cycle'` error message. (Core upgrade)
* Fixed diverging history in flexible sync if writes occur during bootstrap to objects that just came into view (Core upgrade)
* Fix several data races when opening cached frozen Realms. New frozen Realms were added to the cache and the lock released before they were fully initialized, resulting in races if they were immediately read from the cache on another thread (Core upgrade).
* Properties and types not present in the requested schema would be missing from the reported schema in several scenarios, such as if the Realm was being opened with a different schema version than the persisted one, and if the new tables or columns were added while the Realm instance did not have an active read transaction. (Core upgrade, since v13.2.0)
* If a client reset w/recovery or discard local is interrupted while the "fresh" realm is being downloaded, the sync client may crash (Core upgrade)
* Changesets from the server sent during FLX bootstrapping that are larger than 16MB can cause the sync client to crash with a LogicError. (Core upgrade)
* Online compaction may cause a single commit to take a long time. (Core upgrade, since v13.0.0)

### Compatibility
* Realm Studio: 13.0.0 or later.

### Internal
* Using Core 13.3.0
* Added specific codes to `SyncResolveErrorCode` enum's items. ([#1131](https://github.com/realm/realm-dart/pull/1131).

## 0.10.0+rc (2023-01-23)

**This project is in Release Candidate stage.**

### Enhancements
* Add support for Realm set data type. ([#1102](https://github.com/realm/realm-dart/pull/1102))
* Exposed realm `writeCopy` API to copy a Realm file and optionally encrypt it with a different key. ([#1103](https://github.com/realm/realm-dart/pull/1103))

### Fixed
* Added an error for default values for Realm object references in the Realm generator. ([#1102](https://github.com/realm/realm-dart/pull/1102))
* `realm.deleteMany()` will handle efficiently ManagedRealmList instances. ([#1117](https://github.com/realm/realm-dart/pull/1171))

### Compatibility
* Realm Studio: 13.0.0 or later.

### Internal
* Using Core 13.2.0.

## 0.9.0+rc (2023-01-13)

**This project is in Release Candidate stage.**

### Breaking Changes
* File format version bumped.
* The layout of the lock-file has changed, the lock file format version is bumped and all participants in a multiprocess scenario needs to be up to date so they expect the same format. This requires an update of Studio. (Core upgrade)
* Writing to a frozen realm throws `RealmException` instead of `RealmError`. ([#974](https://github.com/realm/realm-dart/pull/974))

### Enhancements
* Support setting `maxNumberOfActiveVersions` when creating a `Configuration`. ([#1036](https://github.com/realm/realm-dart/pull/1036))
* Add List.move extension method that moves an element from one index to another. Delegates to ManagedRealmList.move for managed lists. This allows notifications to correctly report moves, as opposed to reporting moves as deletes + inserts. ([#1037](https://github.com/realm/realm-dart/issues/1037))
* Support setting `shouldDeleteIfMigrationNeeded` when creating a `Configuration.local`. ([#1049](https://github.com/realm/realm-dart/issues/1049))
* Add `unknown` error code to all SyncErrors: `SyncSessionErrorCode.unknown`, `SyncConnectionErrorCode.unknown`, `SyncClientErrorCode.unknown`, `GeneralSyncErrorCode.unknown`. Use `unknown` error code instead of throwing a RealmError. ([#1052](https://github.com/realm/realm-dart/pull/1052))
* Add support for `RealmValue` data type. This new type can represent any valid Realm data type, including objects. Lists of `RealmValue` are also supported, but `RealmValue` itself cannot contain collections. Please note that a property of type `RealmValue` cannot be nullable, but can contain null, represented by the value `RealmValue.nullValue()`. ([#1051](https://github.com/realm/realm-dart/pull/1051))
* Add support for querying using the model property names, even when the properties are mapped to a different name in the database. ([#697](https://github.com/realm/realm-dart/issues/697))
* `ClientResetError.resetRealm` now returns a bool to indicate if reset was initiated or not. ([#1067](https://github.com/realm/realm-dart/pull/1067))
* Support `SyncErrorCategory.resolve`, `SyncResolveError` and `SyncResolveErrorCode` for network resolution errors when sync.

### Fixed
* Support mapping into `SyncSessionErrorCode` for "Compensating write" with error code 231. ([#1022](https://github.com/realm/realm-dart/pull/1022))
* Errors from core will be raised correctly for `beginWriteAsync` and `commitAsync`. ([#1042](https://github.com/realm/realm-dart/pull/1042))
* The realm file will be shrunk if the larger file size is no longer needed. (Core upgrade)
* Most of the file growth caused by version pinning is eliminated. (Core upgrade)
* Fetching a user's profile while the user logs out would result in an assertion failure. (Core upgrade)
* Removed the ".tmp_compaction_space" file being left over after compacting a Realm on Windows. (Core upgrade).
* Restore fallback to full barrier when F_BARRIERSYNC is not available on Apple platforms. (Core upgrade, since v0.8.0+rc)
* Fixed wrong assertion on query error that could result in a crash. (Core upgrade)
* Writing to a read-only realm throws `RealmException` instead of blocking the isolate. ([#974](https://github.com/realm/realm-dart/pull/974))
* Fix no notification for write transaction that contains only change to backlink property. (Core upgrade)
* Fixed wrong assertion on query error that could result in a crash. (Core upgrade)
* Use random tmp directory for download. ([#1060](https://github.com/realm/realm-dart/issues/1060))
* Bump minimum Dart SDK version to 2.17.5 and Flutter SDK version to 3.0.3 due to an issue with the Dart virtual machine when implementing `Finalizable`. ([dart-lang/sdk#49075](https://github.com/dart-lang/sdk/issues/49075))
* Support install command in flutter projects that use unit and widget tests. ([#870](https://github.com/realm/realm-dart/issues/870))

### Compatibility
* Realm Studio: 13.0.0 or later.
* Fileformat: Generates files with format v23. Reads and automatically upgrades from fileformat v5.

### Internal
* Using Core 13.2.0.
* No longer use vcpkg ([#1069](https://github.com/realm/realm-dart/pull/1069))
* Upgraded analyzer dependency to ^5.0.0. ([#1072](https://github.com/realm/realm-dart/pull/1072))

## 0.8.0+rc (2022-11-14)

**This project is in Release Candidate stage.**

### Breaking Changes
* `FunctionsClient.call` no longer accepts a null for the optional `functionsArgs` parameter, but it is still optional. ([#1025](https://github.com/realm/realm-dart/pull/1025))

### Fixed
* Allow backlinks between files. ([#1015](https://github.com/realm/realm-dart/issues/1015))
* Fix issue with accessing properties after traversing a backlink. ([#1018](https://github.com/realm/realm-dart/issues/1018))
* Bootstraps will not be applied in a single write transaction - they will be applied 1MB of changesets at a time, or as configured by the SDK (Core upgrade).
* Fix database corruption and encryption issues on apple platforms. (Core upgrade)

### Compatibility
* Realm Studio: 12.0.0 or later.

### Internal
* Using Core 12.12.0.

## 0.7.0+rc (2022-11-04)

**This project is in Release Candidate stage.**

### Breaking Changes
* SyncClientResetErrorHandler is renamed to ClientResetHandler. SyncClientResetError is renamed to ClientResetError. ManualSyncClientResetHandler is renamed to ManualRecoveryHandler.
* Default resync mode for `FlexibleSyncConfiguration` is changed from `manual` to `recoverOrDiscard`. In this mode Realm attempts to recover unsynced local changes and if that fails, then the changes are discarded. ([#925](https://github.com/realm/realm-dart/pull/925))
* Added `path` parameter to `Configuration.disconnectedSync`. This path is required to open the correct synced realm file. ([#1007](https://github.com/realm/realm-dart/pull/https://github.com/realm/realm-dart/pull/1007))

### Enhancements
* Added `MutableSubscriptionSet.removeByType` for removing subscriptions by their realm object type. ([#317](https://github.com/realm/realm-dart/issues/317))
* Added `User.functions`. This is the entry point for calling Atlas App functions. Functions allow you to define and execute server-side logic for your application. Atlas App functions are created on the server, written in modern JavaScript (ES6+) and executed in a serverless manner. When you call a function, you can dynamically access components of the current application as well as information about the request to execute the function and the logged in user that sent the request. ([#973](https://github.com/realm/realm-dart/pull/973))
* Support results of primitives, ie. `RealmResult<int>`. ([#162](https://github.com/realm/realm-dart/issues/162))
* Support notifications on all managed realm lists, including list of primitives, ie. `RealmList<int>.changes` is supported. ([#893](https://github.com/realm/realm-dart/pull/893))
* Support named backlinks on realm models. You can now add and annotate a realm object iterator field with `@Backlink(#fieldName)`. ([#996](https://github.com/realm/realm-dart/pull/996))
* Added Realm file compaction support. ([#1005](https://github.com/realm/realm-dart/pull/1005))
* Allow `@Indexed` attribute on all indexable type, and ensure appropriate indexes are created in the realm. ([#797](https://github.com/realm/realm-dart/issues/797))
* Add `parent` getter on embedded objects. ([#979](https://github.com/realm/realm-dart/pull/979))
* Support [Client Resets](https://www.mongodb.com/docs/atlas/app-services/sync/error-handling/client-resets/). Atlas App Services automatically detects the need for client resets and the realm client automatically performs it according to the configured callbacks for the type of client reset handlers set on `FlexibleSyncConfiguration`. A parameter `clientResetHandler` is added to `Configuration.flexibleSync`. Supported client reset handlers are `ManualRecoveryHandler`, `DiscardUnsyncedChangesHandler`, `RecoverUnsyncedChangesHandler` and `RecoverOrDiscardUnsyncedChangesHandler`. `RecoverOrDiscardUnsyncedChangesHandler` is the default strategy. ([#925](https://github.com/realm/realm-dart/pull/925)) An example usage of the default `clientResetHandler` is as follows:
```dart
      final config = Configuration.flexibleSync(user, [Task.schema],
        clientResetHandler: RecoverOrDiscardUnsyncedChangesHandler(
          // The following callbacks are optional.
          onBeforeReset: (beforeResetRealm) {
            // Executed right before a client reset is about to happen.
            // If an exception is thrown here the recovery and discard callbacks are not called.
          },
          onAfterRecovery: (beforeResetRealm, afterResetRealm) {
            // Executed right after an automatic recovery from a client reset has completed.
          },
          onAfterDiscard: (beforeResetRealm, afterResetRealm) {
            // Executed after an automatic recovery from a client reset has failed but the Discard has completed.
          },
          onManualResetFallback: (clientResetError) {
            // Handle the reset manually in case some of the callbacks above throws an exception
          },
        )
    );
```

### Fixed
* Fixed a wrong mapping for `AuthProviderType` returned by `User.provider` for google, facebook and apple credentials.
* Opening an unencrypted file with an encryption key would sometimes report a misleading error message that indicated that the problem was something other than a decryption failure (Core upgrade)
* Fix a rare deadlock which could occur when closing a synchronized Realm immediately after committing a write transaction when the sync worker thread has also just finished processing a changeset from the server. (Core upgrade)
* Fixed an issue with `Configuration.disconnectedSync` where changing the schema could result in migration exception. ([#999](https://github.com/realm/realm-dart/pull/999))
* Added a better library load failed message. ([#1006](https://github.com/realm/realm-dart/pull/1006))

### Compatibility
* Realm Studio: 12.0.0 or later.

### Internal
* Using Core 12.11.0.

## 0.6.0+beta (2022-10-21)

**This project is in the Beta stage. The API should be quite stable, but occasional breaking changes may be made.**

### Enhancements
* Added support for asynchronous transactions. (Issue [#802](https://github.com/realm/realm-dart/issues/802))
  * Added `Transaction` which is a class that exposes an API for committing and rolling back an active transaction.
  * Added `realm.beginWriteAsync` which returns a `Future<Transaction>` that resolves when the write lock has been obtained.
  * Added `realm.writeAsync` which opens an asynchronous transaction, invokes the provided callback, then commits the transaction asynchronously.
* Support `Realm.open` API to asynchronously open a local or synced Realm. When opening a synchronized Realm it will download all the content available at the time the operation began and then return a usable Realm. ([#731](https://github.com/realm/realm-dart/pull/731))
* Add support for embedded objects. Embedded objects are objects which are owned by a single parent object, and are deleted when that parent object is deleted or their parent no longer references them. Embedded objects are declared by passing `ObjectType.embedded` to the `@RealmModel` annotation. Reassigning an embedded object is not allowed and neither is linking to it from multiple parents. Querying for embedded objects directly is also disallowed as they should be viewed as complex structures belonging to their parents as opposed to standalone objects. (Issue [#662](https://github.com/realm/realm-dart/issues/662))

```dart
@RealmModel()
class _Person {
  late String name;

  _Address? address;
}

// The generated `Address` class will be an embedded object.
@RealmModel(ObjectType.embedded)
class _Address {
  late String street;
  late String city;
}
```

### Fixed
* Added more validations when using `User.apiKeys` to return more meaningful errors when the user cannot perform API key actions - e.g. when the user has been logged in with API key credentials or when the user has been logged out. (Issue [#950](https://github.com/realm/realm-dart/issues/950))
* Fixed `dart run realm_dart generate` and `flutter pub run realm generate` commands to exit with the correct error code on failure.
* Added more descriptive error messages when passing objects managed by another Realm as arguments to `Realm.add/delete/deleteMany`. (PR [#942](https://github.com/realm/realm-dart/pull/942))
* Fixed a bug where `list.remove` would not correctly remove the value if the value is the first element in the list. (PR [#975](https://github.com/realm/realm-dart/pull/975))

### Compatibility
* Realm Studio: 12.0.0 or later.

### Internal
* Using Core 12.9.0

## 0.5.0+beta (2022-10-10)

**This project is in the Beta stage. The API should be quite stable, but occasional breaking changes may be made.**

### Breaking Changes
* Fixed an issue that would cause passwords sent to the server (e.g. `Credentials.EmailPassword` or `EmailPasswordAuthProvider.registerUser`) to contain an extra empty byte at the end. (PR [#918](https://github.com/realm/realm-dart/pull/918)).
  Notice: Any existing email users might need to be recreated because of this breaking change.

### Enhancements
* Added support for "frozen objects" - these are objects, queries, lists, or Realms that have been "frozen" at a specific version. All frozen objects can be accessed and queried as normal, but attempting to mutate them or add change listeners will throw an exception. `Realm`, `RealmObject`, `RealmList`, and `RealmResults` now have a method `freeze()` which returns an immutable version of the object, as well as an `isFrozen` property which can be used to check whether an object is frozen. ([#56](https://github.com/realm/realm-dart/issues/56))
* You can now set a realm property of type `T` to any object `o` where `o is T`. Previously it was required that `o.runtimeType == T`. ([#904](https://github.com/realm/realm-dart/issues/904))
* Performance of indexOf on realm lists has been improved. It now uses realm-core instead of the generic version from ListMixin. ([#911](https://github.com/realm/realm-dart/pull/911))
* Performance of remove on realm list has been improved. It now uses indexOf and removeAt. ([#915](https://github.com/realm/realm-dart/pull/915))
* Added support for migrations for local Realms. You can now construct a configuration with a migration callback that will be invoked if the schema version of the file on disk is lower than the schema version supplied by the callback. ([#70](https://github.com/realm/realm-dart/issues/70))
  Example:
  ```dart
  final config = Configuration.local([Person.schema], schemaVersion: 4, migrationCallback: (migration, oldSchemaVersion) {
    if (oldSchemaVersion == 1) {
      // Between v1 and v2 we removed the Bar type
      migration.deleteType('Bar');
    }

    if (oldSchemaVersion == 2) {
      // Between v2 and v3 we fixed a typo in the 'Person.name' property.
      migration.renameProperty('Person', 'nmae', 'name');
    }

    if (oldSchemaVersion == 3) {
      final oldPeople = migration.oldRealm.all('Person');
      for (final oldPerson in oldPeople) {
        final newPerson = migration.findInNewRealm<Person>(oldPerson);
        if (newPerson == null) {
          // That person must have been deleted, so nothing to do.
          continue;
        }

        // Between v3 and v4 we're obfuscating the users' exact age by storing age group instead.
        newPerson.ageGroup = calculateAgeGroup(oldPerson.dynamic.get<int>('age'));
      }
    }
  });
  ```
* Added support for realm list of nullable primitive types, ie. `RealmList<int?>`. ([#163](https://github.com/realm/realm-dart/issues/163))
* Allow null arguments on query. ([#871](https://github.com/realm/realm-dart/issues/871))
* Added support for API key authentication. (Issue [#432](https://github.com/realm/realm-dart/issues/432))
  * Expose `User.apiKeys` client - this client can be used to create, fetch, and delete API keys.
  * Expose `Credentials.apiKey` that enable authentication with API keys.
* Exposed `User.accessToken` and `User.refreshToken` - these tokens can be used to authenticate against the server when calling HTTP API outside of the Dart/Flutter SDK. For example, if you want to use the GraphQL. (PR [#919](https://github.com/realm/realm-dart/pull/919))
* Added support for `encryptionKey` to `Configuration.local`, `Configuration.flexibleSync` and `Configuration.disconnectedSync` so realm files can be encrypted and existing encrypted files from other Realm sources opened (assuming you have the key)([#920](https://github.com/realm/realm-dart/pull/920))

### Fixed
* Previously removeAt did not truncate length. ([#883](https://github.com/realm/realm-dart/issues/883))
* List.length= now throws, if you try to increase length. This previously succeeded silently. ([#894](https://github.com/realm/realm-dart/pull/894)).
* Queries on lists were broken. ([#909](https://github.com/realm/realm-dart/issues/909))
  Example:
  ```dart
  expect(realm.all<Person>(), [alice, bob, carol, dan]); // assume this pass, then ...
  expect(team.players.query('TRUEPREDICATE'), [alice, bob]); // <-- ... this fails and return the same as realm.all<Person>()
  ```
* Queries on results didn't filter the existing results. ([#908](https://github.com/realm/realm-dart/issues/908)).
  Example
  ```dart
  expect(realm.query<Person>('FALSEPREDICATE').query('TRUEPREDICATE'), isEmpty); //<-- Fails if a Persion object exists
  ```
* Fixed copying of native structs for session errors and http requests. ([#924](https://github.com/realm/realm-dart/pull/924))
* Fixed a crash when closing the SyncSession on App instance teardown. ([#5752](https://github.com/realm/realm-core/issues/5752))
* Fixed sporadic generator failure. ([#879](https://github.com/realm/realm-dart/issues/879))
* Exceptions thrown by user code inside the `Configuration.initialDataCallback` are now properly surfaced back to the `Realm()` constructor. ([#698](https://github.com/realm/realm-dart/issues/698))

### Compatibility
* Realm Studio: 12.0.0 or later.

### Internal
* Uses Realm Core v12.9.0
* Added tracking of child handles for objects/results/lists obtained from an unowned Realm. This ensures that all children are invalidated as soon as the parent Realm gets released at the end of the callback. (Issue [#527](https://github.com/realm/realm-dart/issues/527))
* Added an action to enforce that the changelog is updated before a PR is merged (Issue [#939](https://github.com/realm/realm-dart/issues/939))

## 0.4.0+beta (2022-08-19)

**This project is in the Beta stage. The API should be quite stable, but occasional breaking changes may be made.**

### Breaking Changes
* Changed the name of `Configuration.schema` to `Configuration.schemaObjects` and changed its type to `Iterable<SchemaObject>`. You can now access the Realm's schema via the new `Realm.schema` property. [#495](https://github.com/realm/realm-dart/pull/495))

### Enhancements
* Expose an API for string-based access to the objects in the `Realm`. Those are primarily intended to be used during migrations, but are available at all times for advanced use cases. [#495](https://github.com/realm/realm-dart/pull/495))
* Added `Realm.schema` property exposing the Realm's schema as passed through the Configuration or read from disk. [#495](https://github.com/realm/realm-dart/pull/495))

### Fixed
* Lifted a limitation that only allowed non-nullable primary keys. ([#458](https://github.com/realm/realm-dart/issues/458))
* Fix boolean values get/set after ffigen update. ([#854](https://github.com/realm/realm-dart/pull/854))

### Compatibility
* Realm Studio: 12.0.0 or later.

### Internal
* Uses Realm Core v12.5.1

## 0.3.2+beta (2022-08-16)

**This project is in the Beta stage. The API should be quite stable, but occasional breaking changes may be made.**

### Enhancements
* Added `DisconnectedSyncConfiguration` for opening a synchronized realm in a disconnected state. This configuration allows a synchronized realm to be opened by a secondary process, while a primary process handles synchronization. ([#621](https://github.com/realm/realm-dart/pull/621))
* Support better default paths on Flutter. ([#665](https://github.com/realm/realm-dart/pull/665))
* Support `Configuration.defaultRealmName` for setting the default realm name. ([#665](https://github.com/realm/realm-dart/pull/665))
* Support `Configuration.defaultRealmPath` for setting a custom default path for realms. ([#665](https://github.com/realm/realm-dart/pull/665))
* Support `Configuration.defaultStoragePath ` for getting the platform specific storage paths. ([#665](https://github.com/realm/realm-dart/pull/665))
* Support `App.deleteUser ` for deleting user accounts. ([#679](https://github.com/realm/realm-dart/pull/679))
* Support Apple, Facebook and Google authentication. ([#740](https://github.com/realm/realm-dart/pull/740))
* Allow multiple anonymous sessions. When using anonymous authentication you can now easily log in with a different anonymous user than last time. ([#750](https://github.com/realm/realm-dart/pull/750)).
* Support `Credentials.jwt` for login user with JWT issued by custom provider . ([#715](https://github.com/realm/realm-dart/pull/715))
* Support `Credentials.function` for login user with Custom Function Authentication Provider. ([#742](https://github.com/realm/realm-dart/pull/742))
* Added `update` flag on `Realm.add` and `Realm.addAll` to support upserts. ([#668](https://github.com/realm/realm-dart/pull/668))
* Allow multiple anonymous sessions. ([PR #5693](https://github.com/realm/realm-core/pull/5693)).
* Introducing query parser support for constant list expressions such as `fruit IN {'apple', 'orange'}`. This also includes general query support for list vs list matching such as `NONE fruits IN {'apple', 'orange'}`. ([Issue #4266](https://github.com/realm/realm-core/issues/4266))
* SubscriptionSet::refresh() does less work if no commits have been made since the last call to refresh(). ([PR #5695](https://github.com/realm/realm-core/pull/5695))
* Reduce use of memory mappings and virtual address space ([PR #5645](https://github.com/realm/realm-core/pull/5645)). Also fixes some errors (see below)

### Fixed
* Use Dart 2.17 `Finalizable` to ensure lexically scoped lifetime of finalizable resources (Realm, App, etc.). ([#754](https://github.com/realm/realm-dart/pull/754))
* Fix crash after hot-restart. ([#711](https://github.com/realm/realm-dart/pull/711) and [PR #5570](https://github.com/realm/realm-core/issues/5570))
* Processing a pending bootstrap before the sync client connects will properly surface errors to the user's error handler ([#5707](https://github.com/realm/realm-core/issues/5707), since Realm Core v12.0.0)
* Using the Query Parser, it was not allowed to query on a property named `desc`. ([#5723](https://github.com/realm/realm-core/issues/5723))
* Improved performance of sync clients during integration of changesets with many small strings (totalling > 1024 bytes per changeset) on iOS 14, and devices which have restrictive or fragmented memory. ([#5614](https://github.com/realm/realm-core/issues/5614))
* Fixed a segfault in sync compiled by MSVC 2022. ([#5557](https://github.com/realm/realm-core/pull/5557), since Realm Core 12.1.0)
* Fix a data race when opening a flexible sync Realm (since Realm Core v12.1.0).
* Fixed an issue on Windows that would cause high CPU usage by the sync client when there are no active sync sessions. (Issue [#5591](https://github.com/realm/realm-core/issues/5591), since the introduction of Sync support for Windows)
* Fix a data race when committing a transaction while multiple threads are waiting for the write lock on platforms using emulated interprocess condition variables (most platforms other than non-Android Linux).
* Fix some cases of running out of virtual address space (seen/reported as mmap failures) ([PR #5645](https://github.com/realm/realm-core/pull/5645))

### Internal
* Added a command to `realm_dart` for deleting Atlas App Services applications. Usage: `dart run realm_dart delete-apps`. By default it will delete apps from `http://localhost:9090` which is the endpoint of the local docker image. If `--atlas-cluster` is provided, it will authenticate, delete the application from the provided cluster. (PR [#663](https://github.com/realm/realm-dart/pull/663))
* Uses Realm Core v12.5.1

## 0.3.1+beta (2022-06-07)

**This project is in the Beta stage. The API should be quite stable, but occasional breaking changes may be made.**

### Fixed
* Fixed the Url command to correctly encode the SDK version. ([#650](https://github.com/realm/realm-dart/issues/650))

## 0.3.0+beta (2022-06-02)

**This project is in the Beta stage. The API should be quite stable, but occasional breaking changes may be made.**

### Breaking Changes
* Made all `Configuration` fields final so they can only be initialized in the constructor. This better conveys the immutability of the configuration class. ([#455](https://github.com/realm/realm-dart/pull/455))
* Removed `inMemory` field from `Configuration`. Use `Configuration.inMemory` factory instead.
* Due to the introduction of different types of configurations the `Configuration` constructor has been removed. Use the `Configuration.local` factory instead. ([#496](https://github.com/realm/realm-dart/pull/496))

### Enhancements
* Added a property `Configuration.disableFormatUpgrade`. When set to `true`, opening a Realm with an older file format will throw an exception to avoid automatically upgrading it. ([#310](https://github.com/realm/realm-dart/pull/310))
* Support result value from write transaction callbacks. ([#294](https://github.com/realm/realm-dart/pull/294))
* Added a property `Realm.isInTransaction` that indicates whether the Realm instance has an open write transaction associated with it.
* Support anonymous application credentials. ([#443](https://github.com/realm/realm-dart/pull/443))
* Added a property `Configuration.initialDataCallback`. This is a callback executed when a Realm file is first created and allows you to populate some initial data necessary for your application. ([#298](https://github.com/realm/realm-dart/issues/298))
* Support app configuration. ([#306](https://github.com/realm/realm-dart/pull/306))
* Support app class. ([#446](https://github.com/realm/realm-dart/pull/446))
* Support should realm compact on open callback `Configuration.shouldCompactCallback` as option when configuring a Realm to determine if it should be compacted before being returned.  ([#466](https://github.com/realm/realm-dart/pull/466/))
* Support ObjectId type. ([#468](https://github.com/realm/realm-dart/pull/468))
* Support Uuid type. ([#470](https://github.com/realm/realm-dart/pull/470))
* Support application login. ([#469](https://github.com/realm/realm-dart/pull/469))
* Support app configuration log level and request timeout.([#566](https://github.com/realm/realm-dart/pull/566))
* Support EmailPassword register user. ([#452](https://github.com/realm/realm-dart/pull/452))
* Support EmailPassword confirm user. ([#478](https://github.com/realm/realm-dart/pull/478))
* Support EmailPassword resend user confirmation email. ([#479](https://github.com/realm/realm-dart/pull/479))
* Support EmailPassword complete reset password. ([#480](https://github.com/realm/realm-dart/pull/480))
* Support EmailPassword reset password. ([#481](https://github.com/realm/realm-dart/pull/481))
* Support EmailPassword calling custom reset password functions. ([#482](https://github.com/realm/realm-dart/pull/482))
* Support EmailPassword retry custom user confirmation functions. ([#484](https://github.com/realm/realm-dart/pull/484))
* Expose currentUser property on App. ([473](https://github.com/realm/realm-dart/pull/473))
* Support remove user. ([#492](https://github.com/realm/realm-dart/pull/492))
* Support switch current user. ([#493](https://github.com/realm/realm-dart/pull/493))
* Support user custom data and refresh. ([#525](https://github.com/realm/realm-dart/pull/525))
* Support linking user credentials. ([#525](https://github.com/realm/realm-dart/pull/525))
* Support user state. ([#525](https://github.com/realm/realm-dart/pull/525))
* Support getting user id and identities. ([#525](https://github.com/realm/realm-dart/pull/525))
* Support user logout. ([#525](https://github.com/realm/realm-dart/pull/525))
* Support user deviceId. ([#570](https://github.com/realm/realm-dart/pull/570))
* Support user authentication provider type. ([#570](https://github.com/realm/realm-dart/pull/570))
* Support user profile data. ([#570](https://github.com/realm/realm-dart/pull/570))
* Support flexible synchronization. ([#496](https://github.com/realm/realm-dart/pull/496))
* Added support for DateTime properties. ([#569](https://github.com/realm/realm-dart/pull/569))
* Support setting logger on AppConfiguration. ([#583](https://github.com/realm/realm-dart/pull/583))
* Support setting logger on Realm class. Default is to print info message or worse to the console. ([#583](https://github.com/realm/realm-dart/pull/583))
* Support getting the `SyncSession` for a synchronized Realm via the `realm.syncSession` property.
* Support the following `SyncSession` API:
  * `realmPath` returning the path of the Realm for the session.
  * `state` returning the current state of the session.
  * `connectionState` returning the current state of the connection.
  * `connectionStateChanges` returns a Stream that emits connection state updates.
  * `user` returning the user that owns the session.
  * `pause()` pauses synchronization.
  * `resume()` resumes synchronization.
  * `waitForUpload/waitForDownload` returns a Future that completes when the session uploaded/downloaded all changes.
  * `getProgressStream` returns a Stream that emits progress updates.
* Support SyncErrorHandler in FlexibleSyncConfiguration. ([#577](https://github.com/realm/realm-dart/pull/577))
* Support SyncClientResetHandler in FlexibleSyncConfiguration. ([#608](https://github.com/realm/realm-dart/pull/608))
* [Dart] Added `Realm.Shutdown` method to allow normal process exit in Dart applications. ([#617](https://github.com/realm/realm-dart/pull/617))

### Fixed
* Fixed an issue that would result in the wrong transaction being rolled back if you start a write transaction inside a write transaction. ([#442](https://github.com/realm/realm-dart/issues/442))
* Fixed boolean value persistence ([#474](https://github.com/realm/realm-dart/issues/474))

### Internal
* Added a command to deploy an Atlas App Services application to `realm_dart`. Usage: `dart run realm_dart deploy-apps`. By default it will deploy apps to `http://localhost:9090` which is the endpoint of the local docker image. If `--atlas-cluster` is provided, it will authenticate, create an application and link the provided cluster to it. (PR [#309](https://github.com/realm/realm-dart/pull/309))
* Unit tests will now attempt to lookup and create if necessary Atlas App Services applications (similarly to the above mentioned command). See `test.dart/setupBaas()` for the environment variables that control the Url and Atlas Cluster that will be used. If the `BAAS_URL` environment variable is not set, no apps will be imported and sync tests will not run. (PR [#309](https://github.com/realm/realm-dart/pull/309))
* Uses Realm Core v12.1.0

### Compatibility
* Dart ^2.17 on Windows, MacOS and Linux
* Flutter ^3.0 on Android, iOS, Linux, MacOS and Windows

## 0.2.1+alpha Release notes (2022-03-20)

**This project is in the Alpha stage. All API's might change without warning and no guarantees are given about stability. Do not use it in production.**

### Enhancements
* Support change notifications on query results. ([#208](https://github.com/realm/realm-dart/pull/208))

    Every `RealmResults<T>` object now has a `changes` method returning a `Stream<RealmResultsChanges<T>>` which can be listened to.

    ```dart
    final subscription = realm.all<Dog>().changes.listen((changes) {
    changes.inserted // indexes of inserted ojbects
    changes.modified // indexes of modified objects
    changes.deleted  // indexes of deleted objects
    changes.newModified // indexes of modified objects after deletions and insertions are accounted for.
    changes.moved // indexes of moved objects
    }});
    subscription.cancel(); // cancel the subscription
    ```

* Support change notifications on list collections. ([#261](https://github.com/realm/realm-dart/pull/261))

    Every `RealmList<T extends RealmObject>` object now has a `changes` method returning a `Stream<RealmListChanges<T>>` which can be listened to.

    ```dart
    final team = Team('team', players: [Person("player")]);
    realm.write(() => realm.add(team));

    var firstCall = true;
    final subscription = team.players.changes.listen((changes) {
    changes.inserted // indexes of inserted ojbects
    changes.modified // indexes of modified objects
    changes.deleted  // indexes of deleted objects
    changes.newModified // indexes of modified objects after deletions and insertions are accounted for.
    changes.moved // indexes of moved objects
    });

    subscription.cancel(); // cancel the subscription
    ```

* Support change notifications on realm objects. ([#262](https://github.com/realm/realm-dart/pull/262))

    Every managed `RealmObject` now has a changes method which allows to listen for object property changes.

    ```dart
    var dog = realm.all<Dog>().first;

    final subscription = dog.changes.listen((changes) {
    changes.isDeleted // if the object has been deleted
    changes.object // the RealmObject being listened to.
    changes.properties // the changed properties
    });

    subscription.cancel(); // cancel the subscription
    ```

* Added support for checking if realm lists and realm objects are valid. ([#183](https://github.com/realm/realm-dart/pull/183))
* Support query on lists of realm objects. ([#239](https://github.com/realm/realm-dart/pull/239))

    Every RealmList<T extends RealmObject> now has a query method.

    ```dart
    final team = Team('Dream Team', players: [Person("Michael Jordan")]);
    realm.write(() => realm.add(team)); // Object needs to be managed.
    final result = team.players.query(r'name BEGINSWITH $0', ['M']);
    ```

* Added support for opening realm in read-only mode. ([#260](https://github.com/realm/realm-dart/pull/260))
* Added support for opening in-memory realms. ([#280](https://github.com/realm/realm-dart/pull/280))
* Primary key fields no longer required to be `final` in data model classes ([#240](https://github.com/realm/realm-dart/pull/240))

    Previously primary key fields needed to be `final`.

    ```dart
    @RealmModel()
    class _Car {
    @PrimaryKey()
    late final String make; // previously
    }

    ```

    Now primary key fields no longer need to be `final`

    ```dart
    @RealmModel()
    class _Car {
    @PrimaryKey()
    late String make; // now
    }
    ```

* List fields no longer required to be `final` in data model classes. ([#253](https://github.com/realm/realm-dart/pull/253))

    Previously list fields needed to be `final`.

    ```dart
    @RealmModel()
    class _Car {
    late final List<Person> owner; // previously
    }

    ```

    Now list fields no longer need to be `final`

    ```dart
    @RealmModel()
    class _Car {
    late List<Person> owner; // now
    }
    ```

* Support custom FIFO special files. ([#284](https://github.com/realm/realm-dart/pull/284))
* Support flutter for Linux desktop. ([#279](https://github.com/realm/realm-dart/pull/279/))

### Fixed
* Snapshot the results collection when iterating collections of realm objects. ([#258](https://github.com/realm/realm-dart/pull/258))

### Compatibility
* Dart ^2.15 on Windows, MacOS and Linux
* Flutter ^2.10 on Android, iOS, Linux, MacOS and Windows

## 0.2.0+alpha Release notes (2022-01-31)

**This project is in the Alpha stage. All API's might change without warning and no guarantees are given about stability. Do not use it in production.**

### Enhancements
* Completely rewritten from the ground up with sound null safety and using Dart FFI

### Compatibility
* Dart ^2.15 on Windows, MacOS and Linux

## 0.2.0-alpha.2 Release notes (2022-01-29)

Notes: This release is a prerelease version. All API's might change without warning and no guarantees are given about stability.

### Enhancements
* Completеly rewritten from the ground up with sound null safety and using Dart FFI

### Fixed
* Fix running package commands.

### Compatibility
* Dart ^2.15 on Windows, MacOS and Linux

## 0.2.0-alpha.1 Release notes (2022-01-29)

Notes: This release is a prerelease version. All API's might change without warning and no guarantees are given about stability.

### Enhancements
* Completеly rewritten from the ground up with sound null safety and using Dart FFI

### Fixed
* Realm close stops internal scheduler.

### Internal
* Fix linter issues

### Compatibility
* Dart ^2.15 on Windows, MacOS and Linux

## 0.2.0-alpha Release notes (2022-01-27)

Notes: This release is a prerelease version. All API's might change without warning and no guarantees are given about stability.

### Enhancements
* Completеly rewritten from the ground up with sound null safety and using Dart FFI

### Compatibility
* Dart ^2.15 on Windows, MacOS and Linux

### Internal
* Uses Realm Core v11.9.0

## 0.1.1+preview Release notes (2021-04-01)

### Fixed
* `realm_dart install` command is correctly installing the realm native binary

### Compatibility
* Windows and Mac
* Dart SDK 2.12 stable from https://dart.dev/

## 0.1.0+preview Release notes (2021-04-01)

### Enhancements
* The initial preview version of the Realm SDK for Dart.

### Compatibility
* Windows and Mac
* Dart SDK 2.12 stable from https://dart.dev/<|MERGE_RESOLUTION|>--- conflicted
+++ resolved
@@ -1,9 +1,7 @@
 ## vNext (TBD)
 
 ### Enhancements
-<<<<<<< HEAD
 * Added `User.getMongoDBbClient` exposing an API for CRUD operations on a Remote Atlas App Service.([#1162](https://github.com/realm/realm-dart/issues/1162))
-=======
 * Deprecated `SyncResolveError` and `SyncResolveErrorCode` ([#1182](https://github.com/realm/realm-dart/pull/1182)).
 * Added `SyncWebSocketError` and `SyncWebSocketErrorCode` for web socket connection sync errors ([#1182](https://github.com/realm/realm-dart/pull/1182)).
 
@@ -23,7 +21,6 @@
 * Using Core 13.6.0.
 
 ## 1.0.2 (2023-02-21)
->>>>>>> c95c3646
 
 ### Fixed
 * Fixed the sync client being stuck in a cycle if an integration error occurs by issuing a client reset (Core upgrade).
