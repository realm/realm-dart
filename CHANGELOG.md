--- conflicted
+++ resolved
@@ -1,12 +1,7 @@
 ## vNext (TBD)
 
 ### Enhancements
-<<<<<<< HEAD
-* Support `Realm.logger.level` change at runtime. Added new class `RealmLogger` for managing the realm log ([#1226](https://github.com/realm/realm-dart/pull/1226)).
-* Add logging at the Storage level (Core upgrade).
-* Performance improvement for the following queries (Core upgrade):
-    * Significant (~75%) improvement when counting (query count) the number of exact matches (with no other query conditions) on a String/int/Uuid/ObjectId property that has an index. This improvement will be especially noticiable if there are a large number of results returned (duplicate values).
-=======
+
 * Realm logging is extended to support logging of all Realm storage level messages. (Core upgrade).
 * Realm.logger now prints by default to the console from the first Isolate that initializes a Realm in the application. ([#1226](https://github.com/realm/realm-dart/pull/1226)).
   Calling `Realm.logger.clearListeners()` or `Realm.logger.level = RealmLogLevel.off` will turn off logging. If that is the first isolate it will stop the default printing logger.
@@ -16,28 +11,19 @@
 * Add logging at the Storage level (Core upgrade).
 * Performance improvement for the following queries (Core upgrade):
     * Significant (~75%) improvement when counting (query count) the number of exact matches (with no other query conditions) on a String/int/Uuid/ObjectId property that has an index. This improvement will be especially noticeable if there are a large number of results returned (duplicate values).
->>>>>>> 9d4b5b8f
     * Significant (~99%) improvement when querying for an exact match on a Timestamp property that has an index.
     * Significant (~99%) improvement when querying for a case insensitive match on a Mixed property that has an index.
     * Moderate (~25%) improvement when querying for an exact match on a Boolean property that has an index.
     * Small (~5%) improvement when querying for a case insensitive match on a Mixed property that does not have an index.
 
 ### Fixed
-<<<<<<< HEAD
-* Installed one default logger to be used all over Core (Core upgrade).
-=======
-
->>>>>>> 9d4b5b8f
+
 * Fixed a bug that may have resulted in arrays being in different orders on different devices (Core upgrade).
 * Fixed a crash when querying a mixed property with a string operator (contains/like/beginswith/endswith) or with case insensitivity (Core upgrade).
 * Querying for equality of a string on an indexed mixed property was returning case insensitive matches. For example querying for `myIndexedMixed == "Foo"` would incorrectly match on values of "foo" or "FOO" etc (Core upgrade).
 * Adding an index to a Mixed property on a non-empty table would crash with an assertion (Core upgrade).
 * `SyncSession.pause()` could hold a reference to the database open after shutting down the sync session, preventing users from being able to delete the realm (Core upgrade).
-<<<<<<< HEAD
-* `Realm.logger` did not perform any locking, resulting in data races if it was called while the default logger was being read on another isolate (Core upgrade).
-=======
 * Fixed `RealmResultsChanges.isCleared` which was never set. It now returns `true` if the results collection is empty in the notification callback. This field is also marked as `deprecated` and will be removed in future. Use `RealmResultsChanges.results.isEmpty` instead.([#1265](https://github.com/realm/realm-dart/pull/1265)). ([#1278](https://github.com/realm/realm-dart/issues/1278)).
->>>>>>> 9d4b5b8f
 
 ### Compatibility
 * Realm Studio: 13.0.0 or later.
