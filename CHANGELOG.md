## vNext (TBD)

### Enhancements
* Improve file compaction performance on platforms with page sizes greater than 4k (for example arm64 Apple platforms) for files less than 256 pages in size (Core 14.4.0).
<<<<<<< HEAD
* Added support for specifying key paths when listening to notifications on an object with the `RealmObject.changesFor([List<String>? keyPaths])` method. The key paths indicates which changes in properties should raise a notification.
  ```dart
  @RealmModel()
  class _Person {
    late String name;
    late int age;
    late List<_Person> friends;
  }

  // ....

  // Only changes to person.age and person.friends will raise a notification
  person.changesFor(["age", "friends"]).listen( .... )
  ```
=======
* Add better hint to error message, if opening native library fails. (Issue [#1595](https://github.com/realm/realm-dart/issues/1595))
>>>>>>> 8b86cffe

### Fixed
* Using valid const, but non-literal expressions, such as negation of numbers, as an initializer would fail. (Issue [#1606](https://github.com/realm/realm-dart/issues/1606))
* Backlinks mistakenly included in EJson serialization. ([Issue #1616](https://github.com/realm/realm-dart/issues/1616))

### Compatibility
* Realm Studio: 13.0.0 or later.

### Internal
* Using Core 14.4.1.

## 2.0.0 (2024-03-20)

### Breaking Changes
* `RealmValue.type` is now an enum of type `RealmValueType` rather than `Type`. If you need the runtime type of the value wrapped in `RealmValue`, use `RealmValue.value.runtimeType`. (Issue [#1505](https://github.com/realm/realm-dart/issues/1505))
* Renamed `RealmValue.uint8List` constructor to `RealmValue.binary`. (PR [#1469](https://github.com/realm/realm-dart/pull/1469))
* Removed the following deprecated classes and members:
  * `AppConfiguration.localAppName` - was unused and had no effect
  * `AppConfiguration.localAppVersion` - was unused and had no effect
  * `ClientResetError.isFatal` - it was always `true`
  * `ClientResetError.sessionErrorCode`
  * `SyncError.codeValue` - can be accessed through `SyncError.code.code`
  * `SyncError.category` - categories were deprecated in `1.6.0`
  * `SyncError.detailedMessage` - was always empty
  * `SyncError` constructor and `SyncError.create` factory - sync errors are created internally by the SDK and are not supposed to be constructed by users
  * `SyncClientError`, `SyncConnectionError`, `SyncSessionError`, `SyncResolveError`, `SyncWebSocketError`, `GeneralSyncError` - consolidated into `SyncError` as part of the error simplification in `1.6.0`
  * `RealmProperty.indexed` - replaced by `RealmProperty.indexType`
  * `SyncErrorCategory`, `SyncClientErrorCode`, `SyncConnectionErrorCode`, `SyncSessionErrorCode`, `SyncResolveErrorCode`, `SyncWebsocketErrorCode`, `GeneralSyncErrorCode` - consolidated into `SyncErrorCode` as part of the error simplification in `1.6.0`
  * `User.provider` - the provider is associated with each identity, so the value was incorrect for users who had more than one identity
* The generated parts are now named `.realm.dart` instead of `.g.dart`. This is because the builder is now a `PartBuilder`, instead of a `SharedPartBuilder`. To migrate to this version you need to update all the part declarations to match, ie. `part 'x.g.dart` becomes `part x.realm.dart` and rerun the generator.

  This makes it easier to combine builders. Here is an example of combining with `dart_mappable`:
  ```dart
  import 'package:dart_mappable/dart_mappable.dart';
  import 'package:realm_dart/realm.dart';

  part 'part_builder.realm.dart';
  part 'part_builder.mapper.dart';

  @MappableClass()
  @RealmModel()
  class $Stuff with $StuffMappable {
    @MappableField()
    late int id;

    @override
    String toString() => 'Stuff{id: $id}';
  }

  final realm = Realm(Configuration.local([Stuff.schema]));
  void main(List<String> arguments) {
    final s = realm.write(() => realm.add(Stuff(1), update: true));
    print(s.toJson()); // <-- realm object as json
    Realm.shutdown();
  }
  ```
* Removed `SchemaObject.properties` - instead, `SchemaObject` is now an iterable collection of `Property`. (Issue [#1449](https://github.com/realm/realm-dart/issues/1449))
* `SyncProgress.transferredBytes` and `SyncProgress.transferableBytes` have been consolidated into `SyncProgress.progressEstimate`. The values reported previously were incorrect and did not accurately represent bytes either. The new field better conveys the uncertainty around the progress being reported. With this release, we're reporting accurate estimates for upload progress, but estimating downloads is still unreliable. A future server and SDK release will add better estimations for download progress. (Issue [#1562](https://github.com/realm/realm-dart/issues/1562))
* `Realm.logger` is no longer settable, and no longer implements `Logger` from package `logging`. In particular you can no longer call `Realm.logger.level =`. Instead you should call `Realm.logger.setLogLevel(RealmLogLevel level, {RealmLogCategory? category})` that takes an optional category. If no category is exlicitly given, then `RealmLogCategory.realm` is assumed.

  Also, note that setting a level is no longer local to the current isolate, but shared accross all isolates. At the core level there is just one process wide logger.

  Categories form a hierarchy and setting the log level of a parent category will override the level of its children. The hierarchy is exposed in a type safe manner with:
  ```dart
  sealed class RealmLogCategory {
    /// All possible log categories.
    static final values = [
    realm,
    realm.app,
    realm.sdk,
    realm.storage,
    realm.storage.notification,
    realm.storage.object,
    realm.storage.query,
    realm.storage.transaction,
    realm.sync,
    realm.sync.client,
    realm.sync.client.changeset,
    realm.sync.client.network,
    realm.sync.client.reset,
    realm.sync.client.session,
    realm.sync.server,
    ...
  ```
  The `onRecord` stream now pumps `RealmLogRecord`s that include the category the message was logged to.

  If you want to hook up realm logging with conventional dart logging you can do:
  ```dart
  Realm.logger.onRecord.forEach((r) => Logger(r.category.toString()).log(r.level.level, r.message));
  ```
  If no isolate subscribes to `Realm.logger.onRecord` then the logs will by default be sent to stdout. (Issue [#1578](https://github.com/realm/realm-dart/issues/1578))


### Enhancements
* Realm objects can now be serialized as [EJSON](https://www.mongodb.com/docs/manual/reference/mongodb-extended-json/). (Issue [#1254](https://github.com/realm/realm-dart/issues/1254))
  ```dart
  import 'package:ejson/ejson.dart';
  // ...
  class _Event {
    late DateTime timestamp;
    late String message;
  }
  // ...
  final ejson = toEJson(aRealmObject);
  final anUnmanagedRealmObject = fromEJson<Event>(ejson);
  ```
* Added `isCollectionDeleted` to `RealmListChanges`, `RealmSetChanges`, and `RealmMapChanges` which will be `true` if the parent object, containing the collection has been deleted. (Core 14.0.0)
* Added `isCleared` to `RealmMapChanges` which will be `true` if the map has been cleared. (Core 14.0.0)
* Querying a specific entry in a collection (in particular 'first and 'last') is supported. (Core 14.0.0)
  ```dart
  class _Owner {
    late List<_Dog> dogs;
  }

  realm.query<Owner>('dogs[1].age = 5'); // Query all owners whose second dog element is 5 years old
  realm.query<Owner>('dogs[FIRST].age = 5'); // Query all owners whose first dog is 5 years old
  realm.query<Owner>('dogs[LAST].age = 5'); // Query all owners whose last dog is 5 years old
  realm.query<Owner>('dogs[SIZE] = 10'); // Query all owners who have 10 dogs
  ```
* Added support for storing lists and maps inside a `RealmValue` property. (Issue [#1504](https://github.com/realm/realm-dart/issues/1504))
  ```dart
  class _Container {
    late RealmValue anything;
  }

  realm.write(() {
    realm.add(Container(anything: RealmValue.from([1, 'foo', 3.14])));
  });

  final container = realm.all<Container>().first;

  final list = container.anything.asList(); // will throw if cast is invalid
  for (final item in containerValue) {
    switch (item.type) {
      case RealmValueType.int:
        print('Integer: ${item.value as int}');
        break;
      case RealmValueType.string:
        print('String: ${item.value as String}');
        break;
      case RealmValueType.double:
        print('Double: ${item.value as double}');
        break;
    }
  }

  final subscription = list.changes.listen((event) {
    // The list changed
  });
  ```
* Added `RealmValueType` enum that contains all the possible types that can be wrapped by a `RealmValue`. (PR [#1469](https://github.com/realm/realm-dart/pull/1469))
* Added support for accessing `Set` and `Map` types using the dynamic object API - `obj.dynamic.getSet/getMap`. (PR [#1533](https://github.com/realm/realm-dart/pull/1533))
* Added `RealmObjectBase.objectSchema` that returns the schema for this object. In most cases, this would be the schema defined in the model, but in case the Realm is opened as dynamic (by providing an empty collection for schemaObjects in the config) or using `FlexibleSyncConfiguration`, it may change as the schema on disk changes. (Issue [#1449](https://github.com/realm/realm-dart/issues/1449))
* Added `Realm.schemaChanges` that returns a stream of schema changes that can be listened to. Only dynamic and synchronized Realms will emit schema changes. (Issue [#1449](https://github.com/realm/realm-dart/issues/1449))
* Improve performance of object notifiers with complex schemas and very simple changes to process by as much as 20% (Core 14.2.0).
* Improve performance with very large number of notifiers as much as 75% (Core 14.2.0).

### Fixed
* If you have more than 8388606 links pointing to one specific object, the program will crash. (Core 14.0.0)
* A Realm generated on a non-apple ARM 64 device and copied to another platform (and vice-versa) were non-portable due to a sorting order difference. This impacts strings or binaries that have their first difference at a non-ascii character. These items may not be found in a set, or in an indexed column if the strings had a long common prefix (> 200 characters). (Core 14.0.0)
* Ctor arguments appear in random order on generated classes, if the realm model contains many properties. (PR [#1531](https://github.com/realm/realm-dart/pull/1531))
* Fixed an issue where removing realm objects from a List with more than 1000 items could crash. (Core 14.2.0)
* Fix a spurious crash related to opening a Realm on background thread while the process was in the middle of exiting. (Core v14.3.0)
* Fixed conflict resolution bug which may result in an crash when the AddInteger instruction on Mixed properties is merged against updates to a non-integer type. (Core v14.3.0)

### Compatibility
* Realm Studio: 14.0.0 or later.
* Fileformat: Generates files with format v24. Reads and automatically upgrade from fileformat v10. If you want to upgrade from an earlier file format version you will have to use RealmCore v13.x.y or earlier.

### Internal
* Using Core v14.3.0

## 1.9.0 (2024-02-02)

### Enhancements
* Added `User.changes` stream that allows subscribers to receive notifications when the User changes - for example when the user's custom data changes or when their authentication state changes. (PR [#1500](https://github.com/realm/realm-dart/pull/1500))
* Allow the query builder to construct >, >=, <, <= queries for string constants. This is a case sensitive lexicographical comparison. Improved performance of RQL queries on a non-linked string property using: >, >=, <, <=, operators and fixed behavior that a null string should be evaluated as less than everything, previously nulls were not matched. (Core 13.26.0-13-gd12c3)

### Fixed
* Creating an `AppConfiguration` with an empty appId will now throw an exception rather than crashing the app. (Issue [#1487](https://github.com/realm/realm-dart/issues/1487))
* Uploading the changesets recovered during an automatic client reset recovery may lead to 'Bad server version' errors and a new client reset. (Core 13.26.0-13-gd12c3)

### Compatibility
* Realm Studio: 13.0.0 or later.

### Internal
* Using Core 13.26.0-13-gd12c3

## 1.8.0 (2024-01-29)

### Enhancements
* Added `RealmObject.getBacklinks<SourceType>('sourceProperty')` which is a method allowing you to look up all objects of type `SourceType` which link to the current object via their `sourceProperty` property. (Issue [#1480](https://github.com/realm/realm-dart/issues/1480))
* Added `App.updateBaseUrl` method for updating the App's base URL for switching between cloud and edge servers. The current Sync Session(s) must be paused before calling this method and the user must log in again afterwards before the Sync Session can be resumed. (PR [#1454](https://github.com/realm/realm-dart/pull/1454))

### Fixed
* Fix a possible hang (or in rare cases crash) during notification handling. (Issue [#1492](https://github.com/realm/realm-dart/issues/1492))
* Fix Flutter app build on Linux. A contribution from [thiagokisaki](https://github.com/thiagokisaki). (PR [#1488](https://github.com/realm/realm-dart/pull/1488))
* App was not using the current baseUrl value from AppConfiguration when it is created and always used the cached value stored upon the first contact with the server. (Core XX.XX.X)


### Compatibility
* Realm Studio: 13.0.0 or later.

### Internal
* Using Core 13.26.0

## 1.7.0 (2024-01-23)

### Enhancements
* Reworked how creating an `App` instance works across isolates:
  * The `App(AppConfiguration)` constructor should only be used on the main isolate. Ideally, it should be called once as soon as your app launches. If you attempt to use it on a background isolate (as indicated by `Isolate.debugName` being different from `main`), a warning will be logged.
  * Added a new method - `App.getById` that allows you to obtain an already constructed app on a background isolate.
  (Issue [#1433](https://github.com/realm/realm-dart/issues/1433))
* Added support for fields of type `Map<String, T>` where `T` is any supported Realm type. You can define a model with a map like:
  ```dart
  @RealmModel()
  class _LotsOfMaps {
    late Map<String, _Person?> persons;
    late Map<String, bool> bools;
    late Map<String, DateTime> dateTimes;
    late Map<String, Decimal128> decimals;
    late Map<String, double> doubles;
    late Map<String, int> ints;
    late Map<String, ObjectId> objectIds;
    late Map<String, RealmValue> realmValues;
    late Map<String, String> strings;
    late Map<String, Uint8List> datas;
    late Map<String, Uuid> uuids;
  }
  ```

  The map keys may not contain `.` or start with `$`. (Issue [#685](https://github.com/realm/realm-dart/issues/685))
* Added a new exception - `MigrationRequiredException` that will be thrown when a local Realm is opened with a schema that differs from the schema on disk and no migration callback is supplied. Additionally, a `helpLink` property has been added to `RealmException` and its subclasses to provide a link to the documentation for the error. (Issue [#1448](https://github.com/realm/realm-dart/issues/1448))
* Downgrade minimum dependencies to Dart 3.0.0 and Flutter 3.10.0. (PR [#1457](https://github.com/realm/realm-dart/pull/1457))

### Fixed
* Fixed warnings being emitted by the realm generator requesting that `xyz.g.dart` be included with `part 'xyz.g.dart';` for `xyz.dart` files that import `realm` but don't have realm models defined. Those should not need generated parts and including the part file would have resulted in an empty file with `// ignore_for_file: type=lint` being generated. (PR [#1443](https://github.com/realm/realm-dart/pull/1443))
* Updated the minimum required CMake version for Flutter on Linux to 3.19. (Issue [#1381](https://github.com/realm/realm-dart/issues/1381))
* Errors in user-provided client reset callbacks, such as `RecoverOrDiscardUnsyncedChangesHandler.onBeforeReset/onAfterDiscard` would not be correctly propagated and the client reset exception would contain a message like `A fatal error occurred during client reset: 'User-provided callback failed'` but no details about the actual error. Now `SyncError` has an `innerError` field which contains the original error thrown in the callback. (PR [#1447](https://github.com/realm/realm-dart/pull/1447))
* Fixed a bug where the generator would not emit errors for invalid default values for collection properties. Default values for collection properties are not supported unless the default value is an empty collection. (PR [#1406](https://github.com/realm/realm-dart/pull/1406))
* Bad performance of initial Sync download involving many backlinks (Issue [#7217](https://github.com/realm/realm-core/issues/7217), Core 13.25.1)
* Exceptions thrown during bootstrap application will now be surfaced to the user via the sync error handler rather than terminating the program with an unhandled exception. (PR [#7197](https://github.com/realm/realm-core/pull/7197), Core 13.25.0).
* Exceptions thrown during bootstrap application could crash the sync client with an `!m_sess` assertion if the bootstrap was being applied during sync::Session activation. (Issue [#7196](https://github.com/realm/realm-core/issues/7196), Core 13.25.0).
* If a SyncSession was explicitly resumed via `App.reconnect()` while it was waiting to auto-resume after a non-fatal error and then another non-fatal error was received, the sync client could crash with a `!m_try_again_activation_timer` assertion. (Issue [#6961](https://github.com/realm/realm-core/issues/6961), Core 13.25.0)
* Fixed several causes of "decryption failed" exceptions that could happen when opening multiple encrypted Realm files in the same process while using Apple/linux and storing the Realms on an exFAT file system. (Issue [#7156](https://github.com/realm/realm-core/issues/7156), Core 13.24.1)
* Fixed deadlock which occurred when accessing the current user from the `App` from within a callback from the `User` listener (Issue [#7183](https://github.com/realm/realm-core/issues/7183), Core 13.24.1)
* Having a class name of length 57 would make client reset crash as a limit of 56 was wrongly enforced (57 is the correct limit) (Issue [#7176](https://github.com/realm/realm-core/issues/7176), Core 13.24.1)
* Automatic client reset recovery on flexible sync Realms would apply recovered changes in multiple write transactions, releasing the write lock in between. This had several observable negative effects:
  - Other threads reading from the Realm while a client reset was in progress could observe invalid mid-reset state.
  - Other threads could potentially write in the middle of a client reset, resulting in history diverging from the server.
  - The change notifications produced by client resets were not minimal and would report that some things changed which actually didn't.
  - All pending subscriptions were marked as Superseded and then recreating, resulting in anything waiting for subscriptions to complete firing early.
  (PR [#7161](https://github.com/realm/realm-core/pull/7161), Core 13.24.1).
* If the very first open of a flexible sync Realm triggered a client reset, the configuration had an initial subscriptions callback, both before and after reset callbacks, and the initial subscription callback began a read transaction without ending it (which is normally going to be the case), opening the frozen Realm for the after reset callback would trigger a BadVersion exception (PR [#7161](https://github.com/realm/realm-core/pull/7161), Core 13.24.1).
* Changesets have wrong timestamps if the local clock lags behind 2015-01-01T00:00:00Z. The sync client now throws an exception if that happens. (PR [#7180](https://github.com/realm/realm-core/pull/7180), Core 13.24.1)
* Handle `EOPNOTSUPP` when using `posix_fallocate()` and fallback to manually consume space. This should enable android users to open a Realm on restrictive filesystems. (PR [#7251](https://github.com/realm/realm-core/pull/7251), Core v13.26.0)
* Application may crash with `incoming_changesets.size() != 0` when a download message is mistaken for a bootstrap message. This can happen if the synchronization session is paused and resumed at a specific time. (PR [#7238](https://github.com/realm/realm-core/pull/7238), Core v13.26.0, since v11.8.0)

### Compatibility
* Realm Studio: 13.0.0 or later.
* Flutter: ^3.10.0
* Dart: ^3.0.0

### Internal
* Using Core v13.26.0.

## 1.6.1 (2023-11-30)

### Fixed
* Fixed an issue where connections to Atlas App Services would fail on Android with a certificate expiration error. (Issue [#1430](https://github.com/realm/realm-dart/issues/1430))
* Fixed an issue with the generator where having multiple generated classes in the same file would result in multiple `// ignore_for_file: type=lint` lines being added, which itself was generating a lint warning. (Issue [#1412](https://github.com/realm/realm-dart/issues/1412))
* Errors encountered while reapplying local changes for client reset recovery on partition-based sync Realms would result in the client reset attempt not being recorded, possibly resulting in an endless loop of attempting and failing to automatically recover the client reset. Flexible sync and errors from the server after completing the local recovery were handled correctly. (Core 13.24.0)
* During a client reset with recovery when recovering a move or set operation on a `List` that operated on indices that were not also added in the recovery, links to an object which had been deleted by another client while offline would be recreated by the recovering client. But the objects of these links would only have the primary key populated and all other fields would be default values. Now, instead of creating these zombie objects, the lists being recovered skip such deleted links. (Core 13.24.0)
* During a client reset recovery a Set of objects could be missing items, or an exception could be thrown that prevents recovery ex: "Requested index 1 calling get() on set 'source.collection' when max is 0". (Core 13.24.0)
* Automatic client reset recovery would duplicate insertions in a list when recovering a write which made an unrecoverable change to a list (i.e. modifying or deleting a pre-existing entry), followed by a subscription change, followed by a write which added an entry to the list. (Core 13.24.0)

### Compatibility
* Realm Studio: 13.0.0 or later.
* Flutter: ^3.13.0
* Dart: ^3.1.0

### Internal
* Using Core 13.24.0.

## 1.6.0 (2023-11-15)

### Enhancements
* Support for performing geo spatial queries using the new classes: `GeoPoint`, `GeoCircle`, `GeoBox` and `GeoPolygon`. See `GeoPoint` documentation on how to persist locations ([#1389](https://github.com/realm/realm-dart/pull/1389))
* Suppressing rules for a  *.g.dart files ([#1413](https://github.com/realm/realm-dart/pull/1413))
* Full text search supports searching for prefix only. Eg. "description TEXT 'alex*'" (Core upgrade)
* Unknown protocol errors received from the baas server will no longer cause the application to crash if a valid error action is also received. (Core upgrade)
* Added support for server log messages that are enabled by sync protocol version 10. AppServices request id will be provided in a server log message in a future server release. (Core upgrade)
* Simplified sync errors. The following sync errors and error codes are deprecated ([#1387](https://github.com/realm/realm-dart/pull/1387)):
   * `SyncClientError`, `SyncConnectionError`, `SyncSessionError`, `SyncWebSocketError`, `GeneralSyncError` - replaced by `SyncError`.
   * `SyncClientErrorCode`, `SyncConnectionErrorCode`, `SyncSessionErrorCode`, `SyncWebSocketErrorCode`, `GeneralSyncErrorCode, SyncErrorCategory` - replaced by `SyncErrorCode`.
* Throw an exception if `File::unlock` has failed, in order to inform the SDK that we are likely hitting some limitation on the OS filesystem, instead of crashing  the application and use the same file locking logic for all the platforms. (Core upgrade)
* Lift a restriction that prevents asymmetric objects from linking to non-embedded objects. ([#1403](https://github.com/realm/realm-dart/issues/1403))
* Add ISRG X1 Root certificate (used by lets-encrypt and hence MongoDB) to `SecurityContext` of the default `HttpClient`. This ensure we work out-of-the-box on older devices (in particular Android 7 and earlier), as well as some Windows machines. ([#1187](https://github.com/realm/realm-dart/issues/1187), [#1370](https://github.com/realm/realm-dart/issues/1370))
* Added new flexible sync API `RealmResults.subscribe()` and `RealmResults.unsubscribe()` as an easy way to create subscriptions and download data in background. Added named parameter to `MutableSubscriptionSet.clear({bool unnamedOnly = false})` for removing all the unnamed subscriptions. ([#1354](https://github.com/realm/realm-dart/pull/1354))
* Added `cancellationToken` parameter to `Session.waitForDownload()`, `Session.waitForUpload()` and `SubscriptionSet.waitForSynchronization()`. ([#1354](https://github.com/realm/realm-dart/pull/1354))

### Fixed
* Fixed iteration after `skip` bug ([#1409](https://github.com/realm/realm-dart/issues/1409))
* Crash when querying the size of a Object property through a link chain (Core upgrade, since v13.17.2)
* Deprecated `App.localAppName` and `App.localAppVersion`. They were not used by the server and were not needed to set them. ([#1387](https://github.com/realm/realm-dart/pull/1387))
* Fixed crash in slab allocator (`Assertion failed: ref + size <= next->first`). (Core upgrade, since 13.0.0)
* Sending empty UPLOAD messages may lead to 'Bad server version' errors and client reset. (Core upgrade, since v11.8.0)
* If a user was logged out while an access token refresh was in progress, the refresh completing would mark the user as logged in again and the user would be in an inconsistent state. (Core 13.21.0)
* Receiving a `write_not_allowed` error from the server would have led to a crash. (Core 13.22.0)
* Fix interprocess locking for concurrent realm file access resulting in a interprocess deadlock on FAT32/exFAT filesystems. (Core 13.23.0)
* Fixed RealmObject not overriding `hashCode`, which would lead to sets of RealmObjects potentially containing duplicates. ([#1418](https://github.com/realm/realm-dart/issues/1418))
* `realm.subscriptions.waitForSynchronization` will now correctly receive an error if a fatal session error occurs that would prevent it from ever completing. Previously the future would never resolve. (Core 13.23.3)
* Fixed FLX subscriptions not being sent to the server if the session was interrupted during bootstrapping. (Core 13.23.3)
* Fixed application crash with 'KeyNotFound' exception when subscriptions are marked complete after a client reset. (Core 13.23.3)
* A crash at a very specific time during a DiscardLocal client reset on a FLX Realm could leave subscriptions in an invalid state. (Core 13.23.4)

### Compatibility
* Realm Studio: 13.0.0 or later.

### Internal
* Made binding a `sync::Session` exception safe so if a `MultipleSyncAgents` exception is thrown, the sync client can be torn down safely. (Core upgrade, since 13.4.1)
* Add information about the reason a synchronization session is used for to flexible sync client BIND message. (Core upgrade)
* Sync protocol version bumped to 10. (Core upgrade)
* Handle `badChangeset` error when printing changeset contents in debug. (Core upgrade)

* Using Core 13.23.4.

## 1.5.0 (2023-09-18)

### Enhancements
* Support efficient `skip` on `RealmResults` ([#1391](https://github.com/realm/realm-dart/pull/1391))
* Support efficient `indexOf` and `contains` on `RealmResults` ([#1394](https://github.com/realm/realm-dart/pull/1394))
* Support asymmetric objects. ([#1400](https://github.com/realm/realm-dart/pull/1400))

### Compatibility
* Realm Studio: 13.0.0 or later.

### Internal
* Using Core 13.17.2

## 1.4.0 (2023-08-16)

### Enhancements
* Support ReamSet.freeze() ([#1342](https://github.com/realm/realm-dart/pull/1342))
* Added support for query on `RealmSet`. ([#1346](https://github.com/realm/realm-dart/pull/1346))
* Support for passing `List`, `Set` or `Iterable` arguments to queries with `IN`-operators. ([#1346](https://github.com/realm/realm-dart/pull/1346))

### Fixed
* Fixed an early unlock race condition during client reset callbacks. ([#1335](https://github.com/realm/realm-dart/pull/1335))
* Rare corruption of files on streaming format (often following compact, convert or copying to a new file). (Core upgrade, since v12.12.0)
* Trying to search a full-text indexes created as a result of an additive schema change (i.e. applying the differences between the local schema and a synchronized realm's schema) could have resulted in an IllegalOperation error with the error code `Column has no fulltext index`. (Core upgrade, since v13.2.0).
* Sync progress for DOWNLOAD messages from server state was updated wrongly. This may have resulted in an extra round-trip to the server. (Core upgrade, since v12.9.0)
* Fixes infinite-loop like issue with await-for-yield over realm set change streams. ([#1344](https://github.com/realm/realm-dart/issues/1344))
* Fixed issue with using flexibleSync in flutter test. ([#1366](https://github.com/realm/realm-dart/pull/1366))
* Fixed a realm generator issue, when used in concert with MobX. ([#1372](https://github.com/realm/realm-dart/pull/1372))
* Fix failed assertion for unknown app server errors (Core upgrade, since v12.9.0).
* Testing the size of a collection of links against zero would sometimes fail (sometimes = "difficult to explain"). (Core upgrade, since v13.15.1)
* `Session.getProgressStream` now returns a regular stream, instead of a broadcast stream. ([#1375](https://github.com/realm/realm-dart/pull/1375))
* Add ISRG X1 Root certificate (used by lets-encrypt and hence MongoDB) to `SecurityContext` of the default `HttpClient`. This ensure we work out-of-the-box on older devices (in particular Android 7 and earlier), as well as some Windows machines. ([#1187](https://github.com/realm/realm-dart/issues/1187), [#1370](https://github.com/realm/realm-dart/issues/1370))

### Compatibility
* Realm Studio: 13.0.0 or later.

### Internal
* Using Core 13.17.2.

## 1.3.0 (2023-06-22)

### Enhancements
* Added support binary data type. ([#1320](https://github.com/realm/realm-dart/pull/1320))
* Extended `ClientResetError` to return the `backupFilePath` where the backup copy of the realm will be placed once the client reset process has completed. ([#1291](https://github.com/realm/realm-dart/pull/1291))
* Added `CompensatingWriteError` containing detailed error information about the writes that have been reverted by the server due to permissions or subscription view restrictions. The `Configuration.flexibleSync.syncErrorHandler` will be invoked with this error type when this error occurs ([#1291](https://github.com/realm/realm-dart/pull/1291)).
* Improve performance of elementAt, first, single and last on RealmResults ([#1261](https://github.com/realm/realm-dart/issues/1261), [#1262](https://github.com/realm/realm-dart/pull/1262), [#1267](https://github.com/realm/realm-dart/pull/1267)).

### Fixed
* The constructors of all `SyncError` types are deprecated. The sync errors will be created only internally ([#1291](https://github.com/realm/realm-dart/pull/1291)).
* Getting `Backlink` properties of unmanaged Realm objects will throw an error: "Using backlinks is only possible for managed objects" ([#1293](https://github.com/realm/realm-dart/pull/1293)).
* Properties in the frozen _before_ Realm instance in the client reset callbacks may have had properties reordered which could lead to exceptions if accessed. (Core upgrade, since v13.11.0)


### Compatibility
* Realm Studio: 13.0.0 or later.
* Dart ^3.0.2 and Flutter ^3.10.2

### Internal
* Synced realms will use async open to prevent overloading the server with schema updates. [#1369](https://github.com/realm/realm-dart/pull/1369))
* Using Core 13.15.1

## 1.2.0 (2023-06-08)

### Enhancements
  * Added support for Full-Text search (simple term) queries. ([#1300](https://github.com/realm/realm-dart/pull/1300))
  * To enable FTS queries on string properties, add the `@Indexed(RealmIndexType.fullText)` annotation.
  * To run queries, use the `TEXT` operator: `realm.all<Book>().query("description TEXT \$0", "fantasy novel")`.

### Fixed
* Fix the query parser, it needs to copy a list of arguments and own the memory. This will prevent errors like getting a different result from a query, if the list is modified after its creation and before the execution of the query itself. In the worst case scenario, if the memory is freed before the query is executed, this could lead to crashes, especially for string and binary data types. (Core upgrade, since core v12.5.0)
* Fixed a potential crash when opening the realm after failing to download a fresh FLX realm during an automatic client reset (Core upgrade, since core v12.3.0)
* Access token refresh for websockets was not updating the location metadata (Core upgrade, since core v13.9.3)
* Using both synchronous and asynchronous transactions on the same thread or scheduler could hit the assertion failure "!realm.is_in_transaction()" if one of the callbacks for an asynchronous transaction happened to be scheduled during a synchronous transaction (Core upgrade, since core v11.8.0)
* Fixed an issue where the generator would incorrectly consider a `DateTime` field a valid primary key ([#1300](https://github.com/realm/realm-dart/pull/1300)).

### Compatibility
* Realm Studio: 13.0.0 or later.

### Internal
* Using Core 13.14.0.

## 1.1.0 (2023-05-30)

### Enhancements
* Add `RealmResults.isValid` ([#1231](https://github.com/realm/realm-dart/pull/1231)).
* Support `Decimal128` datatype ([#1192](https://github.com/realm/realm-dart/pull/1192)).
* Realm logging is extended to support logging of all Realm storage level messages. (Core upgrade).
* Realm.logger now prints by default to the console from the first Isolate that initializes a Realm in the application. ([#1226](https://github.com/realm/realm-dart/pull/1226)).
  Calling `Realm.logger.clearListeners()` or `Realm.logger.level = RealmLogLevel.off` will turn off logging. If that is the first isolate it will stop the default printing logger.
  The default logger can be replaced with a custom implementation using `Realm.logger = CustomLogger()` from the first Isolate.
  Any new spawned Isolates that work with Realm will get a new `Realm.logger` instance but will not `print` by default.
  `Realm.logger.level` allows changing the log level per isolate.
* Add logging at the Storage level (Core upgrade).
* Performance improvement for the following queries (Core upgrade):
    * Significant (~75%) improvement when counting (query count) the number of exact matches (with no other query conditions) on a String/int/Uuid/ObjectId property that has an index. This improvement will be especially noticeable if there are a large number of results returned (duplicate values).
    * Significant (~99%) improvement when querying for an exact match on a Timestamp property that has an index.
    * Significant (~99%) improvement when querying for a case insensitive match on a Mixed property that has an index.
    * Moderate (~25%) improvement when querying for an exact match on a Boolean property that has an index.
    * Small (~5%) improvement when querying for a case insensitive match on a Mixed property that does not have an index.

* Enable multiple processes to operate on an encrypted Realm simultaneously. (Core upgrade)

* Improve performance of equality queries on a non-indexed mixed property by about 30%. (Core upgrade)

* Improve performance of rolling back write transactions after making changes. If no KVO observers are used this is now constant time rather than taking time proportional to the number of changes to be rolled back. Rollbacks with KVO observers are 10-20% faster. (Core upgrade)
* New notifiers can now be registered in write transactions until changes have actually been made in the write transaction. This makes it so that new notifications can be registered inside change notifications triggered by beginning a write transaction (unless a previous callback performed writes). (Core upgrade)

* Very slightly improve performance of runtime thread checking on the main thread on Apple platforms. (Core upgrade)

### Fixed
* Fixed a bug that may have resulted in arrays being in different orders on different devices (Core upgrade).
* Fixed a crash when querying a mixed property with a string operator (contains/like/beginswith/endswith) or with case insensitivity (Core upgrade).
* Querying for equality of a string on an indexed mixed property was returning case insensitive matches. For example querying for `myIndexedMixed == "Foo"` would incorrectly match on values of "foo" or "FOO" etc (Core upgrade).
* Adding an index to a Mixed property on a non-empty table would crash with an assertion (Core upgrade).
* `SyncSession.pause()` could hold a reference to the database open after shutting down the sync session, preventing users from being able to delete the realm (Core upgrade).
* Fixed `RealmResultsChanges.isCleared` which was never set. It now returns `true` if the results collection is empty in the notification callback. This field is also marked as `deprecated` and will be removed in future. Use `RealmResultsChanges.results.isEmpty` instead.([#1265](https://github.com/realm/realm-dart/pull/1265)). ([#1278](https://github.com/realm/realm-dart/issues/1278)).

* Fix a stack overflow crash when using the query parser with long chains of AND/OR conditions. (Core upgrade)
* `SyncManager::immediately_run_file_actions()` no longer ignores the result of trying to remove a realm. This could have resulted in a client reset action being reported as successful when it actually failed on windows if the `Realm` was still open (Core upgrade).
* Fix a data race. If one thread committed a write transaction which increased the number of live versions above the previous highest seen during the current session at the same time as another thread began a read, the reading thread could read from a no-longer-valid memory mapping (Core upgrade).

* Fixed a crash or exception when doing a fulltext search for multiple keywords when the intersection of results is not equal. (Core upgrade).

* Don't report non ssl related errors during ssl handshake as fatal in default socket provider. (Core upgrade)

* Performing a query like "{1, 2, 3, ...} IN list" where the array is longer than 8 and all elements are smaller than some values in list, the program would crash (Core upgrade)
* Performing a large number of queries without ever performing a write resulted in steadily increasing memory usage, some of which was never fully freed due to an unbounded cache (Core upgrade)

* Exclusion of words in a full text search does not work (Core upgrade)

* Fixed a fatal error (reported to the sync error handler) during client reset (or automatic PBS to FLX migration) if the reset has been triggered during an async open and the schema being applied has added new classes. (Core upgrade), since automatic client resets were introduced in v11.5.0)
* Full text search would sometimes find words where the word only matches the beginning of the search token (Core upgrade)

* We could crash when removing backlinks in cases where forward links did not have a corresponding backlink due to corruption. We now silently ignore this inconsistency in release builds, allowing the app to continue. (Core upgrade)
* If you freeze a Results based on a collection of objects, the result would be invalid if you delete the collection (Core upgrade)

### Compatibility
* Fileformat: Generates files with format v23. Reads and automatically upgrade from fileformat v5.
* Realm Studio: 13.0.0 or later.
* Dart >=2.17.5 <4.0.0 (Flutter >=3.0.3) on Android, iOS, Linux, MacOS and Windows

### Internal
* Using Core 13.12.0.
* Lock file format: New format introduced for multi-process encryption. All processes accessing the file must be upgraded to the new format.

## 1.0.3 (2023-03-20)

### Enhancements
* Deprecated `SyncResolveError` and `SyncResolveErrorCode` ([#1182](https://github.com/realm/realm-dart/pull/1182)).
* Added `SyncWebSocketError` and `SyncWebSocketErrorCode` for web socket connection sync errors ([#1182](https://github.com/realm/realm-dart/pull/1182)).
* Added `FlexibleSyncConfiguration.shouldCompactCallback` support ([#1204](https://github.com/realm/realm-dart/pull/1204)).
* Added `RealmSet.asResults()` ([#1214](https://github.com/realm/realm-dart/pull/1214)).

### Fixed
* You may have a crash on Windows if you try to open a file with non-ASCII path (Core upgrade).
* Creating subscriptions with queries having unicode parameters causes a server error (Core upgrade).
* Fixed error message when trying to `switchUser` of the `App` to a user that has been logged out ([#1182](https://github.com/realm/realm-dart/pull/1182)).
* Fixed performance degradation on SubQueries (Core upgrade).
* Fixed several cases where wrong type of exception was thrown (Core upgrade).
* Fixed classification of InvalidQuery exception (Core upgrade).
* Fix crash if secure transport returns an error with a non-zero length. (Core upgrade).
* Fix error in `RealmSet<T>` when `T` is a realm object ([#1202](https://github.com/realm/realm-dart/pull/1212)).
* Fixes infinite-loop like issue with await-for-yield over change streams ([#1213](https://github.com/realm/realm-dart/pull/1213)).

### Compatibility
* Realm Studio: 13.0.0 or later.

### Internal
* Using Core 13.6.0.

## 1.0.2 (2023-02-21)

### Fixed
* Fixed the sync client being stuck in a cycle if an integration error occurs by issuing a client reset (Core upgrade).
* Fixed Android binaries sizes.

### Compatibility
* Realm Studio: 13.0.0 or later.

### Internal
* Using Core 13.4.2

## 1.0.1 (2023-02-14)

### Fixed
* Fix codesigning errors when publishing to the macOS App Store. ([#1153](https://github.com/realm/realm-dart/issues/1153))

### Compatibility
* Realm Studio: 13.0.0 or later.

### Internal
* Using Core 13.4.0

## 1.0.0 (2023-02-07)

### GA release
We are proud to forge this release as 1.0. The Realm Flutter and Dart SDK is now being used by thousands of developers and has proven reliable.

### Enhancements
* Improved error information returned when the `realm_dart` library failed to load. ([#1143](https://github.com/realm/realm-dart/pull/1143))

### Fixed
* Improve performance of interprocess mutexes on iOS which don’t need to support reader-writer locking. The primary beneficiary of this is beginning and ending read transactions, which is now almost as fast as pre-v13.0.0 (Core upgrade).

### Compatibility
* Realm Studio: 13.0.0 or later.

### Internal
* Using Core 13.4.0

## 0.11.0+rc (2023-01-30)

**This project is in Release Candidate stage.**

### Enhancements
* Add `App.reconnect()` providing a hint to Realm to reconnect all sync sessions.
* Add `Realm.refresh()` and `Realm.refreshAsync()` support. ([#1046](https://github.com/realm/realm-dart/pull/1046))
* Support change notifications property `isCleared` on list collections and sets. ([#1128](https://github.com/realm/realm-dart/pull/1128))

### Fixed
* `SyncSession.pause()` allow users to suspend a Realm's sync session until it is explicitly resumed with `SyncSession.resume()`. Previously it could be implicitly resumed in rare cases. (Core upgrade)
* Improve the performance of `Realm.freeze()` and friends (`RealmObject.freeze()`,`RealmList.freeze(), RealmResults.freeze(), RealmSet.freeze()`) by eliminating some redundant work around schema initialization and validation. (Core upgrade)
* Include more details if an error occurs when merging object. (Core upgrade)
* Value in List of Mixed would not be updated if new value is Binary and old value is StringData and the values otherwise matches. (Core upgrade)
* When client reset with recovery is used and the recovery does not actually result in any new local commits, the sync client may have gotten stuck in a cycle with a `A fatal error occurred during client reset: 'A previous 'Recovery' mode reset from <timestamp> did not succeed, giving up on 'Recovery' mode to prevent a cycle'` error message. (Core upgrade)
* Fixed diverging history in flexible sync if writes occur during bootstrap to objects that just came into view (Core upgrade)
* Fix several data races when opening cached frozen Realms. New frozen Realms were added to the cache and the lock released before they were fully initialized, resulting in races if they were immediately read from the cache on another thread (Core upgrade).
* Properties and types not present in the requested schema would be missing from the reported schema in several scenarios, such as if the Realm was being opened with a different schema version than the persisted one, and if the new tables or columns were added while the Realm instance did not have an active read transaction. (Core upgrade, since v13.2.0)
* If a client reset w/recovery or discard local is interrupted while the "fresh" realm is being downloaded, the sync client may crash (Core upgrade)
* Changesets from the server sent during FLX bootstrapping that are larger than 16MB can cause the sync client to crash with a LogicError. (Core upgrade)
* Online compaction may cause a single commit to take a long time. (Core upgrade, since v13.0.0)

### Compatibility
* Realm Studio: 13.0.0 or later.

### Internal
* Using Core 13.3.0
* Added specific codes to `SyncResolveErrorCode` enum's items. ([#1131](https://github.com/realm/realm-dart/pull/1131).

## 0.10.0+rc (2023-01-23)

**This project is in Release Candidate stage.**

### Enhancements
* Add support for Realm set data type. ([#1102](https://github.com/realm/realm-dart/pull/1102))
* Exposed realm `writeCopy` API to copy a Realm file and optionally encrypt it with a different key. ([#1103](https://github.com/realm/realm-dart/pull/1103))

### Fixed
* Added an error for default values for Realm object references in the Realm generator. ([#1102](https://github.com/realm/realm-dart/pull/1102))
* `realm.deleteMany()` will handle efficiently ManagedRealmList instances. ([#1117](https://github.com/realm/realm-dart/pull/1171))

### Compatibility
* Realm Studio: 13.0.0 or later.

### Internal
* Using Core 13.2.0.

## 0.9.0+rc (2023-01-13)

**This project is in Release Candidate stage.**

### Breaking Changes
* File format version bumped.
* The layout of the lock-file has changed, the lock file format version is bumped and all participants in a multiprocess scenario needs to be up to date so they expect the same format. This requires an update of Studio. (Core upgrade)
* Writing to a frozen realm throws `RealmException` instead of `RealmError`. ([#974](https://github.com/realm/realm-dart/pull/974))

### Enhancements
* Support setting `maxNumberOfActiveVersions` when creating a `Configuration`. ([#1036](https://github.com/realm/realm-dart/pull/1036))
* Add List.move extension method that moves an element from one index to another. Delegates to ManagedRealmList.move for managed lists. This allows notifications to correctly report moves, as opposed to reporting moves as deletes + inserts. ([#1037](https://github.com/realm/realm-dart/issues/1037))
* Support setting `shouldDeleteIfMigrationNeeded` when creating a `Configuration.local`. ([#1049](https://github.com/realm/realm-dart/issues/1049))
* Add `unknown` error code to all SyncErrors: `SyncSessionErrorCode.unknown`, `SyncConnectionErrorCode.unknown`, `SyncClientErrorCode.unknown`, `GeneralSyncErrorCode.unknown`. Use `unknown` error code instead of throwing a RealmError. ([#1052](https://github.com/realm/realm-dart/pull/1052))
* Add support for `RealmValue` data type. This new type can represent any valid Realm data type, including objects. Lists of `RealmValue` are also supported, but `RealmValue` itself cannot contain collections. Please note that a property of type `RealmValue` cannot be nullable, but can contain null, represented by the value `RealmValue.nullValue()`. ([#1051](https://github.com/realm/realm-dart/pull/1051))
* Add support for querying using the model property names, even when the properties are mapped to a different name in the database. ([#697](https://github.com/realm/realm-dart/issues/697))
* `ClientResetError.resetRealm` now returns a bool to indicate if reset was initiated or not. ([#1067](https://github.com/realm/realm-dart/pull/1067))
* Support `SyncErrorCategory.resolve`, `SyncResolveError` and `SyncResolveErrorCode` for network resolution errors when sync.

### Fixed
* Support mapping into `SyncSessionErrorCode` for "Compensating write" with error code 231. ([#1022](https://github.com/realm/realm-dart/pull/1022))
* Errors from core will be raised correctly for `beginWriteAsync` and `commitAsync`. ([#1042](https://github.com/realm/realm-dart/pull/1042))
* The realm file will be shrunk if the larger file size is no longer needed. (Core upgrade)
* Most of the file growth caused by version pinning is eliminated. (Core upgrade)
* Fetching a user's profile while the user logs out would result in an assertion failure. (Core upgrade)
* Removed the ".tmp_compaction_space" file being left over after compacting a Realm on Windows. (Core upgrade).
* Restore fallback to full barrier when F_BARRIERSYNC is not available on Apple platforms. (Core upgrade, since v0.8.0+rc)
* Fixed wrong assertion on query error that could result in a crash. (Core upgrade)
* Writing to a read-only realm throws `RealmException` instead of blocking the isolate. ([#974](https://github.com/realm/realm-dart/pull/974))
* Fix no notification for write transaction that contains only change to backlink property. (Core upgrade)
* Fixed wrong assertion on query error that could result in a crash. (Core upgrade)
* Use random tmp directory for download. ([#1060](https://github.com/realm/realm-dart/issues/1060))
* Bump minimum Dart SDK version to 2.17.5 and Flutter SDK version to 3.0.3 due to an issue with the Dart virtual machine when implementing `Finalizable`. ([dart-lang/sdk#49075](https://github.com/dart-lang/sdk/issues/49075))
* Support install command in flutter projects that use unit and widget tests. ([#870](https://github.com/realm/realm-dart/issues/870))

### Compatibility
* Realm Studio: 13.0.0 or later.
* Fileformat: Generates files with format v23. Reads and automatically upgrades from fileformat v5.

### Internal
* Using Core 13.2.0.
* No longer use vcpkg ([#1069](https://github.com/realm/realm-dart/pull/1069))
* Upgraded analyzer dependency to ^5.0.0. ([#1072](https://github.com/realm/realm-dart/pull/1072))

## 0.8.0+rc (2022-11-14)

**This project is in Release Candidate stage.**

### Breaking Changes
* `FunctionsClient.call` no longer accepts a null for the optional `functionsArgs` parameter, but it is still optional. ([#1025](https://github.com/realm/realm-dart/pull/1025))

### Fixed
* Allow backlinks between files. ([#1015](https://github.com/realm/realm-dart/issues/1015))
* Fix issue with accessing properties after traversing a backlink. ([#1018](https://github.com/realm/realm-dart/issues/1018))
* Bootstraps will not be applied in a single write transaction - they will be applied 1MB of changesets at a time, or as configured by the SDK (Core upgrade).
* Fix database corruption and encryption issues on apple platforms. (Core upgrade)

### Compatibility
* Realm Studio: 12.0.0 or later.

### Internal
* Using Core 12.12.0.

## 0.7.0+rc (2022-11-04)

**This project is in Release Candidate stage.**

### Breaking Changes
* SyncClientResetErrorHandler is renamed to ClientResetHandler. SyncClientResetError is renamed to ClientResetError. ManualSyncClientResetHandler is renamed to ManualRecoveryHandler.
* Default resync mode for `FlexibleSyncConfiguration` is changed from `manual` to `recoverOrDiscard`. In this mode Realm attempts to recover unsynced local changes and if that fails, then the changes are discarded. ([#925](https://github.com/realm/realm-dart/pull/925))
* Added `path` parameter to `Configuration.disconnectedSync`. This path is required to open the correct synced realm file. ([#1007](https://github.com/realm/realm-dart/pull/https://github.com/realm/realm-dart/pull/1007))

### Enhancements
* Added `MutableSubscriptionSet.removeByType` for removing subscriptions by their realm object type. ([#317](https://github.com/realm/realm-dart/issues/317))
* Added `User.functions`. This is the entry point for calling Atlas App functions. Functions allow you to define and execute server-side logic for your application. Atlas App functions are created on the server, written in modern JavaScript (ES6+) and executed in a serverless manner. When you call a function, you can dynamically access components of the current application as well as information about the request to execute the function and the logged in user that sent the request. ([#973](https://github.com/realm/realm-dart/pull/973))
* Support results of primitives, ie. `RealmResult<int>`. ([#162](https://github.com/realm/realm-dart/issues/162))
* Support notifications on all managed realm lists, including list of primitives, ie. `RealmList<int>.changes` is supported. ([#893](https://github.com/realm/realm-dart/pull/893))
* Support named backlinks on realm models. You can now add and annotate a realm object iterator field with `@Backlink(#fieldName)`. ([#996](https://github.com/realm/realm-dart/pull/996))
* Added Realm file compaction support. ([#1005](https://github.com/realm/realm-dart/pull/1005))
* Allow `@Indexed` attribute on all indexable type, and ensure appropriate indexes are created in the realm. ([#797](https://github.com/realm/realm-dart/issues/797))
* Add `parent` getter on embedded objects. ([#979](https://github.com/realm/realm-dart/pull/979))
* Support [Client Resets](https://www.mongodb.com/docs/atlas/app-services/sync/error-handling/client-resets/). Atlas App Services automatically detects the need for client resets and the realm client automatically performs it according to the configured callbacks for the type of client reset handlers set on `FlexibleSyncConfiguration`. A parameter `clientResetHandler` is added to `Configuration.flexibleSync`. Supported client reset handlers are `ManualRecoveryHandler`, `DiscardUnsyncedChangesHandler`, `RecoverUnsyncedChangesHandler` and `RecoverOrDiscardUnsyncedChangesHandler`. `RecoverOrDiscardUnsyncedChangesHandler` is the default strategy. ([#925](https://github.com/realm/realm-dart/pull/925)) An example usage of the default `clientResetHandler` is as follows:
```dart
      final config = Configuration.flexibleSync(user, [Task.schema],
        clientResetHandler: RecoverOrDiscardUnsyncedChangesHandler(
          // The following callbacks are optional.
          onBeforeReset: (beforeResetRealm) {
            // Executed right before a client reset is about to happen.
            // If an exception is thrown here the recovery and discard callbacks are not called.
          },
          onAfterRecovery: (beforeResetRealm, afterResetRealm) {
            // Executed right after an automatic recovery from a client reset has completed.
          },
          onAfterDiscard: (beforeResetRealm, afterResetRealm) {
            // Executed after an automatic recovery from a client reset has failed but the Discard has completed.
          },
          onManualResetFallback: (clientResetError) {
            // Handle the reset manually in case some of the callbacks above throws an exception
          },
        )
    );
```

### Fixed
* Fixed a wrong mapping for `AuthProviderType` returned by `User.provider` for google, facebook and apple credentials.
* Opening an unencrypted file with an encryption key would sometimes report a misleading error message that indicated that the problem was something other than a decryption failure (Core upgrade)
* Fix a rare deadlock which could occur when closing a synchronized Realm immediately after committing a write transaction when the sync worker thread has also just finished processing a changeset from the server. (Core upgrade)
* Fixed an issue with `Configuration.disconnectedSync` where changing the schema could result in migration exception. ([#999](https://github.com/realm/realm-dart/pull/999))
* Added a better library load failed message. ([#1006](https://github.com/realm/realm-dart/pull/1006))

### Compatibility
* Realm Studio: 12.0.0 or later.

### Internal
* Using Core 12.11.0.

## 0.6.0+beta (2022-10-21)

**This project is in the Beta stage. The API should be quite stable, but occasional breaking changes may be made.**

### Enhancements
* Added support for asynchronous transactions. (Issue [#802](https://github.com/realm/realm-dart/issues/802))
  * Added `Transaction` which is a class that exposes an API for committing and rolling back an active transaction.
  * Added `realm.beginWriteAsync` which returns a `Future<Transaction>` that resolves when the write lock has been obtained.
  * Added `realm.writeAsync` which opens an asynchronous transaction, invokes the provided callback, then commits the transaction asynchronously.
* Support `Realm.open` API to asynchronously open a local or synced Realm. When opening a synchronized Realm it will download all the content available at the time the operation began and then return a usable Realm. ([#731](https://github.com/realm/realm-dart/pull/731))
* Add support for embedded objects. Embedded objects are objects which are owned by a single parent object, and are deleted when that parent object is deleted or their parent no longer references them. Embedded objects are declared by passing `ObjectType.embedded` to the `@RealmModel` annotation. Reassigning an embedded object is not allowed and neither is linking to it from multiple parents. Querying for embedded objects directly is also disallowed as they should be viewed as complex structures belonging to their parents as opposed to standalone objects. (Issue [#662](https://github.com/realm/realm-dart/issues/662))

```dart
@RealmModel()
class _Person {
  late String name;

  _Address? address;
}

// The generated `Address` class will be an embedded object.
@RealmModel(ObjectType.embedded)
class _Address {
  late String street;
  late String city;
}
```

### Fixed
* Added more validations when using `User.apiKeys` to return more meaningful errors when the user cannot perform API key actions - e.g. when the user has been logged in with API key credentials or when the user has been logged out. (Issue [#950](https://github.com/realm/realm-dart/issues/950))
* Fixed `dart run realm_dart generate` and `flutter pub run realm generate` commands to exit with the correct error code on failure.
* Added more descriptive error messages when passing objects managed by another Realm as arguments to `Realm.add/delete/deleteMany`. (PR [#942](https://github.com/realm/realm-dart/pull/942))
* Fixed a bug where `list.remove` would not correctly remove the value if the value is the first element in the list. (PR [#975](https://github.com/realm/realm-dart/pull/975))

### Compatibility
* Realm Studio: 12.0.0 or later.

### Internal
* Using Core 12.9.0

## 0.5.0+beta (2022-10-10)

**This project is in the Beta stage. The API should be quite stable, but occasional breaking changes may be made.**

### Breaking Changes
* Fixed an issue that would cause passwords sent to the server (e.g. `Credentials.EmailPassword` or `EmailPasswordAuthProvider.registerUser`) to contain an extra empty byte at the end. (PR [#918](https://github.com/realm/realm-dart/pull/918)).
  Notice: Any existing email users might need to be recreated because of this breaking change.

### Enhancements
* Added support for "frozen objects" - these are objects, queries, lists, or Realms that have been "frozen" at a specific version. All frozen objects can be accessed and queried as normal, but attempting to mutate them or add change listeners will throw an exception. `Realm`, `RealmObject`, `RealmList`, and `RealmResults` now have a method `freeze()` which returns an immutable version of the object, as well as an `isFrozen` property which can be used to check whether an object is frozen. ([#56](https://github.com/realm/realm-dart/issues/56))
* You can now set a realm property of type `T` to any object `o` where `o is T`. Previously it was required that `o.runtimeType == T`. ([#904](https://github.com/realm/realm-dart/issues/904))
* Performance of indexOf on realm lists has been improved. It now uses realm-core instead of the generic version from ListMixin. ([#911](https://github.com/realm/realm-dart/pull/911))
* Performance of remove on realm list has been improved. It now uses indexOf and removeAt. ([#915](https://github.com/realm/realm-dart/pull/915))
* Added support for migrations for local Realms. You can now construct a configuration with a migration callback that will be invoked if the schema version of the file on disk is lower than the schema version supplied by the callback. ([#70](https://github.com/realm/realm-dart/issues/70))
  Example:
  ```dart
  final config = Configuration.local([Person.schema], schemaVersion: 4, migrationCallback: (migration, oldSchemaVersion) {
    if (oldSchemaVersion == 1) {
      // Between v1 and v2 we removed the Bar type
      migration.deleteType('Bar');
    }

    if (oldSchemaVersion == 2) {
      // Between v2 and v3 we fixed a typo in the 'Person.name' property.
      migration.renameProperty('Person', 'nmae', 'name');
    }

    if (oldSchemaVersion == 3) {
      final oldPeople = migration.oldRealm.all('Person');
      for (final oldPerson in oldPeople) {
        final newPerson = migration.findInNewRealm<Person>(oldPerson);
        if (newPerson == null) {
          // That person must have been deleted, so nothing to do.
          continue;
        }

        // Between v3 and v4 we're obfuscating the users' exact age by storing age group instead.
        newPerson.ageGroup = calculateAgeGroup(oldPerson.dynamic.get<int>('age'));
      }
    }
  });
  ```
* Added support for realm list of nullable primitive types, ie. `RealmList<int?>`. ([#163](https://github.com/realm/realm-dart/issues/163))
* Allow null arguments on query. ([#871](https://github.com/realm/realm-dart/issues/871))
* Added support for API key authentication. (Issue [#432](https://github.com/realm/realm-dart/issues/432))
  * Expose `User.apiKeys` client - this client can be used to create, fetch, and delete API keys.
  * Expose `Credentials.apiKey` that enable authentication with API keys.
* Exposed `User.accessToken` and `User.refreshToken` - these tokens can be used to authenticate against the server when calling HTTP API outside of the Dart/Flutter SDK. For example, if you want to use the GraphQL. (PR [#919](https://github.com/realm/realm-dart/pull/919))
* Added support for `encryptionKey` to `Configuration.local`, `Configuration.flexibleSync` and `Configuration.disconnectedSync` so realm files can be encrypted and existing encrypted files from other Realm sources opened (assuming you have the key)([#920](https://github.com/realm/realm-dart/pull/920))

### Fixed
* Previously removeAt did not truncate length. ([#883](https://github.com/realm/realm-dart/issues/883))
* List.length= now throws, if you try to increase length. This previously succeeded silently. ([#894](https://github.com/realm/realm-dart/pull/894)).
* Queries on lists were broken. ([#909](https://github.com/realm/realm-dart/issues/909))
  Example:
  ```dart
  expect(realm.all<Person>(), [alice, bob, carol, dan]); // assume this pass, then ...
  expect(team.players.query('TRUEPREDICATE'), [alice, bob]); // <-- ... this fails and return the same as realm.all<Person>()
  ```
* Queries on results didn't filter the existing results. ([#908](https://github.com/realm/realm-dart/issues/908)).
  Example
  ```dart
  expect(realm.query<Person>('FALSEPREDICATE').query('TRUEPREDICATE'), isEmpty); //<-- Fails if a Persion object exists
  ```
* Fixed copying of native structs for session errors and http requests. ([#924](https://github.com/realm/realm-dart/pull/924))
* Fixed a crash when closing the SyncSession on App instance teardown. ([#5752](https://github.com/realm/realm-core/issues/5752))
* Fixed sporadic generator failure. ([#879](https://github.com/realm/realm-dart/issues/879))
* Exceptions thrown by user code inside the `Configuration.initialDataCallback` are now properly surfaced back to the `Realm()` constructor. ([#698](https://github.com/realm/realm-dart/issues/698))

### Compatibility
* Realm Studio: 12.0.0 or later.

### Internal
* Uses Realm Core v12.9.0
* Added tracking of child handles for objects/results/lists obtained from an unowned Realm. This ensures that all children are invalidated as soon as the parent Realm gets released at the end of the callback. (Issue [#527](https://github.com/realm/realm-dart/issues/527))
* Added an action to enforce that the changelog is updated before a PR is merged (Issue [#939](https://github.com/realm/realm-dart/issues/939))

## 0.4.0+beta (2022-08-19)

**This project is in the Beta stage. The API should be quite stable, but occasional breaking changes may be made.**

### Breaking Changes
* Changed the name of `Configuration.schema` to `Configuration.schemaObjects` and changed its type to `Iterable<SchemaObject>`. You can now access the Realm's schema via the new `Realm.schema` property. [#495](https://github.com/realm/realm-dart/pull/495))

### Enhancements
* Expose an API for string-based access to the objects in the `Realm`. Those are primarily intended to be used during migrations, but are available at all times for advanced use cases. [#495](https://github.com/realm/realm-dart/pull/495))
* Added `Realm.schema` property exposing the Realm's schema as passed through the Configuration or read from disk. [#495](https://github.com/realm/realm-dart/pull/495))

### Fixed
* Lifted a limitation that only allowed non-nullable primary keys. ([#458](https://github.com/realm/realm-dart/issues/458))
* Fix boolean values get/set after ffigen update. ([#854](https://github.com/realm/realm-dart/pull/854))

### Compatibility
* Realm Studio: 12.0.0 or later.

### Internal
* Uses Realm Core v12.5.1

## 0.3.2+beta (2022-08-16)

**This project is in the Beta stage. The API should be quite stable, but occasional breaking changes may be made.**

### Enhancements
* Added `DisconnectedSyncConfiguration` for opening a synchronized realm in a disconnected state. This configuration allows a synchronized realm to be opened by a secondary process, while a primary process handles synchronization. ([#621](https://github.com/realm/realm-dart/pull/621))
* Support better default paths on Flutter. ([#665](https://github.com/realm/realm-dart/pull/665))
* Support `Configuration.defaultRealmName` for setting the default realm name. ([#665](https://github.com/realm/realm-dart/pull/665))
* Support `Configuration.defaultRealmPath` for setting a custom default path for realms. ([#665](https://github.com/realm/realm-dart/pull/665))
* Support `Configuration.defaultStoragePath ` for getting the platform specific storage paths. ([#665](https://github.com/realm/realm-dart/pull/665))
* Support `App.deleteUser ` for deleting user accounts. ([#679](https://github.com/realm/realm-dart/pull/679))
* Support Apple, Facebook and Google authentication. ([#740](https://github.com/realm/realm-dart/pull/740))
* Allow multiple anonymous sessions. When using anonymous authentication you can now easily log in with a different anonymous user than last time. ([#750](https://github.com/realm/realm-dart/pull/750)).
* Support `Credentials.jwt` for login user with JWT issued by custom provider . ([#715](https://github.com/realm/realm-dart/pull/715))
* Support `Credentials.function` for login user with Custom Function Authentication Provider. ([#742](https://github.com/realm/realm-dart/pull/742))
* Added `update` flag on `Realm.add` and `Realm.addAll` to support upserts. ([#668](https://github.com/realm/realm-dart/pull/668))
* Allow multiple anonymous sessions. ([PR #5693](https://github.com/realm/realm-core/pull/5693)).
* Introducing query parser support for constant list expressions such as `fruit IN {'apple', 'orange'}`. This also includes general query support for list vs list matching such as `NONE fruits IN {'apple', 'orange'}`. ([Issue #4266](https://github.com/realm/realm-core/issues/4266))
* SubscriptionSet::refresh() does less work if no commits have been made since the last call to refresh(). ([PR #5695](https://github.com/realm/realm-core/pull/5695))
* Reduce use of memory mappings and virtual address space ([PR #5645](https://github.com/realm/realm-core/pull/5645)). Also fixes some errors (see below)

### Fixed
* Use Dart 2.17 `Finalizable` to ensure lexically scoped lifetime of finalizable resources (Realm, App, etc.). ([#754](https://github.com/realm/realm-dart/pull/754))
* Fix crash after hot-restart. ([#711](https://github.com/realm/realm-dart/pull/711) and [PR #5570](https://github.com/realm/realm-core/issues/5570))
* Processing a pending bootstrap before the sync client connects will properly surface errors to the user's error handler ([#5707](https://github.com/realm/realm-core/issues/5707), since Realm Core v12.0.0)
* Using the Query Parser, it was not allowed to query on a property named `desc`. ([#5723](https://github.com/realm/realm-core/issues/5723))
* Improved performance of sync clients during integration of changesets with many small strings (totalling > 1024 bytes per changeset) on iOS 14, and devices which have restrictive or fragmented memory. ([#5614](https://github.com/realm/realm-core/issues/5614))
* Fixed a segfault in sync compiled by MSVC 2022. ([#5557](https://github.com/realm/realm-core/pull/5557), since Realm Core 12.1.0)
* Fix a data race when opening a flexible sync Realm (since Realm Core v12.1.0).
* Fixed an issue on Windows that would cause high CPU usage by the sync client when there are no active sync sessions. (Issue [#5591](https://github.com/realm/realm-core/issues/5591), since the introduction of Sync support for Windows)
* Fix a data race when committing a transaction while multiple threads are waiting for the write lock on platforms using emulated interprocess condition variables (most platforms other than non-Android Linux).
* Fix some cases of running out of virtual address space (seen/reported as mmap failures) ([PR #5645](https://github.com/realm/realm-core/pull/5645))

### Internal
* Added a command to `realm_dart` for deleting Atlas App Services applications. Usage: `dart run realm_dart delete-apps`. By default it will delete apps from `http://localhost:9090` which is the endpoint of the local docker image. If `--atlas-cluster` is provided, it will authenticate, delete the application from the provided cluster. (PR [#663](https://github.com/realm/realm-dart/pull/663))
* Uses Realm Core v12.5.1

## 0.3.1+beta (2022-06-07)

**This project is in the Beta stage. The API should be quite stable, but occasional breaking changes may be made.**

### Fixed
* Fixed the Url command to correctly encode the SDK version. ([#650](https://github.com/realm/realm-dart/issues/650))

## 0.3.0+beta (2022-06-02)

**This project is in the Beta stage. The API should be quite stable, but occasional breaking changes may be made.**

### Breaking Changes
* Made all `Configuration` fields final so they can only be initialized in the constructor. This better conveys the immutability of the configuration class. ([#455](https://github.com/realm/realm-dart/pull/455))
* Removed `inMemory` field from `Configuration`. Use `Configuration.inMemory` factory instead.
* Due to the introduction of different types of configurations the `Configuration` constructor has been removed. Use the `Configuration.local` factory instead. ([#496](https://github.com/realm/realm-dart/pull/496))

### Enhancements
* Added a property `Configuration.disableFormatUpgrade`. When set to `true`, opening a Realm with an older file format will throw an exception to avoid automatically upgrading it. ([#310](https://github.com/realm/realm-dart/pull/310))
* Support result value from write transaction callbacks. ([#294](https://github.com/realm/realm-dart/pull/294))
* Added a property `Realm.isInTransaction` that indicates whether the Realm instance has an open write transaction associated with it.
* Support anonymous application credentials. ([#443](https://github.com/realm/realm-dart/pull/443))
* Added a property `Configuration.initialDataCallback`. This is a callback executed when a Realm file is first created and allows you to populate some initial data necessary for your application. ([#298](https://github.com/realm/realm-dart/issues/298))
* Support app configuration. ([#306](https://github.com/realm/realm-dart/pull/306))
* Support app class. ([#446](https://github.com/realm/realm-dart/pull/446))
* Support should realm compact on open callback `Configuration.shouldCompactCallback` as option when configuring a Realm to determine if it should be compacted before being returned.  ([#466](https://github.com/realm/realm-dart/pull/466/))
* Support ObjectId type. ([#468](https://github.com/realm/realm-dart/pull/468))
* Support Uuid type. ([#470](https://github.com/realm/realm-dart/pull/470))
* Support application login. ([#469](https://github.com/realm/realm-dart/pull/469))
* Support app configuration log level and request timeout.([#566](https://github.com/realm/realm-dart/pull/566))
* Support EmailPassword register user. ([#452](https://github.com/realm/realm-dart/pull/452))
* Support EmailPassword confirm user. ([#478](https://github.com/realm/realm-dart/pull/478))
* Support EmailPassword resend user confirmation email. ([#479](https://github.com/realm/realm-dart/pull/479))
* Support EmailPassword complete reset password. ([#480](https://github.com/realm/realm-dart/pull/480))
* Support EmailPassword reset password. ([#481](https://github.com/realm/realm-dart/pull/481))
* Support EmailPassword calling custom reset password functions. ([#482](https://github.com/realm/realm-dart/pull/482))
* Support EmailPassword retry custom user confirmation functions. ([#484](https://github.com/realm/realm-dart/pull/484))
* Expose currentUser property on App. ([473](https://github.com/realm/realm-dart/pull/473))
* Support remove user. ([#492](https://github.com/realm/realm-dart/pull/492))
* Support switch current user. ([#493](https://github.com/realm/realm-dart/pull/493))
* Support user custom data and refresh. ([#525](https://github.com/realm/realm-dart/pull/525))
* Support linking user credentials. ([#525](https://github.com/realm/realm-dart/pull/525))
* Support user state. ([#525](https://github.com/realm/realm-dart/pull/525))
* Support getting user id and identities. ([#525](https://github.com/realm/realm-dart/pull/525))
* Support user logout. ([#525](https://github.com/realm/realm-dart/pull/525))
* Support user deviceId. ([#570](https://github.com/realm/realm-dart/pull/570))
* Support user authentication provider type. ([#570](https://github.com/realm/realm-dart/pull/570))
* Support user profile data. ([#570](https://github.com/realm/realm-dart/pull/570))
* Support flexible synchronization. ([#496](https://github.com/realm/realm-dart/pull/496))
* Added support for DateTime properties. ([#569](https://github.com/realm/realm-dart/pull/569))
* Support setting logger on AppConfiguration. ([#583](https://github.com/realm/realm-dart/pull/583))
* Support setting logger on Realm class. Default is to print info message or worse to the console. ([#583](https://github.com/realm/realm-dart/pull/583))
* Support getting the `SyncSession` for a synchronized Realm via the `realm.syncSession` property.
* Support the following `SyncSession` API:
  * `realmPath` returning the path of the Realm for the session.
  * `state` returning the current state of the session.
  * `connectionState` returning the current state of the connection.
  * `connectionStateChanges` returns a Stream that emits connection state updates.
  * `user` returning the user that owns the session.
  * `pause()` pauses synchronization.
  * `resume()` resumes synchronization.
  * `waitForUpload/waitForDownload` returns a Future that completes when the session uploaded/downloaded all changes.
  * `getProgressStream` returns a Stream that emits progress updates.
* Support SyncErrorHandler in FlexibleSyncConfiguration. ([#577](https://github.com/realm/realm-dart/pull/577))
* Support SyncClientResetHandler in FlexibleSyncConfiguration. ([#608](https://github.com/realm/realm-dart/pull/608))
* [Dart] Added `Realm.Shutdown` method to allow normal process exit in Dart applications. ([#617](https://github.com/realm/realm-dart/pull/617))

### Fixed
* Fixed an issue that would result in the wrong transaction being rolled back if you start a write transaction inside a write transaction. ([#442](https://github.com/realm/realm-dart/issues/442))
* Fixed boolean value persistence ([#474](https://github.com/realm/realm-dart/issues/474))

### Internal
* Added a command to deploy an Atlas App Services application to `realm_dart`. Usage: `dart run realm_dart deploy-apps`. By default it will deploy apps to `http://localhost:9090` which is the endpoint of the local docker image. If `--atlas-cluster` is provided, it will authenticate, create an application and link the provided cluster to it. (PR [#309](https://github.com/realm/realm-dart/pull/309))
* Unit tests will now attempt to lookup and create if necessary Atlas App Services applications (similarly to the above mentioned command). See `test.dart/setupBaas()` for the environment variables that control the Url and Atlas Cluster that will be used. If the `BAAS_URL` environment variable is not set, no apps will be imported and sync tests will not run. (PR [#309](https://github.com/realm/realm-dart/pull/309))
* Uses Realm Core v12.1.0

### Compatibility
* Dart ^2.17 on Windows, MacOS and Linux
* Flutter ^3.0 on Android, iOS, Linux, MacOS and Windows

## 0.2.1+alpha Release notes (2022-03-20)

**This project is in the Alpha stage. All API's might change without warning and no guarantees are given about stability. Do not use it in production.**

### Enhancements
* Support change notifications on query results. ([#208](https://github.com/realm/realm-dart/pull/208))

    Every `RealmResults<T>` object now has a `changes` method returning a `Stream<RealmResultsChanges<T>>` which can be listened to.

    ```dart
    final subscription = realm.all<Dog>().changes.listen((changes) {
    changes.inserted // indexes of inserted ojbects
    changes.modified // indexes of modified objects
    changes.deleted  // indexes of deleted objects
    changes.newModified // indexes of modified objects after deletions and insertions are accounted for.
    changes.moved // indexes of moved objects
    }});
    subscription.cancel(); // cancel the subscription
    ```

* Support change notifications on list collections. ([#261](https://github.com/realm/realm-dart/pull/261))

    Every `RealmList<T extends RealmObject>` object now has a `changes` method returning a `Stream<RealmListChanges<T>>` which can be listened to.

    ```dart
    final team = Team('team', players: [Person("player")]);
    realm.write(() => realm.add(team));

    var firstCall = true;
    final subscription = team.players.changes.listen((changes) {
    changes.inserted // indexes of inserted ojbects
    changes.modified // indexes of modified objects
    changes.deleted  // indexes of deleted objects
    changes.newModified // indexes of modified objects after deletions and insertions are accounted for.
    changes.moved // indexes of moved objects
    });

    subscription.cancel(); // cancel the subscription
    ```

* Support change notifications on realm objects. ([#262](https://github.com/realm/realm-dart/pull/262))

    Every managed `RealmObject` now has a changes method which allows to listen for object property changes.

    ```dart
    var dog = realm.all<Dog>().first;

    final subscription = dog.changes.listen((changes) {
    changes.isDeleted // if the object has been deleted
    changes.object // the RealmObject being listened to.
    changes.properties // the changed properties
    });

    subscription.cancel(); // cancel the subscription
    ```

* Added support for checking if realm lists and realm objects are valid. ([#183](https://github.com/realm/realm-dart/pull/183))
* Support query on lists of realm objects. ([#239](https://github.com/realm/realm-dart/pull/239))

    Every RealmList<T extends RealmObject> now has a query method.

    ```dart
    final team = Team('Dream Team', players: [Person("Michael Jordan")]);
    realm.write(() => realm.add(team)); // Object needs to be managed.
    final result = team.players.query(r'name BEGINSWITH $0', ['M']);
    ```

* Added support for opening realm in read-only mode. ([#260](https://github.com/realm/realm-dart/pull/260))
* Added support for opening in-memory realms. ([#280](https://github.com/realm/realm-dart/pull/280))
* Primary key fields no longer required to be `final` in data model classes ([#240](https://github.com/realm/realm-dart/pull/240))

    Previously primary key fields needed to be `final`.

    ```dart
    @RealmModel()
    class _Car {
    @PrimaryKey()
    late final String make; // previously
    }

    ```

    Now primary key fields no longer need to be `final`

    ```dart
    @RealmModel()
    class _Car {
    @PrimaryKey()
    late String make; // now
    }
    ```

* List fields no longer required to be `final` in data model classes. ([#253](https://github.com/realm/realm-dart/pull/253))

    Previously list fields needed to be `final`.

    ```dart
    @RealmModel()
    class _Car {
    late final List<Person> owner; // previously
    }

    ```

    Now list fields no longer need to be `final`

    ```dart
    @RealmModel()
    class _Car {
    late List<Person> owner; // now
    }
    ```

* Support custom FIFO special files. ([#284](https://github.com/realm/realm-dart/pull/284))
* Support flutter for Linux desktop. ([#279](https://github.com/realm/realm-dart/pull/279/))

### Fixed
* Snapshot the results collection when iterating collections of realm objects. ([#258](https://github.com/realm/realm-dart/pull/258))

### Compatibility
* Dart ^2.15 on Windows, MacOS and Linux
* Flutter ^2.10 on Android, iOS, Linux, MacOS and Windows

## 0.2.0+alpha Release notes (2022-01-31)

**This project is in the Alpha stage. All API's might change without warning and no guarantees are given about stability. Do not use it in production.**

### Enhancements
* Completely rewritten from the ground up with sound null safety and using Dart FFI

### Compatibility
* Dart ^2.15 on Windows, MacOS and Linux

## 0.2.0-alpha.2 Release notes (2022-01-29)

Notes: This release is a prerelease version. All API's might change without warning and no guarantees are given about stability.

### Enhancements
* Completеly rewritten from the ground up with sound null safety and using Dart FFI

### Fixed
* Fix running package commands.

### Compatibility
* Dart ^2.15 on Windows, MacOS and Linux

## 0.2.0-alpha.1 Release notes (2022-01-29)

Notes: This release is a prerelease version. All API's might change without warning and no guarantees are given about stability.

### Enhancements
* Completеly rewritten from the ground up with sound null safety and using Dart FFI

### Fixed
* Realm close stops internal scheduler.

### Internal
* Fix linter issues

### Compatibility
* Dart ^2.15 on Windows, MacOS and Linux

## 0.2.0-alpha Release notes (2022-01-27)

Notes: This release is a prerelease version. All API's might change without warning and no guarantees are given about stability.

### Enhancements
* Completеly rewritten from the ground up with sound null safety and using Dart FFI

### Compatibility
* Dart ^2.15 on Windows, MacOS and Linux

### Internal
* Uses Realm Core v11.9.0

## 0.1.1+preview Release notes (2021-04-01)

### Fixed
* `realm_dart install` command is correctly installing the realm native binary

### Compatibility
* Windows and Mac
* Dart SDK 2.12 stable from https://dart.dev/

## 0.1.0+preview Release notes (2021-04-01)

### Enhancements
* The initial preview version of the Realm SDK for Dart.

### Compatibility
* Windows and Mac
* Dart SDK 2.12 stable from https://dart.dev/<|MERGE_RESOLUTION|>--- conflicted
+++ resolved
@@ -2,7 +2,6 @@
 
 ### Enhancements
 * Improve file compaction performance on platforms with page sizes greater than 4k (for example arm64 Apple platforms) for files less than 256 pages in size (Core 14.4.0).
-<<<<<<< HEAD
 * Added support for specifying key paths when listening to notifications on an object with the `RealmObject.changesFor([List<String>? keyPaths])` method. The key paths indicates which changes in properties should raise a notification.
   ```dart
   @RealmModel()
@@ -17,9 +16,7 @@
   // Only changes to person.age and person.friends will raise a notification
   person.changesFor(["age", "friends"]).listen( .... )
   ```
-=======
 * Add better hint to error message, if opening native library fails. (Issue [#1595](https://github.com/realm/realm-dart/issues/1595))
->>>>>>> 8b86cffe
 
 ### Fixed
 * Using valid const, but non-literal expressions, such as negation of numbers, as an initializer would fail. (Issue [#1606](https://github.com/realm/realm-dart/issues/1606))
