--- conflicted
+++ resolved
@@ -13,11 +13,8 @@
 * Fixed several cases where wrong type of exception was thrown (Core upgrade).
 * Fixed classification of InvalidQuery exception (Core upgrade).
 * Fix crash if secure transport returns an error with a non-zero length. (Core upgrade).
-<<<<<<< HEAD
 * Fix error in `RealmSet<T>` when `T` is a realm object ([#1202](https://github.com/realm/realm-dart/pull/1212)).
-=======
 * Fixes infinite-loop like issue with await-for-yield over change streams ([#1213](https://github.com/realm/realm-dart/pull/1213)).
->>>>>>> 8d149555
 
 ### Compatibility
 * Realm Studio: 13.0.0 or later.
