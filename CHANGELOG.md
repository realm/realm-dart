## vNext (TBD)

**This project is in the Beta stage. The API should be quite stable, but occasional breaking changes may be made.**

### Enhancements
* None

### Fixed
* None

### Compatibility
* Realm Studio: 12.0.0 or later.

### Internal
* Using Core x.y.z.

## 0.6.0+beta (2022-10-21)

**This project is in the Beta stage. The API should be quite stable, but occasional breaking changes may be made.**

### Enhancements
* Added support for asynchronous transactions. (Issue [#802](https://github.com/realm/realm-dart/issues/802))
  * Added `Transaction` which is a class that exposes an API for committing and rolling back an active transaction.
  * Added `realm.beginWriteAsync` which returns a `Future<Transaction>` that resolves when the write lock has been obtained.
  * Added `realm.writeAsync` which opens an asynchronous transaction, invokes the provided callback, then commits the transaction asynchronously.
* Support `Realm.open` API to asynchronously open a local or synced Realm. When opening a synchronized Realm it will download all the content available at the time the operation began and then return a usable Realm. ([#731](https://github.com/realm/realm-dart/pull/731))
<<<<<<< HEAD
* Added `User.functions`. This is the entry point for calling Atlas App functions. Functions allow you to define and execute server-side logic for your application. Atlas App functions are created on the server, written in modern JavaScript (ES6+) and executed in a serverless manner. When you call a function, you can dynamically access components of the current application as well as information about the request to execute the function and the logged in user that sent the request. ([#973](https://github.com/realm/realm-dart/pull/973))
=======
* Add support for embedded objects. Embedded objects are objects which are owned by a single parent object, and are deleted when that parent object is deleted or their parent no longer references them. Embedded objects are declared by passing `ObjectType.embedded` to the `@RealmModel` annotation. Reassigning an embedded object is not allowed and neither is linking to it from multiple parents. Querying for embedded objects directly is also disallowed as they should be viewed as complex structures belonging to their parents as opposed to standalone objects. (Issue [#662](https://github.com/realm/realm-dart/issues/662))

```dart
@RealmModel()
class _Person {
  late String name;

  _Address? address;
}

// The generated `Address` class will be an embedded object.
@RealmModel(ObjectType.embedded)
class _Address {
  late String street;
  late String city;
}
```
>>>>>>> 63c76c4c

### Fixed
* Added more validations when using `User.apiKeys` to return more meaningful errors when the user cannot perform API key actions - e.g. when the user has been logged in with API key credentials or when the user has been logged out. (Issue [#950](https://github.com/realm/realm-dart/issues/950))
* Fixed `dart run realm_dart generate` and `flutter pub run realm generate` commands to exit with the correct error code on failure.
* Added more descriptive error messages when passing objects managed by another Realm as arguments to `Realm.add/delete/deleteMany`. (PR [#942](https://github.com/realm/realm-dart/pull/942))
* Fixed a bug where `list.remove` would not correctly remove the value if the value is the first element in the list. (PR [#975](https://github.com/realm/realm-dart/pull/975))

### Compatibility
* Realm Studio: 12.0.0 or later.

### Internal
* Using Core 12.9.0

## 0.5.0+beta (2022-10-10)

**This project is in the Beta stage. The API should be quite stable, but occasional breaking changes may be made.**

### Breaking Changes
* Fixed an issue that would cause passwords sent to the server (e.g. `Credentials.EmailPassword` or `EmailPasswordAuthProvider.registerUser`) to contain an extra empty byte at the end. (PR [#918](https://github.com/realm/realm-dart/pull/918)).
  Notice: Any existing email users might need to be recreated because of this breaking change.

### Enhancements
* Added support for "frozen objects" - these are objects, queries, lists, or Realms that have been "frozen" at a specific version. All frozen objects can be accessed and queried as normal, but attempting to mutate them or add change listeners will throw an exception. `Realm`, `RealmObject`, `RealmList`, and `RealmResults` now have a method `freeze()` which returns an immutable version of the object, as well as an `isFrozen` property which can be used to check whether an object is frozen. ([#56](https://github.com/realm/realm-dart/issues/56))
* You can now set a realm property of type `T` to any object `o` where `o is T`. Previously it was required that `o.runtimeType == T`. ([#904](https://github.com/realm/realm-dart/issues/904))
* Performance of indexOf on realm lists has been improved. It now uses realm-core instead of the generic version from ListMixin. ([#911](https://github.com/realm/realm-dart/pull/911))
* Performance of remove on realm list has been improved. It now uses indexOf and removeAt. ([#915](https://github.com/realm/realm-dart/pull/915))
* Added support for migrations for local Realms. You can now construct a configuration with a migration callback that will be invoked if the schema version of the file on disk is lower than the schema version supplied by the callback. ([#70](https://github.com/realm/realm-dart/issues/70))
  Example:
  ```dart
  final config = Configuration.local([Person.schema], schemaVersion: 4, migrationCallback: (migration, oldSchemaVersion) {
    if (oldSchemaVersion == 1) {
      // Between v1 and v2 we removed the Bar type
      migration.deleteType('Bar');
    }

    if (oldSchemaVersion == 2) {
      // Between v2 and v3 we fixed a typo in the 'Person.name' property.
      migration.renameProperty('Person', 'nmae', 'name');
    }

    if (oldSchemaVersion == 3) {
      final oldPeople = migration.oldRealm.all('Person');
      for (final oldPerson in oldPeople) {
        final newPerson = migration.findInNewRealm<Person>(oldPerson);
        if (newPerson == null) {
          // That person must have been deleted, so nothing to do.
          continue;
        }

        // Between v3 and v4 we're obfuscating the users' exact age by storing age group instead.
        newPerson.ageGroup = calculateAgeGroup(oldPerson.dynamic.get<int>('age'));
      }
    }
  });
  ```
* Added support for realm list of nullable primitive types, ie. `RealmList<int?>`. ([#163](https://github.com/realm/realm-dart/issues/163))
* Allow null arguments on query. ([#871](https://github.com/realm/realm-dart/issues/871))
* Added support for API key authentication. (Issue [#432](https://github.com/realm/realm-dart/issues/432))
  * Expose `User.apiKeys` client - this client can be used to create, fetch, and delete API keys.
  * Expose `Credentials.apiKey` that enable authentication with API keys.
* Exposed `User.accessToken` and `User.refreshToken` - these tokens can be used to authenticate against the server when calling HTTP API outside of the Dart/Flutter SDK. For example, if you want to use the GraphQL. (PR [#919](https://github.com/realm/realm-dart/pull/919))
* Added support for `encryptionKey` to `Configuration.local`, `Configuration.flexibleSync` and `Configuration.disconnectedSync` so realm files can be encrypted and existing encrypted files from other Realm sources opened (assuming you have the key)([#920](https://github.com/realm/realm-dart/pull/920))

### Fixed
* Previously removeAt did not truncate length. ([#883](https://github.com/realm/realm-dart/issues/883))
* List.length= now throws, if you try to increase length. This previously succeeded silently. ([#894](https://github.com/realm/realm-dart/pull/894)).
* Queries on lists were broken. ([#909](https://github.com/realm/realm-dart/issues/909))
  Example:
  ```dart
  expect(realm.all<Person>(), [alice, bob, carol, dan]); // assume this pass, then ...
  expect(team.players.query('TRUEPREDICATE'), [alice, bob]); // <-- ... this fails and return the same as realm.all<Person>()
  ```
* Queries on results didn't filter the existing results. ([#908](https://github.com/realm/realm-dart/issues/908)).
  Example
  ```dart
  expect(realm.query<Person>('FALSEPREDICATE').query('TRUEPREDICATE'), isEmpty); //<-- Fails if a Persion object exists
  ```
* Fixed copying of native structs for session errors and http requests. ([#924](https://github.com/realm/realm-dart/pull/924))
* Fixed a crash when closing the SyncSession on App instance teardown. ([#5752](https://github.com/realm/realm-core/issues/5752))
* Fixed sporadic generator failure. ([#879](https://github.com/realm/realm-dart/issues/879))
* Exceptions thrown by user code inside the `Configuration.initialDataCallback` are now properly surfaced back to the `Realm()` constructor. ([#698](https://github.com/realm/realm-dart/issues/698))

### Compatibility
* Realm Studio: 12.0.0 or later.

### Internal
* Uses Realm Core v12.9.0
* Added tracking of child handles for objects/results/lists obtained from an unowned Realm. This ensures that all children are invalidated as soon as the parent Realm gets released at the end of the callback. (Issue [#527](https://github.com/realm/realm-dart/issues/527))
* Added an action to enforce that the changelog is updated before a PR is merged (Issue [#939](https://github.com/realm/realm-dart/issues/939))

## 0.4.0+beta (2022-08-19)

**This project is in the Beta stage. The API should be quite stable, but occasional breaking changes may be made.**

### Breaking Changes
* Changed the name of `Configuration.schema` to `Configuration.schemaObjects` and changed its type to `Iterable<SchemaObject>`. You can now access the Realm's schema via the new `Realm.schema` property. [#495](https://github.com/realm/realm-dart/pull/495))

### Enhancements
* Expose an API for string-based access to the objects in the `Realm`. Those are primarily intended to be used during migrations, but are available at all times for advanced use cases. [#495](https://github.com/realm/realm-dart/pull/495))
* Added `Realm.schema` property exposing the Realm's schema as passed through the Configuration or read from disk. [#495](https://github.com/realm/realm-dart/pull/495))

### Fixed
* Lifted a limitation that only allowed non-nullable primary keys. ([#458](https://github.com/realm/realm-dart/issues/458))
* Fix boolean values get/set after ffigen update. ([#854](https://github.com/realm/realm-dart/pull/854))

### Compatibility
* Realm Studio: 12.0.0 or later.

### Internal
* Uses Realm Core v12.5.1

## 0.3.2+beta (2022-08-16)

**This project is in the Beta stage. The API should be quite stable, but occasional breaking changes may be made.**

### Enhancements
* Added `DisconnectedSyncConfiguration` for opening a synchronized realm in a disconnected state. This configuration allows a synchronized realm to be opened by a secondary process, while a primary process handles synchronization. ([#621](https://github.com/realm/realm-dart/pull/621))
* Support better default paths on Flutter. ([#665](https://github.com/realm/realm-dart/pull/665))
* Support `Configuration.defaultRealmName` for setting the default realm name. ([#665](https://github.com/realm/realm-dart/pull/665))
* Support `Configuration.defaultRealmPath` for setting a custom default path for realms. ([#665](https://github.com/realm/realm-dart/pull/665))
* Support `Configuration.defaultStoragePath ` for getting the platform specific storage paths. ([#665](https://github.com/realm/realm-dart/pull/665))
* Support `App.deleteUser ` for deleting user accounts. ([#679](https://github.com/realm/realm-dart/pull/679))
* Support Apple, Facebook and Google authentication. ([#740](https://github.com/realm/realm-dart/pull/740))
* Allow multiple anonymous sessions. When using anonymous authentication you can now easily log in with a different anonymous user than last time. ([#750](https://github.com/realm/realm-dart/pull/750)).
* Support `Credentials.jwt` for login user with JWT issued by custom provider . ([#715](https://github.com/realm/realm-dart/pull/715))
* Support `Credentials.function` for login user with Custom Function Authentication Provider. ([#742](https://github.com/realm/realm-dart/pull/742))
* Added `update` flag on `Realm.add` and `Realm.addAll` to support upserts. ([#668](https://github.com/realm/realm-dart/pull/668))
* Allow multiple anonymous sessions. ([PR #5693](https://github.com/realm/realm-core/pull/5693)).
* Introducing query parser support for constant list expressions such as `fruit IN {'apple', 'orange'}`. This also includes general query support for list vs list matching such as `NONE fruits IN {'apple', 'orange'}`. ([Issue #4266](https://github.com/realm/realm-core/issues/4266))
* SubscriptionSet::refresh() does less work if no commits have been made since the last call to refresh(). ([PR #5695](https://github.com/realm/realm-core/pull/5695))
* Reduce use of memory mappings and virtual address space ([PR #5645](https://github.com/realm/realm-core/pull/5645)). Also fixes some errors (see below)

### Fixed
* Use Dart 2.17 `Finalizable` to ensure lexically scoped lifetime of finalizable resources (Realm, App, etc.). ([#754](https://github.com/realm/realm-dart/pull/754))
* Fix crash after hot-restart. ([#711](https://github.com/realm/realm-dart/pull/711) and [PR #5570](https://github.com/realm/realm-core/issues/5570))
* Processing a pending bootstrap before the sync client connects will properly surface errors to the user's error handler ([#5707](https://github.com/realm/realm-core/issues/5707), since Realm Core v12.0.0)
* Using the Query Parser, it was not allowed to query on a property named `desc`. ([#5723](https://github.com/realm/realm-core/issues/5723))
* Improved performance of sync clients during integration of changesets with many small strings (totalling > 1024 bytes per changeset) on iOS 14, and devices which have restrictive or fragmented memory. ([#5614](https://github.com/realm/realm-core/issues/5614))
* Fixed a segfault in sync compiled by MSVC 2022. ([#5557](https://github.com/realm/realm-core/pull/5557), since Realm Core 12.1.0)
* Fix a data race when opening a flexible sync Realm (since Realm Core v12.1.0).
* Fixed an issue on Windows that would cause high CPU usage by the sync client when there are no active sync sessions. (Issue [#5591](https://github.com/realm/realm-core/issues/5591), since the introduction of Sync support for Windows)
* Fix a data race when committing a transaction while multiple threads are waiting for the write lock on platforms using emulated interprocess condition variables (most platforms other than non-Android Linux).
* Fix some cases of running out of virtual address space (seen/reported as mmap failures) ([PR #5645](https://github.com/realm/realm-core/pull/5645))

### Internal
* Added a command to `realm_dart` for deleting Atlas App Services applications. Usage: `dart run realm_dart delete-apps`. By default it will delete apps from `http://localhost:9090` which is the endpoint of the local docker image. If `--atlas-cluster` is provided, it will authenticate, delete the application from the provided cluster. (PR [#663](https://github.com/realm/realm-dart/pull/663))
* Uses Realm Core v12.5.1

## 0.3.1+beta (2022-06-07)

**This project is in the Beta stage. The API should be quite stable, but occasional breaking changes may be made.**

### Fixed
* Fixed the Url command to correctly encode the SDK version. ([#650](https://github.com/realm/realm-dart/issues/650))

## 0.3.0+beta (2022-06-02)

**This project is in the Beta stage. The API should be quite stable, but occasional breaking changes may be made.**

### Breaking Changes
* Made all `Configuration` fields final so they can only be initialized in the constructor. This better conveys the immutability of the configuration class. ([#455](https://github.com/realm/realm-dart/pull/455))
* Removed `inMemory` field from `Configuration`. Use `Configuration.inMemory` factory instead.
* Due to the introduction of different types of configurations the `Configuration` constructor has been removed. Use the `Configuration.local` factory instead. ([#496](https://github.com/realm/realm-dart/pull/496))

### Enhancements
* Added a property `Configuration.disableFormatUpgrade`. When set to `true`, opening a Realm with an older file format will throw an exception to avoid automatically upgrading it. ([#310](https://github.com/realm/realm-dart/pull/310))
* Support result value from write transaction callbacks. ([#294](https://github.com/realm/realm-dart/pull/294))
* Added a property `Realm.isInTransaction` that indicates whether the Realm instance has an open write transaction associated with it.
* Support anonymous application credentials. ([#443](https://github.com/realm/realm-dart/pull/443))
* Added a property `Configuration.initialDataCallback`. This is a callback executed when a Realm file is first created and allows you to populate some initial data necessary for your application. ([#298](https://github.com/realm/realm-dart/issues/298))
* Support app configuration. ([#306](https://github.com/realm/realm-dart/pull/306))
* Support app class. ([#446](https://github.com/realm/realm-dart/pull/446))
* Support should realm compact on open callback `Configuration.shouldCompactCallback` as option when configuring a Realm to determine if it should be compacted before being returned.  ([#466](https://github.com/realm/realm-dart/pull/466/))
* Support ObjectId type. ([#468](https://github.com/realm/realm-dart/pull/468))
* Support Uuid type. ([#470](https://github.com/realm/realm-dart/pull/470))
* Support application login. ([#469](https://github.com/realm/realm-dart/pull/469))
* Support app configuration log level and request timeout.([#566](https://github.com/realm/realm-dart/pull/566))
* Support EmailPassword register user. ([#452](https://github.com/realm/realm-dart/pull/452))
* Support EmailPassword confirm user. ([#478](https://github.com/realm/realm-dart/pull/478))
* Support EmailPassword resend user confirmation email. ([#479](https://github.com/realm/realm-dart/pull/479))
* Support EmailPassword complete reset password. ([#480](https://github.com/realm/realm-dart/pull/480))
* Support EmailPassword reset password. ([#481](https://github.com/realm/realm-dart/pull/481))
* Support EmailPassword calling custom reset password functions. ([#482](https://github.com/realm/realm-dart/pull/482))
* Support EmailPassword retry custom user confirmation functions. ([#484](https://github.com/realm/realm-dart/pull/484))
* Expose currentUser property on App. ([473](https://github.com/realm/realm-dart/pull/473))
* Support remove user. ([#492](https://github.com/realm/realm-dart/pull/492))
* Support switch current user. ([#493](https://github.com/realm/realm-dart/pull/493))
* Support user custom data and refresh. ([#525](https://github.com/realm/realm-dart/pull/525))
* Support linking user credentials. ([#525](https://github.com/realm/realm-dart/pull/525))
* Support user state. ([#525](https://github.com/realm/realm-dart/pull/525))
* Support getting user id and identities. ([#525](https://github.com/realm/realm-dart/pull/525))
* Support user logout. ([#525](https://github.com/realm/realm-dart/pull/525))
* Support user deviceId. ([#570](https://github.com/realm/realm-dart/pull/570))
* Support user authentication provider type. ([#570](https://github.com/realm/realm-dart/pull/570))
* Support user profile data. ([#570](https://github.com/realm/realm-dart/pull/570))
* Support flexible synchronization. ([#496](https://github.com/realm/realm-dart/pull/496))
* Added support for DateTime properties. ([#569](https://github.com/realm/realm-dart/pull/569))
* Support setting logger on AppConfiguration. ([#583](https://github.com/realm/realm-dart/pull/583))
* Support setting logger on Realm class. Default is to print info message or worse to the console. ([#583](https://github.com/realm/realm-dart/pull/583))
* Support getting the `SyncSession` for a synchronized Realm via the `realm.syncSession` property.
* Support the following `SyncSession` API:
  * `realmPath` returning the path of the Realm for the session.
  * `state` returning the current state of the session.
  * `connectionState` returning the current state of the connection.
  * `connectionStateChanges` returns a Stream that emits connection state updates.
  * `user` returning the user that owns the session.
  * `pause()` pauses synchronization.
  * `resume()` resumes synchronization.
  * `waitForUpload/waitForDownload` returns a Future that completes when the session uploaded/downloaded all changes.
  * `getProgressStream` returns a Stream that emits progress updates.
* Support SyncErrorHandler in FlexibleSyncConfiguration. ([#577](https://github.com/realm/realm-dart/pull/577))
* Support SyncClientResetHandler in FlexibleSyncConfiguration. ([#608](https://github.com/realm/realm-dart/pull/608))
* [Dart] Added `Realm.Shutdown` method to allow normal process exit in Dart applications. ([#617](https://github.com/realm/realm-dart/pull/617))

### Fixed
* Fixed an issue that would result in the wrong transaction being rolled back if you start a write transaction inside a write transaction. ([#442](https://github.com/realm/realm-dart/issues/442))
* Fixed boolean value persistence ([#474](https://github.com/realm/realm-dart/issues/474))

### Internal
* Added a command to deploy an Atlas App Services application to `realm_dart`. Usage: `dart run realm_dart deploy-apps`. By default it will deploy apps to `http://localhost:9090` which is the endpoint of the local docker image. If `--atlas-cluster` is provided, it will authenticate, create an application and link the provided cluster to it. (PR [#309](https://github.com/realm/realm-dart/pull/309))
* Unit tests will now attempt to lookup and create if necessary Atlas App Services applications (similarly to the above mentioned command). See `test.dart/setupBaas()` for the environment variables that control the Url and Atlas Cluster that will be used. If the `BAAS_URL` environment variable is not set, no apps will be imported and sync tests will not run. (PR [#309](https://github.com/realm/realm-dart/pull/309))
* Uses Realm Core v12.1.0

### Compatibility
* Dart ^2.17 on Windows, MacOS and Linux
* Flutter ^3.0 on Android, iOS, Linux, MacOS and Windows

## 0.2.1+alpha Release notes (2022-03-20)

**This project is in the Alpha stage. All API's might change without warning and no guarantees are given about stability. Do not use it in production.**

### Enhancements
* Support change notifications on query results. ([#208](https://github.com/realm/realm-dart/pull/208))

    Every `RealmResults<T>` object now has a `changes` method returning a `Stream<RealmResultsChanges<T>>` which can be listened to.

    ```dart
    final subscription = realm.all<Dog>().changes.listen((changes) {
    changes.inserted // indexes of inserted ojbects
    changes.modified // indexes of modified objects
    changes.deleted  // indexes of deleted objects
    changes.newModified // indexes of modified objects after deletions and insertions are accounted for.
    changes.moved // indexes of moved objects
    }});
    subscription.cancel(); // cancel the subscription
    ```

* Support change notifications on list collections. ([#261](https://github.com/realm/realm-dart/pull/261))

    Every `RealmList<T extends RealmObject>` object now has a `changes` method returning a `Stream<RealmListChanges<T>>` which can be listened to.

    ```dart
    final team = Team('team', players: [Person("player")]);
    realm.write(() => realm.add(team));

    var firstCall = true;
    final subscription = team.players.changes.listen((changes) {
    changes.inserted // indexes of inserted ojbects
    changes.modified // indexes of modified objects
    changes.deleted  // indexes of deleted objects
    changes.newModified // indexes of modified objects after deletions and insertions are accounted for.
    changes.moved // indexes of moved objects
    });

    subscription.cancel(); // cancel the subscription
    ```

* Support change notifications on realm objects. ([#262](https://github.com/realm/realm-dart/pull/262))

    Every managed `RealmObject` now has a changes method which allows to listen for object property changes.

    ```dart
    var dog = realm.all<Dog>().first;

    final subscription = dog.changes.listen((changes) {
    changes.isDeleted // if the object has been deleted
    changes.object // the RealmObject being listened to.
    changes.properties // the changed properties
    });

    subscription.cancel(); // cancel the subscription
    ```

* Added support for checking if realm lists and realm objects are valid. ([#183](https://github.com/realm/realm-dart/pull/183))
* Support query on lists of realm objects. ([#239](https://github.com/realm/realm-dart/pull/239))

    Every RealmList<T extends RealmObject> now has a query method.

    ```dart
    final team = Team('Dream Team', players: [Person("Michael Jordan")]);
    realm.write(() => realm.add(team)); // Object needs to be managed.
    final result = team.players.query(r'name BEGINSWITH $0', ['M']);
    ```

* Added support for opening realm in read-only mode. ([#260](https://github.com/realm/realm-dart/pull/260))
* Added support for opening in-memory realms. ([#280](https://github.com/realm/realm-dart/pull/280))
* Primary key fields no longer required to be `final` in data model classes ([#240](https://github.com/realm/realm-dart/pull/240))

    Previously primary key fields needed to be `final`.

    ```dart
    @RealmModel()
    class _Car {
    @PrimaryKey()
    late final String make; // previously
    }

    ```

    Now primary key fields no longer need to be `final`

    ```dart
    @RealmModel()
    class _Car {
    @PrimaryKey()
    late String make; // now
    }
    ```

* List fields no longer required to be `final` in data model classes. ([#253](https://github.com/realm/realm-dart/pull/253))

    Previously list fields needed to be `final`.

    ```dart
    @RealmModel()
    class _Car {
    late final List<Person> owner; // previously
    }

    ```

    Now list fields no longer need to be `final`

    ```dart
    @RealmModel()
    class _Car {
    late List<Person> owner; // now
    }
    ```

* Support custom FIFO special files. ([#284](https://github.com/realm/realm-dart/pull/284))
* Support flutter for Linux desktop. ([#279](https://github.com/realm/realm-dart/pull/279/))

### Fixed
* Snapshot the results collection when iterating collections of realm objects. ([#258](https://github.com/realm/realm-dart/pull/258))

### Compatibility
* Dart ^2.15 on Windows, MacOS and Linux
* Flutter ^2.10 on Android, iOS, Linux, MacOS and Windows

## 0.2.0+alpha Release notes (2022-01-31)

**This project is in the Alpha stage. All API's might change without warning and no guarantees are given about stability. Do not use it in production.**

### Enhancements
* Completely rewritten from the ground up with sound null safety and using Dart FFI

### Compatibility
* Dart ^2.15 on Windows, MacOS and Linux

## 0.2.0-alpha.2 Release notes (2022-01-29)

Notes: This release is a prerelease version. All API's might change without warning and no guarantees are given about stability.

### Enhancements
* Completеly rewritten from the ground up with sound null safety and using Dart FFI

### Fixed
* Fix running package commands.

### Compatibility
* Dart ^2.15 on Windows, MacOS and Linux

## 0.2.0-alpha.1 Release notes (2022-01-29)

Notes: This release is a prerelease version. All API's might change without warning and no guarantees are given about stability.

### Enhancements
* Completеly rewritten from the ground up with sound null safety and using Dart FFI

### Fixed
* Realm close stops internal scheduler.

### Internal
* Fix linter issues

### Compatibility
* Dart ^2.15 on Windows, MacOS and Linux

## 0.2.0-alpha Release notes (2022-01-27)

Notes: This release is a prerelease version. All API's might change without warning and no guarantees are given about stability.

### Enhancements
* Completеly rewritten from the ground up with sound null safety and using Dart FFI

### Compatibility
* Dart ^2.15 on Windows, MacOS and Linux

### Internal
* Uses Realm Core v11.9.0

## 0.1.1+preview Release notes (2021-04-01)

### Fixed
* `realm_dart install` command is correctly installing the realm native binary

### Compatibility
* Windows and Mac
* Dart SDK 2.12 stable from https://dart.dev/

## 0.1.0+preview Release notes (2021-04-01)

### Enhancements
* The initial preview version of the Realm SDK for Dart.

### Compatibility
* Windows and Mac
* Dart SDK 2.12 stable from https://dart.dev/<|MERGE_RESOLUTION|>--- conflicted
+++ resolved
@@ -24,9 +24,6 @@
   * Added `realm.beginWriteAsync` which returns a `Future<Transaction>` that resolves when the write lock has been obtained.
   * Added `realm.writeAsync` which opens an asynchronous transaction, invokes the provided callback, then commits the transaction asynchronously.
 * Support `Realm.open` API to asynchronously open a local or synced Realm. When opening a synchronized Realm it will download all the content available at the time the operation began and then return a usable Realm. ([#731](https://github.com/realm/realm-dart/pull/731))
-<<<<<<< HEAD
-* Added `User.functions`. This is the entry point for calling Atlas App functions. Functions allow you to define and execute server-side logic for your application. Atlas App functions are created on the server, written in modern JavaScript (ES6+) and executed in a serverless manner. When you call a function, you can dynamically access components of the current application as well as information about the request to execute the function and the logged in user that sent the request. ([#973](https://github.com/realm/realm-dart/pull/973))
-=======
 * Add support for embedded objects. Embedded objects are objects which are owned by a single parent object, and are deleted when that parent object is deleted or their parent no longer references them. Embedded objects are declared by passing `ObjectType.embedded` to the `@RealmModel` annotation. Reassigning an embedded object is not allowed and neither is linking to it from multiple parents. Querying for embedded objects directly is also disallowed as they should be viewed as complex structures belonging to their parents as opposed to standalone objects. (Issue [#662](https://github.com/realm/realm-dart/issues/662))
 
 ```dart
@@ -44,7 +41,7 @@
   late String city;
 }
 ```
->>>>>>> 63c76c4c
+* Added `User.functions`. This is the entry point for calling Atlas App functions. Functions allow you to define and execute server-side logic for your application. Atlas App functions are created on the server, written in modern JavaScript (ES6+) and executed in a serverless manner. When you call a function, you can dynamically access components of the current application as well as information about the request to execute the function and the logged in user that sent the request. ([#973](https://github.com/realm/realm-dart/pull/973))
 
 ### Fixed
 * Added more validations when using `User.apiKeys` to return more meaningful errors when the user cannot perform API key actions - e.g. when the user has been logged in with API key credentials or when the user has been logged out. (Issue [#950](https://github.com/realm/realm-dart/issues/950))
