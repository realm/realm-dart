## vNext (TBD)

### Enhancements
* Added support for creating and storing a RealmObject using the `Realm.dynamic` API: `realm.dynamic.create("Person", primaryKey: 123)`. (PR [#1669](https://github.com/realm/realm-dart/pull/1669))
* Added support for setting properties on a RealmObject using the dynamic API: `obj.dynamic.set("name", "Peter")`. (PR [#1669](https://github.com/realm/realm-dart/pull/1669))

### Fixed
<<<<<<< HEAD
* Listening for `.changes` on a dynamic object (obtained via the `realm.dynamic` API) no longer throws. (Issue [#1668](https://github.com/realm/realm-dart/issues/1668))
=======
* Private fields did not work with default values. (Issue [#1663](https://github.com/realm/realm-dart/issues/1663))
>>>>>>> 3b5d3a13

### Compatibility
* Realm Studio: 15.0.0 or later.

### Internal
* Using Core x.y.z.

## 2.2.1 (2024-05-02)

### Fixed
* `realm_privacy` bundle mistakenly included an exe-file preventing app store submissions. (Issue [#1656](https://github.com/realm/realm-dart/issues/1656))

### Compatibility
* Realm Studio: 15.0.0 or later.

### Internal
* Using Core 14.6.2.

## 2.2.0 (2024-05-01)

### Enhancements
* Allow configuration of generator per model class. Currently support specifying the constructor style to use.
  ```dart
  const config = GeneratorConfig(ctorStyle: CtorStyle.allNamed);
  const realmModel = RealmModel.using(baseType: ObjectType.realmObject, generatorConfig: config);

  @realmModel
  class _Person {
    late String name;
    int age = 42;
  }
  ```
  will generate a constructor like:
  ```dart
  Person({
    required String name,
    int age = 42,
  }) { ... }
  ```
  (Issue [#292](https://github.com/realm/realm-dart/issues/292))
* Add privacy manifest to apple binaries. (Issue [#1551](https://github.com/realm/realm-dart/issues/1551))

### Fixed
* Avoid: Attempt to execute code removed by Dart AOT compiler (TFA). (Issue [#1647](https://github.com/realm/realm-dart/issues/1647))
* Fixed nullability annotations for the experimental API `App.baseUrl` and `App.updateBaseUrl`. The former is guaranteed not to be `null`, while the latter will now accept a `null` argument, in which case the base url will be restored to its default value. (Issue [#1523](https://github.com/realm/realm-dart/issues/1523))
* `App.users` included logged out users only if they were logged out while the App instance existed. It now always includes all logged out users. (Core 14.6.0)
* Fixed several issues around encrypted file portability (copying a "bundled" encrypted Realm from one device to another): (Core 14.6.0)
  * Fixed `Assertion failed: new_size % (1ULL << m_page_shift) == 0` when opening an encrypted Realm less than 64Mb that was generated on a platform with a different page size than the current platform.
  * Fixed a `DecryptionFailed` exception thrown when opening a small (<4k of data) Realm generated on a device with a page size of 4k if it was bundled and opened on a device with a larger page size.
  * Fixed an issue during a subsequent open of an encrypted Realm for some rare allocation patterns when the top ref was within ~50 bytes of the end of a page. This could manifest as a DecryptionFailed exception or as an assertion: `encrypted_file_mapping.hpp:183: Assertion failed: local_ndx < m_page_state.size()`.
* Schema initialization could hit an assertion failure if the sync client applied a downloaded changeset while the Realm file was in the process of being opened. (Core 14.6.0)
* Improve perfomance of "chained OR equality" queries for UUID/ObjectId types and RQL parsed "IN" queries on string/int/uuid/objectid types. (Core 14.6.0)
* Fixed a bug when running a IN query (or a query of the pattern `x == 1 OR x == 2 OR x == 3`) when evaluating on a string property with an empty string in the search condition. Matches with an empty string would have been evaluated as if searching for a null string instead. (Core 14.6.2)

### Compatibility
* Realm Studio: 15.0.0 or later.

### Internal
* Using Core 14.6.2.
* Flutter: ^3.19.0
* Dart: ^3.3.0


## 2.1.0 (2024-04-17)

### Enhancements
* Improve file compaction performance on platforms with page sizes greater than 4k (for example arm64 Apple platforms) for files less than 256 pages in size (Core 14.4.0).
* Added support for specifying key paths when listening to notifications on an object with the `RealmObject.changesFor([List<String>? keyPaths])` method. The key paths indicates which changes in properties should raise a notification.
  ```dart
  @RealmModel()
  class _Person {
    late String name;
    late int age;
    late List<_Person> friends;
  }

  // ....

  // Only changes to person.age and person.friends will raise a notification
  person.changesFor(["age", "friends"]).listen( .... )
  ```
* Add better hint to error message, if opening native library fails. (Issue [#1595](https://github.com/realm/realm-dart/issues/1595))
* Added support for specifying schema version on `Configuration.flexibleSync`. This allows you to take advantage of an upcoming server-side feature that will allow schema migrations for synchronized Realms. (Issue [#1599](https://github.com/realm/realm-dart/issues/1599))
* The default base url in `AppConfiguration` has been updated to point to `services.cloud.mongodb.com`. See https://www.mongodb.com/docs/atlas/app-services/domain-migration/ for more information. (Issue [#1549](https://github.com/realm/realm-dart/issues/1549))
* Don't ignore private fields on realm models. (Issue [#1367](https://github.com/realm/realm-dart/issues/1367))
* Improve performance of `RealmValue.operator==` when containing binary data. (PR [#1628](https://github.com/realm/realm-dart/pull/1628))

### Fixed
* Using valid const, but non-literal expressions, such as negation of numbers, as an initializer would fail. (Issue [#1606](https://github.com/realm/realm-dart/issues/1606))
* Backlinks mistakenly included in EJson serialization. (Issue [#1616](https://github.com/realm/realm-dart/issues/1616))
* Fix an assertion failure "m_lock_info && m_lock_info->m_file.get_path() == m_filename" that appears to be related to opening a Realm while the file is in the process of being closed on another thread. (Core 14.5.0)
* Fixed diverging history due to a bug in the replication code when setting default null values (embedded objects included). (Core 14.5.0)
* Null pointer exception may be triggered when logging out and async commits callbacks not executed. (Core 14.5.0)
* Comparing RealmValue containing a collection to itself would return false. Semantics changed to ensure reference equality always imply equality. (Issue [[#1632](https://github.com/realm/realm-dart/issues/1632)])
* Clearing a nested collection could end with a crash. (Core 14.5.1)
* Removing nested collections in RealmValue for synced realms throws. (Core 14.5.1)
* Fixed crash when integrating removal of already removed dictionary key. (Core 14.5.2)

### Compatibility
* Realm Studio: 15.0.0 or later.

### Internal
* Using Core 14.5.2.

## 2.0.0 (2024-03-20)

**Note**: Using the newly added support for collections in `RealmValue` with Atlas Device Sync is currently in private preview. Reach out to the support team if you need it enabled for your app. Rolling it out across all apps is expected to happen in late April 2024.

### Breaking Changes
* `RealmValue.type` is now an enum of type `RealmValueType` rather than `Type`. If you need the runtime type of the value wrapped in `RealmValue`, use `RealmValue.value.runtimeType`. (Issue [#1505](https://github.com/realm/realm-dart/issues/1505))
* Renamed `RealmValue.uint8List` constructor to `RealmValue.binary`. (PR [#1469](https://github.com/realm/realm-dart/pull/1469))
* Removed the following deprecated classes and members:
  * `AppConfiguration.localAppName` - was unused and had no effect
  * `AppConfiguration.localAppVersion` - was unused and had no effect
  * `ClientResetError.isFatal` - it was always `true`
  * `ClientResetError.sessionErrorCode`
  * `SyncError.codeValue` - can be accessed through `SyncError.code.code`
  * `SyncError.category` - categories were deprecated in `1.6.0`
  * `SyncError.detailedMessage` - was always empty
  * `SyncError` constructor and `SyncError.create` factory - sync errors are created internally by the SDK and are not supposed to be constructed by users
  * `SyncClientError`, `SyncConnectionError`, `SyncSessionError`, `SyncResolveError`, `SyncWebSocketError`, `GeneralSyncError` - consolidated into `SyncError` as part of the error simplification in `1.6.0`
  * `RealmProperty.indexed` - replaced by `RealmProperty.indexType`
  * `SyncErrorCategory`, `SyncClientErrorCode`, `SyncConnectionErrorCode`, `SyncSessionErrorCode`, `SyncResolveErrorCode`, `SyncWebsocketErrorCode`, `GeneralSyncErrorCode` - consolidated into `SyncErrorCode` as part of the error simplification in `1.6.0`
  * `User.provider` - the provider is associated with each identity, so the value was incorrect for users who had more than one identity
* The generated parts are now named `.realm.dart` instead of `.g.dart`. This is because the builder is now a `PartBuilder`, instead of a `SharedPartBuilder`. To migrate to this version you need to update all the part declarations to match, ie. `part 'x.g.dart` becomes `part x.realm.dart` and rerun the generator.

  This makes it easier to combine builders. Here is an example of combining with `dart_mappable`:
  ```dart
  import 'package:dart_mappable/dart_mappable.dart';
  import 'package:realm_dart/realm.dart';

  part 'part_builder.realm.dart';
  part 'part_builder.mapper.dart';

  @MappableClass()
  @RealmModel()
  class $Stuff with $StuffMappable {
    @MappableField()
    late int id;

    @override
    String toString() => 'Stuff{id: $id}';
  }

  final realm = Realm(Configuration.local([Stuff.schema]));
  void main(List<String> arguments) {
    final s = realm.write(() => realm.add(Stuff(1), update: true));
    print(s.toJson()); // <-- realm object as json
    Realm.shutdown();
  }
  ```
* Removed `SchemaObject.properties` - instead, `SchemaObject` is now an iterable collection of `Property`. (Issue [#1449](https://github.com/realm/realm-dart/issues/1449))
* `SyncProgress.transferredBytes` and `SyncProgress.transferableBytes` have been consolidated into `SyncProgress.progressEstimate`. The values reported previously were incorrect and did not accurately represent bytes either. The new field better conveys the uncertainty around the progress being reported. With this release, we're reporting accurate estimates for upload progress, but estimating downloads is still unreliable. A future server and SDK release will add better estimations for download progress. (Issue [#1562](https://github.com/realm/realm-dart/issues/1562))
* `Realm.logger` is no longer settable, and no longer implements `Logger` from package `logging`. In particular you can no longer call `Realm.logger.level =`. Instead you should call `Realm.logger.setLogLevel(RealmLogLevel level, {RealmLogCategory? category})` that takes an optional category. If no category is exlicitly given, then `RealmLogCategory.realm` is assumed.

  Also, note that setting a level is no longer local to the current isolate, but shared accross all isolates. At the core level there is just one process wide logger.

  Categories form a hierarchy and setting the log level of a parent category will override the level of its children. The hierarchy is exposed in a type safe manner with:
  ```dart
  sealed class RealmLogCategory {
    /// All possible log categories.
    static final values = [
    realm,
    realm.app,
    realm.sdk,
    realm.storage,
    realm.storage.notification,
    realm.storage.object,
    realm.storage.query,
    realm.storage.transaction,
    realm.sync,
    realm.sync.client,
    realm.sync.client.changeset,
    realm.sync.client.network,
    realm.sync.client.reset,
    realm.sync.client.session,
    realm.sync.server,
    ...
  ```
  The `onRecord` stream now pumps `RealmLogRecord`s that include the category the message was logged to.

  If you want to hook up realm logging with conventional dart logging you can do:
  ```dart
  Realm.logger.onRecord.forEach((r) => Logger(r.category.toString()).log(r.level.level, r.message));
  ```
  If no isolate subscribes to `Realm.logger.onRecord` then the logs will by default be sent to stdout. (Issue [#1578](https://github.com/realm/realm-dart/issues/1578))


### Enhancements
* Realm objects can now be serialized as [EJSON](https://www.mongodb.com/docs/manual/reference/mongodb-extended-json/). (Issue [#1254](https://github.com/realm/realm-dart/issues/1254))
  ```dart
  import 'package:ejson/ejson.dart';
  // ...
  class _Event {
    late DateTime timestamp;
    late String message;
  }
  // ...
  final ejson = toEJson(aRealmObject);
  final anUnmanagedRealmObject = fromEJson<Event>(ejson);
  ```
* Added `isCollectionDeleted` to `RealmListChanges`, `RealmSetChanges`, and `RealmMapChanges` which will be `true` if the parent object, containing the collection has been deleted. (Core 14.0.0)
* Added `isCleared` to `RealmMapChanges` which will be `true` if the map has been cleared. (Core 14.0.0)
* Querying a specific entry in a collection (in particular 'first and 'last') is supported. (Core 14.0.0)
  ```dart
  class _Owner {
    late List<_Dog> dogs;
  }

  realm.query<Owner>('dogs[1].age = 5'); // Query all owners whose second dog element is 5 years old
  realm.query<Owner>('dogs[FIRST].age = 5'); // Query all owners whose first dog is 5 years old
  realm.query<Owner>('dogs[LAST].age = 5'); // Query all owners whose last dog is 5 years old
  realm.query<Owner>('dogs[SIZE] = 10'); // Query all owners who have 10 dogs
  ```
* Added support for storing lists and maps inside a `RealmValue` property. (Issue [#1504](https://github.com/realm/realm-dart/issues/1504))
  ```dart
  class _Container {
    late RealmValue anything;
  }

  realm.write(() {
    realm.add(Container(anything: RealmValue.from([1, 'foo', 3.14])));
  });

  final container = realm.all<Container>().first;

  final list = container.anything.asList(); // will throw if cast is invalid
  for (final item in containerValue) {
    switch (item.type) {
      case RealmValueType.int:
        print('Integer: ${item.value as int}');
        break;
      case RealmValueType.string:
        print('String: ${item.value as String}');
        break;
      case RealmValueType.double:
        print('Double: ${item.value as double}');
        break;
    }
  }

  final subscription = list.changes.listen((event) {
    // The list changed
  });
  ```
* Added `RealmValueType` enum that contains all the possible types that can be wrapped by a `RealmValue`. (PR [#1469](https://github.com/realm/realm-dart/pull/1469))
* Added support for accessing `Set` and `Map` types using the dynamic object API - `obj.dynamic.getSet/getMap`. (PR [#1533](https://github.com/realm/realm-dart/pull/1533))
* Added `RealmObjectBase.objectSchema` that returns the schema for this object. In most cases, this would be the schema defined in the model, but in case the Realm is opened as dynamic (by providing an empty collection for schemaObjects in the config) or using `FlexibleSyncConfiguration`, it may change as the schema on disk changes. (Issue [#1449](https://github.com/realm/realm-dart/issues/1449))
* Added `Realm.schemaChanges` that returns a stream of schema changes that can be listened to. Only dynamic and synchronized Realms will emit schema changes. (Issue [#1449](https://github.com/realm/realm-dart/issues/1449))
* Improve performance of object notifiers with complex schemas and very simple changes to process by as much as 20% (Core 14.2.0).
* Improve performance with very large number of notifiers as much as 75% (Core 14.2.0).

### Fixed
* If you have more than 8388606 links pointing to one specific object, the program will crash. (Core 14.0.0)
* A Realm generated on a non-apple ARM 64 device and copied to another platform (and vice-versa) were non-portable due to a sorting order difference. This impacts strings or binaries that have their first difference at a non-ascii character. These items may not be found in a set, or in an indexed column if the strings had a long common prefix (> 200 characters). (Core 14.0.0)
* Ctor arguments appear in random order on generated classes, if the realm model contains many properties. (PR [#1531](https://github.com/realm/realm-dart/pull/1531))
* Fixed an issue where removing realm objects from a List with more than 1000 items could crash. (Core 14.2.0)
* Fix a spurious crash related to opening a Realm on background thread while the process was in the middle of exiting. (Core v14.3.0)
* Fixed conflict resolution bug which may result in an crash when the AddInteger instruction on Mixed properties is merged against updates to a non-integer type. (Core v14.3.0)

### Compatibility
* Realm Studio: 15.0.0 or later.
* Fileformat: Generates files with format v24. Reads and automatically upgrade from fileformat v10. If you want to upgrade from an earlier file format version you will have to use RealmCore v13.x.y or earlier.

### Internal
* Using Core v14.3.0

## 1.9.0 (2024-02-02)

### Enhancements
* Added `User.changes` stream that allows subscribers to receive notifications when the User changes - for example when the user's custom data changes or when their authentication state changes. (PR [#1500](https://github.com/realm/realm-dart/pull/1500))
* Allow the query builder to construct >, >=, <, <= queries for string constants. This is a case sensitive lexicographical comparison. Improved performance of RQL queries on a non-linked string property using: >, >=, <, <=, operators and fixed behavior that a null string should be evaluated as less than everything, previously nulls were not matched. (Core 13.26.0-13-gd12c3)

### Fixed
* Creating an `AppConfiguration` with an empty appId will now throw an exception rather than crashing the app. (Issue [#1487](https://github.com/realm/realm-dart/issues/1487))
* Uploading the changesets recovered during an automatic client reset recovery may lead to 'Bad server version' errors and a new client reset. (Core 13.26.0-13-gd12c3)

### Compatibility
* Realm Studio: 13.0.0 or later.

### Internal
* Using Core 13.26.0-13-gd12c3

## 1.8.0 (2024-01-29)

### Enhancements
* Added `RealmObject.getBacklinks<SourceType>('sourceProperty')` which is a method allowing you to look up all objects of type `SourceType` which link to the current object via their `sourceProperty` property. (Issue [#1480](https://github.com/realm/realm-dart/issues/1480))
* Added `App.updateBaseUrl` method for updating the App's base URL for switching between cloud and edge servers. The current Sync Session(s) must be paused before calling this method and the user must log in again afterwards before the Sync Session can be resumed. (PR [#1454](https://github.com/realm/realm-dart/pull/1454))

### Fixed
* Fix a possible hang (or in rare cases crash) during notification handling. (Issue [#1492](https://github.com/realm/realm-dart/issues/1492))
* Fix Flutter app build on Linux. A contribution from [thiagokisaki](https://github.com/thiagokisaki). (PR [#1488](https://github.com/realm/realm-dart/pull/1488))
* App was not using the current baseUrl value from AppConfiguration when it is created and always used the cached value stored upon the first contact with the server. (Core XX.XX.X)


### Compatibility
* Realm Studio: 13.0.0 or later.

### Internal
* Using Core 13.26.0

## 1.7.0 (2024-01-23)

### Enhancements
* Reworked how creating an `App` instance works across isolates:
  * The `App(AppConfiguration)` constructor should only be used on the main isolate. Ideally, it should be called once as soon as your app launches. If you attempt to use it on a background isolate (as indicated by `Isolate.debugName` being different from `main`), a warning will be logged.
  * Added a new method - `App.getById` that allows you to obtain an already constructed app on a background isolate.
  (Issue [#1433](https://github.com/realm/realm-dart/issues/1433))
* Added support for fields of type `Map<String, T>` where `T` is any supported Realm type. You can define a model with a map like:
  ```dart
  @RealmModel()
  class _LotsOfMaps {
    late Map<String, _Person?> persons;
    late Map<String, bool> bools;
    late Map<String, DateTime> dateTimes;
    late Map<String, Decimal128> decimals;
    late Map<String, double> doubles;
    late Map<String, int> ints;
    late Map<String, ObjectId> objectIds;
    late Map<String, RealmValue> realmValues;
    late Map<String, String> strings;
    late Map<String, Uint8List> datas;
    late Map<String, Uuid> uuids;
  }
  ```

  The map keys may not contain `.` or start with `$`. (Issue [#685](https://github.com/realm/realm-dart/issues/685))
* Added a new exception - `MigrationRequiredException` that will be thrown when a local Realm is opened with a schema that differs from the schema on disk and no migration callback is supplied. Additionally, a `helpLink` property has been added to `RealmException` and its subclasses to provide a link to the documentation for the error. (Issue [#1448](https://github.com/realm/realm-dart/issues/1448))
* Downgrade minimum dependencies to Dart 3.0.0 and Flutter 3.10.0. (PR [#1457](https://github.com/realm/realm-dart/pull/1457))

### Fixed
* Fixed warnings being emitted by the realm generator requesting that `xyz.g.dart` be included with `part 'xyz.g.dart';` for `xyz.dart` files that import `realm` but don't have realm models defined. Those should not need generated parts and including the part file would have resulted in an empty file with `// ignore_for_file: type=lint` being generated. (PR [#1443](https://github.com/realm/realm-dart/pull/1443))
* Updated the minimum required CMake version for Flutter on Linux to 3.19. (Issue [#1381](https://github.com/realm/realm-dart/issues/1381))
* Errors in user-provided client reset callbacks, such as `RecoverOrDiscardUnsyncedChangesHandler.onBeforeReset/onAfterDiscard` would not be correctly propagated and the client reset exception would contain a message like `A fatal error occurred during client reset: 'User-provided callback failed'` but no details about the actual error. Now `SyncError` has an `innerError` field which contains the original error thrown in the callback. (PR [#1447](https://github.com/realm/realm-dart/pull/1447))
* Fixed a bug where the generator would not emit errors for invalid default values for collection properties. Default values for collection properties are not supported unless the default value is an empty collection. (PR [#1406](https://github.com/realm/realm-dart/pull/1406))
* Bad performance of initial Sync download involving many backlinks (Issue [#7217](https://github.com/realm/realm-core/issues/7217), Core 13.25.1)
* Exceptions thrown during bootstrap application will now be surfaced to the user via the sync error handler rather than terminating the program with an unhandled exception. (PR [#7197](https://github.com/realm/realm-core/pull/7197), Core 13.25.0).
* Exceptions thrown during bootstrap application could crash the sync client with an `!m_sess` assertion if the bootstrap was being applied during sync::Session activation. (Issue [#7196](https://github.com/realm/realm-core/issues/7196), Core 13.25.0).
* If a SyncSession was explicitly resumed via `App.reconnect()` while it was waiting to auto-resume after a non-fatal error and then another non-fatal error was received, the sync client could crash with a `!m_try_again_activation_timer` assertion. (Issue [#6961](https://github.com/realm/realm-core/issues/6961), Core 13.25.0)
* Fixed several causes of "decryption failed" exceptions that could happen when opening multiple encrypted Realm files in the same process while using Apple/linux and storing the Realms on an exFAT file system. (Issue [#7156](https://github.com/realm/realm-core/issues/7156), Core 13.24.1)
* Fixed deadlock which occurred when accessing the current user from the `App` from within a callback from the `User` listener (Issue [#7183](https://github.com/realm/realm-core/issues/7183), Core 13.24.1)
* Having a class name of length 57 would make client reset crash as a limit of 56 was wrongly enforced (57 is the correct limit) (Issue [#7176](https://github.com/realm/realm-core/issues/7176), Core 13.24.1)
* Automatic client reset recovery on flexible sync Realms would apply recovered changes in multiple write transactions, releasing the write lock in between. This had several observable negative effects:
  - Other threads reading from the Realm while a client reset was in progress could observe invalid mid-reset state.
  - Other threads could potentially write in the middle of a client reset, resulting in history diverging from the server.
  - The change notifications produced by client resets were not minimal and would report that some things changed which actually didn't.
  - All pending subscriptions were marked as Superseded and then recreating, resulting in anything waiting for subscriptions to complete firing early.
  (PR [#7161](https://github.com/realm/realm-core/pull/7161), Core 13.24.1).
* If the very first open of a flexible sync Realm triggered a client reset, the configuration had an initial subscriptions callback, both before and after reset callbacks, and the initial subscription callback began a read transaction without ending it (which is normally going to be the case), opening the frozen Realm for the after reset callback would trigger a BadVersion exception (PR [#7161](https://github.com/realm/realm-core/pull/7161), Core 13.24.1).
* Changesets have wrong timestamps if the local clock lags behind 2015-01-01T00:00:00Z. The sync client now throws an exception if that happens. (PR [#7180](https://github.com/realm/realm-core/pull/7180), Core 13.24.1)
* Handle `EOPNOTSUPP` when using `posix_fallocate()` and fallback to manually consume space. This should enable android users to open a Realm on restrictive filesystems. (PR [#7251](https://github.com/realm/realm-core/pull/7251), Core v13.26.0)
* Application may crash with `incoming_changesets.size() != 0` when a download message is mistaken for a bootstrap message. This can happen if the synchronization session is paused and resumed at a specific time. (PR [#7238](https://github.com/realm/realm-core/pull/7238), Core v13.26.0, since v11.8.0)

### Compatibility
* Realm Studio: 13.0.0 or later.
* Flutter: ^3.10.0
* Dart: ^3.0.0

### Internal
* Using Core v13.26.0.

## 1.6.1 (2023-11-30)

### Fixed
* Fixed an issue where connections to Atlas App Services would fail on Android with a certificate expiration error. (Issue [#1430](https://github.com/realm/realm-dart/issues/1430))
* Fixed an issue with the generator where having multiple generated classes in the same file would result in multiple `// ignore_for_file: type=lint` lines being added, which itself was generating a lint warning. (Issue [#1412](https://github.com/realm/realm-dart/issues/1412))
* Errors encountered while reapplying local changes for client reset recovery on partition-based sync Realms would result in the client reset attempt not being recorded, possibly resulting in an endless loop of attempting and failing to automatically recover the client reset. Flexible sync and errors from the server after completing the local recovery were handled correctly. (Core 13.24.0)
* During a client reset with recovery when recovering a move or set operation on a `List` that operated on indices that were not also added in the recovery, links to an object which had been deleted by another client while offline would be recreated by the recovering client. But the objects of these links would only have the primary key populated and all other fields would be default values. Now, instead of creating these zombie objects, the lists being recovered skip such deleted links. (Core 13.24.0)
* During a client reset recovery a Set of objects could be missing items, or an exception could be thrown that prevents recovery ex: "Requested index 1 calling get() on set 'source.collection' when max is 0". (Core 13.24.0)
* Automatic client reset recovery would duplicate insertions in a list when recovering a write which made an unrecoverable change to a list (i.e. modifying or deleting a pre-existing entry), followed by a subscription change, followed by a write which added an entry to the list. (Core 13.24.0)

### Compatibility
* Realm Studio: 13.0.0 or later.
* Flutter: ^3.13.0
* Dart: ^3.1.0

### Internal
* Using Core 13.24.0.

## 1.6.0 (2023-11-15)

### Enhancements
* Support for performing geo spatial queries using the new classes: `GeoPoint`, `GeoCircle`, `GeoBox` and `GeoPolygon`. See `GeoPoint` documentation on how to persist locations ([#1389](https://github.com/realm/realm-dart/pull/1389))
* Suppressing rules for a  *.g.dart files ([#1413](https://github.com/realm/realm-dart/pull/1413))
* Full text search supports searching for prefix only. Eg. "description TEXT 'alex*'" (Core upgrade)
* Unknown protocol errors received from the baas server will no longer cause the application to crash if a valid error action is also received. (Core upgrade)
* Added support for server log messages that are enabled by sync protocol version 10. AppServices request id will be provided in a server log message in a future server release. (Core upgrade)
* Simplified sync errors. The following sync errors and error codes are deprecated ([#1387](https://github.com/realm/realm-dart/pull/1387)):
   * `SyncClientError`, `SyncConnectionError`, `SyncSessionError`, `SyncWebSocketError`, `GeneralSyncError` - replaced by `SyncError`.
   * `SyncClientErrorCode`, `SyncConnectionErrorCode`, `SyncSessionErrorCode`, `SyncWebSocketErrorCode`, `GeneralSyncErrorCode, SyncErrorCategory` - replaced by `SyncErrorCode`.
* Throw an exception if `File::unlock` has failed, in order to inform the SDK that we are likely hitting some limitation on the OS filesystem, instead of crashing  the application and use the same file locking logic for all the platforms. (Core upgrade)
* Lift a restriction that prevents asymmetric objects from linking to non-embedded objects. ([#1403](https://github.com/realm/realm-dart/issues/1403))
* Add ISRG X1 Root certificate (used by lets-encrypt and hence MongoDB) to `SecurityContext` of the default `HttpClient`. This ensure we work out-of-the-box on older devices (in particular Android 7 and earlier), as well as some Windows machines. ([#1187](https://github.com/realm/realm-dart/issues/1187), [#1370](https://github.com/realm/realm-dart/issues/1370))
* Added new flexible sync API `RealmResults.subscribe()` and `RealmResults.unsubscribe()` as an easy way to create subscriptions and download data in background. Added named parameter to `MutableSubscriptionSet.clear({bool unnamedOnly = false})` for removing all the unnamed subscriptions. ([#1354](https://github.com/realm/realm-dart/pull/1354))
* Added `cancellationToken` parameter to `Session.waitForDownload()`, `Session.waitForUpload()` and `SubscriptionSet.waitForSynchronization()`. ([#1354](https://github.com/realm/realm-dart/pull/1354))

### Fixed
* Fixed iteration after `skip` bug ([#1409](https://github.com/realm/realm-dart/issues/1409))
* Crash when querying the size of a Object property through a link chain (Core upgrade, since v13.17.2)
* Deprecated `App.localAppName` and `App.localAppVersion`. They were not used by the server and were not needed to set them. ([#1387](https://github.com/realm/realm-dart/pull/1387))
* Fixed crash in slab allocator (`Assertion failed: ref + size <= next->first`). (Core upgrade, since 13.0.0)
* Sending empty UPLOAD messages may lead to 'Bad server version' errors and client reset. (Core upgrade, since v11.8.0)
* If a user was logged out while an access token refresh was in progress, the refresh completing would mark the user as logged in again and the user would be in an inconsistent state. (Core 13.21.0)
* Receiving a `write_not_allowed` error from the server would have led to a crash. (Core 13.22.0)
* Fix interprocess locking for concurrent realm file access resulting in a interprocess deadlock on FAT32/exFAT filesystems. (Core 13.23.0)
* Fixed RealmObject not overriding `hashCode`, which would lead to sets of RealmObjects potentially containing duplicates. ([#1418](https://github.com/realm/realm-dart/issues/1418))
* `realm.subscriptions.waitForSynchronization` will now correctly receive an error if a fatal session error occurs that would prevent it from ever completing. Previously the future would never resolve. (Core 13.23.3)
* Fixed FLX subscriptions not being sent to the server if the session was interrupted during bootstrapping. (Core 13.23.3)
* Fixed application crash with 'KeyNotFound' exception when subscriptions are marked complete after a client reset. (Core 13.23.3)
* A crash at a very specific time during a DiscardLocal client reset on a FLX Realm could leave subscriptions in an invalid state. (Core 13.23.4)

### Compatibility
* Realm Studio: 13.0.0 or later.

### Internal
* Made binding a `sync::Session` exception safe so if a `MultipleSyncAgents` exception is thrown, the sync client can be torn down safely. (Core upgrade, since 13.4.1)
* Add information about the reason a synchronization session is used for to flexible sync client BIND message. (Core upgrade)
* Sync protocol version bumped to 10. (Core upgrade)
* Handle `badChangeset` error when printing changeset contents in debug. (Core upgrade)

* Using Core 13.23.4.

## 1.5.0 (2023-09-18)

### Enhancements
* Support efficient `skip` on `RealmResults` ([#1391](https://github.com/realm/realm-dart/pull/1391))
* Support efficient `indexOf` and `contains` on `RealmResults` ([#1394](https://github.com/realm/realm-dart/pull/1394))
* Support asymmetric objects. ([#1400](https://github.com/realm/realm-dart/pull/1400))

### Compatibility
* Realm Studio: 13.0.0 or later.

### Internal
* Using Core 13.17.2

## 1.4.0 (2023-08-16)

### Enhancements
* Support ReamSet.freeze() ([#1342](https://github.com/realm/realm-dart/pull/1342))
* Added support for query on `RealmSet`. ([#1346](https://github.com/realm/realm-dart/pull/1346))
* Support for passing `List`, `Set` or `Iterable` arguments to queries with `IN`-operators. ([#1346](https://github.com/realm/realm-dart/pull/1346))

### Fixed
* Fixed an early unlock race condition during client reset callbacks. ([#1335](https://github.com/realm/realm-dart/pull/1335))
* Rare corruption of files on streaming format (often following compact, convert or copying to a new file). (Core upgrade, since v12.12.0)
* Trying to search a full-text indexes created as a result of an additive schema change (i.e. applying the differences between the local schema and a synchronized realm's schema) could have resulted in an IllegalOperation error with the error code `Column has no fulltext index`. (Core upgrade, since v13.2.0).
* Sync progress for DOWNLOAD messages from server state was updated wrongly. This may have resulted in an extra round-trip to the server. (Core upgrade, since v12.9.0)
* Fixes infinite-loop like issue with await-for-yield over realm set change streams. ([#1344](https://github.com/realm/realm-dart/issues/1344))
* Fixed issue with using flexibleSync in flutter test. ([#1366](https://github.com/realm/realm-dart/pull/1366))
* Fixed a realm generator issue, when used in concert with MobX. ([#1372](https://github.com/realm/realm-dart/pull/1372))
* Fix failed assertion for unknown app server errors (Core upgrade, since v12.9.0).
* Testing the size of a collection of links against zero would sometimes fail (sometimes = "difficult to explain"). (Core upgrade, since v13.15.1)
* `Session.getProgressStream` now returns a regular stream, instead of a broadcast stream. ([#1375](https://github.com/realm/realm-dart/pull/1375))
* Add ISRG X1 Root certificate (used by lets-encrypt and hence MongoDB) to `SecurityContext` of the default `HttpClient`. This ensure we work out-of-the-box on older devices (in particular Android 7 and earlier), as well as some Windows machines. ([#1187](https://github.com/realm/realm-dart/issues/1187), [#1370](https://github.com/realm/realm-dart/issues/1370))

### Compatibility
* Realm Studio: 13.0.0 or later.

### Internal
* Using Core 13.17.2.

## 1.3.0 (2023-06-22)

### Enhancements
* Added support binary data type. ([#1320](https://github.com/realm/realm-dart/pull/1320))
* Extended `ClientResetError` to return the `backupFilePath` where the backup copy of the realm will be placed once the client reset process has completed. ([#1291](https://github.com/realm/realm-dart/pull/1291))
* Added `CompensatingWriteError` containing detailed error information about the writes that have been reverted by the server due to permissions or subscription view restrictions. The `Configuration.flexibleSync.syncErrorHandler` will be invoked with this error type when this error occurs ([#1291](https://github.com/realm/realm-dart/pull/1291)).
* Improve performance of elementAt, first, single and last on RealmResults ([#1261](https://github.com/realm/realm-dart/issues/1261), [#1262](https://github.com/realm/realm-dart/pull/1262), [#1267](https://github.com/realm/realm-dart/pull/1267)).

### Fixed
* The constructors of all `SyncError` types are deprecated. The sync errors will be created only internally ([#1291](https://github.com/realm/realm-dart/pull/1291)).
* Getting `Backlink` properties of unmanaged Realm objects will throw an error: "Using backlinks is only possible for managed objects" ([#1293](https://github.com/realm/realm-dart/pull/1293)).
* Properties in the frozen _before_ Realm instance in the client reset callbacks may have had properties reordered which could lead to exceptions if accessed. (Core upgrade, since v13.11.0)


### Compatibility
* Realm Studio: 13.0.0 or later.
* Dart ^3.0.2 and Flutter ^3.10.2

### Internal
* Synced realms will use async open to prevent overloading the server with schema updates. [#1369](https://github.com/realm/realm-dart/pull/1369))
* Using Core 13.15.1

## 1.2.0 (2023-06-08)

### Enhancements
  * Added support for Full-Text search (simple term) queries. ([#1300](https://github.com/realm/realm-dart/pull/1300))
  * To enable FTS queries on string properties, add the `@Indexed(RealmIndexType.fullText)` annotation.
  * To run queries, use the `TEXT` operator: `realm.all<Book>().query("description TEXT \$0", "fantasy novel")`.

### Fixed
* Fix the query parser, it needs to copy a list of arguments and own the memory. This will prevent errors like getting a different result from a query, if the list is modified after its creation and before the execution of the query itself. In the worst case scenario, if the memory is freed before the query is executed, this could lead to crashes, especially for string and binary data types. (Core upgrade, since core v12.5.0)
* Fixed a potential crash when opening the realm after failing to download a fresh FLX realm during an automatic client reset (Core upgrade, since core v12.3.0)
* Access token refresh for websockets was not updating the location metadata (Core upgrade, since core v13.9.3)
* Using both synchronous and asynchronous transactions on the same thread or scheduler could hit the assertion failure "!realm.is_in_transaction()" if one of the callbacks for an asynchronous transaction happened to be scheduled during a synchronous transaction (Core upgrade, since core v11.8.0)
* Fixed an issue where the generator would incorrectly consider a `DateTime` field a valid primary key ([#1300](https://github.com/realm/realm-dart/pull/1300)).

### Compatibility
* Realm Studio: 13.0.0 or later.

### Internal
* Using Core 13.14.0.

## 1.1.0 (2023-05-30)

### Enhancements
* Add `RealmResults.isValid` ([#1231](https://github.com/realm/realm-dart/pull/1231)).
* Support `Decimal128` datatype ([#1192](https://github.com/realm/realm-dart/pull/1192)).
* Realm logging is extended to support logging of all Realm storage level messages. (Core upgrade).
* Realm.logger now prints by default to the console from the first Isolate that initializes a Realm in the application. ([#1226](https://github.com/realm/realm-dart/pull/1226)).
  Calling `Realm.logger.clearListeners()` or `Realm.logger.level = RealmLogLevel.off` will turn off logging. If that is the first isolate it will stop the default printing logger.
  The default logger can be replaced with a custom implementation using `Realm.logger = CustomLogger()` from the first Isolate.
  Any new spawned Isolates that work with Realm will get a new `Realm.logger` instance but will not `print` by default.
  `Realm.logger.level` allows changing the log level per isolate.
* Add logging at the Storage level (Core upgrade).
* Performance improvement for the following queries (Core upgrade):
    * Significant (~75%) improvement when counting (query count) the number of exact matches (with no other query conditions) on a String/int/Uuid/ObjectId property that has an index. This improvement will be especially noticeable if there are a large number of results returned (duplicate values).
    * Significant (~99%) improvement when querying for an exact match on a Timestamp property that has an index.
    * Significant (~99%) improvement when querying for a case insensitive match on a Mixed property that has an index.
    * Moderate (~25%) improvement when querying for an exact match on a Boolean property that has an index.
    * Small (~5%) improvement when querying for a case insensitive match on a Mixed property that does not have an index.

* Enable multiple processes to operate on an encrypted Realm simultaneously. (Core upgrade)

* Improve performance of equality queries on a non-indexed mixed property by about 30%. (Core upgrade)

* Improve performance of rolling back write transactions after making changes. If no KVO observers are used this is now constant time rather than taking time proportional to the number of changes to be rolled back. Rollbacks with KVO observers are 10-20% faster. (Core upgrade)
* New notifiers can now be registered in write transactions until changes have actually been made in the write transaction. This makes it so that new notifications can be registered inside change notifications triggered by beginning a write transaction (unless a previous callback performed writes). (Core upgrade)

* Very slightly improve performance of runtime thread checking on the main thread on Apple platforms. (Core upgrade)

### Fixed
* Fixed a bug that may have resulted in arrays being in different orders on different devices (Core upgrade).
* Fixed a crash when querying a mixed property with a string operator (contains/like/beginswith/endswith) or with case insensitivity (Core upgrade).
* Querying for equality of a string on an indexed mixed property was returning case insensitive matches. For example querying for `myIndexedMixed == "Foo"` would incorrectly match on values of "foo" or "FOO" etc (Core upgrade).
* Adding an index to a Mixed property on a non-empty table would crash with an assertion (Core upgrade).
* `SyncSession.pause()` could hold a reference to the database open after shutting down the sync session, preventing users from being able to delete the realm (Core upgrade).
* Fixed `RealmResultsChanges.isCleared` which was never set. It now returns `true` if the results collection is empty in the notification callback. This field is also marked as `deprecated` and will be removed in future. Use `RealmResultsChanges.results.isEmpty` instead.([#1265](https://github.com/realm/realm-dart/pull/1265)). ([#1278](https://github.com/realm/realm-dart/issues/1278)).

* Fix a stack overflow crash when using the query parser with long chains of AND/OR conditions. (Core upgrade)
* `SyncManager::immediately_run_file_actions()` no longer ignores the result of trying to remove a realm. This could have resulted in a client reset action being reported as successful when it actually failed on windows if the `Realm` was still open (Core upgrade).
* Fix a data race. If one thread committed a write transaction which increased the number of live versions above the previous highest seen during the current session at the same time as another thread began a read, the reading thread could read from a no-longer-valid memory mapping (Core upgrade).

* Fixed a crash or exception when doing a fulltext search for multiple keywords when the intersection of results is not equal. (Core upgrade).

* Don't report non ssl related errors during ssl handshake as fatal in default socket provider. (Core upgrade)

* Performing a query like "{1, 2, 3, ...} IN list" where the array is longer than 8 and all elements are smaller than some values in list, the program would crash (Core upgrade)
* Performing a large number of queries without ever performing a write resulted in steadily increasing memory usage, some of which was never fully freed due to an unbounded cache (Core upgrade)

* Exclusion of words in a full text search does not work (Core upgrade)

* Fixed a fatal error (reported to the sync error handler) during client reset (or automatic PBS to FLX migration) if the reset has been triggered during an async open and the schema being applied has added new classes. (Core upgrade), since automatic client resets were introduced in v11.5.0)
* Full text search would sometimes find words where the word only matches the beginning of the search token (Core upgrade)

* We could crash when removing backlinks in cases where forward links did not have a corresponding backlink due to corruption. We now silently ignore this inconsistency in release builds, allowing the app to continue. (Core upgrade)
* If you freeze a Results based on a collection of objects, the result would be invalid if you delete the collection (Core upgrade)

### Compatibility
* Fileformat: Generates files with format v23. Reads and automatically upgrade from fileformat v5.
* Realm Studio: 13.0.0 or later.
* Dart >=2.17.5 <4.0.0 (Flutter >=3.0.3) on Android, iOS, Linux, MacOS and Windows

### Internal
* Using Core 13.12.0.
* Lock file format: New format introduced for multi-process encryption. All processes accessing the file must be upgraded to the new format.

## 1.0.3 (2023-03-20)

### Enhancements
* Deprecated `SyncResolveError` and `SyncResolveErrorCode` ([#1182](https://github.com/realm/realm-dart/pull/1182)).
* Added `SyncWebSocketError` and `SyncWebSocketErrorCode` for web socket connection sync errors ([#1182](https://github.com/realm/realm-dart/pull/1182)).
* Added `FlexibleSyncConfiguration.shouldCompactCallback` support ([#1204](https://github.com/realm/realm-dart/pull/1204)).
* Added `RealmSet.asResults()` ([#1214](https://github.com/realm/realm-dart/pull/1214)).

### Fixed
* You may have a crash on Windows if you try to open a file with non-ASCII path (Core upgrade).
* Creating subscriptions with queries having unicode parameters causes a server error (Core upgrade).
* Fixed error message when trying to `switchUser` of the `App` to a user that has been logged out ([#1182](https://github.com/realm/realm-dart/pull/1182)).
* Fixed performance degradation on SubQueries (Core upgrade).
* Fixed several cases where wrong type of exception was thrown (Core upgrade).
* Fixed classification of InvalidQuery exception (Core upgrade).
* Fix crash if secure transport returns an error with a non-zero length. (Core upgrade).
* Fix error in `RealmSet<T>` when `T` is a realm object ([#1202](https://github.com/realm/realm-dart/pull/1212)).
* Fixes infinite-loop like issue with await-for-yield over change streams ([#1213](https://github.com/realm/realm-dart/pull/1213)).

### Compatibility
* Realm Studio: 13.0.0 or later.

### Internal
* Using Core 13.6.0.

## 1.0.2 (2023-02-21)

### Fixed
* Fixed the sync client being stuck in a cycle if an integration error occurs by issuing a client reset (Core upgrade).
* Fixed Android binaries sizes.

### Compatibility
* Realm Studio: 13.0.0 or later.

### Internal
* Using Core 13.4.2

## 1.0.1 (2023-02-14)

### Fixed
* Fix codesigning errors when publishing to the macOS App Store. ([#1153](https://github.com/realm/realm-dart/issues/1153))

### Compatibility
* Realm Studio: 13.0.0 or later.

### Internal
* Using Core 13.4.0

## 1.0.0 (2023-02-07)

### GA release
We are proud to forge this release as 1.0. The Realm Flutter and Dart SDK is now being used by thousands of developers and has proven reliable.

### Enhancements
* Improved error information returned when the `realm_dart` library failed to load. ([#1143](https://github.com/realm/realm-dart/pull/1143))

### Fixed
* Improve performance of interprocess mutexes on iOS which don’t need to support reader-writer locking. The primary beneficiary of this is beginning and ending read transactions, which is now almost as fast as pre-v13.0.0 (Core upgrade).

### Compatibility
* Realm Studio: 13.0.0 or later.

### Internal
* Using Core 13.4.0

## 0.11.0+rc (2023-01-30)

**This project is in Release Candidate stage.**

### Enhancements
* Add `App.reconnect()` providing a hint to Realm to reconnect all sync sessions.
* Add `Realm.refresh()` and `Realm.refreshAsync()` support. ([#1046](https://github.com/realm/realm-dart/pull/1046))
* Support change notifications property `isCleared` on list collections and sets. ([#1128](https://github.com/realm/realm-dart/pull/1128))

### Fixed
* `SyncSession.pause()` allow users to suspend a Realm's sync session until it is explicitly resumed with `SyncSession.resume()`. Previously it could be implicitly resumed in rare cases. (Core upgrade)
* Improve the performance of `Realm.freeze()` and friends (`RealmObject.freeze()`,`RealmList.freeze(), RealmResults.freeze(), RealmSet.freeze()`) by eliminating some redundant work around schema initialization and validation. (Core upgrade)
* Include more details if an error occurs when merging object. (Core upgrade)
* Value in List of Mixed would not be updated if new value is Binary and old value is StringData and the values otherwise matches. (Core upgrade)
* When client reset with recovery is used and the recovery does not actually result in any new local commits, the sync client may have gotten stuck in a cycle with a `A fatal error occurred during client reset: 'A previous 'Recovery' mode reset from <timestamp> did not succeed, giving up on 'Recovery' mode to prevent a cycle'` error message. (Core upgrade)
* Fixed diverging history in flexible sync if writes occur during bootstrap to objects that just came into view (Core upgrade)
* Fix several data races when opening cached frozen Realms. New frozen Realms were added to the cache and the lock released before they were fully initialized, resulting in races if they were immediately read from the cache on another thread (Core upgrade).
* Properties and types not present in the requested schema would be missing from the reported schema in several scenarios, such as if the Realm was being opened with a different schema version than the persisted one, and if the new tables or columns were added while the Realm instance did not have an active read transaction. (Core upgrade, since v13.2.0)
* If a client reset w/recovery or discard local is interrupted while the "fresh" realm is being downloaded, the sync client may crash (Core upgrade)
* Changesets from the server sent during FLX bootstrapping that are larger than 16MB can cause the sync client to crash with a LogicError. (Core upgrade)
* Online compaction may cause a single commit to take a long time. (Core upgrade, since v13.0.0)

### Compatibility
* Realm Studio: 13.0.0 or later.

### Internal
* Using Core 13.3.0
* Added specific codes to `SyncResolveErrorCode` enum's items. ([#1131](https://github.com/realm/realm-dart/pull/1131).

## 0.10.0+rc (2023-01-23)

**This project is in Release Candidate stage.**

### Enhancements
* Add support for Realm set data type. ([#1102](https://github.com/realm/realm-dart/pull/1102))
* Exposed realm `writeCopy` API to copy a Realm file and optionally encrypt it with a different key. ([#1103](https://github.com/realm/realm-dart/pull/1103))

### Fixed
* Added an error for default values for Realm object references in the Realm generator. ([#1102](https://github.com/realm/realm-dart/pull/1102))
* `realm.deleteMany()` will handle efficiently ManagedRealmList instances. ([#1117](https://github.com/realm/realm-dart/pull/1171))

### Compatibility
* Realm Studio: 13.0.0 or later.

### Internal
* Using Core 13.2.0.

## 0.9.0+rc (2023-01-13)

**This project is in Release Candidate stage.**

### Breaking Changes
* File format version bumped.
* The layout of the lock-file has changed, the lock file format version is bumped and all participants in a multiprocess scenario needs to be up to date so they expect the same format. This requires an update of Studio. (Core upgrade)
* Writing to a frozen realm throws `RealmException` instead of `RealmError`. ([#974](https://github.com/realm/realm-dart/pull/974))

### Enhancements
* Support setting `maxNumberOfActiveVersions` when creating a `Configuration`. ([#1036](https://github.com/realm/realm-dart/pull/1036))
* Add List.move extension method that moves an element from one index to another. Delegates to ManagedRealmList.move for managed lists. This allows notifications to correctly report moves, as opposed to reporting moves as deletes + inserts. ([#1037](https://github.com/realm/realm-dart/issues/1037))
* Support setting `shouldDeleteIfMigrationNeeded` when creating a `Configuration.local`. ([#1049](https://github.com/realm/realm-dart/issues/1049))
* Add `unknown` error code to all SyncErrors: `SyncSessionErrorCode.unknown`, `SyncConnectionErrorCode.unknown`, `SyncClientErrorCode.unknown`, `GeneralSyncErrorCode.unknown`. Use `unknown` error code instead of throwing a RealmError. ([#1052](https://github.com/realm/realm-dart/pull/1052))
* Add support for `RealmValue` data type. This new type can represent any valid Realm data type, including objects. Lists of `RealmValue` are also supported, but `RealmValue` itself cannot contain collections. Please note that a property of type `RealmValue` cannot be nullable, but can contain null, represented by the value `RealmValue.nullValue()`. ([#1051](https://github.com/realm/realm-dart/pull/1051))
* Add support for querying using the model property names, even when the properties are mapped to a different name in the database. ([#697](https://github.com/realm/realm-dart/issues/697))
* `ClientResetError.resetRealm` now returns a bool to indicate if reset was initiated or not. ([#1067](https://github.com/realm/realm-dart/pull/1067))
* Support `SyncErrorCategory.resolve`, `SyncResolveError` and `SyncResolveErrorCode` for network resolution errors when sync.

### Fixed
* Support mapping into `SyncSessionErrorCode` for "Compensating write" with error code 231. ([#1022](https://github.com/realm/realm-dart/pull/1022))
* Errors from core will be raised correctly for `beginWriteAsync` and `commitAsync`. ([#1042](https://github.com/realm/realm-dart/pull/1042))
* The realm file will be shrunk if the larger file size is no longer needed. (Core upgrade)
* Most of the file growth caused by version pinning is eliminated. (Core upgrade)
* Fetching a user's profile while the user logs out would result in an assertion failure. (Core upgrade)
* Removed the ".tmp_compaction_space" file being left over after compacting a Realm on Windows. (Core upgrade).
* Restore fallback to full barrier when F_BARRIERSYNC is not available on Apple platforms. (Core upgrade, since v0.8.0+rc)
* Fixed wrong assertion on query error that could result in a crash. (Core upgrade)
* Writing to a read-only realm throws `RealmException` instead of blocking the isolate. ([#974](https://github.com/realm/realm-dart/pull/974))
* Fix no notification for write transaction that contains only change to backlink property. (Core upgrade)
* Fixed wrong assertion on query error that could result in a crash. (Core upgrade)
* Use random tmp directory for download. ([#1060](https://github.com/realm/realm-dart/issues/1060))
* Bump minimum Dart SDK version to 2.17.5 and Flutter SDK version to 3.0.3 due to an issue with the Dart virtual machine when implementing `Finalizable`. ([dart-lang/sdk#49075](https://github.com/dart-lang/sdk/issues/49075))
* Support install command in flutter projects that use unit and widget tests. ([#870](https://github.com/realm/realm-dart/issues/870))

### Compatibility
* Realm Studio: 13.0.0 or later.
* Fileformat: Generates files with format v23. Reads and automatically upgrades from fileformat v5.

### Internal
* Using Core 13.2.0.
* No longer use vcpkg ([#1069](https://github.com/realm/realm-dart/pull/1069))
* Upgraded analyzer dependency to ^5.0.0. ([#1072](https://github.com/realm/realm-dart/pull/1072))

## 0.8.0+rc (2022-11-14)

**This project is in Release Candidate stage.**

### Breaking Changes
* `FunctionsClient.call` no longer accepts a null for the optional `functionsArgs` parameter, but it is still optional. ([#1025](https://github.com/realm/realm-dart/pull/1025))

### Fixed
* Allow backlinks between files. ([#1015](https://github.com/realm/realm-dart/issues/1015))
* Fix issue with accessing properties after traversing a backlink. ([#1018](https://github.com/realm/realm-dart/issues/1018))
* Bootstraps will not be applied in a single write transaction - they will be applied 1MB of changesets at a time, or as configured by the SDK (Core upgrade).
* Fix database corruption and encryption issues on apple platforms. (Core upgrade)

### Compatibility
* Realm Studio: 12.0.0 or later.

### Internal
* Using Core 12.12.0.

## 0.7.0+rc (2022-11-04)

**This project is in Release Candidate stage.**

### Breaking Changes
* SyncClientResetErrorHandler is renamed to ClientResetHandler. SyncClientResetError is renamed to ClientResetError. ManualSyncClientResetHandler is renamed to ManualRecoveryHandler.
* Default resync mode for `FlexibleSyncConfiguration` is changed from `manual` to `recoverOrDiscard`. In this mode Realm attempts to recover unsynced local changes and if that fails, then the changes are discarded. ([#925](https://github.com/realm/realm-dart/pull/925))
* Added `path` parameter to `Configuration.disconnectedSync`. This path is required to open the correct synced realm file. ([#1007](https://github.com/realm/realm-dart/pull/https://github.com/realm/realm-dart/pull/1007))

### Enhancements
* Added `MutableSubscriptionSet.removeByType` for removing subscriptions by their realm object type. ([#317](https://github.com/realm/realm-dart/issues/317))
* Added `User.functions`. This is the entry point for calling Atlas App functions. Functions allow you to define and execute server-side logic for your application. Atlas App functions are created on the server, written in modern JavaScript (ES6+) and executed in a serverless manner. When you call a function, you can dynamically access components of the current application as well as information about the request to execute the function and the logged in user that sent the request. ([#973](https://github.com/realm/realm-dart/pull/973))
* Support results of primitives, ie. `RealmResult<int>`. ([#162](https://github.com/realm/realm-dart/issues/162))
* Support notifications on all managed realm lists, including list of primitives, ie. `RealmList<int>.changes` is supported. ([#893](https://github.com/realm/realm-dart/pull/893))
* Support named backlinks on realm models. You can now add and annotate a realm object iterator field with `@Backlink(#fieldName)`. ([#996](https://github.com/realm/realm-dart/pull/996))
* Added Realm file compaction support. ([#1005](https://github.com/realm/realm-dart/pull/1005))
* Allow `@Indexed` attribute on all indexable type, and ensure appropriate indexes are created in the realm. ([#797](https://github.com/realm/realm-dart/issues/797))
* Add `parent` getter on embedded objects. ([#979](https://github.com/realm/realm-dart/pull/979))
* Support [Client Resets](https://www.mongodb.com/docs/atlas/app-services/sync/error-handling/client-resets/). Atlas App Services automatically detects the need for client resets and the realm client automatically performs it according to the configured callbacks for the type of client reset handlers set on `FlexibleSyncConfiguration`. A parameter `clientResetHandler` is added to `Configuration.flexibleSync`. Supported client reset handlers are `ManualRecoveryHandler`, `DiscardUnsyncedChangesHandler`, `RecoverUnsyncedChangesHandler` and `RecoverOrDiscardUnsyncedChangesHandler`. `RecoverOrDiscardUnsyncedChangesHandler` is the default strategy. ([#925](https://github.com/realm/realm-dart/pull/925)) An example usage of the default `clientResetHandler` is as follows:
```dart
      final config = Configuration.flexibleSync(user, [Task.schema],
        clientResetHandler: RecoverOrDiscardUnsyncedChangesHandler(
          // The following callbacks are optional.
          onBeforeReset: (beforeResetRealm) {
            // Executed right before a client reset is about to happen.
            // If an exception is thrown here the recovery and discard callbacks are not called.
          },
          onAfterRecovery: (beforeResetRealm, afterResetRealm) {
            // Executed right after an automatic recovery from a client reset has completed.
          },
          onAfterDiscard: (beforeResetRealm, afterResetRealm) {
            // Executed after an automatic recovery from a client reset has failed but the Discard has completed.
          },
          onManualResetFallback: (clientResetError) {
            // Handle the reset manually in case some of the callbacks above throws an exception
          },
        )
    );
```

### Fixed
* Fixed a wrong mapping for `AuthProviderType` returned by `User.provider` for google, facebook and apple credentials.
* Opening an unencrypted file with an encryption key would sometimes report a misleading error message that indicated that the problem was something other than a decryption failure (Core upgrade)
* Fix a rare deadlock which could occur when closing a synchronized Realm immediately after committing a write transaction when the sync worker thread has also just finished processing a changeset from the server. (Core upgrade)
* Fixed an issue with `Configuration.disconnectedSync` where changing the schema could result in migration exception. ([#999](https://github.com/realm/realm-dart/pull/999))
* Added a better library load failed message. ([#1006](https://github.com/realm/realm-dart/pull/1006))

### Compatibility
* Realm Studio: 12.0.0 or later.

### Internal
* Using Core 12.11.0.

## 0.6.0+beta (2022-10-21)

**This project is in the Beta stage. The API should be quite stable, but occasional breaking changes may be made.**

### Enhancements
* Added support for asynchronous transactions. (Issue [#802](https://github.com/realm/realm-dart/issues/802))
  * Added `Transaction` which is a class that exposes an API for committing and rolling back an active transaction.
  * Added `realm.beginWriteAsync` which returns a `Future<Transaction>` that resolves when the write lock has been obtained.
  * Added `realm.writeAsync` which opens an asynchronous transaction, invokes the provided callback, then commits the transaction asynchronously.
* Support `Realm.open` API to asynchronously open a local or synced Realm. When opening a synchronized Realm it will download all the content available at the time the operation began and then return a usable Realm. ([#731](https://github.com/realm/realm-dart/pull/731))
* Add support for embedded objects. Embedded objects are objects which are owned by a single parent object, and are deleted when that parent object is deleted or their parent no longer references them. Embedded objects are declared by passing `ObjectType.embedded` to the `@RealmModel` annotation. Reassigning an embedded object is not allowed and neither is linking to it from multiple parents. Querying for embedded objects directly is also disallowed as they should be viewed as complex structures belonging to their parents as opposed to standalone objects. (Issue [#662](https://github.com/realm/realm-dart/issues/662))

```dart
@RealmModel()
class _Person {
  late String name;

  _Address? address;
}

// The generated `Address` class will be an embedded object.
@RealmModel(ObjectType.embedded)
class _Address {
  late String street;
  late String city;
}
```

### Fixed
* Added more validations when using `User.apiKeys` to return more meaningful errors when the user cannot perform API key actions - e.g. when the user has been logged in with API key credentials or when the user has been logged out. (Issue [#950](https://github.com/realm/realm-dart/issues/950))
* Fixed `dart run realm_dart generate` and `flutter pub run realm generate` commands to exit with the correct error code on failure.
* Added more descriptive error messages when passing objects managed by another Realm as arguments to `Realm.add/delete/deleteMany`. (PR [#942](https://github.com/realm/realm-dart/pull/942))
* Fixed a bug where `list.remove` would not correctly remove the value if the value is the first element in the list. (PR [#975](https://github.com/realm/realm-dart/pull/975))

### Compatibility
* Realm Studio: 12.0.0 or later.

### Internal
* Using Core 12.9.0

## 0.5.0+beta (2022-10-10)

**This project is in the Beta stage. The API should be quite stable, but occasional breaking changes may be made.**

### Breaking Changes
* Fixed an issue that would cause passwords sent to the server (e.g. `Credentials.EmailPassword` or `EmailPasswordAuthProvider.registerUser`) to contain an extra empty byte at the end. (PR [#918](https://github.com/realm/realm-dart/pull/918)).
  Notice: Any existing email users might need to be recreated because of this breaking change.

### Enhancements
* Added support for "frozen objects" - these are objects, queries, lists, or Realms that have been "frozen" at a specific version. All frozen objects can be accessed and queried as normal, but attempting to mutate them or add change listeners will throw an exception. `Realm`, `RealmObject`, `RealmList`, and `RealmResults` now have a method `freeze()` which returns an immutable version of the object, as well as an `isFrozen` property which can be used to check whether an object is frozen. ([#56](https://github.com/realm/realm-dart/issues/56))
* You can now set a realm property of type `T` to any object `o` where `o is T`. Previously it was required that `o.runtimeType == T`. ([#904](https://github.com/realm/realm-dart/issues/904))
* Performance of indexOf on realm lists has been improved. It now uses realm-core instead of the generic version from ListMixin. ([#911](https://github.com/realm/realm-dart/pull/911))
* Performance of remove on realm list has been improved. It now uses indexOf and removeAt. ([#915](https://github.com/realm/realm-dart/pull/915))
* Added support for migrations for local Realms. You can now construct a configuration with a migration callback that will be invoked if the schema version of the file on disk is lower than the schema version supplied by the callback. ([#70](https://github.com/realm/realm-dart/issues/70))
  Example:
  ```dart
  final config = Configuration.local([Person.schema], schemaVersion: 4, migrationCallback: (migration, oldSchemaVersion) {
    if (oldSchemaVersion == 1) {
      // Between v1 and v2 we removed the Bar type
      migration.deleteType('Bar');
    }

    if (oldSchemaVersion == 2) {
      // Between v2 and v3 we fixed a typo in the 'Person.name' property.
      migration.renameProperty('Person', 'nmae', 'name');
    }

    if (oldSchemaVersion == 3) {
      final oldPeople = migration.oldRealm.all('Person');
      for (final oldPerson in oldPeople) {
        final newPerson = migration.findInNewRealm<Person>(oldPerson);
        if (newPerson == null) {
          // That person must have been deleted, so nothing to do.
          continue;
        }

        // Between v3 and v4 we're obfuscating the users' exact age by storing age group instead.
        newPerson.ageGroup = calculateAgeGroup(oldPerson.dynamic.get<int>('age'));
      }
    }
  });
  ```
* Added support for realm list of nullable primitive types, ie. `RealmList<int?>`. ([#163](https://github.com/realm/realm-dart/issues/163))
* Allow null arguments on query. ([#871](https://github.com/realm/realm-dart/issues/871))
* Added support for API key authentication. (Issue [#432](https://github.com/realm/realm-dart/issues/432))
  * Expose `User.apiKeys` client - this client can be used to create, fetch, and delete API keys.
  * Expose `Credentials.apiKey` that enable authentication with API keys.
* Exposed `User.accessToken` and `User.refreshToken` - these tokens can be used to authenticate against the server when calling HTTP API outside of the Dart/Flutter SDK. For example, if you want to use the GraphQL. (PR [#919](https://github.com/realm/realm-dart/pull/919))
* Added support for `encryptionKey` to `Configuration.local`, `Configuration.flexibleSync` and `Configuration.disconnectedSync` so realm files can be encrypted and existing encrypted files from other Realm sources opened (assuming you have the key)([#920](https://github.com/realm/realm-dart/pull/920))

### Fixed
* Previously removeAt did not truncate length. ([#883](https://github.com/realm/realm-dart/issues/883))
* List.length= now throws, if you try to increase length. This previously succeeded silently. ([#894](https://github.com/realm/realm-dart/pull/894)).
* Queries on lists were broken. ([#909](https://github.com/realm/realm-dart/issues/909))
  Example:
  ```dart
  expect(realm.all<Person>(), [alice, bob, carol, dan]); // assume this pass, then ...
  expect(team.players.query('TRUEPREDICATE'), [alice, bob]); // <-- ... this fails and return the same as realm.all<Person>()
  ```
* Queries on results didn't filter the existing results. ([#908](https://github.com/realm/realm-dart/issues/908)).
  Example
  ```dart
  expect(realm.query<Person>('FALSEPREDICATE').query('TRUEPREDICATE'), isEmpty); //<-- Fails if a Persion object exists
  ```
* Fixed copying of native structs for session errors and http requests. ([#924](https://github.com/realm/realm-dart/pull/924))
* Fixed a crash when closing the SyncSession on App instance teardown. ([#5752](https://github.com/realm/realm-core/issues/5752))
* Fixed sporadic generator failure. ([#879](https://github.com/realm/realm-dart/issues/879))
* Exceptions thrown by user code inside the `Configuration.initialDataCallback` are now properly surfaced back to the `Realm()` constructor. ([#698](https://github.com/realm/realm-dart/issues/698))

### Compatibility
* Realm Studio: 12.0.0 or later.

### Internal
* Uses Realm Core v12.9.0
* Added tracking of child handles for objects/results/lists obtained from an unowned Realm. This ensures that all children are invalidated as soon as the parent Realm gets released at the end of the callback. (Issue [#527](https://github.com/realm/realm-dart/issues/527))
* Added an action to enforce that the changelog is updated before a PR is merged (Issue [#939](https://github.com/realm/realm-dart/issues/939))

## 0.4.0+beta (2022-08-19)

**This project is in the Beta stage. The API should be quite stable, but occasional breaking changes may be made.**

### Breaking Changes
* Changed the name of `Configuration.schema` to `Configuration.schemaObjects` and changed its type to `Iterable<SchemaObject>`. You can now access the Realm's schema via the new `Realm.schema` property. [#495](https://github.com/realm/realm-dart/pull/495))

### Enhancements
* Expose an API for string-based access to the objects in the `Realm`. Those are primarily intended to be used during migrations, but are available at all times for advanced use cases. [#495](https://github.com/realm/realm-dart/pull/495))
* Added `Realm.schema` property exposing the Realm's schema as passed through the Configuration or read from disk. [#495](https://github.com/realm/realm-dart/pull/495))

### Fixed
* Lifted a limitation that only allowed non-nullable primary keys. ([#458](https://github.com/realm/realm-dart/issues/458))
* Fix boolean values get/set after ffigen update. ([#854](https://github.com/realm/realm-dart/pull/854))

### Compatibility
* Realm Studio: 12.0.0 or later.

### Internal
* Uses Realm Core v12.5.1

## 0.3.2+beta (2022-08-16)

**This project is in the Beta stage. The API should be quite stable, but occasional breaking changes may be made.**

### Enhancements
* Added `DisconnectedSyncConfiguration` for opening a synchronized realm in a disconnected state. This configuration allows a synchronized realm to be opened by a secondary process, while a primary process handles synchronization. ([#621](https://github.com/realm/realm-dart/pull/621))
* Support better default paths on Flutter. ([#665](https://github.com/realm/realm-dart/pull/665))
* Support `Configuration.defaultRealmName` for setting the default realm name. ([#665](https://github.com/realm/realm-dart/pull/665))
* Support `Configuration.defaultRealmPath` for setting a custom default path for realms. ([#665](https://github.com/realm/realm-dart/pull/665))
* Support `Configuration.defaultStoragePath ` for getting the platform specific storage paths. ([#665](https://github.com/realm/realm-dart/pull/665))
* Support `App.deleteUser ` for deleting user accounts. ([#679](https://github.com/realm/realm-dart/pull/679))
* Support Apple, Facebook and Google authentication. ([#740](https://github.com/realm/realm-dart/pull/740))
* Allow multiple anonymous sessions. When using anonymous authentication you can now easily log in with a different anonymous user than last time. ([#750](https://github.com/realm/realm-dart/pull/750)).
* Support `Credentials.jwt` for login user with JWT issued by custom provider . ([#715](https://github.com/realm/realm-dart/pull/715))
* Support `Credentials.function` for login user with Custom Function Authentication Provider. ([#742](https://github.com/realm/realm-dart/pull/742))
* Added `update` flag on `Realm.add` and `Realm.addAll` to support upserts. ([#668](https://github.com/realm/realm-dart/pull/668))
* Allow multiple anonymous sessions. ([PR #5693](https://github.com/realm/realm-core/pull/5693)).
* Introducing query parser support for constant list expressions such as `fruit IN {'apple', 'orange'}`. This also includes general query support for list vs list matching such as `NONE fruits IN {'apple', 'orange'}`. ([Issue #4266](https://github.com/realm/realm-core/issues/4266))
* SubscriptionSet::refresh() does less work if no commits have been made since the last call to refresh(). ([PR #5695](https://github.com/realm/realm-core/pull/5695))
* Reduce use of memory mappings and virtual address space ([PR #5645](https://github.com/realm/realm-core/pull/5645)). Also fixes some errors (see below)

### Fixed
* Use Dart 2.17 `Finalizable` to ensure lexically scoped lifetime of finalizable resources (Realm, App, etc.). ([#754](https://github.com/realm/realm-dart/pull/754))
* Fix crash after hot-restart. ([#711](https://github.com/realm/realm-dart/pull/711) and [PR #5570](https://github.com/realm/realm-core/issues/5570))
* Processing a pending bootstrap before the sync client connects will properly surface errors to the user's error handler ([#5707](https://github.com/realm/realm-core/issues/5707), since Realm Core v12.0.0)
* Using the Query Parser, it was not allowed to query on a property named `desc`. ([#5723](https://github.com/realm/realm-core/issues/5723))
* Improved performance of sync clients during integration of changesets with many small strings (totalling > 1024 bytes per changeset) on iOS 14, and devices which have restrictive or fragmented memory. ([#5614](https://github.com/realm/realm-core/issues/5614))
* Fixed a segfault in sync compiled by MSVC 2022. ([#5557](https://github.com/realm/realm-core/pull/5557), since Realm Core 12.1.0)
* Fix a data race when opening a flexible sync Realm (since Realm Core v12.1.0).
* Fixed an issue on Windows that would cause high CPU usage by the sync client when there are no active sync sessions. (Issue [#5591](https://github.com/realm/realm-core/issues/5591), since the introduction of Sync support for Windows)
* Fix a data race when committing a transaction while multiple threads are waiting for the write lock on platforms using emulated interprocess condition variables (most platforms other than non-Android Linux).
* Fix some cases of running out of virtual address space (seen/reported as mmap failures) ([PR #5645](https://github.com/realm/realm-core/pull/5645))

### Internal
* Added a command to `realm_dart` for deleting Atlas App Services applications. Usage: `dart run realm_dart delete-apps`. By default it will delete apps from `http://localhost:9090` which is the endpoint of the local docker image. If `--atlas-cluster` is provided, it will authenticate, delete the application from the provided cluster. (PR [#663](https://github.com/realm/realm-dart/pull/663))
* Uses Realm Core v12.5.1

## 0.3.1+beta (2022-06-07)

**This project is in the Beta stage. The API should be quite stable, but occasional breaking changes may be made.**

### Fixed
* Fixed the Url command to correctly encode the SDK version. ([#650](https://github.com/realm/realm-dart/issues/650))

## 0.3.0+beta (2022-06-02)

**This project is in the Beta stage. The API should be quite stable, but occasional breaking changes may be made.**

### Breaking Changes
* Made all `Configuration` fields final so they can only be initialized in the constructor. This better conveys the immutability of the configuration class. ([#455](https://github.com/realm/realm-dart/pull/455))
* Removed `inMemory` field from `Configuration`. Use `Configuration.inMemory` factory instead.
* Due to the introduction of different types of configurations the `Configuration` constructor has been removed. Use the `Configuration.local` factory instead. ([#496](https://github.com/realm/realm-dart/pull/496))

### Enhancements
* Added a property `Configuration.disableFormatUpgrade`. When set to `true`, opening a Realm with an older file format will throw an exception to avoid automatically upgrading it. ([#310](https://github.com/realm/realm-dart/pull/310))
* Support result value from write transaction callbacks. ([#294](https://github.com/realm/realm-dart/pull/294))
* Added a property `Realm.isInTransaction` that indicates whether the Realm instance has an open write transaction associated with it.
* Support anonymous application credentials. ([#443](https://github.com/realm/realm-dart/pull/443))
* Added a property `Configuration.initialDataCallback`. This is a callback executed when a Realm file is first created and allows you to populate some initial data necessary for your application. ([#298](https://github.com/realm/realm-dart/issues/298))
* Support app configuration. ([#306](https://github.com/realm/realm-dart/pull/306))
* Support app class. ([#446](https://github.com/realm/realm-dart/pull/446))
* Support should realm compact on open callback `Configuration.shouldCompactCallback` as option when configuring a Realm to determine if it should be compacted before being returned.  ([#466](https://github.com/realm/realm-dart/pull/466/))
* Support ObjectId type. ([#468](https://github.com/realm/realm-dart/pull/468))
* Support Uuid type. ([#470](https://github.com/realm/realm-dart/pull/470))
* Support application login. ([#469](https://github.com/realm/realm-dart/pull/469))
* Support app configuration log level and request timeout.([#566](https://github.com/realm/realm-dart/pull/566))
* Support EmailPassword register user. ([#452](https://github.com/realm/realm-dart/pull/452))
* Support EmailPassword confirm user. ([#478](https://github.com/realm/realm-dart/pull/478))
* Support EmailPassword resend user confirmation email. ([#479](https://github.com/realm/realm-dart/pull/479))
* Support EmailPassword complete reset password. ([#480](https://github.com/realm/realm-dart/pull/480))
* Support EmailPassword reset password. ([#481](https://github.com/realm/realm-dart/pull/481))
* Support EmailPassword calling custom reset password functions. ([#482](https://github.com/realm/realm-dart/pull/482))
* Support EmailPassword retry custom user confirmation functions. ([#484](https://github.com/realm/realm-dart/pull/484))
* Expose currentUser property on App. ([473](https://github.com/realm/realm-dart/pull/473))
* Support remove user. ([#492](https://github.com/realm/realm-dart/pull/492))
* Support switch current user. ([#493](https://github.com/realm/realm-dart/pull/493))
* Support user custom data and refresh. ([#525](https://github.com/realm/realm-dart/pull/525))
* Support linking user credentials. ([#525](https://github.com/realm/realm-dart/pull/525))
* Support user state. ([#525](https://github.com/realm/realm-dart/pull/525))
* Support getting user id and identities. ([#525](https://github.com/realm/realm-dart/pull/525))
* Support user logout. ([#525](https://github.com/realm/realm-dart/pull/525))
* Support user deviceId. ([#570](https://github.com/realm/realm-dart/pull/570))
* Support user authentication provider type. ([#570](https://github.com/realm/realm-dart/pull/570))
* Support user profile data. ([#570](https://github.com/realm/realm-dart/pull/570))
* Support flexible synchronization. ([#496](https://github.com/realm/realm-dart/pull/496))
* Added support for DateTime properties. ([#569](https://github.com/realm/realm-dart/pull/569))
* Support setting logger on AppConfiguration. ([#583](https://github.com/realm/realm-dart/pull/583))
* Support setting logger on Realm class. Default is to print info message or worse to the console. ([#583](https://github.com/realm/realm-dart/pull/583))
* Support getting the `SyncSession` for a synchronized Realm via the `realm.syncSession` property.
* Support the following `SyncSession` API:
  * `realmPath` returning the path of the Realm for the session.
  * `state` returning the current state of the session.
  * `connectionState` returning the current state of the connection.
  * `connectionStateChanges` returns a Stream that emits connection state updates.
  * `user` returning the user that owns the session.
  * `pause()` pauses synchronization.
  * `resume()` resumes synchronization.
  * `waitForUpload/waitForDownload` returns a Future that completes when the session uploaded/downloaded all changes.
  * `getProgressStream` returns a Stream that emits progress updates.
* Support SyncErrorHandler in FlexibleSyncConfiguration. ([#577](https://github.com/realm/realm-dart/pull/577))
* Support SyncClientResetHandler in FlexibleSyncConfiguration. ([#608](https://github.com/realm/realm-dart/pull/608))
* [Dart] Added `Realm.Shutdown` method to allow normal process exit in Dart applications. ([#617](https://github.com/realm/realm-dart/pull/617))

### Fixed
* Fixed an issue that would result in the wrong transaction being rolled back if you start a write transaction inside a write transaction. ([#442](https://github.com/realm/realm-dart/issues/442))
* Fixed boolean value persistence ([#474](https://github.com/realm/realm-dart/issues/474))

### Internal
* Added a command to deploy an Atlas App Services application to `realm_dart`. Usage: `dart run realm_dart deploy-apps`. By default it will deploy apps to `http://localhost:9090` which is the endpoint of the local docker image. If `--atlas-cluster` is provided, it will authenticate, create an application and link the provided cluster to it. (PR [#309](https://github.com/realm/realm-dart/pull/309))
* Unit tests will now attempt to lookup and create if necessary Atlas App Services applications (similarly to the above mentioned command). See `test.dart/setupBaas()` for the environment variables that control the Url and Atlas Cluster that will be used. If the `BAAS_URL` environment variable is not set, no apps will be imported and sync tests will not run. (PR [#309](https://github.com/realm/realm-dart/pull/309))
* Uses Realm Core v12.1.0

### Compatibility
* Dart ^2.17 on Windows, MacOS and Linux
* Flutter ^3.0 on Android, iOS, Linux, MacOS and Windows

## 0.2.1+alpha Release notes (2022-03-20)

**This project is in the Alpha stage. All API's might change without warning and no guarantees are given about stability. Do not use it in production.**

### Enhancements
* Support change notifications on query results. ([#208](https://github.com/realm/realm-dart/pull/208))

    Every `RealmResults<T>` object now has a `changes` method returning a `Stream<RealmResultsChanges<T>>` which can be listened to.

    ```dart
    final subscription = realm.all<Dog>().changes.listen((changes) {
    changes.inserted // indexes of inserted ojbects
    changes.modified // indexes of modified objects
    changes.deleted  // indexes of deleted objects
    changes.newModified // indexes of modified objects after deletions and insertions are accounted for.
    changes.moved // indexes of moved objects
    }});
    subscription.cancel(); // cancel the subscription
    ```

* Support change notifications on list collections. ([#261](https://github.com/realm/realm-dart/pull/261))

    Every `RealmList<T extends RealmObject>` object now has a `changes` method returning a `Stream<RealmListChanges<T>>` which can be listened to.

    ```dart
    final team = Team('team', players: [Person("player")]);
    realm.write(() => realm.add(team));

    var firstCall = true;
    final subscription = team.players.changes.listen((changes) {
    changes.inserted // indexes of inserted ojbects
    changes.modified // indexes of modified objects
    changes.deleted  // indexes of deleted objects
    changes.newModified // indexes of modified objects after deletions and insertions are accounted for.
    changes.moved // indexes of moved objects
    });

    subscription.cancel(); // cancel the subscription
    ```

* Support change notifications on realm objects. ([#262](https://github.com/realm/realm-dart/pull/262))

    Every managed `RealmObject` now has a changes method which allows to listen for object property changes.

    ```dart
    var dog = realm.all<Dog>().first;

    final subscription = dog.changes.listen((changes) {
    changes.isDeleted // if the object has been deleted
    changes.object // the RealmObject being listened to.
    changes.properties // the changed properties
    });

    subscription.cancel(); // cancel the subscription
    ```

* Added support for checking if realm lists and realm objects are valid. ([#183](https://github.com/realm/realm-dart/pull/183))
* Support query on lists of realm objects. ([#239](https://github.com/realm/realm-dart/pull/239))

    Every RealmList<T extends RealmObject> now has a query method.

    ```dart
    final team = Team('Dream Team', players: [Person("Michael Jordan")]);
    realm.write(() => realm.add(team)); // Object needs to be managed.
    final result = team.players.query(r'name BEGINSWITH $0', ['M']);
    ```

* Added support for opening realm in read-only mode. ([#260](https://github.com/realm/realm-dart/pull/260))
* Added support for opening in-memory realms. ([#280](https://github.com/realm/realm-dart/pull/280))
* Primary key fields no longer required to be `final` in data model classes ([#240](https://github.com/realm/realm-dart/pull/240))

    Previously primary key fields needed to be `final`.

    ```dart
    @RealmModel()
    class _Car {
    @PrimaryKey()
    late final String make; // previously
    }

    ```

    Now primary key fields no longer need to be `final`

    ```dart
    @RealmModel()
    class _Car {
    @PrimaryKey()
    late String make; // now
    }
    ```

* List fields no longer required to be `final` in data model classes. ([#253](https://github.com/realm/realm-dart/pull/253))

    Previously list fields needed to be `final`.

    ```dart
    @RealmModel()
    class _Car {
    late final List<Person> owner; // previously
    }

    ```

    Now list fields no longer need to be `final`

    ```dart
    @RealmModel()
    class _Car {
    late List<Person> owner; // now
    }
    ```

* Support custom FIFO special files. ([#284](https://github.com/realm/realm-dart/pull/284))
* Support flutter for Linux desktop. ([#279](https://github.com/realm/realm-dart/pull/279/))

### Fixed
* Snapshot the results collection when iterating collections of realm objects. ([#258](https://github.com/realm/realm-dart/pull/258))

### Compatibility
* Dart ^2.15 on Windows, MacOS and Linux
* Flutter ^2.10 on Android, iOS, Linux, MacOS and Windows

## 0.2.0+alpha Release notes (2022-01-31)

**This project is in the Alpha stage. All API's might change without warning and no guarantees are given about stability. Do not use it in production.**

### Enhancements
* Completely rewritten from the ground up with sound null safety and using Dart FFI

### Compatibility
* Dart ^2.15 on Windows, MacOS and Linux

## 0.2.0-alpha.2 Release notes (2022-01-29)

Notes: This release is a prerelease version. All API's might change without warning and no guarantees are given about stability.

### Enhancements
* Completеly rewritten from the ground up with sound null safety and using Dart FFI

### Fixed
* Fix running package commands.

### Compatibility
* Dart ^2.15 on Windows, MacOS and Linux

## 0.2.0-alpha.1 Release notes (2022-01-29)

Notes: This release is a prerelease version. All API's might change without warning and no guarantees are given about stability.

### Enhancements
* Completеly rewritten from the ground up with sound null safety and using Dart FFI

### Fixed
* Realm close stops internal scheduler.

### Internal
* Fix linter issues

### Compatibility
* Dart ^2.15 on Windows, MacOS and Linux

## 0.2.0-alpha Release notes (2022-01-27)

Notes: This release is a prerelease version. All API's might change without warning and no guarantees are given about stability.

### Enhancements
* Completеly rewritten from the ground up with sound null safety and using Dart FFI

### Compatibility
* Dart ^2.15 on Windows, MacOS and Linux

### Internal
* Uses Realm Core v11.9.0

## 0.1.1+preview Release notes (2021-04-01)

### Fixed
* `realm_dart install` command is correctly installing the realm native binary

### Compatibility
* Windows and Mac
* Dart SDK 2.12 stable from https://dart.dev/

## 0.1.0+preview Release notes (2021-04-01)

### Enhancements
* The initial preview version of the Realm SDK for Dart.

### Compatibility
* Windows and Mac
* Dart SDK 2.12 stable from https://dart.dev/<|MERGE_RESOLUTION|>--- conflicted
+++ resolved
@@ -5,11 +5,8 @@
 * Added support for setting properties on a RealmObject using the dynamic API: `obj.dynamic.set("name", "Peter")`. (PR [#1669](https://github.com/realm/realm-dart/pull/1669))
 
 ### Fixed
-<<<<<<< HEAD
 * Listening for `.changes` on a dynamic object (obtained via the `realm.dynamic` API) no longer throws. (Issue [#1668](https://github.com/realm/realm-dart/issues/1668))
-=======
 * Private fields did not work with default values. (Issue [#1663](https://github.com/realm/realm-dart/issues/1663))
->>>>>>> 3b5d3a13
 
 ### Compatibility
 * Realm Studio: 15.0.0 or later.
