## vNext (TBD)

### Enhancements
<<<<<<< HEAD

* Added `User.getMongoDBbClient` exposing an API for CRUD operations on a Remote Atlas App Service.([#1162](https://github.com/realm/realm-dart/issues/1162))
=======
* None

### Fixed
* None

### Compatibility
* Realm Studio: 13.0.0 or later.

### Internal
* Using Core x.y.z.

## 1.4.0 (2023-08-16)

### Enhancements
* Support ReamSet.freeze() ([#1342](https://github.com/realm/realm-dart/pull/1342))
* Added support for query on `RealmSet`. ([#1346](https://github.com/realm/realm-dart/pull/1346))
* Support for passing `List`, `Set` or `Iterable` arguments to queries with `IN`-operators. ([#1346](https://github.com/realm/realm-dart/pull/1346))


### Fixed
* Fixed an early unlock race condition during client reset callbacks. ([#1335](https://github.com/realm/realm-dart/pull/1335))
* Rare corruption of files on streaming format (often following compact, convert or copying to a new file). (Core upgrade, since v12.12.0)
* Trying to search a full-text indexes created as a result of an additive schema change (i.e. applying the differences between the local schema and a synchronized realm's schema) could have resulted in an IllegalOperation error with the error code `Column has no fulltext index`. (Core upgrade, since v13.2.0).
* Sync progress for DOWNLOAD messages from server state was updated wrongly. This may have resulted in an extra round-trip to the server. (Core upgrade, since v12.9.0)
* Fixes infinite-loop like issue with await-for-yield over realm set change streams. ([#1344](https://github.com/realm/realm-dart/issues/1344))
* Fixed issue with using flexibleSync in flutter test. ([#1366](https://github.com/realm/realm-dart/pull/1366))
* Fixed a realm generator issue, when used in concert with MobX. ([#1372](https://github.com/realm/realm-dart/pull/1372))
* Fix failed assertion for unknown app server errors (Core upgrade, since v12.9.0).
* Testing the size of a collection of links against zero would sometimes fail (sometimes = "difficult to explain"). (Core upgrade, since v13.15.1)
* `Session.getProgressStream` now returns a regular stream, instead of a broadcast stream. ([#1375](https://github.com/realm/realm-dart/pull/1375))

### Compatibility
* Realm Studio: 13.0.0 or later.

### Internal
* Using Core 13.17.2.

## 1.3.0 (2023-06-22)

### Enhancements
* Added support binary data type. ([#1320](https://github.com/realm/realm-dart/pull/1320))
* Extended `ClientResetError` to return the `backupFilePath` where the backup copy of the realm will be placed once the client reset process has completed. ([#1291](https://github.com/realm/realm-dart/pull/1291))
* Added `CompensatingWriteError` containing detailed error information about the writes that have been reverted by the server due to permissions or subscription view restrictions. The `Configuration.flexibleSync.syncErrorHandler` will be invoked with this error type when this error occurs ([#1291](https://github.com/realm/realm-dart/pull/1291)).
* Improve performance of elementAt, first, single and last on RealmResults ([#1261](https://github.com/realm/realm-dart/issues/1261), [#1262](https://github.com/realm/realm-dart/pull/1262), [#1267](https://github.com/realm/realm-dart/pull/1267)).

### Fixed
* The constructors of all `SyncError` types are deprecated. The sync errors will be created only internally ([#1291](https://github.com/realm/realm-dart/pull/1291)).
* Getting `Backlink` properties of unmanaged Realm objects will throw an error: "Using backlinks is only possible for managed objects" ([#1293](https://github.com/realm/realm-dart/pull/1293)).
* Properties in the frozen _before_ Realm instance in the client reset callbacks may have had properties reordered which could lead to exceptions if accessed. (Core upgrade, since v13.11.0)


### Compatibility
* Realm Studio: 13.0.0 or later.
* Dart ^3.0.2 and Flutter ^3.10.2

### Internal
* Synced realms will use async open to prevent overloading the server with schema updates. [#1369](https://github.com/realm/realm-dart/pull/1369))
* Using Core 13.15.1

## 1.2.0 (2023-06-08)

### Enhancements
  * Added support for Full-Text search (simple term) queries. ([#1300](https://github.com/realm/realm-dart/pull/1300))
  * To enable FTS queries on string properties, add the `@Indexed(RealmIndexType.fullText)` annotation.
  * To run queries, use the `TEXT` operator: `realm.all<Book>().query("description TEXT \$0", "fantasy novel")`.

### Fixed
* Fix the query parser, it needs to copy a list of arguments and own the memory. This will prevent errors like getting a different result from a query, if the list is modified after its creation and before the execution of the query itself. In the worst case scenario, if the memory is freed before the query is executed, this could lead to crashes, especially for string and binary data types. (Core upgrade, since core v12.5.0)
* Fixed a potential crash when opening the realm after failing to download a fresh FLX realm during an automatic client reset (Core upgrade, since core v12.3.0)
* Access token refresh for websockets was not updating the location metadata (Core upgrade, since core v13.9.3)
* Using both synchronous and asynchronous transactions on the same thread or scheduler could hit the assertion failure "!realm.is_in_transaction()" if one of the callbacks for an asynchronous transaction happened to be scheduled during a synchronous transaction (Core upgrade, since core v11.8.0)
* Fixed an issue where the generator would incorrectly consider a `DateTime` field a valid primary key ([#1300](https://github.com/realm/realm-dart/pull/1300)).

### Compatibility
* Realm Studio: 13.0.0 or later.

### Internal
* Using Core 13.14.0.

## 1.1.0 (2023-05-30)

### Enhancements
>>>>>>> 6abe028d
* Add `RealmResults.isValid` ([#1231](https://github.com/realm/realm-dart/pull/1231)).
* Support `Decimal128` datatype ([#1192](https://github.com/realm/realm-dart/pull/1192)).
* Realm logging is extended to support logging of all Realm storage level messages. (Core upgrade).
* Realm.logger now prints by default to the console from the first Isolate that initializes a Realm in the application. ([#1226](https://github.com/realm/realm-dart/pull/1226)).
  Calling `Realm.logger.clearListeners()` or `Realm.logger.level = RealmLogLevel.off` will turn off logging. If that is the first isolate it will stop the default printing logger.
  The default logger can be replaced with a custom implementation using `Realm.logger = CustomLogger()` from the first Isolate.
  Any new spawned Isolates that work with Realm will get a new `Realm.logger` instance but will not `print` by default.
  `Realm.logger.level` allows changing the log level per isolate.
* Add logging at the Storage level (Core upgrade).
* Performance improvement for the following queries (Core upgrade):
    * Significant (~75%) improvement when counting (query count) the number of exact matches (with no other query conditions) on a String/int/Uuid/ObjectId property that has an index. This improvement will be especially noticeable if there are a large number of results returned (duplicate values).
    * Significant (~99%) improvement when querying for an exact match on a Timestamp property that has an index.
    * Significant (~99%) improvement when querying for a case insensitive match on a Mixed property that has an index.
    * Moderate (~25%) improvement when querying for an exact match on a Boolean property that has an index.
    * Small (~5%) improvement when querying for a case insensitive match on a Mixed property that does not have an index.

* Enable multiple processes to operate on an encrypted Realm simultaneously. (Core upgrade)

* Improve performance of equality queries on a non-indexed mixed property by about 30%. (Core upgrade)

* Improve performance of rolling back write transactions after making changes. If no KVO observers are used this is now constant time rather than taking time proportional to the number of changes to be rolled back. Rollbacks with KVO observers are 10-20% faster. (Core upgrade)
* New notifiers can now be registered in write transactions until changes have actually been made in the write transaction. This makes it so that new notifications can be registered inside change notifications triggered by beginning a write transaction (unless a previous callback performed writes). (Core upgrade)

* Very slightly improve performance of runtime thread checking on the main thread on Apple platforms. (Core upgrade)

### Fixed
* Fixed a bug that may have resulted in arrays being in different orders on different devices (Core upgrade).
* Fixed a crash when querying a mixed property with a string operator (contains/like/beginswith/endswith) or with case insensitivity (Core upgrade).
* Querying for equality of a string on an indexed mixed property was returning case insensitive matches. For example querying for `myIndexedMixed == "Foo"` would incorrectly match on values of "foo" or "FOO" etc (Core upgrade).
* Adding an index to a Mixed property on a non-empty table would crash with an assertion (Core upgrade).
* `SyncSession.pause()` could hold a reference to the database open after shutting down the sync session, preventing users from being able to delete the realm (Core upgrade).
* Fixed `RealmResultsChanges.isCleared` which was never set. It now returns `true` if the results collection is empty in the notification callback. This field is also marked as `deprecated` and will be removed in future. Use `RealmResultsChanges.results.isEmpty` instead.([#1265](https://github.com/realm/realm-dart/pull/1265)). ([#1278](https://github.com/realm/realm-dart/issues/1278)).

* Fix a stack overflow crash when using the query parser with long chains of AND/OR conditions. (Core upgrade)
* `SyncManager::immediately_run_file_actions()` no longer ignores the result of trying to remove a realm. This could have resulted in a client reset action being reported as successful when it actually failed on windows if the `Realm` was still open (Core upgrade).
* Fix a data race. If one thread committed a write transaction which increased the number of live versions above the previous highest seen during the current session at the same time as another thread began a read, the reading thread could read from a no-longer-valid memory mapping (Core upgrade).

* Fixed a crash or exception when doing a fulltext search for multiple keywords when the intersection of results is not equal. (Core upgrade).

* Don't report non ssl related errors during ssl handshake as fatal in default socket provider. (Core upgrade)

* Performing a query like "{1, 2, 3, ...} IN list" where the array is longer than 8 and all elements are smaller than some values in list, the program would crash (Core upgrade)
* Performing a large number of queries without ever performing a write resulted in steadily increasing memory usage, some of which was never fully freed due to an unbounded cache (Core upgrade)

* Exclusion of words in a full text search does not work (Core upgrade)

* Fixed a fatal error (reported to the sync error handler) during client reset (or automatic PBS to FLX migration) if the reset has been triggered during an async open and the schema being applied has added new classes. (Core upgrade), since automatic client resets were introduced in v11.5.0)
* Full text search would sometimes find words where the word only matches the beginning of the search token (Core upgrade)

* We could crash when removing backlinks in cases where forward links did not have a corresponding backlink due to corruption. We now silently ignore this inconsistency in release builds, allowing the app to continue. (Core upgrade)
* If you freeze a Results based on a collection of objects, the result would be invalid if you delete the collection (Core upgrade)

### Compatibility
* Fileformat: Generates files with format v23. Reads and automatically upgrade from fileformat v5.
* Realm Studio: 13.0.0 or later.
* Dart >=2.17.5 <4.0.0 (Flutter >=3.0.3) on Android, iOS, Linux, MacOS and Windows

### Internal
* Using Core 13.12.0.
* Lock file format: New format introduced for multi-process encryption. All processes accessing the file must be upgraded to the new format.

## 1.0.3 (2023-03-20)

### Enhancements
* Deprecated `SyncResolveError` and `SyncResolveErrorCode` ([#1182](https://github.com/realm/realm-dart/pull/1182)).
* Added `SyncWebSocketError` and `SyncWebSocketErrorCode` for web socket connection sync errors ([#1182](https://github.com/realm/realm-dart/pull/1182)).
* Added `FlexibleSyncConfiguration.shouldCompactCallback` support ([#1204](https://github.com/realm/realm-dart/pull/1204)).
* Added `RealmSet.asResults()` ([#1214](https://github.com/realm/realm-dart/pull/1214)).

### Fixed
* You may have a crash on Windows if you try to open a file with non-ASCII path (Core upgrade).
* Creating subscriptions with queries having unicode parameters causes a server error (Core upgrade).
* Fixed error message when trying to `switchUser` of the `App` to a user that has been logged out ([#1182](https://github.com/realm/realm-dart/pull/1182)).
* Fixed performance degradation on SubQueries (Core upgrade).
* Fixed several cases where wrong type of exception was thrown (Core upgrade).
* Fixed classification of InvalidQuery exception (Core upgrade).
* Fix crash if secure transport returns an error with a non-zero length. (Core upgrade).
* Fix error in `RealmSet<T>` when `T` is a realm object ([#1202](https://github.com/realm/realm-dart/pull/1212)).
* Fixes infinite-loop like issue with await-for-yield over change streams ([#1213](https://github.com/realm/realm-dart/pull/1213)).

### Compatibility
* Realm Studio: 13.0.0 or later.

### Internal
* Using Core 13.6.0.

## 1.0.2 (2023-02-21)

### Fixed
* Fixed the sync client being stuck in a cycle if an integration error occurs by issuing a client reset (Core upgrade).
* Fixed Android binaries sizes.

### Compatibility
* Realm Studio: 13.0.0 or later.

### Internal
* Using Core 13.4.2

## 1.0.1 (2023-02-14)

### Fixed
* Fix codesigning errors when publishing to the macOS App Store. ([#1153](https://github.com/realm/realm-dart/issues/1153))

### Compatibility
* Realm Studio: 13.0.0 or later.

### Internal
* Using Core 13.4.0

## 1.0.0 (2023-02-07)

### GA release
We are proud to forge this release as 1.0. The Realm Flutter and Dart SDK is now being used by thousands of developers and has proven reliable.

### Enhancements
* Improved error information returned when the `realm_dart` library failed to load. ([#1143](https://github.com/realm/realm-dart/pull/1143))

### Fixed
* Improve performance of interprocess mutexes on iOS which don’t need to support reader-writer locking. The primary beneficiary of this is beginning and ending read transactions, which is now almost as fast as pre-v13.0.0 (Core upgrade).

### Compatibility
* Realm Studio: 13.0.0 or later.

### Internal
* Using Core 13.4.0

## 0.11.0+rc (2023-01-30)

**This project is in Release Candidate stage.**

### Enhancements
* Add `App.reconnect()` providing a hint to Realm to reconnect all sync sessions.
* Add `Realm.refresh()` and `Realm.refreshAsync()` support. ([#1046](https://github.com/realm/realm-dart/pull/1046))
* Support change notifications property `isCleared` on list collections and sets. ([#1128](https://github.com/realm/realm-dart/pull/1128))

### Fixed
* `SyncSession.pause()` allow users to suspend a Realm's sync session until it is explicitly resumed with `SyncSession.resume()`. Previously it could be implicitly resumed in rare cases. (Core upgrade)
* Improve the performance of `Realm.freeze()` and friends (`RealmObject.freeze()`,`RealmList.freeze(), RealmResults.freeze(), RealmSet.freeze()`) by eliminating some redundant work around schema initialization and validation. (Core upgrade)
* Include more details if an error occurs when merging object. (Core upgrade)
* Value in List of Mixed would not be updated if new value is Binary and old value is StringData and the values otherwise matches. (Core upgrade)
* When client reset with recovery is used and the recovery does not actually result in any new local commits, the sync client may have gotten stuck in a cycle with a `A fatal error occurred during client reset: 'A previous 'Recovery' mode reset from <timestamp> did not succeed, giving up on 'Recovery' mode to prevent a cycle'` error message. (Core upgrade)
* Fixed diverging history in flexible sync if writes occur during bootstrap to objects that just came into view (Core upgrade)
* Fix several data races when opening cached frozen Realms. New frozen Realms were added to the cache and the lock released before they were fully initialized, resulting in races if they were immediately read from the cache on another thread (Core upgrade).
* Properties and types not present in the requested schema would be missing from the reported schema in several scenarios, such as if the Realm was being opened with a different schema version than the persisted one, and if the new tables or columns were added while the Realm instance did not have an active read transaction. (Core upgrade, since v13.2.0)
* If a client reset w/recovery or discard local is interrupted while the "fresh" realm is being downloaded, the sync client may crash (Core upgrade)
* Changesets from the server sent during FLX bootstrapping that are larger than 16MB can cause the sync client to crash with a LogicError. (Core upgrade)
* Online compaction may cause a single commit to take a long time. (Core upgrade, since v13.0.0)

### Compatibility
* Realm Studio: 13.0.0 or later.

### Internal
* Using Core 13.3.0
* Added specific codes to `SyncResolveErrorCode` enum's items. ([#1131](https://github.com/realm/realm-dart/pull/1131).

## 0.10.0+rc (2023-01-23)

**This project is in Release Candidate stage.**

### Enhancements
* Add support for Realm set data type. ([#1102](https://github.com/realm/realm-dart/pull/1102))
* Exposed realm `writeCopy` API to copy a Realm file and optionally encrypt it with a different key. ([#1103](https://github.com/realm/realm-dart/pull/1103))

### Fixed
* Added an error for default values for Realm object references in the Realm generator. ([#1102](https://github.com/realm/realm-dart/pull/1102))
* `realm.deleteMany()` will handle efficiently ManagedRealmList instances. ([#1117](https://github.com/realm/realm-dart/pull/1171))

### Compatibility
* Realm Studio: 13.0.0 or later.

### Internal
* Using Core 13.2.0.

## 0.9.0+rc (2023-01-13)

**This project is in Release Candidate stage.**

### Breaking Changes
* File format version bumped.
* The layout of the lock-file has changed, the lock file format version is bumped and all participants in a multiprocess scenario needs to be up to date so they expect the same format. This requires an update of Studio. (Core upgrade)
* Writing to a frozen realm throws `RealmException` instead of `RealmError`. ([#974](https://github.com/realm/realm-dart/pull/974))

### Enhancements
* Support setting `maxNumberOfActiveVersions` when creating a `Configuration`. ([#1036](https://github.com/realm/realm-dart/pull/1036))
* Add List.move extension method that moves an element from one index to another. Delegates to ManagedRealmList.move for managed lists. This allows notifications to correctly report moves, as opposed to reporting moves as deletes + inserts. ([#1037](https://github.com/realm/realm-dart/issues/1037))
* Support setting `shouldDeleteIfMigrationNeeded` when creating a `Configuration.local`. ([#1049](https://github.com/realm/realm-dart/issues/1049))
* Add `unknown` error code to all SyncErrors: `SyncSessionErrorCode.unknown`, `SyncConnectionErrorCode.unknown`, `SyncClientErrorCode.unknown`, `GeneralSyncErrorCode.unknown`. Use `unknown` error code instead of throwing a RealmError. ([#1052](https://github.com/realm/realm-dart/pull/1052))
* Add support for `RealmValue` data type. This new type can represent any valid Realm data type, including objects. Lists of `RealmValue` are also supported, but `RealmValue` itself cannot contain collections. Please note that a property of type `RealmValue` cannot be nullable, but can contain null, represented by the value `RealmValue.nullValue()`. ([#1051](https://github.com/realm/realm-dart/pull/1051))
* Add support for querying using the model property names, even when the properties are mapped to a different name in the database. ([#697](https://github.com/realm/realm-dart/issues/697))
* `ClientResetError.resetRealm` now returns a bool to indicate if reset was initiated or not. ([#1067](https://github.com/realm/realm-dart/pull/1067))
* Support `SyncErrorCategory.resolve`, `SyncResolveError` and `SyncResolveErrorCode` for network resolution errors when sync.

### Fixed
* Support mapping into `SyncSessionErrorCode` for "Compensating write" with error code 231. ([#1022](https://github.com/realm/realm-dart/pull/1022))
* Errors from core will be raised correctly for `beginWriteAsync` and `commitAsync`. ([#1042](https://github.com/realm/realm-dart/pull/1042))
* The realm file will be shrunk if the larger file size is no longer needed. (Core upgrade)
* Most of the file growth caused by version pinning is eliminated. (Core upgrade)
* Fetching a user's profile while the user logs out would result in an assertion failure. (Core upgrade)
* Removed the ".tmp_compaction_space" file being left over after compacting a Realm on Windows. (Core upgrade).
* Restore fallback to full barrier when F_BARRIERSYNC is not available on Apple platforms. (Core upgrade, since v0.8.0+rc)
* Fixed wrong assertion on query error that could result in a crash. (Core upgrade)
* Writing to a read-only realm throws `RealmException` instead of blocking the isolate. ([#974](https://github.com/realm/realm-dart/pull/974))
* Fix no notification for write transaction that contains only change to backlink property. (Core upgrade)
* Fixed wrong assertion on query error that could result in a crash. (Core upgrade)
* Use random tmp directory for download. ([#1060](https://github.com/realm/realm-dart/issues/1060))
* Bump minimum Dart SDK version to 2.17.5 and Flutter SDK version to 3.0.3 due to an issue with the Dart virtual machine when implementing `Finalizable`. ([dart-lang/sdk#49075](https://github.com/dart-lang/sdk/issues/49075))
* Support install command in flutter projects that use unit and widget tests. ([#870](https://github.com/realm/realm-dart/issues/870))

### Compatibility
* Realm Studio: 13.0.0 or later.
* Fileformat: Generates files with format v23. Reads and automatically upgrades from fileformat v5.

### Internal
* Using Core 13.2.0.
* No longer use vcpkg ([#1069](https://github.com/realm/realm-dart/pull/1069))
* Upgraded analyzer dependency to ^5.0.0. ([#1072](https://github.com/realm/realm-dart/pull/1072))

## 0.8.0+rc (2022-11-14)

**This project is in Release Candidate stage.**

### Breaking Changes
* `FunctionsClient.call` no longer accepts a null for the optional `functionsArgs` parameter, but it is still optional. ([#1025](https://github.com/realm/realm-dart/pull/1025))

### Fixed
* Allow backlinks between files. ([#1015](https://github.com/realm/realm-dart/issues/1015))
* Fix issue with accessing properties after traversing a backlink. ([#1018](https://github.com/realm/realm-dart/issues/1018))
* Bootstraps will not be applied in a single write transaction - they will be applied 1MB of changesets at a time, or as configured by the SDK (Core upgrade).
* Fix database corruption and encryption issues on apple platforms. (Core upgrade)

### Compatibility
* Realm Studio: 12.0.0 or later.

### Internal
* Using Core 12.12.0.

## 0.7.0+rc (2022-11-04)

**This project is in Release Candidate stage.**

### Breaking Changes
* SyncClientResetErrorHandler is renamed to ClientResetHandler. SyncClientResetError is renamed to ClientResetError. ManualSyncClientResetHandler is renamed to ManualRecoveryHandler.
* Default resync mode for `FlexibleSyncConfiguration` is changed from `manual` to `recoverOrDiscard`. In this mode Realm attempts to recover unsynced local changes and if that fails, then the changes are discarded. ([#925](https://github.com/realm/realm-dart/pull/925))
* Added `path` parameter to `Configuration.disconnectedSync`. This path is required to open the correct synced realm file. ([#1007](https://github.com/realm/realm-dart/pull/https://github.com/realm/realm-dart/pull/1007))

### Enhancements
* Added `MutableSubscriptionSet.removeByType` for removing subscriptions by their realm object type. ([#317](https://github.com/realm/realm-dart/issues/317))
* Added `User.functions`. This is the entry point for calling Atlas App functions. Functions allow you to define and execute server-side logic for your application. Atlas App functions are created on the server, written in modern JavaScript (ES6+) and executed in a serverless manner. When you call a function, you can dynamically access components of the current application as well as information about the request to execute the function and the logged in user that sent the request. ([#973](https://github.com/realm/realm-dart/pull/973))
* Support results of primitives, ie. `RealmResult<int>`. ([#162](https://github.com/realm/realm-dart/issues/162))
* Support notifications on all managed realm lists, including list of primitives, ie. `RealmList<int>.changes` is supported. ([#893](https://github.com/realm/realm-dart/pull/893))
* Support named backlinks on realm models. You can now add and annotate a realm object iterator field with `@Backlink(#fieldName)`. ([#996](https://github.com/realm/realm-dart/pull/996))
* Added Realm file compaction support. ([#1005](https://github.com/realm/realm-dart/pull/1005))
* Allow `@Indexed` attribute on all indexable type, and ensure appropriate indexes are created in the realm. ([#797](https://github.com/realm/realm-dart/issues/797))
* Add `parent` getter on embedded objects. ([#979](https://github.com/realm/realm-dart/pull/979))
* Support [Client Resets](https://www.mongodb.com/docs/atlas/app-services/sync/error-handling/client-resets/). Atlas App Services automatically detects the need for client resets and the realm client automatically performs it according to the configured callbacks for the type of client reset handlers set on `FlexibleSyncConfiguration`. A parameter `clientResetHandler` is added to `Configuration.flexibleSync`. Supported client reset handlers are `ManualRecoveryHandler`, `DiscardUnsyncedChangesHandler`, `RecoverUnsyncedChangesHandler` and `RecoverOrDiscardUnsyncedChangesHandler`. `RecoverOrDiscardUnsyncedChangesHandler` is the default strategy. ([#925](https://github.com/realm/realm-dart/pull/925)) An example usage of the default `clientResetHandler` is as follows:
```dart
      final config = Configuration.flexibleSync(user, [Task.schema],
        clientResetHandler: RecoverOrDiscardUnsyncedChangesHandler(
          // The following callbacks are optional.
          onBeforeReset: (beforeResetRealm) {
            // Executed right before a client reset is about to happen.
            // If an exception is thrown here the recovery and discard callbacks are not called.
          },
          onAfterRecovery: (beforeResetRealm, afterResetRealm) {
            // Executed right after an automatic recovery from a client reset has completed.
          },
          onAfterDiscard: (beforeResetRealm, afterResetRealm) {
            // Executed after an automatic recovery from a client reset has failed but the Discard has completed.
          },
          onManualResetFallback: (clientResetError) {
            // Handle the reset manually in case some of the callbacks above throws an exception
          },
        )
    );
```

### Fixed
* Fixed a wrong mapping for `AuthProviderType` returned by `User.provider` for google, facebook and apple credentials.
* Opening an unencrypted file with an encryption key would sometimes report a misleading error message that indicated that the problem was something other than a decryption failure (Core upgrade)
* Fix a rare deadlock which could occur when closing a synchronized Realm immediately after committing a write transaction when the sync worker thread has also just finished processing a changeset from the server. (Core upgrade)
* Fixed an issue with `Configuration.disconnectedSync` where changing the schema could result in migration exception. ([#999](https://github.com/realm/realm-dart/pull/999))
* Added a better library load failed message. ([#1006](https://github.com/realm/realm-dart/pull/1006))

### Compatibility
* Realm Studio: 12.0.0 or later.

### Internal
* Using Core 12.11.0.

## 0.6.0+beta (2022-10-21)

**This project is in the Beta stage. The API should be quite stable, but occasional breaking changes may be made.**

### Enhancements
* Added support for asynchronous transactions. (Issue [#802](https://github.com/realm/realm-dart/issues/802))
  * Added `Transaction` which is a class that exposes an API for committing and rolling back an active transaction.
  * Added `realm.beginWriteAsync` which returns a `Future<Transaction>` that resolves when the write lock has been obtained.
  * Added `realm.writeAsync` which opens an asynchronous transaction, invokes the provided callback, then commits the transaction asynchronously.
* Support `Realm.open` API to asynchronously open a local or synced Realm. When opening a synchronized Realm it will download all the content available at the time the operation began and then return a usable Realm. ([#731](https://github.com/realm/realm-dart/pull/731))
* Add support for embedded objects. Embedded objects are objects which are owned by a single parent object, and are deleted when that parent object is deleted or their parent no longer references them. Embedded objects are declared by passing `ObjectType.embedded` to the `@RealmModel` annotation. Reassigning an embedded object is not allowed and neither is linking to it from multiple parents. Querying for embedded objects directly is also disallowed as they should be viewed as complex structures belonging to their parents as opposed to standalone objects. (Issue [#662](https://github.com/realm/realm-dart/issues/662))

```dart
@RealmModel()
class _Person {
  late String name;

  _Address? address;
}

// The generated `Address` class will be an embedded object.
@RealmModel(ObjectType.embedded)
class _Address {
  late String street;
  late String city;
}
```

### Fixed
* Added more validations when using `User.apiKeys` to return more meaningful errors when the user cannot perform API key actions - e.g. when the user has been logged in with API key credentials or when the user has been logged out. (Issue [#950](https://github.com/realm/realm-dart/issues/950))
* Fixed `dart run realm_dart generate` and `flutter pub run realm generate` commands to exit with the correct error code on failure.
* Added more descriptive error messages when passing objects managed by another Realm as arguments to `Realm.add/delete/deleteMany`. (PR [#942](https://github.com/realm/realm-dart/pull/942))
* Fixed a bug where `list.remove` would not correctly remove the value if the value is the first element in the list. (PR [#975](https://github.com/realm/realm-dart/pull/975))

### Compatibility
* Realm Studio: 12.0.0 or later.

### Internal
* Using Core 12.9.0

## 0.5.0+beta (2022-10-10)

**This project is in the Beta stage. The API should be quite stable, but occasional breaking changes may be made.**

### Breaking Changes
* Fixed an issue that would cause passwords sent to the server (e.g. `Credentials.EmailPassword` or `EmailPasswordAuthProvider.registerUser`) to contain an extra empty byte at the end. (PR [#918](https://github.com/realm/realm-dart/pull/918)).
  Notice: Any existing email users might need to be recreated because of this breaking change.

### Enhancements
* Added support for "frozen objects" - these are objects, queries, lists, or Realms that have been "frozen" at a specific version. All frozen objects can be accessed and queried as normal, but attempting to mutate them or add change listeners will throw an exception. `Realm`, `RealmObject`, `RealmList`, and `RealmResults` now have a method `freeze()` which returns an immutable version of the object, as well as an `isFrozen` property which can be used to check whether an object is frozen. ([#56](https://github.com/realm/realm-dart/issues/56))
* You can now set a realm property of type `T` to any object `o` where `o is T`. Previously it was required that `o.runtimeType == T`. ([#904](https://github.com/realm/realm-dart/issues/904))
* Performance of indexOf on realm lists has been improved. It now uses realm-core instead of the generic version from ListMixin. ([#911](https://github.com/realm/realm-dart/pull/911))
* Performance of remove on realm list has been improved. It now uses indexOf and removeAt. ([#915](https://github.com/realm/realm-dart/pull/915))
* Added support for migrations for local Realms. You can now construct a configuration with a migration callback that will be invoked if the schema version of the file on disk is lower than the schema version supplied by the callback. ([#70](https://github.com/realm/realm-dart/issues/70))
  Example:
  ```dart
  final config = Configuration.local([Person.schema], schemaVersion: 4, migrationCallback: (migration, oldSchemaVersion) {
    if (oldSchemaVersion == 1) {
      // Between v1 and v2 we removed the Bar type
      migration.deleteType('Bar');
    }

    if (oldSchemaVersion == 2) {
      // Between v2 and v3 we fixed a typo in the 'Person.name' property.
      migration.renameProperty('Person', 'nmae', 'name');
    }

    if (oldSchemaVersion == 3) {
      final oldPeople = migration.oldRealm.all('Person');
      for (final oldPerson in oldPeople) {
        final newPerson = migration.findInNewRealm<Person>(oldPerson);
        if (newPerson == null) {
          // That person must have been deleted, so nothing to do.
          continue;
        }

        // Between v3 and v4 we're obfuscating the users' exact age by storing age group instead.
        newPerson.ageGroup = calculateAgeGroup(oldPerson.dynamic.get<int>('age'));
      }
    }
  });
  ```
* Added support for realm list of nullable primitive types, ie. `RealmList<int?>`. ([#163](https://github.com/realm/realm-dart/issues/163))
* Allow null arguments on query. ([#871](https://github.com/realm/realm-dart/issues/871))
* Added support for API key authentication. (Issue [#432](https://github.com/realm/realm-dart/issues/432))
  * Expose `User.apiKeys` client - this client can be used to create, fetch, and delete API keys.
  * Expose `Credentials.apiKey` that enable authentication with API keys.
* Exposed `User.accessToken` and `User.refreshToken` - these tokens can be used to authenticate against the server when calling HTTP API outside of the Dart/Flutter SDK. For example, if you want to use the GraphQL. (PR [#919](https://github.com/realm/realm-dart/pull/919))
* Added support for `encryptionKey` to `Configuration.local`, `Configuration.flexibleSync` and `Configuration.disconnectedSync` so realm files can be encrypted and existing encrypted files from other Realm sources opened (assuming you have the key)([#920](https://github.com/realm/realm-dart/pull/920))

### Fixed
* Previously removeAt did not truncate length. ([#883](https://github.com/realm/realm-dart/issues/883))
* List.length= now throws, if you try to increase length. This previously succeeded silently. ([#894](https://github.com/realm/realm-dart/pull/894)).
* Queries on lists were broken. ([#909](https://github.com/realm/realm-dart/issues/909))
  Example:
  ```dart
  expect(realm.all<Person>(), [alice, bob, carol, dan]); // assume this pass, then ...
  expect(team.players.query('TRUEPREDICATE'), [alice, bob]); // <-- ... this fails and return the same as realm.all<Person>()
  ```
* Queries on results didn't filter the existing results. ([#908](https://github.com/realm/realm-dart/issues/908)).
  Example
  ```dart
  expect(realm.query<Person>('FALSEPREDICATE').query('TRUEPREDICATE'), isEmpty); //<-- Fails if a Persion object exists
  ```
* Fixed copying of native structs for session errors and http requests. ([#924](https://github.com/realm/realm-dart/pull/924))
* Fixed a crash when closing the SyncSession on App instance teardown. ([#5752](https://github.com/realm/realm-core/issues/5752))
* Fixed sporadic generator failure. ([#879](https://github.com/realm/realm-dart/issues/879))
* Exceptions thrown by user code inside the `Configuration.initialDataCallback` are now properly surfaced back to the `Realm()` constructor. ([#698](https://github.com/realm/realm-dart/issues/698))

### Compatibility
* Realm Studio: 12.0.0 or later.

### Internal
* Uses Realm Core v12.9.0
* Added tracking of child handles for objects/results/lists obtained from an unowned Realm. This ensures that all children are invalidated as soon as the parent Realm gets released at the end of the callback. (Issue [#527](https://github.com/realm/realm-dart/issues/527))
* Added an action to enforce that the changelog is updated before a PR is merged (Issue [#939](https://github.com/realm/realm-dart/issues/939))

## 0.4.0+beta (2022-08-19)

**This project is in the Beta stage. The API should be quite stable, but occasional breaking changes may be made.**

### Breaking Changes
* Changed the name of `Configuration.schema` to `Configuration.schemaObjects` and changed its type to `Iterable<SchemaObject>`. You can now access the Realm's schema via the new `Realm.schema` property. [#495](https://github.com/realm/realm-dart/pull/495))

### Enhancements
* Expose an API for string-based access to the objects in the `Realm`. Those are primarily intended to be used during migrations, but are available at all times for advanced use cases. [#495](https://github.com/realm/realm-dart/pull/495))
* Added `Realm.schema` property exposing the Realm's schema as passed through the Configuration or read from disk. [#495](https://github.com/realm/realm-dart/pull/495))

### Fixed
* Lifted a limitation that only allowed non-nullable primary keys. ([#458](https://github.com/realm/realm-dart/issues/458))
* Fix boolean values get/set after ffigen update. ([#854](https://github.com/realm/realm-dart/pull/854))

### Compatibility
* Realm Studio: 12.0.0 or later.

### Internal
* Uses Realm Core v12.5.1

## 0.3.2+beta (2022-08-16)

**This project is in the Beta stage. The API should be quite stable, but occasional breaking changes may be made.**

### Enhancements
* Added `DisconnectedSyncConfiguration` for opening a synchronized realm in a disconnected state. This configuration allows a synchronized realm to be opened by a secondary process, while a primary process handles synchronization. ([#621](https://github.com/realm/realm-dart/pull/621))
* Support better default paths on Flutter. ([#665](https://github.com/realm/realm-dart/pull/665))
* Support `Configuration.defaultRealmName` for setting the default realm name. ([#665](https://github.com/realm/realm-dart/pull/665))
* Support `Configuration.defaultRealmPath` for setting a custom default path for realms. ([#665](https://github.com/realm/realm-dart/pull/665))
* Support `Configuration.defaultStoragePath ` for getting the platform specific storage paths. ([#665](https://github.com/realm/realm-dart/pull/665))
* Support `App.deleteUser ` for deleting user accounts. ([#679](https://github.com/realm/realm-dart/pull/679))
* Support Apple, Facebook and Google authentication. ([#740](https://github.com/realm/realm-dart/pull/740))
* Allow multiple anonymous sessions. When using anonymous authentication you can now easily log in with a different anonymous user than last time. ([#750](https://github.com/realm/realm-dart/pull/750)).
* Support `Credentials.jwt` for login user with JWT issued by custom provider . ([#715](https://github.com/realm/realm-dart/pull/715))
* Support `Credentials.function` for login user with Custom Function Authentication Provider. ([#742](https://github.com/realm/realm-dart/pull/742))
* Added `update` flag on `Realm.add` and `Realm.addAll` to support upserts. ([#668](https://github.com/realm/realm-dart/pull/668))
* Allow multiple anonymous sessions. ([PR #5693](https://github.com/realm/realm-core/pull/5693)).
* Introducing query parser support for constant list expressions such as `fruit IN {'apple', 'orange'}`. This also includes general query support for list vs list matching such as `NONE fruits IN {'apple', 'orange'}`. ([Issue #4266](https://github.com/realm/realm-core/issues/4266))
* SubscriptionSet::refresh() does less work if no commits have been made since the last call to refresh(). ([PR #5695](https://github.com/realm/realm-core/pull/5695))
* Reduce use of memory mappings and virtual address space ([PR #5645](https://github.com/realm/realm-core/pull/5645)). Also fixes some errors (see below)

### Fixed
* Use Dart 2.17 `Finalizable` to ensure lexically scoped lifetime of finalizable resources (Realm, App, etc.). ([#754](https://github.com/realm/realm-dart/pull/754))
* Fix crash after hot-restart. ([#711](https://github.com/realm/realm-dart/pull/711) and [PR #5570](https://github.com/realm/realm-core/issues/5570))
* Processing a pending bootstrap before the sync client connects will properly surface errors to the user's error handler ([#5707](https://github.com/realm/realm-core/issues/5707), since Realm Core v12.0.0)
* Using the Query Parser, it was not allowed to query on a property named `desc`. ([#5723](https://github.com/realm/realm-core/issues/5723))
* Improved performance of sync clients during integration of changesets with many small strings (totalling > 1024 bytes per changeset) on iOS 14, and devices which have restrictive or fragmented memory. ([#5614](https://github.com/realm/realm-core/issues/5614))
* Fixed a segfault in sync compiled by MSVC 2022. ([#5557](https://github.com/realm/realm-core/pull/5557), since Realm Core 12.1.0)
* Fix a data race when opening a flexible sync Realm (since Realm Core v12.1.0).
* Fixed an issue on Windows that would cause high CPU usage by the sync client when there are no active sync sessions. (Issue [#5591](https://github.com/realm/realm-core/issues/5591), since the introduction of Sync support for Windows)
* Fix a data race when committing a transaction while multiple threads are waiting for the write lock on platforms using emulated interprocess condition variables (most platforms other than non-Android Linux).
* Fix some cases of running out of virtual address space (seen/reported as mmap failures) ([PR #5645](https://github.com/realm/realm-core/pull/5645))

### Internal
* Added a command to `realm_dart` for deleting Atlas App Services applications. Usage: `dart run realm_dart delete-apps`. By default it will delete apps from `http://localhost:9090` which is the endpoint of the local docker image. If `--atlas-cluster` is provided, it will authenticate, delete the application from the provided cluster. (PR [#663](https://github.com/realm/realm-dart/pull/663))
* Uses Realm Core v12.5.1

## 0.3.1+beta (2022-06-07)

**This project is in the Beta stage. The API should be quite stable, but occasional breaking changes may be made.**

### Fixed
* Fixed the Url command to correctly encode the SDK version. ([#650](https://github.com/realm/realm-dart/issues/650))

## 0.3.0+beta (2022-06-02)

**This project is in the Beta stage. The API should be quite stable, but occasional breaking changes may be made.**

### Breaking Changes
* Made all `Configuration` fields final so they can only be initialized in the constructor. This better conveys the immutability of the configuration class. ([#455](https://github.com/realm/realm-dart/pull/455))
* Removed `inMemory` field from `Configuration`. Use `Configuration.inMemory` factory instead.
* Due to the introduction of different types of configurations the `Configuration` constructor has been removed. Use the `Configuration.local` factory instead. ([#496](https://github.com/realm/realm-dart/pull/496))

### Enhancements
* Added a property `Configuration.disableFormatUpgrade`. When set to `true`, opening a Realm with an older file format will throw an exception to avoid automatically upgrading it. ([#310](https://github.com/realm/realm-dart/pull/310))
* Support result value from write transaction callbacks. ([#294](https://github.com/realm/realm-dart/pull/294))
* Added a property `Realm.isInTransaction` that indicates whether the Realm instance has an open write transaction associated with it.
* Support anonymous application credentials. ([#443](https://github.com/realm/realm-dart/pull/443))
* Added a property `Configuration.initialDataCallback`. This is a callback executed when a Realm file is first created and allows you to populate some initial data necessary for your application. ([#298](https://github.com/realm/realm-dart/issues/298))
* Support app configuration. ([#306](https://github.com/realm/realm-dart/pull/306))
* Support app class. ([#446](https://github.com/realm/realm-dart/pull/446))
* Support should realm compact on open callback `Configuration.shouldCompactCallback` as option when configuring a Realm to determine if it should be compacted before being returned.  ([#466](https://github.com/realm/realm-dart/pull/466/))
* Support ObjectId type. ([#468](https://github.com/realm/realm-dart/pull/468))
* Support Uuid type. ([#470](https://github.com/realm/realm-dart/pull/470))
* Support application login. ([#469](https://github.com/realm/realm-dart/pull/469))
* Support app configuration log level and request timeout.([#566](https://github.com/realm/realm-dart/pull/566))
* Support EmailPassword register user. ([#452](https://github.com/realm/realm-dart/pull/452))
* Support EmailPassword confirm user. ([#478](https://github.com/realm/realm-dart/pull/478))
* Support EmailPassword resend user confirmation email. ([#479](https://github.com/realm/realm-dart/pull/479))
* Support EmailPassword complete reset password. ([#480](https://github.com/realm/realm-dart/pull/480))
* Support EmailPassword reset password. ([#481](https://github.com/realm/realm-dart/pull/481))
* Support EmailPassword calling custom reset password functions. ([#482](https://github.com/realm/realm-dart/pull/482))
* Support EmailPassword retry custom user confirmation functions. ([#484](https://github.com/realm/realm-dart/pull/484))
* Expose currentUser property on App. ([473](https://github.com/realm/realm-dart/pull/473))
* Support remove user. ([#492](https://github.com/realm/realm-dart/pull/492))
* Support switch current user. ([#493](https://github.com/realm/realm-dart/pull/493))
* Support user custom data and refresh. ([#525](https://github.com/realm/realm-dart/pull/525))
* Support linking user credentials. ([#525](https://github.com/realm/realm-dart/pull/525))
* Support user state. ([#525](https://github.com/realm/realm-dart/pull/525))
* Support getting user id and identities. ([#525](https://github.com/realm/realm-dart/pull/525))
* Support user logout. ([#525](https://github.com/realm/realm-dart/pull/525))
* Support user deviceId. ([#570](https://github.com/realm/realm-dart/pull/570))
* Support user authentication provider type. ([#570](https://github.com/realm/realm-dart/pull/570))
* Support user profile data. ([#570](https://github.com/realm/realm-dart/pull/570))
* Support flexible synchronization. ([#496](https://github.com/realm/realm-dart/pull/496))
* Added support for DateTime properties. ([#569](https://github.com/realm/realm-dart/pull/569))
* Support setting logger on AppConfiguration. ([#583](https://github.com/realm/realm-dart/pull/583))
* Support setting logger on Realm class. Default is to print info message or worse to the console. ([#583](https://github.com/realm/realm-dart/pull/583))
* Support getting the `SyncSession` for a synchronized Realm via the `realm.syncSession` property.
* Support the following `SyncSession` API:
  * `realmPath` returning the path of the Realm for the session.
  * `state` returning the current state of the session.
  * `connectionState` returning the current state of the connection.
  * `connectionStateChanges` returns a Stream that emits connection state updates.
  * `user` returning the user that owns the session.
  * `pause()` pauses synchronization.
  * `resume()` resumes synchronization.
  * `waitForUpload/waitForDownload` returns a Future that completes when the session uploaded/downloaded all changes.
  * `getProgressStream` returns a Stream that emits progress updates.
* Support SyncErrorHandler in FlexibleSyncConfiguration. ([#577](https://github.com/realm/realm-dart/pull/577))
* Support SyncClientResetHandler in FlexibleSyncConfiguration. ([#608](https://github.com/realm/realm-dart/pull/608))
* [Dart] Added `Realm.Shutdown` method to allow normal process exit in Dart applications. ([#617](https://github.com/realm/realm-dart/pull/617))

### Fixed
* Fixed an issue that would result in the wrong transaction being rolled back if you start a write transaction inside a write transaction. ([#442](https://github.com/realm/realm-dart/issues/442))
* Fixed boolean value persistence ([#474](https://github.com/realm/realm-dart/issues/474))

### Internal
* Added a command to deploy an Atlas App Services application to `realm_dart`. Usage: `dart run realm_dart deploy-apps`. By default it will deploy apps to `http://localhost:9090` which is the endpoint of the local docker image. If `--atlas-cluster` is provided, it will authenticate, create an application and link the provided cluster to it. (PR [#309](https://github.com/realm/realm-dart/pull/309))
* Unit tests will now attempt to lookup and create if necessary Atlas App Services applications (similarly to the above mentioned command). See `test.dart/setupBaas()` for the environment variables that control the Url and Atlas Cluster that will be used. If the `BAAS_URL` environment variable is not set, no apps will be imported and sync tests will not run. (PR [#309](https://github.com/realm/realm-dart/pull/309))
* Uses Realm Core v12.1.0

### Compatibility
* Dart ^2.17 on Windows, MacOS and Linux
* Flutter ^3.0 on Android, iOS, Linux, MacOS and Windows

## 0.2.1+alpha Release notes (2022-03-20)

**This project is in the Alpha stage. All API's might change without warning and no guarantees are given about stability. Do not use it in production.**

### Enhancements
* Support change notifications on query results. ([#208](https://github.com/realm/realm-dart/pull/208))

    Every `RealmResults<T>` object now has a `changes` method returning a `Stream<RealmResultsChanges<T>>` which can be listened to.

    ```dart
    final subscription = realm.all<Dog>().changes.listen((changes) {
    changes.inserted // indexes of inserted ojbects
    changes.modified // indexes of modified objects
    changes.deleted  // indexes of deleted objects
    changes.newModified // indexes of modified objects after deletions and insertions are accounted for.
    changes.moved // indexes of moved objects
    }});
    subscription.cancel(); // cancel the subscription
    ```

* Support change notifications on list collections. ([#261](https://github.com/realm/realm-dart/pull/261))

    Every `RealmList<T extends RealmObject>` object now has a `changes` method returning a `Stream<RealmListChanges<T>>` which can be listened to.

    ```dart
    final team = Team('team', players: [Person("player")]);
    realm.write(() => realm.add(team));

    var firstCall = true;
    final subscription = team.players.changes.listen((changes) {
    changes.inserted // indexes of inserted ojbects
    changes.modified // indexes of modified objects
    changes.deleted  // indexes of deleted objects
    changes.newModified // indexes of modified objects after deletions and insertions are accounted for.
    changes.moved // indexes of moved objects
    });

    subscription.cancel(); // cancel the subscription
    ```

* Support change notifications on realm objects. ([#262](https://github.com/realm/realm-dart/pull/262))

    Every managed `RealmObject` now has a changes method which allows to listen for object property changes.

    ```dart
    var dog = realm.all<Dog>().first;

    final subscription = dog.changes.listen((changes) {
    changes.isDeleted // if the object has been deleted
    changes.object // the RealmObject being listened to.
    changes.properties // the changed properties
    });

    subscription.cancel(); // cancel the subscription
    ```

* Added support for checking if realm lists and realm objects are valid. ([#183](https://github.com/realm/realm-dart/pull/183))
* Support query on lists of realm objects. ([#239](https://github.com/realm/realm-dart/pull/239))

    Every RealmList<T extends RealmObject> now has a query method.

    ```dart
    final team = Team('Dream Team', players: [Person("Michael Jordan")]);
    realm.write(() => realm.add(team)); // Object needs to be managed.
    final result = team.players.query(r'name BEGINSWITH $0', ['M']);
    ```

* Added support for opening realm in read-only mode. ([#260](https://github.com/realm/realm-dart/pull/260))
* Added support for opening in-memory realms. ([#280](https://github.com/realm/realm-dart/pull/280))
* Primary key fields no longer required to be `final` in data model classes ([#240](https://github.com/realm/realm-dart/pull/240))

    Previously primary key fields needed to be `final`.

    ```dart
    @RealmModel()
    class _Car {
    @PrimaryKey()
    late final String make; // previously
    }

    ```

    Now primary key fields no longer need to be `final`

    ```dart
    @RealmModel()
    class _Car {
    @PrimaryKey()
    late String make; // now
    }
    ```

* List fields no longer required to be `final` in data model classes. ([#253](https://github.com/realm/realm-dart/pull/253))

    Previously list fields needed to be `final`.

    ```dart
    @RealmModel()
    class _Car {
    late final List<Person> owner; // previously
    }

    ```

    Now list fields no longer need to be `final`

    ```dart
    @RealmModel()
    class _Car {
    late List<Person> owner; // now
    }
    ```

* Support custom FIFO special files. ([#284](https://github.com/realm/realm-dart/pull/284))
* Support flutter for Linux desktop. ([#279](https://github.com/realm/realm-dart/pull/279/))

### Fixed
* Snapshot the results collection when iterating collections of realm objects. ([#258](https://github.com/realm/realm-dart/pull/258))

### Compatibility
* Dart ^2.15 on Windows, MacOS and Linux
* Flutter ^2.10 on Android, iOS, Linux, MacOS and Windows

## 0.2.0+alpha Release notes (2022-01-31)

**This project is in the Alpha stage. All API's might change without warning and no guarantees are given about stability. Do not use it in production.**

### Enhancements
* Completely rewritten from the ground up with sound null safety and using Dart FFI

### Compatibility
* Dart ^2.15 on Windows, MacOS and Linux

## 0.2.0-alpha.2 Release notes (2022-01-29)

Notes: This release is a prerelease version. All API's might change without warning and no guarantees are given about stability.

### Enhancements
* Completеly rewritten from the ground up with sound null safety and using Dart FFI

### Fixed
* Fix running package commands.

### Compatibility
* Dart ^2.15 on Windows, MacOS and Linux

## 0.2.0-alpha.1 Release notes (2022-01-29)

Notes: This release is a prerelease version. All API's might change without warning and no guarantees are given about stability.

### Enhancements
* Completеly rewritten from the ground up with sound null safety and using Dart FFI

### Fixed
* Realm close stops internal scheduler.

### Internal
* Fix linter issues

### Compatibility
* Dart ^2.15 on Windows, MacOS and Linux

## 0.2.0-alpha Release notes (2022-01-27)

Notes: This release is a prerelease version. All API's might change without warning and no guarantees are given about stability.

### Enhancements
* Completеly rewritten from the ground up with sound null safety and using Dart FFI

### Compatibility
* Dart ^2.15 on Windows, MacOS and Linux

### Internal
* Uses Realm Core v11.9.0

## 0.1.1+preview Release notes (2021-04-01)

### Fixed
* `realm_dart install` command is correctly installing the realm native binary

### Compatibility
* Windows and Mac
* Dart SDK 2.12 stable from https://dart.dev/

## 0.1.0+preview Release notes (2021-04-01)

### Enhancements
* The initial preview version of the Realm SDK for Dart.

### Compatibility
* Windows and Mac
* Dart SDK 2.12 stable from https://dart.dev/<|MERGE_RESOLUTION|>--- conflicted
+++ resolved
@@ -1,11 +1,7 @@
 ## vNext (TBD)
 
 ### Enhancements
-<<<<<<< HEAD
-
 * Added `User.getMongoDBbClient` exposing an API for CRUD operations on a Remote Atlas App Service.([#1162](https://github.com/realm/realm-dart/issues/1162))
-=======
-* None
 
 ### Fixed
 * None
@@ -87,7 +83,6 @@
 ## 1.1.0 (2023-05-30)
 
 ### Enhancements
->>>>>>> 6abe028d
 * Add `RealmResults.isValid` ([#1231](https://github.com/realm/realm-dart/pull/1231)).
 * Support `Decimal128` datatype ([#1192](https://github.com/realm/realm-dart/pull/1192)).
 * Realm logging is extended to support logging of all Realm storage level messages. (Core upgrade).
