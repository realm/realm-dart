--- conflicted
+++ resolved
@@ -1,15 +1,12 @@
 ## vNext (TBD)
 
 ### Enhancements
-<<<<<<< HEAD
+* Added support for Full-Text search (simple term) queries. ([#1300](https://github.com/realm/realm-dart/pull/1300))
+  * To enable FTS queries on string properties, add the `@Indexed(RealmIndexType.fullText)` annotation.
+  * To run queries, use the `TEXT` operator: `realm.all<Book>().query("description TEXT \$0", "fantasy novel")`.
 * Added `ClientResetError.backupFilePath` where the backup copy of the realm will be placed once the client reset process has completed. ([#1291](https://github.com/realm/realm-dart/pull/1291)).
 * Added `CompensatingWriteError` containing detailed error information about the writes that have been reverted by the server due to permissions or subscription view restrictions. The `Configuration.flexibleSync.syncErrorHandler` will be invoked with this error type when this error occurs. ([#1291](https://github.com/realm/realm-dart/pull/1291)).
 * Added `SyncError.detailedMessage` that contains error details. In case of a server error, it contains a link to the server logs with more error details. ([#1291](https://github.com/realm/realm-dart/pull/1291)).
-=======
-* Added support for Full-Text search (simple term) queries. ([#1300](https://github.com/realm/realm-dart/pull/1300))
-  * To enable FTS queries on string properties, add the `@Indexed(RealmIndexType.fullText)` annotation.
-  * To run queries, use the `TEXT` operator: `realm.all<Book>().query("description TEXT \$0", "fantasy novel")`.
->>>>>>> d763029f
 
 ### Fixed
 * Fixed an issue where the generator would incorrectly consider a `DateTime` field a valid primary key.
