--- conflicted
+++ resolved
@@ -1,17 +1,14 @@
 ## vNext (TBD)
 
 ### Enhancements
-<<<<<<< HEAD
 
 * Added `ClientResetError.backupFilePath` where the backup copy of the realm will be placed once the client reset process is complete ([#1291](https://github.com/realm/realm-dart/pull/1291)).
 * Added `CompensatingWriteError` that contains detailed information about the writes that have been reverted by the server due to permissions or subscription view restrictions. It will be received on `syncErrorHandle` callbak, which is set to `Configuration.flexibleSync`, similarly to other session errors ([#1291](https://github.com/realm/realm-dart/pull/1291)).
 * Added `SyncError.detailedMessage` that contains error details. In case of server error, it contains the link to the server log ([#1291](https://github.com/realm/realm-dart/pull/1291)).
-=======
+
+### Fixed
 * None
 
-### Fixed
-* None
-
 ### Compatibility
 * Realm Studio: 13.0.0 or later.
 
@@ -21,7 +18,7 @@
 ## 1.1.0 (2023-05-30)
 
 ### Enhancements
->>>>>>> 15cc9a3f
+
 * Add `RealmResults.isValid` ([#1231](https://github.com/realm/realm-dart/pull/1231)).
 * Support `Decimal128` datatype ([#1192](https://github.com/realm/realm-dart/pull/1192)).
 * Realm logging is extended to support logging of all Realm storage level messages. (Core upgrade).
