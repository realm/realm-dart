## vNext (TBD)

### Enhancements
* Added support for Full-Text search (simple term) queries. ([#1300](https://github.com/realm/realm-dart/pull/1300))
  * To enable FTS queries on string properties, add the `@Indexed(RealmIndexType.fullText)` annotation.
  * To run queries, use the `TEXT` operator: `realm.all<Book>().query("description TEXT \$0", "fantasy novel")`.

### Fixed
<<<<<<< HEAD
* Fix the query parser, it needs to copy a list of arguments and own the memory. This will prevent errors like getting a different result from a query, if the list is modified after its creation and before the execution of the query itself. In the worst case scenario, if the memory is freed before the query is executed, this could lead to crashes, especially for string and binary data types. (Core upgrade, since core v12.5.0)
* Fixed a potential crash when opening the realm after failing to download a fresh FLX realm during an automatic client reset (Core upgrade, since core v12.3.0)
* Access token refresh for websockets was not updating the location metadata (Core upgrade, since core v13.9.3)
* Fix an out-of-bounds read in sectioned results when sectioned are removed by modifying all objects in that section to no longer appear in that section (Core upgrade, since core v13.12.0)
* Using both synchronous and asynchronous transactions on the same thread or scheduler could hit the assertion failure "!realm.is_in_transaction()" if one of the callbacks for an asynchronous transaction happened to be scheduled during a synchronous transaction (Core upgrade, since core v11.8.0)

=======
* Fixed an issue where the generator would incorrectly consider a `DateTime` field a valid primary key.
>>>>>>> 6b230697

### Compatibility
* Realm Studio: 13.0.0 or later.

### Internal
* Using Core 13.14.0.

## 1.1.0 (2023-05-30)

### Enhancements
* Add `RealmResults.isValid` ([#1231](https://github.com/realm/realm-dart/pull/1231)).
* Support `Decimal128` datatype ([#1192](https://github.com/realm/realm-dart/pull/1192)).
* Realm logging is extended to support logging of all Realm storage level messages. (Core upgrade).
* Realm.logger now prints by default to the console from the first Isolate that initializes a Realm in the application. ([#1226](https://github.com/realm/realm-dart/pull/1226)).
  Calling `Realm.logger.clearListeners()` or `Realm.logger.level = RealmLogLevel.off` will turn off logging. If that is the first isolate it will stop the default printing logger.
  The default logger can be replaced with a custom implementation using `Realm.logger = CustomLogger()` from the first Isolate.
  Any new spawned Isolates that work with Realm will get a new `Realm.logger` instance but will not `print` by default.
  `Realm.logger.level` allows changing the log level per isolate.
* Add logging at the Storage level (Core upgrade).
* Performance improvement for the following queries (Core upgrade):
    * Significant (~75%) improvement when counting (query count) the number of exact matches (with no other query conditions) on a String/int/Uuid/ObjectId property that has an index. This improvement will be especially noticeable if there are a large number of results returned (duplicate values).
    * Significant (~99%) improvement when querying for an exact match on a Timestamp property that has an index.
    * Significant (~99%) improvement when querying for a case insensitive match on a Mixed property that has an index.
    * Moderate (~25%) improvement when querying for an exact match on a Boolean property that has an index.
    * Small (~5%) improvement when querying for a case insensitive match on a Mixed property that does not have an index.

* Enable multiple processes to operate on an encrypted Realm simultaneously. (Core upgrade)

* Improve performance of equality queries on a non-indexed mixed property by about 30%. (Core upgrade)

* Improve performance of rolling back write transactions after making changes. If no KVO observers are used this is now constant time rather than taking time proportional to the number of changes to be rolled back. Rollbacks with KVO observers are 10-20% faster. (Core upgrade)
* New notifiers can now be registered in write transactions until changes have actually been made in the write transaction. This makes it so that new notifications can be registered inside change notifications triggered by beginning a write transaction (unless a previous callback performed writes). (Core upgrade)

* Very slightly improve performance of runtime thread checking on the main thread on Apple platforms. (Core upgrade)

### Fixed

* Fixed a bug that may have resulted in arrays being in different orders on different devices (Core upgrade).
* Fixed a crash when querying a mixed property with a string operator (contains/like/beginswith/endswith) or with case insensitivity (Core upgrade).
* Querying for equality of a string on an indexed mixed property was returning case insensitive matches. For example querying for `myIndexedMixed == "Foo"` would incorrectly match on values of "foo" or "FOO" etc (Core upgrade).
* Adding an index to a Mixed property on a non-empty table would crash with an assertion (Core upgrade).
* `SyncSession.pause()` could hold a reference to the database open after shutting down the sync session, preventing users from being able to delete the realm (Core upgrade).
* Fixed `RealmResultsChanges.isCleared` which was never set. It now returns `true` if the results collection is empty in the notification callback. This field is also marked as `deprecated` and will be removed in future. Use `RealmResultsChanges.results.isEmpty` instead.([#1265](https://github.com/realm/realm-dart/pull/1265)). ([#1278](https://github.com/realm/realm-dart/issues/1278)).

* Fix a stack overflow crash when using the query parser with long chains of AND/OR conditions. (Core upgrade)
* `SyncManager::immediately_run_file_actions()` no longer ignores the result of trying to remove a realm. This could have resulted in a client reset action being reported as successful when it actually failed on windows if the `Realm` was still open (Core upgrade).
* Fix a data race. If one thread committed a write transaction which increased the number of live versions above the previous highest seen during the current session at the same time as another thread began a read, the reading thread could read from a no-longer-valid memory mapping (Core upgrade).

* Fixed a crash or exception when doing a fulltext search for multiple keywords when the intersection of results is not equal. (Core upgrade).

* Don't report non ssl related errors during ssl handshake as fatal in default socket provider. (Core upgrade)

* Performing a query like "{1, 2, 3, ...} IN list" where the array is longer than 8 and all elements are smaller than some values in list, the program would crash (Core upgrade)
* Performing a large number of queries without ever performing a write resulted in steadily increasing memory usage, some of which was never fully freed due to an unbounded cache (Core upgrade)

* Exclusion of words in a full text search does not work (Core upgrade)

* Fixed a fatal error (reported to the sync error handler) during client reset (or automatic PBS to FLX migration) if the reset has been triggered during an async open and the schema being applied has added new classes. (Core upgrade), since automatic client resets were introduced in v11.5.0)
* Full text search would sometimes find words where the word only matches the beginning of the search token (Core upgrade)

* We could crash when removing backlinks in cases where forward links did not have a corresponding backlink due to corruption. We now silently ignore this inconsistency in release builds, allowing the app to continue. (Core upgrade)
* If you freeze a Results based on a collection of objects, the result would be invalid if you delete the collection (Core upgrade)

### Compatibility
* Fileformat: Generates files with format v23. Reads and automatically upgrade from fileformat v5.
* Realm Studio: 13.0.0 or later.
* Dart >=2.17.5 <4.0.0 (Flutter >=3.0.3) on Android, iOS, Linux, MacOS and Windows

### Internal
* Using Core 13.12.0.
* Lock file format: New format introduced for multi-process encryption. All processes accessing the file must be upgraded to the new format.

## 1.0.3 (2023-03-20)

### Enhancements
* Deprecated `SyncResolveError` and `SyncResolveErrorCode` ([#1182](https://github.com/realm/realm-dart/pull/1182)).
* Added `SyncWebSocketError` and `SyncWebSocketErrorCode` for web socket connection sync errors ([#1182](https://github.com/realm/realm-dart/pull/1182)).
* Added `FlexibleSyncConfiguration.shouldCompactCallback` support ([#1204](https://github.com/realm/realm-dart/pull/1204)).
* Added `RealmSet.asResults()` ([#1214](https://github.com/realm/realm-dart/pull/1214)).

### Fixed
* You may have a crash on Windows if you try to open a file with non-ASCII path (Core upgrade).
* Creating subscriptions with queries having unicode parameters causes a server error (Core upgrade).
* Fixed error message when trying to `switchUser` of the `App` to a user that has been logged out ([#1182](https://github.com/realm/realm-dart/pull/1182)).
* Fixed performance degradation on SubQueries (Core upgrade).
* Fixed several cases where wrong type of exception was thrown (Core upgrade).
* Fixed classification of InvalidQuery exception (Core upgrade).
* Fix crash if secure transport returns an error with a non-zero length. (Core upgrade).
* Fix error in `RealmSet<T>` when `T` is a realm object ([#1202](https://github.com/realm/realm-dart/pull/1212)).
* Fixes infinite-loop like issue with await-for-yield over change streams ([#1213](https://github.com/realm/realm-dart/pull/1213)).

### Compatibility
* Realm Studio: 13.0.0 or later.

### Internal
* Using Core 13.6.0.

## 1.0.2 (2023-02-21)

### Fixed
* Fixed the sync client being stuck in a cycle if an integration error occurs by issuing a client reset (Core upgrade).
* Fixed Android binaries sizes.

### Compatibility
* Realm Studio: 13.0.0 or later.

### Internal
* Using Core 13.4.2

## 1.0.1 (2023-02-14)

### Fixed
* Fix codesigning errors when publishing to the macOS App Store. ([#1153](https://github.com/realm/realm-dart/issues/1153))

### Compatibility
* Realm Studio: 13.0.0 or later.

### Internal
* Using Core 13.4.0

## 1.0.0 (2023-02-07)

### GA release
We are proud to forge this release as 1.0. The Realm Flutter and Dart SDK is now being used by thousands of developers and has proven reliable.

### Enhancements
* Improved error information returned when the `realm_dart` library failed to load. ([#1143](https://github.com/realm/realm-dart/pull/1143))

### Fixed
* Improve performance of interprocess mutexes on iOS which don’t need to support reader-writer locking. The primary beneficiary of this is beginning and ending read transactions, which is now almost as fast as pre-v13.0.0 (Core upgrade).

### Compatibility
* Realm Studio: 13.0.0 or later.

### Internal
* Using Core 13.4.0

## 0.11.0+rc (2023-01-30)

**This project is in Release Candidate stage.**

### Enhancements
* Add `App.reconnect()` providing a hint to Realm to reconnect all sync sessions.
* Add `Realm.refresh()` and `Realm.refreshAsync()` support. ([#1046](https://github.com/realm/realm-dart/pull/1046))
* Support change notifications property `isCleared` on list collections and sets. ([#1128](https://github.com/realm/realm-dart/pull/1128))

### Fixed
* `SyncSession.pause()` allow users to suspend a Realm's sync session until it is explicitly resumed with `SyncSession.resume()`. Previously it could be implicitly resumed in rare cases. (Core upgrade)
* Improve the performance of `Realm.freeze()` and friends (`RealmObject.freeze()`,`RealmList.freeze(), RealmResults.freeze(), RealmSet.freeze()`) by eliminating some redundant work around schema initialization and validation. (Core upgrade)
* Include more details if an error occurs when merging object. (Core upgrade)
* Value in List of Mixed would not be updated if new value is Binary and old value is StringData and the values otherwise matches. (Core upgrade)
* When client reset with recovery is used and the recovery does not actually result in any new local commits, the sync client may have gotten stuck in a cycle with a `A fatal error occurred during client reset: 'A previous 'Recovery' mode reset from <timestamp> did not succeed, giving up on 'Recovery' mode to prevent a cycle'` error message. (Core upgrade)
* Fixed diverging history in flexible sync if writes occur during bootstrap to objects that just came into view (Core upgrade)
* Fix several data races when opening cached frozen Realms. New frozen Realms were added to the cache and the lock released before they were fully initialized, resulting in races if they were immediately read from the cache on another thread (Core upgrade).
* Properties and types not present in the requested schema would be missing from the reported schema in several scenarios, such as if the Realm was being opened with a different schema version than the persisted one, and if the new tables or columns were added while the Realm instance did not have an active read transaction. (Core upgrade, since v13.2.0)
* If a client reset w/recovery or discard local is interrupted while the "fresh" realm is being downloaded, the sync client may crash (Core upgrade)
* Changesets from the server sent during FLX bootstrapping that are larger than 16MB can cause the sync client to crash with a LogicError. (Core upgrade)
* Online compaction may cause a single commit to take a long time. (Core upgrade, since v13.0.0)

### Compatibility
* Realm Studio: 13.0.0 or later.

### Internal
* Using Core 13.3.0
* Added specific codes to `SyncResolveErrorCode` enum's items. ([#1131](https://github.com/realm/realm-dart/pull/1131).

## 0.10.0+rc (2023-01-23)

**This project is in Release Candidate stage.**

### Enhancements
* Add support for Realm set data type. ([#1102](https://github.com/realm/realm-dart/pull/1102))
* Exposed realm `writeCopy` API to copy a Realm file and optionally encrypt it with a different key. ([#1103](https://github.com/realm/realm-dart/pull/1103))

### Fixed
* Added an error for default values for Realm object references in the Realm generator. ([#1102](https://github.com/realm/realm-dart/pull/1102))
* `realm.deleteMany()` will handle efficiently ManagedRealmList instances. ([#1117](https://github.com/realm/realm-dart/pull/1171))

### Compatibility
* Realm Studio: 13.0.0 or later.

### Internal
* Using Core 13.2.0.

## 0.9.0+rc (2023-01-13)

**This project is in Release Candidate stage.**

### Breaking Changes
* File format version bumped.
* The layout of the lock-file has changed, the lock file format version is bumped and all participants in a multiprocess scenario needs to be up to date so they expect the same format. This requires an update of Studio. (Core upgrade)
* Writing to a frozen realm throws `RealmException` instead of `RealmError`. ([#974](https://github.com/realm/realm-dart/pull/974))

### Enhancements
* Support setting `maxNumberOfActiveVersions` when creating a `Configuration`. ([#1036](https://github.com/realm/realm-dart/pull/1036))
* Add List.move extension method that moves an element from one index to another. Delegates to ManagedRealmList.move for managed lists. This allows notifications to correctly report moves, as opposed to reporting moves as deletes + inserts. ([#1037](https://github.com/realm/realm-dart/issues/1037))
* Support setting `shouldDeleteIfMigrationNeeded` when creating a `Configuration.local`. ([#1049](https://github.com/realm/realm-dart/issues/1049))
* Add `unknown` error code to all SyncErrors: `SyncSessionErrorCode.unknown`, `SyncConnectionErrorCode.unknown`, `SyncClientErrorCode.unknown`, `GeneralSyncErrorCode.unknown`. Use `unknown` error code instead of throwing a RealmError. ([#1052](https://github.com/realm/realm-dart/pull/1052))
* Add support for `RealmValue` data type. This new type can represent any valid Realm data type, including objects. Lists of `RealmValue` are also supported, but `RealmValue` itself cannot contain collections. Please note that a property of type `RealmValue` cannot be nullable, but can contain null, represented by the value `RealmValue.nullValue()`. ([#1051](https://github.com/realm/realm-dart/pull/1051))
* Add support for querying using the model property names, even when the properties are mapped to a different name in the database. ([#697](https://github.com/realm/realm-dart/issues/697))
* `ClientResetError.resetRealm` now returns a bool to indicate if reset was initiated or not. ([#1067](https://github.com/realm/realm-dart/pull/1067))
* Support `SyncErrorCategory.resolve`, `SyncResolveError` and `SyncResolveErrorCode` for network resolution errors when sync.

### Fixed
* Support mapping into `SyncSessionErrorCode` for "Compensating write" with error code 231. ([#1022](https://github.com/realm/realm-dart/pull/1022))
* Errors from core will be raised correctly for `beginWriteAsync` and `commitAsync`. ([#1042](https://github.com/realm/realm-dart/pull/1042))
* The realm file will be shrunk if the larger file size is no longer needed. (Core upgrade)
* Most of the file growth caused by version pinning is eliminated. (Core upgrade)
* Fetching a user's profile while the user logs out would result in an assertion failure. (Core upgrade)
* Removed the ".tmp_compaction_space" file being left over after compacting a Realm on Windows. (Core upgrade).
* Restore fallback to full barrier when F_BARRIERSYNC is not available on Apple platforms. (Core upgrade, since v0.8.0+rc)
* Fixed wrong assertion on query error that could result in a crash. (Core upgrade)
* Writing to a read-only realm throws `RealmException` instead of blocking the isolate. ([#974](https://github.com/realm/realm-dart/pull/974))
* Fix no notification for write transaction that contains only change to backlink property. (Core upgrade)
* Fixed wrong assertion on query error that could result in a crash. (Core upgrade)
* Use random tmp directory for download. ([#1060](https://github.com/realm/realm-dart/issues/1060))
* Bump minimum Dart SDK version to 2.17.5 and Flutter SDK version to 3.0.3 due to an issue with the Dart virtual machine when implementing `Finalizable`. ([dart-lang/sdk#49075](https://github.com/dart-lang/sdk/issues/49075))
* Support install command in flutter projects that use unit and widget tests. ([#870](https://github.com/realm/realm-dart/issues/870))

### Compatibility
* Realm Studio: 13.0.0 or later.
* Fileformat: Generates files with format v23. Reads and automatically upgrades from fileformat v5.

### Internal
* Using Core 13.2.0.
* No longer use vcpkg ([#1069](https://github.com/realm/realm-dart/pull/1069))
* Upgraded analyzer dependency to ^5.0.0. ([#1072](https://github.com/realm/realm-dart/pull/1072))

## 0.8.0+rc (2022-11-14)

**This project is in Release Candidate stage.**

### Breaking Changes
* `FunctionsClient.call` no longer accepts a null for the optional `functionsArgs` parameter, but it is still optional. ([#1025](https://github.com/realm/realm-dart/pull/1025))

### Fixed
* Allow backlinks between files. ([#1015](https://github.com/realm/realm-dart/issues/1015))
* Fix issue with accessing properties after traversing a backlink. ([#1018](https://github.com/realm/realm-dart/issues/1018))
* Bootstraps will not be applied in a single write transaction - they will be applied 1MB of changesets at a time, or as configured by the SDK (Core upgrade).
* Fix database corruption and encryption issues on apple platforms. (Core upgrade)

### Compatibility
* Realm Studio: 12.0.0 or later.

### Internal
* Using Core 12.12.0.

## 0.7.0+rc (2022-11-04)

**This project is in Release Candidate stage.**

### Breaking Changes
* SyncClientResetErrorHandler is renamed to ClientResetHandler. SyncClientResetError is renamed to ClientResetError. ManualSyncClientResetHandler is renamed to ManualRecoveryHandler.
* Default resync mode for `FlexibleSyncConfiguration` is changed from `manual` to `recoverOrDiscard`. In this mode Realm attempts to recover unsynced local changes and if that fails, then the changes are discarded. ([#925](https://github.com/realm/realm-dart/pull/925))
* Added `path` parameter to `Configuration.disconnectedSync`. This path is required to open the correct synced realm file. ([#1007](https://github.com/realm/realm-dart/pull/https://github.com/realm/realm-dart/pull/1007))

### Enhancements
* Added `MutableSubscriptionSet.removeByType` for removing subscriptions by their realm object type. ([#317](https://github.com/realm/realm-dart/issues/317))
* Added `User.functions`. This is the entry point for calling Atlas App functions. Functions allow you to define and execute server-side logic for your application. Atlas App functions are created on the server, written in modern JavaScript (ES6+) and executed in a serverless manner. When you call a function, you can dynamically access components of the current application as well as information about the request to execute the function and the logged in user that sent the request. ([#973](https://github.com/realm/realm-dart/pull/973))
* Support results of primitives, ie. `RealmResult<int>`. ([#162](https://github.com/realm/realm-dart/issues/162))
* Support notifications on all managed realm lists, including list of primitives, ie. `RealmList<int>.changes` is supported. ([#893](https://github.com/realm/realm-dart/pull/893))
* Support named backlinks on realm models. You can now add and annotate a realm object iterator field with `@Backlink(#fieldName)`. ([#996](https://github.com/realm/realm-dart/pull/996))
* Added Realm file compaction support. ([#1005](https://github.com/realm/realm-dart/pull/1005))
* Allow `@Indexed` attribute on all indexable type, and ensure appropriate indexes are created in the realm. ([#797](https://github.com/realm/realm-dart/issues/797))
* Add `parent` getter on embedded objects. ([#979](https://github.com/realm/realm-dart/pull/979))
* Support [Client Resets](https://www.mongodb.com/docs/atlas/app-services/sync/error-handling/client-resets/). Atlas App Services automatically detects the need for client resets and the realm client automatically performs it according to the configured callbacks for the type of client reset handlers set on `FlexibleSyncConfiguration`. A parameter `clientResetHandler` is added to `Configuration.flexibleSync`. Supported client reset handlers are `ManualRecoveryHandler`, `DiscardUnsyncedChangesHandler`, `RecoverUnsyncedChangesHandler` and `RecoverOrDiscardUnsyncedChangesHandler`. `RecoverOrDiscardUnsyncedChangesHandler` is the default strategy. ([#925](https://github.com/realm/realm-dart/pull/925)) An example usage of the default `clientResetHandler` is as follows:
```dart
      final config = Configuration.flexibleSync(user, [Task.schema],
        clientResetHandler: RecoverOrDiscardUnsyncedChangesHandler(
          // The following callbacks are optional.
          onBeforeReset: (beforeResetRealm) {
            // Executed right before a client reset is about to happen.
            // If an exception is thrown here the recovery and discard callbacks are not called.
          },
          onAfterRecovery: (beforeResetRealm, afterResetRealm) {
            // Executed right after an automatic recovery from a client reset has completed.
          },
          onAfterDiscard: (beforeResetRealm, afterResetRealm) {
            // Executed after an automatic recovery from a client reset has failed but the Discard has completed.
          },
          onManualResetFallback: (clientResetError) {
            // Handle the reset manually in case some of the callbacks above throws an exception
          },
        )
    );
```

### Fixed
* Fixed a wrong mapping for `AuthProviderType` returned by `User.provider` for google, facebook and apple credentials.
* Opening an unencrypted file with an encryption key would sometimes report a misleading error message that indicated that the problem was something other than a decryption failure (Core upgrade)
* Fix a rare deadlock which could occur when closing a synchronized Realm immediately after committing a write transaction when the sync worker thread has also just finished processing a changeset from the server. (Core upgrade)
* Fixed an issue with `Configuration.disconnectedSync` where changing the schema could result in migration exception. ([#999](https://github.com/realm/realm-dart/pull/999))
* Added a better library load failed message. ([#1006](https://github.com/realm/realm-dart/pull/1006))

### Compatibility
* Realm Studio: 12.0.0 or later.

### Internal
* Using Core 12.11.0.

## 0.6.0+beta (2022-10-21)

**This project is in the Beta stage. The API should be quite stable, but occasional breaking changes may be made.**

### Enhancements
* Added support for asynchronous transactions. (Issue [#802](https://github.com/realm/realm-dart/issues/802))
  * Added `Transaction` which is a class that exposes an API for committing and rolling back an active transaction.
  * Added `realm.beginWriteAsync` which returns a `Future<Transaction>` that resolves when the write lock has been obtained.
  * Added `realm.writeAsync` which opens an asynchronous transaction, invokes the provided callback, then commits the transaction asynchronously.
* Support `Realm.open` API to asynchronously open a local or synced Realm. When opening a synchronized Realm it will download all the content available at the time the operation began and then return a usable Realm. ([#731](https://github.com/realm/realm-dart/pull/731))
* Add support for embedded objects. Embedded objects are objects which are owned by a single parent object, and are deleted when that parent object is deleted or their parent no longer references them. Embedded objects are declared by passing `ObjectType.embedded` to the `@RealmModel` annotation. Reassigning an embedded object is not allowed and neither is linking to it from multiple parents. Querying for embedded objects directly is also disallowed as they should be viewed as complex structures belonging to their parents as opposed to standalone objects. (Issue [#662](https://github.com/realm/realm-dart/issues/662))

```dart
@RealmModel()
class _Person {
  late String name;

  _Address? address;
}

// The generated `Address` class will be an embedded object.
@RealmModel(ObjectType.embedded)
class _Address {
  late String street;
  late String city;
}
```

### Fixed
* Added more validations when using `User.apiKeys` to return more meaningful errors when the user cannot perform API key actions - e.g. when the user has been logged in with API key credentials or when the user has been logged out. (Issue [#950](https://github.com/realm/realm-dart/issues/950))
* Fixed `dart run realm_dart generate` and `flutter pub run realm generate` commands to exit with the correct error code on failure.
* Added more descriptive error messages when passing objects managed by another Realm as arguments to `Realm.add/delete/deleteMany`. (PR [#942](https://github.com/realm/realm-dart/pull/942))
* Fixed a bug where `list.remove` would not correctly remove the value if the value is the first element in the list. (PR [#975](https://github.com/realm/realm-dart/pull/975))

### Compatibility
* Realm Studio: 12.0.0 or later.

### Internal
* Using Core 12.9.0

## 0.5.0+beta (2022-10-10)

**This project is in the Beta stage. The API should be quite stable, but occasional breaking changes may be made.**

### Breaking Changes
* Fixed an issue that would cause passwords sent to the server (e.g. `Credentials.EmailPassword` or `EmailPasswordAuthProvider.registerUser`) to contain an extra empty byte at the end. (PR [#918](https://github.com/realm/realm-dart/pull/918)).
  Notice: Any existing email users might need to be recreated because of this breaking change.

### Enhancements
* Added support for "frozen objects" - these are objects, queries, lists, or Realms that have been "frozen" at a specific version. All frozen objects can be accessed and queried as normal, but attempting to mutate them or add change listeners will throw an exception. `Realm`, `RealmObject`, `RealmList`, and `RealmResults` now have a method `freeze()` which returns an immutable version of the object, as well as an `isFrozen` property which can be used to check whether an object is frozen. ([#56](https://github.com/realm/realm-dart/issues/56))
* You can now set a realm property of type `T` to any object `o` where `o is T`. Previously it was required that `o.runtimeType == T`. ([#904](https://github.com/realm/realm-dart/issues/904))
* Performance of indexOf on realm lists has been improved. It now uses realm-core instead of the generic version from ListMixin. ([#911](https://github.com/realm/realm-dart/pull/911))
* Performance of remove on realm list has been improved. It now uses indexOf and removeAt. ([#915](https://github.com/realm/realm-dart/pull/915))
* Added support for migrations for local Realms. You can now construct a configuration with a migration callback that will be invoked if the schema version of the file on disk is lower than the schema version supplied by the callback. ([#70](https://github.com/realm/realm-dart/issues/70))
  Example:
  ```dart
  final config = Configuration.local([Person.schema], schemaVersion: 4, migrationCallback: (migration, oldSchemaVersion) {
    if (oldSchemaVersion == 1) {
      // Between v1 and v2 we removed the Bar type
      migration.deleteType('Bar');
    }

    if (oldSchemaVersion == 2) {
      // Between v2 and v3 we fixed a typo in the 'Person.name' property.
      migration.renameProperty('Person', 'nmae', 'name');
    }

    if (oldSchemaVersion == 3) {
      final oldPeople = migration.oldRealm.all('Person');
      for (final oldPerson in oldPeople) {
        final newPerson = migration.findInNewRealm<Person>(oldPerson);
        if (newPerson == null) {
          // That person must have been deleted, so nothing to do.
          continue;
        }

        // Between v3 and v4 we're obfuscating the users' exact age by storing age group instead.
        newPerson.ageGroup = calculateAgeGroup(oldPerson.dynamic.get<int>('age'));
      }
    }
  });
  ```
* Added support for realm list of nullable primitive types, ie. `RealmList<int?>`. ([#163](https://github.com/realm/realm-dart/issues/163))
* Allow null arguments on query. ([#871](https://github.com/realm/realm-dart/issues/871))
* Added support for API key authentication. (Issue [#432](https://github.com/realm/realm-dart/issues/432))
  * Expose `User.apiKeys` client - this client can be used to create, fetch, and delete API keys.
  * Expose `Credentials.apiKey` that enable authentication with API keys.
* Exposed `User.accessToken` and `User.refreshToken` - these tokens can be used to authenticate against the server when calling HTTP API outside of the Dart/Flutter SDK. For example, if you want to use the GraphQL. (PR [#919](https://github.com/realm/realm-dart/pull/919))
* Added support for `encryptionKey` to `Configuration.local`, `Configuration.flexibleSync` and `Configuration.disconnectedSync` so realm files can be encrypted and existing encrypted files from other Realm sources opened (assuming you have the key)([#920](https://github.com/realm/realm-dart/pull/920))

### Fixed
* Previously removeAt did not truncate length. ([#883](https://github.com/realm/realm-dart/issues/883))
* List.length= now throws, if you try to increase length. This previously succeeded silently. ([#894](https://github.com/realm/realm-dart/pull/894)).
* Queries on lists were broken. ([#909](https://github.com/realm/realm-dart/issues/909))
  Example:
  ```dart
  expect(realm.all<Person>(), [alice, bob, carol, dan]); // assume this pass, then ...
  expect(team.players.query('TRUEPREDICATE'), [alice, bob]); // <-- ... this fails and return the same as realm.all<Person>()
  ```
* Queries on results didn't filter the existing results. ([#908](https://github.com/realm/realm-dart/issues/908)).
  Example
  ```dart
  expect(realm.query<Person>('FALSEPREDICATE').query('TRUEPREDICATE'), isEmpty); //<-- Fails if a Persion object exists
  ```
* Fixed copying of native structs for session errors and http requests. ([#924](https://github.com/realm/realm-dart/pull/924))
* Fixed a crash when closing the SyncSession on App instance teardown. ([#5752](https://github.com/realm/realm-core/issues/5752))
* Fixed sporadic generator failure. ([#879](https://github.com/realm/realm-dart/issues/879))
* Exceptions thrown by user code inside the `Configuration.initialDataCallback` are now properly surfaced back to the `Realm()` constructor. ([#698](https://github.com/realm/realm-dart/issues/698))

### Compatibility
* Realm Studio: 12.0.0 or later.

### Internal
* Uses Realm Core v12.9.0
* Added tracking of child handles for objects/results/lists obtained from an unowned Realm. This ensures that all children are invalidated as soon as the parent Realm gets released at the end of the callback. (Issue [#527](https://github.com/realm/realm-dart/issues/527))
* Added an action to enforce that the changelog is updated before a PR is merged (Issue [#939](https://github.com/realm/realm-dart/issues/939))

## 0.4.0+beta (2022-08-19)

**This project is in the Beta stage. The API should be quite stable, but occasional breaking changes may be made.**

### Breaking Changes
* Changed the name of `Configuration.schema` to `Configuration.schemaObjects` and changed its type to `Iterable<SchemaObject>`. You can now access the Realm's schema via the new `Realm.schema` property. [#495](https://github.com/realm/realm-dart/pull/495))

### Enhancements
* Expose an API for string-based access to the objects in the `Realm`. Those are primarily intended to be used during migrations, but are available at all times for advanced use cases. [#495](https://github.com/realm/realm-dart/pull/495))
* Added `Realm.schema` property exposing the Realm's schema as passed through the Configuration or read from disk. [#495](https://github.com/realm/realm-dart/pull/495))

### Fixed
* Lifted a limitation that only allowed non-nullable primary keys. ([#458](https://github.com/realm/realm-dart/issues/458))
* Fix boolean values get/set after ffigen update. ([#854](https://github.com/realm/realm-dart/pull/854))

### Compatibility
* Realm Studio: 12.0.0 or later.

### Internal
* Uses Realm Core v12.5.1

## 0.3.2+beta (2022-08-16)

**This project is in the Beta stage. The API should be quite stable, but occasional breaking changes may be made.**

### Enhancements
* Added `DisconnectedSyncConfiguration` for opening a synchronized realm in a disconnected state. This configuration allows a synchronized realm to be opened by a secondary process, while a primary process handles synchronization. ([#621](https://github.com/realm/realm-dart/pull/621))
* Support better default paths on Flutter. ([#665](https://github.com/realm/realm-dart/pull/665))
* Support `Configuration.defaultRealmName` for setting the default realm name. ([#665](https://github.com/realm/realm-dart/pull/665))
* Support `Configuration.defaultRealmPath` for setting a custom default path for realms. ([#665](https://github.com/realm/realm-dart/pull/665))
* Support `Configuration.defaultStoragePath ` for getting the platform specific storage paths. ([#665](https://github.com/realm/realm-dart/pull/665))
* Support `App.deleteUser ` for deleting user accounts. ([#679](https://github.com/realm/realm-dart/pull/679))
* Support Apple, Facebook and Google authentication. ([#740](https://github.com/realm/realm-dart/pull/740))
* Allow multiple anonymous sessions. When using anonymous authentication you can now easily log in with a different anonymous user than last time. ([#750](https://github.com/realm/realm-dart/pull/750)).
* Support `Credentials.jwt` for login user with JWT issued by custom provider . ([#715](https://github.com/realm/realm-dart/pull/715))
* Support `Credentials.function` for login user with Custom Function Authentication Provider. ([#742](https://github.com/realm/realm-dart/pull/742))
* Added `update` flag on `Realm.add` and `Realm.addAll` to support upserts. ([#668](https://github.com/realm/realm-dart/pull/668))
* Allow multiple anonymous sessions. ([PR #5693](https://github.com/realm/realm-core/pull/5693)).
* Introducing query parser support for constant list expressions such as `fruit IN {'apple', 'orange'}`. This also includes general query support for list vs list matching such as `NONE fruits IN {'apple', 'orange'}`. ([Issue #4266](https://github.com/realm/realm-core/issues/4266))
* SubscriptionSet::refresh() does less work if no commits have been made since the last call to refresh(). ([PR #5695](https://github.com/realm/realm-core/pull/5695))
* Reduce use of memory mappings and virtual address space ([PR #5645](https://github.com/realm/realm-core/pull/5645)). Also fixes some errors (see below)

### Fixed
* Use Dart 2.17 `Finalizable` to ensure lexically scoped lifetime of finalizable resources (Realm, App, etc.). ([#754](https://github.com/realm/realm-dart/pull/754))
* Fix crash after hot-restart. ([#711](https://github.com/realm/realm-dart/pull/711) and [PR #5570](https://github.com/realm/realm-core/issues/5570))
* Processing a pending bootstrap before the sync client connects will properly surface errors to the user's error handler ([#5707](https://github.com/realm/realm-core/issues/5707), since Realm Core v12.0.0)
* Using the Query Parser, it was not allowed to query on a property named `desc`. ([#5723](https://github.com/realm/realm-core/issues/5723))
* Improved performance of sync clients during integration of changesets with many small strings (totalling > 1024 bytes per changeset) on iOS 14, and devices which have restrictive or fragmented memory. ([#5614](https://github.com/realm/realm-core/issues/5614))
* Fixed a segfault in sync compiled by MSVC 2022. ([#5557](https://github.com/realm/realm-core/pull/5557), since Realm Core 12.1.0)
* Fix a data race when opening a flexible sync Realm (since Realm Core v12.1.0).
* Fixed an issue on Windows that would cause high CPU usage by the sync client when there are no active sync sessions. (Issue [#5591](https://github.com/realm/realm-core/issues/5591), since the introduction of Sync support for Windows)
* Fix a data race when committing a transaction while multiple threads are waiting for the write lock on platforms using emulated interprocess condition variables (most platforms other than non-Android Linux).
* Fix some cases of running out of virtual address space (seen/reported as mmap failures) ([PR #5645](https://github.com/realm/realm-core/pull/5645))

### Internal
* Added a command to `realm_dart` for deleting Atlas App Services applications. Usage: `dart run realm_dart delete-apps`. By default it will delete apps from `http://localhost:9090` which is the endpoint of the local docker image. If `--atlas-cluster` is provided, it will authenticate, delete the application from the provided cluster. (PR [#663](https://github.com/realm/realm-dart/pull/663))
* Uses Realm Core v12.5.1

## 0.3.1+beta (2022-06-07)

**This project is in the Beta stage. The API should be quite stable, but occasional breaking changes may be made.**

### Fixed
* Fixed the Url command to correctly encode the SDK version. ([#650](https://github.com/realm/realm-dart/issues/650))

## 0.3.0+beta (2022-06-02)

**This project is in the Beta stage. The API should be quite stable, but occasional breaking changes may be made.**

### Breaking Changes
* Made all `Configuration` fields final so they can only be initialized in the constructor. This better conveys the immutability of the configuration class. ([#455](https://github.com/realm/realm-dart/pull/455))
* Removed `inMemory` field from `Configuration`. Use `Configuration.inMemory` factory instead.
* Due to the introduction of different types of configurations the `Configuration` constructor has been removed. Use the `Configuration.local` factory instead. ([#496](https://github.com/realm/realm-dart/pull/496))

### Enhancements
* Added a property `Configuration.disableFormatUpgrade`. When set to `true`, opening a Realm with an older file format will throw an exception to avoid automatically upgrading it. ([#310](https://github.com/realm/realm-dart/pull/310))
* Support result value from write transaction callbacks. ([#294](https://github.com/realm/realm-dart/pull/294))
* Added a property `Realm.isInTransaction` that indicates whether the Realm instance has an open write transaction associated with it.
* Support anonymous application credentials. ([#443](https://github.com/realm/realm-dart/pull/443))
* Added a property `Configuration.initialDataCallback`. This is a callback executed when a Realm file is first created and allows you to populate some initial data necessary for your application. ([#298](https://github.com/realm/realm-dart/issues/298))
* Support app configuration. ([#306](https://github.com/realm/realm-dart/pull/306))
* Support app class. ([#446](https://github.com/realm/realm-dart/pull/446))
* Support should realm compact on open callback `Configuration.shouldCompactCallback` as option when configuring a Realm to determine if it should be compacted before being returned.  ([#466](https://github.com/realm/realm-dart/pull/466/))
* Support ObjectId type. ([#468](https://github.com/realm/realm-dart/pull/468))
* Support Uuid type. ([#470](https://github.com/realm/realm-dart/pull/470))
* Support application login. ([#469](https://github.com/realm/realm-dart/pull/469))
* Support app configuration log level and request timeout.([#566](https://github.com/realm/realm-dart/pull/566))
* Support EmailPassword register user. ([#452](https://github.com/realm/realm-dart/pull/452))
* Support EmailPassword confirm user. ([#478](https://github.com/realm/realm-dart/pull/478))
* Support EmailPassword resend user confirmation email. ([#479](https://github.com/realm/realm-dart/pull/479))
* Support EmailPassword complete reset password. ([#480](https://github.com/realm/realm-dart/pull/480))
* Support EmailPassword reset password. ([#481](https://github.com/realm/realm-dart/pull/481))
* Support EmailPassword calling custom reset password functions. ([#482](https://github.com/realm/realm-dart/pull/482))
* Support EmailPassword retry custom user confirmation functions. ([#484](https://github.com/realm/realm-dart/pull/484))
* Expose currentUser property on App. ([473](https://github.com/realm/realm-dart/pull/473))
* Support remove user. ([#492](https://github.com/realm/realm-dart/pull/492))
* Support switch current user. ([#493](https://github.com/realm/realm-dart/pull/493))
* Support user custom data and refresh. ([#525](https://github.com/realm/realm-dart/pull/525))
* Support linking user credentials. ([#525](https://github.com/realm/realm-dart/pull/525))
* Support user state. ([#525](https://github.com/realm/realm-dart/pull/525))
* Support getting user id and identities. ([#525](https://github.com/realm/realm-dart/pull/525))
* Support user logout. ([#525](https://github.com/realm/realm-dart/pull/525))
* Support user deviceId. ([#570](https://github.com/realm/realm-dart/pull/570))
* Support user authentication provider type. ([#570](https://github.com/realm/realm-dart/pull/570))
* Support user profile data. ([#570](https://github.com/realm/realm-dart/pull/570))
* Support flexible synchronization. ([#496](https://github.com/realm/realm-dart/pull/496))
* Added support for DateTime properties. ([#569](https://github.com/realm/realm-dart/pull/569))
* Support setting logger on AppConfiguration. ([#583](https://github.com/realm/realm-dart/pull/583))
* Support setting logger on Realm class. Default is to print info message or worse to the console. ([#583](https://github.com/realm/realm-dart/pull/583))
* Support getting the `SyncSession` for a synchronized Realm via the `realm.syncSession` property.
* Support the following `SyncSession` API:
  * `realmPath` returning the path of the Realm for the session.
  * `state` returning the current state of the session.
  * `connectionState` returning the current state of the connection.
  * `connectionStateChanges` returns a Stream that emits connection state updates.
  * `user` returning the user that owns the session.
  * `pause()` pauses synchronization.
  * `resume()` resumes synchronization.
  * `waitForUpload/waitForDownload` returns a Future that completes when the session uploaded/downloaded all changes.
  * `getProgressStream` returns a Stream that emits progress updates.
* Support SyncErrorHandler in FlexibleSyncConfiguration. ([#577](https://github.com/realm/realm-dart/pull/577))
* Support SyncClientResetHandler in FlexibleSyncConfiguration. ([#608](https://github.com/realm/realm-dart/pull/608))
* [Dart] Added `Realm.Shutdown` method to allow normal process exit in Dart applications. ([#617](https://github.com/realm/realm-dart/pull/617))

### Fixed
* Fixed an issue that would result in the wrong transaction being rolled back if you start a write transaction inside a write transaction. ([#442](https://github.com/realm/realm-dart/issues/442))
* Fixed boolean value persistence ([#474](https://github.com/realm/realm-dart/issues/474))

### Internal
* Added a command to deploy an Atlas App Services application to `realm_dart`. Usage: `dart run realm_dart deploy-apps`. By default it will deploy apps to `http://localhost:9090` which is the endpoint of the local docker image. If `--atlas-cluster` is provided, it will authenticate, create an application and link the provided cluster to it. (PR [#309](https://github.com/realm/realm-dart/pull/309))
* Unit tests will now attempt to lookup and create if necessary Atlas App Services applications (similarly to the above mentioned command). See `test.dart/setupBaas()` for the environment variables that control the Url and Atlas Cluster that will be used. If the `BAAS_URL` environment variable is not set, no apps will be imported and sync tests will not run. (PR [#309](https://github.com/realm/realm-dart/pull/309))
* Uses Realm Core v12.1.0

### Compatibility
* Dart ^2.17 on Windows, MacOS and Linux
* Flutter ^3.0 on Android, iOS, Linux, MacOS and Windows

## 0.2.1+alpha Release notes (2022-03-20)

**This project is in the Alpha stage. All API's might change without warning and no guarantees are given about stability. Do not use it in production.**

### Enhancements
* Support change notifications on query results. ([#208](https://github.com/realm/realm-dart/pull/208))

    Every `RealmResults<T>` object now has a `changes` method returning a `Stream<RealmResultsChanges<T>>` which can be listened to.

    ```dart
    final subscription = realm.all<Dog>().changes.listen((changes) {
    changes.inserted // indexes of inserted ojbects
    changes.modified // indexes of modified objects
    changes.deleted  // indexes of deleted objects
    changes.newModified // indexes of modified objects after deletions and insertions are accounted for.
    changes.moved // indexes of moved objects
    }});
    subscription.cancel(); // cancel the subscription
    ```

* Support change notifications on list collections. ([#261](https://github.com/realm/realm-dart/pull/261))

    Every `RealmList<T extends RealmObject>` object now has a `changes` method returning a `Stream<RealmListChanges<T>>` which can be listened to.

    ```dart
    final team = Team('team', players: [Person("player")]);
    realm.write(() => realm.add(team));

    var firstCall = true;
    final subscription = team.players.changes.listen((changes) {
    changes.inserted // indexes of inserted ojbects
    changes.modified // indexes of modified objects
    changes.deleted  // indexes of deleted objects
    changes.newModified // indexes of modified objects after deletions and insertions are accounted for.
    changes.moved // indexes of moved objects
    });

    subscription.cancel(); // cancel the subscription
    ```

* Support change notifications on realm objects. ([#262](https://github.com/realm/realm-dart/pull/262))

    Every managed `RealmObject` now has a changes method which allows to listen for object property changes.

    ```dart
    var dog = realm.all<Dog>().first;

    final subscription = dog.changes.listen((changes) {
    changes.isDeleted // if the object has been deleted
    changes.object // the RealmObject being listened to.
    changes.properties // the changed properties
    });

    subscription.cancel(); // cancel the subscription
    ```

* Added support for checking if realm lists and realm objects are valid. ([#183](https://github.com/realm/realm-dart/pull/183))
* Support query on lists of realm objects. ([#239](https://github.com/realm/realm-dart/pull/239))

    Every RealmList<T extends RealmObject> now has a query method.

    ```dart
    final team = Team('Dream Team', players: [Person("Michael Jordan")]);
    realm.write(() => realm.add(team)); // Object needs to be managed.
    final result = team.players.query(r'name BEGINSWITH $0', ['M']);
    ```

* Added support for opening realm in read-only mode. ([#260](https://github.com/realm/realm-dart/pull/260))
* Added support for opening in-memory realms. ([#280](https://github.com/realm/realm-dart/pull/280))
* Primary key fields no longer required to be `final` in data model classes ([#240](https://github.com/realm/realm-dart/pull/240))

    Previously primary key fields needed to be `final`.

    ```dart
    @RealmModel()
    class _Car {
    @PrimaryKey()
    late final String make; // previously
    }

    ```

    Now primary key fields no longer need to be `final`

    ```dart
    @RealmModel()
    class _Car {
    @PrimaryKey()
    late String make; // now
    }
    ```

* List fields no longer required to be `final` in data model classes. ([#253](https://github.com/realm/realm-dart/pull/253))

    Previously list fields needed to be `final`.

    ```dart
    @RealmModel()
    class _Car {
    late final List<Person> owner; // previously
    }

    ```

    Now list fields no longer need to be `final`

    ```dart
    @RealmModel()
    class _Car {
    late List<Person> owner; // now
    }
    ```

* Support custom FIFO special files. ([#284](https://github.com/realm/realm-dart/pull/284))
* Support flutter for Linux desktop. ([#279](https://github.com/realm/realm-dart/pull/279/))

### Fixed
* Snapshot the results collection when iterating collections of realm objects. ([#258](https://github.com/realm/realm-dart/pull/258))

### Compatibility
* Dart ^2.15 on Windows, MacOS and Linux
* Flutter ^2.10 on Android, iOS, Linux, MacOS and Windows

## 0.2.0+alpha Release notes (2022-01-31)

**This project is in the Alpha stage. All API's might change without warning and no guarantees are given about stability. Do not use it in production.**

### Enhancements
* Completely rewritten from the ground up with sound null safety and using Dart FFI

### Compatibility
* Dart ^2.15 on Windows, MacOS and Linux

## 0.2.0-alpha.2 Release notes (2022-01-29)

Notes: This release is a prerelease version. All API's might change without warning and no guarantees are given about stability.

### Enhancements
* Completеly rewritten from the ground up with sound null safety and using Dart FFI

### Fixed
* Fix running package commands.

### Compatibility
* Dart ^2.15 on Windows, MacOS and Linux

## 0.2.0-alpha.1 Release notes (2022-01-29)

Notes: This release is a prerelease version. All API's might change without warning and no guarantees are given about stability.

### Enhancements
* Completеly rewritten from the ground up with sound null safety and using Dart FFI

### Fixed
* Realm close stops internal scheduler.

### Internal
* Fix linter issues

### Compatibility
* Dart ^2.15 on Windows, MacOS and Linux

## 0.2.0-alpha Release notes (2022-01-27)

Notes: This release is a prerelease version. All API's might change without warning and no guarantees are given about stability.

### Enhancements
* Completеly rewritten from the ground up with sound null safety and using Dart FFI

### Compatibility
* Dart ^2.15 on Windows, MacOS and Linux

### Internal
* Uses Realm Core v11.9.0

## 0.1.1+preview Release notes (2021-04-01)

### Fixed
* `realm_dart install` command is correctly installing the realm native binary

### Compatibility
* Windows and Mac
* Dart SDK 2.12 stable from https://dart.dev/

## 0.1.0+preview Release notes (2021-04-01)

### Enhancements
* The initial preview version of the Realm SDK for Dart.

### Compatibility
* Windows and Mac
* Dart SDK 2.12 stable from https://dart.dev/<|MERGE_RESOLUTION|>--- conflicted
+++ resolved
@@ -6,16 +6,12 @@
   * To run queries, use the `TEXT` operator: `realm.all<Book>().query("description TEXT \$0", "fantasy novel")`.
 
 ### Fixed
-<<<<<<< HEAD
 * Fix the query parser, it needs to copy a list of arguments and own the memory. This will prevent errors like getting a different result from a query, if the list is modified after its creation and before the execution of the query itself. In the worst case scenario, if the memory is freed before the query is executed, this could lead to crashes, especially for string and binary data types. (Core upgrade, since core v12.5.0)
 * Fixed a potential crash when opening the realm after failing to download a fresh FLX realm during an automatic client reset (Core upgrade, since core v12.3.0)
 * Access token refresh for websockets was not updating the location metadata (Core upgrade, since core v13.9.3)
 * Fix an out-of-bounds read in sectioned results when sectioned are removed by modifying all objects in that section to no longer appear in that section (Core upgrade, since core v13.12.0)
 * Using both synchronous and asynchronous transactions on the same thread or scheduler could hit the assertion failure "!realm.is_in_transaction()" if one of the callbacks for an asynchronous transaction happened to be scheduled during a synchronous transaction (Core upgrade, since core v11.8.0)
-
-=======
-* Fixed an issue where the generator would incorrectly consider a `DateTime` field a valid primary key.
->>>>>>> 6b230697
+* Fixed an issue where the generator would incorrectly consider a `DateTime` field a valid primary key ([#1300](https://github.com/realm/realm-dart/pull/1300)).
 
 ### Compatibility
 * Realm Studio: 13.0.0 or later.
