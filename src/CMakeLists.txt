--- conflicted
+++ resolved
@@ -10,14 +10,7 @@
 set(SOURCES
     realm_dart.cpp
     realm_dart_scheduler.cpp
-<<<<<<< HEAD
     realm_dart_sync.cpp
-=======
-    subscription_set.cpp
-    sync_session.cpp
-    sync_client_config.cpp
-    sync_client.cpp
->>>>>>> cbd6a7d5
 )
 
 set(HEADERS
@@ -26,13 +19,6 @@
     realm_dart_scheduler.h
     realm_dart_sync.h
     realm-core/src/realm.h
-<<<<<<< HEAD
-=======
-    subscription_set.h
-    sync_session.h
-    sync_client_config.h
-    sync_client.h
->>>>>>> cbd6a7d5
 )
 
 add_library(realm_dart SHARED ${SOURCES} ${HEADERS})
