--- conflicted
+++ resolved
@@ -8,17 +8,10 @@
 add_subdirectory(dart-dl)
 
 set(SOURCES
-<<<<<<< HEAD
-     realm_dart.cpp
-     realm_dart_scheduler.cpp
-     subscription_set.cpp
-     sync_session.cpp
-=======
     realm_dart.cpp
     realm_dart_scheduler.cpp
     subscription_set.cpp
     sync_session.cpp
->>>>>>> be0a234d
 )
 
 set(HEADERS
