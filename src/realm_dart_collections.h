////////////////////////////////////////////////////////////////////////////////
//
// Copyright 2021 Realm Inc.
//
// Licensed under the Apache License, Version 2.0 (the "License");
// you may not use this file except in compliance with the License.
// You may obtain a copy of the License at
//
// http://www.apache.org/licenses/LICENSE-2.0
//
// Unless required by applicable law or agreed to in writing, software
// distributed under the License is distributed on an "AS IS" BASIS,
// WITHOUT WARRANTIES OR CONDITIONS OF ANY KIND, either express or implied.
// See the License for the specific language governing permissions and
// limitations under the License.
//
////////////////////////////////////////////////////////////////////////////////

#ifndef REALM_DART_COLLECTIONS_H
#define REALM_DART_COLLECTIONS_H

#include "realm.h"
#include "dart_api_dl.h"

typedef void (*realm_dart_on_collection_change_func_t)(Dart_Handle notification_controller, const realm_collection_changes_t*);
typedef void (*realm_dart_on_object_change_func_t)(Dart_Handle notification_controller, const realm_object_changes_t*);

/**
 * Subscribe for change notifications to a realm results collection.
 *
 * @param results The realm results to subscribe to.
 * @param notification_controller A handle to a Dart NotificationController instance that will be passed to the callback.
 * @param on_change The callback to invoke, if the realm results changes.
 * @return A notification token that can be released to unsubscribe.
 *
 * This is a dart specific wrapper for realm_results_add_notification_callback.
 */
RLM_API realm_notification_token_t*
realm_dart_results_add_notification_callback(realm_results_t* results,
                                             Dart_Handle notification_controller,
                                             realm_dart_on_collection_change_func_t callback,
                                             realm_scheduler_t* scheduler);

/**
<<<<<<< HEAD
* Subscribe for change notifications to a realm list collection.
=======
* Subscribe for notifications of changes to a realm list collection.
>>>>>>> 2f77fdff
*
* @param list The realm list to subscribe to.
* @param notification_controller A handle to a Dart NotificationController instance that will be passed to the callback.
* @param on_change The callback to invoke, if the realm list changes.
* @return A notification token that can be released to unsubscribe.
*
* This is a dart specific wrapper for realm_list_add_notification_callback.
*/
RLM_API realm_notification_token_t*
realm_dart_list_add_notification_callback(realm_list_t* list,
                                          Dart_Handle notification_controller,
                                          realm_dart_on_collection_change_func_t on_change,
                                          realm_scheduler_t* scheduler);
<<<<<<< HEAD

/**
* Subscribe for change notifications to a realm object.
*
* @param realm_object The realm object to subscribe to.
* @param notification_controller A handle to a Dart NotificationController instance that will be passed to the callback.
* @param on_change The callback to invoke, if the realm list changes.
* @return A notification token that can be released to unsubscribe.
*
* This is a dart specific wrapper for realm_object_add_notification_callback.
*/
RLM_API realm_notification_token_t*
realm_dart_object_add_notification_callback(realm_object_t* list,
                                          Dart_Handle notification_controller,
                                          realm_dart_on_object_change_func_t on_change,
                                          realm_scheduler_t* scheduler);
=======
>>>>>>> 2f77fdff

#endif // REALM_DART_COLLECTIONS_H<|MERGE_RESOLUTION|>--- conflicted
+++ resolved
@@ -42,11 +42,7 @@
                                              realm_scheduler_t* scheduler);
 
 /**
-<<<<<<< HEAD
 * Subscribe for change notifications to a realm list collection.
-=======
-* Subscribe for notifications of changes to a realm list collection.
->>>>>>> 2f77fdff
 *
 * @param list The realm list to subscribe to.
 * @param notification_controller A handle to a Dart NotificationController instance that will be passed to the callback.
@@ -60,7 +56,6 @@
                                           Dart_Handle notification_controller,
                                           realm_dart_on_collection_change_func_t on_change,
                                           realm_scheduler_t* scheduler);
-<<<<<<< HEAD
 
 /**
 * Subscribe for change notifications to a realm object.
@@ -77,7 +72,4 @@
                                           Dart_Handle notification_controller,
                                           realm_dart_on_object_change_func_t on_change,
                                           realm_scheduler_t* scheduler);
-=======
->>>>>>> 2f77fdff
-
 #endif // REALM_DART_COLLECTIONS_H