--- conflicted
+++ resolved
@@ -94,9 +94,8 @@
 }
 
 // stamped into the library by the build system (see prepare-release.yml)
-<<<<<<< HEAD
 RLM_API const char* realm_dart_library_version() { 
-    return "0.7.0+rc"; 
+    return "0.8.0+rc"; 
 }
 
 //for debugging only
@@ -115,7 +114,4 @@
 RLM_API void realm_dettach_finalizer(void* finalizableHandle, Dart_Handle handle) {
   Dart_FinalizableHandle finalHandle = reinterpret_cast<Dart_FinalizableHandle>(finalizableHandle);
   return Dart_DeleteFinalizableHandle_DL(finalHandle, handle);
-}
-=======
-RLM_API const char* realm_dart_library_version() { return "0.8.0+rc"; }
->>>>>>> 64cde9f5
+}