////////////////////////////////////////////////////////////////////////////////
//
// Copyright 2021 Realm Inc.
//
// Licensed under the Apache License, Version 2.0 (the "License");
// you may not use this file except in compliance with the License.
// You may obtain a copy of the License at
//
// http://www.apache.org/licenses/LICENSE-2.0
//
// Unless required by applicable law or agreed to in writing, software
// distributed under the License is distributed on an "AS IS" BASIS,
// WITHOUT WARRANTIES OR CONDITIONS OF ANY KIND, either express or implied.
// See the License for the specific language governing permissions and
// limitations under the License.
//
////////////////////////////////////////////////////////////////////////////////

#include <string.h>
#include <stdlib.h>
#include <stdio.h>
#include <exception>

#include "realm_dart.h"
#include "realm_dart.hpp"

#if REALM_ARCHITECTURE_ARM32 || REALM_ARCHITECTURE_ARM64 || REALM_ARCHITECTURE_X86_32 || REALM_ARCHITECTURE_X86_64
#if REALM_ARCHITECTURE_ARM32
std::string cpuArch = "armeabi-v7a";
#pragma message("Building arm32")
#endif

#if REALM_ARCHITECTURE_ARM64
std::string cpuArch = "arm64";
#pragma message("Building arm64")
#endif


#if REALM_ARCHITECTURE_X86_32
std::string cpuArch = "x86";
#pragma message("Building x86")
#endif

#if REALM_ARCHITECTURE_X86_64
std::string cpuArch = "x86_64";
#pragma message("Building x64")
#endif
#elif
std::string cpuArch = "Unknown";
#endif

RLM_API void realm_dart_initializeDartApiDL(void* data) {
    Dart_InitializeApiDL(data);
}

class WeakHandle {
public:
    WeakHandle(Dart_Handle handle) : m_weakHandle(Dart_NewWeakPersistentHandle_DL(handle, this, 1, finalize_handle)) {
    }

    Dart_Handle value() {
        return Dart_HandleFromWeakPersistent_DL(m_weakHandle);
    }

private:
    ~WeakHandle() {
        if (m_weakHandle) {
            Dart_DeleteWeakPersistentHandle_DL(m_weakHandle);
            m_weakHandle = nullptr;
        }
    }

    static void finalize_handle(void* isolate_callback_data, void* peer) {
        delete reinterpret_cast<WeakHandle*>(peer);
    }

    Dart_WeakPersistentHandle m_weakHandle;
};

RLM_API void* realm_dart_object_to_weak_handle(Dart_Handle handle) {
    return new WeakHandle(handle);
}

RLM_API Dart_Handle realm_dart_weak_handle_to_object(void* handle) {
    return reinterpret_cast<WeakHandle*>(handle)->value();
}

RLM_API void* realm_dart_object_to_persistent_handle(Dart_Handle handle) {
    return reinterpret_cast<void*>(Dart_NewPersistentHandle_DL(handle));
}

RLM_API Dart_Handle realm_dart_persistent_handle_to_object(void* handle) {
    Dart_PersistentHandle persistentHandle = reinterpret_cast<Dart_PersistentHandle>(handle);
    return Dart_HandleFromPersistent_DL(persistentHandle);
}

RLM_API void realm_dart_delete_persistent_handle(void* handle) {
    Dart_PersistentHandle persistentHandle = reinterpret_cast<Dart_PersistentHandle>(handle);
    Dart_DeletePersistentHandle_DL(persistentHandle);
}

RLM_API realm_dart_userdata_async_t realm_dart_userdata_async_new(Dart_Handle handle, void* callback, realm_scheduler_t* scheduler) {
    return new realm_dart_userdata_async(handle, callback, scheduler);
}

RLM_API void realm_dart_userdata_async_free(void* userdata) {
    auto async_userdata = reinterpret_cast<realm_dart_userdata_async_t>(userdata);
    async_userdata->scheduler->invoke([async_userdata]() {
        delete async_userdata;
    });
}

RLM_API void realm_dart_invoke_unlock_callback(bool success, void* unlockFunc) {
    auto castFunc = (reinterpret_cast<realm::util::UniqueFunction<void(bool)>*>(unlockFunc));
    (*castFunc)(success);
}

// Stamped into the library by the build system (see prepare-release.yml)
// Keep this method as it is written and do not format it. 
// We have a github workflow that looks for and replaces this string as it is written here.
<<<<<<< HEAD
RLM_API const char* realm_dart_library_version() {
    return "0.0.1";
}
=======
RLM_API const char* realm_dart_library_version() { return "1.1.0"; }
>>>>>>> 07ab2841

//for debugging only
// RLM_API void realm_dart_gc() { 
//     Dart_ExecuteInternalCommand_DL("gc-now", nullptr);
// }

void handle_finalizer(void* isolate_callback_data, void* realmPtr) {
    realm_release(realmPtr);
}

RLM_API void* realm_attach_finalizer(Dart_Handle handle, void* realmPtr, int size) {
    return Dart_NewFinalizableHandle_DL(handle, realmPtr, size, handle_finalizer);
}

RLM_API void realm_detach_finalizer(void* finalizableHandle, Dart_Handle handle) {
    Dart_FinalizableHandle finalHandle = reinterpret_cast<Dart_FinalizableHandle>(finalizableHandle);
    return Dart_DeleteFinalizableHandle_DL(finalHandle, handle);
}

RLM_API void realm_set_auto_refresh(realm_t* realm, bool enable) {
    (*realm)->set_auto_refresh(enable);
}

RLM_API const char* realm_get_library_cpu_arch() {
    return cpuArch.c_str();
}<|MERGE_RESOLUTION|>--- conflicted
+++ resolved
@@ -118,13 +118,7 @@
 // Stamped into the library by the build system (see prepare-release.yml)
 // Keep this method as it is written and do not format it. 
 // We have a github workflow that looks for and replaces this string as it is written here.
-<<<<<<< HEAD
-RLM_API const char* realm_dart_library_version() {
-    return "0.0.1";
-}
-=======
 RLM_API const char* realm_dart_library_version() { return "1.1.0"; }
->>>>>>> 07ab2841
 
 //for debugging only
 // RLM_API void realm_dart_gc() { 
