--- conflicted
+++ resolved
@@ -93,17 +93,10 @@
     (*castFunc)(success);
 }
 
-<<<<<<< HEAD
 // Stamped into the library by the build system (see prepare-release.yml)
 // Keep this method as it is written and do not format it. 
 // We have a github workflow that looks for and replaces this string as it is written here.
-RLM_API const char* realm_dart_library_version() { return "0.7.0+rc"; }
-=======
-// stamped into the library by the build system (see prepare-release.yml)
-RLM_API const char* realm_dart_library_version() { 
-    return "0.8.0+rc"; 
-}
->>>>>>> 0f06e03a
+RLM_API const char* realm_dart_library_version() { return "0.8.0+rc"; }
 
 //for debugging only
 // RLM_API void realm_dart_gc() { 
@@ -111,14 +104,14 @@
 // }
 
 void handle_finalizer(void* isolate_callback_data, void* realmPtr) {
-    realm_release(realmPtr);
+  realm_release(realmPtr);
 }
 
 RLM_API void* realm_attach_finalizer(Dart_Handle handle, void* realmPtr, int size) {
-    return Dart_NewFinalizableHandle_DL(handle, realmPtr, size, handle_finalizer);
+  return Dart_NewFinalizableHandle_DL(handle, realmPtr, size, handle_finalizer);
 }
 
 RLM_API void realm_dettach_finalizer(void* finalizableHandle, Dart_Handle handle) {
-    Dart_FinalizableHandle finalHandle = reinterpret_cast<Dart_FinalizableHandle>(finalizableHandle);
-    return Dart_DeleteFinalizableHandle_DL(finalHandle, handle);
+  Dart_FinalizableHandle finalHandle = reinterpret_cast<Dart_FinalizableHandle>(finalizableHandle);
+  return Dart_DeleteFinalizableHandle_DL(finalHandle, handle);
 }