--- conflicted
+++ resolved
@@ -70,13 +70,9 @@
     realm_results_add_notification_callback(nullptr, nullptr, nullptr, nullptr, nullptr, nullptr, nullptr);
     realm_results_snapshot(nullptr);
     realm_app_config_new(nullptr, nullptr);
+    realm_sync_client_config_new();
     realm_app_credentials_new_anonymous();
     realm_http_transport_new(nullptr, nullptr, nullptr);
-<<<<<<< HEAD
-=======
-    realm_app_config_new(nullptr, nullptr);
-    realm_sync_client_config_new();
->>>>>>> d63f205c
 #if (ANDROID)
   realm_android_dummy();
 #endif
