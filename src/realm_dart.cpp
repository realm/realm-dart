////////////////////////////////////////////////////////////////////////////////
//
// Copyright 2021 Realm Inc.
//
// Licensed under the Apache License, Version 2.0 (the "License");
// you may not use this file except in compliance with the License.
// You may obtain a copy of the License at
//
// http://www.apache.org/licenses/LICENSE-2.0
//
// Unless required by applicable law or agreed to in writing, software
// distributed under the License is distributed on an "AS IS" BASIS,
// WITHOUT WARRANTIES OR CONDITIONS OF ANY KIND, either express or implied.
// See the License for the specific language governing permissions and
// limitations under the License.
//
////////////////////////////////////////////////////////////////////////////////

#include <string.h>
#include <stdlib.h>
#include <stdio.h>
#include <exception>

#include <realm.h>
#include "dart_api_dl.h"
#include "realm_dart.h"

#if defined(_WIN32)

#define WIN32_LEAN_AND_MEAN
#include <windows.h>

BOOL APIENTRY DllMain(HMODULE module,
                      DWORD  reason,
                      LPVOID reserved) {
  return true;
}

#endif  // defined(_WIN32)

RLM_API void realm_initializeDartApiDL(void* data) {
  Dart_InitializeApiDL(data);
}

void handle_finalizer(void* isolate_callback_data, void* realmPtr) {
  realm_release(realmPtr);
}

RLM_API Dart_FinalizableHandle realm_attach_finalizer(Dart_Handle handle, void* realmPtr, int size) {
  return Dart_NewFinalizableHandle_DL(handle, realmPtr, size, handle_finalizer);
}

RLM_API void realm_delete_finalizable(Dart_FinalizableHandle finalizable_handle, Dart_Handle handle) {
  Dart_DeleteFinalizableHandle_DL(finalizable_handle, handle);
}

#if (ANDROID)
void realm_android_dummy();
#endif

// Force the linker to link all exports from realm-core C API
void dummy(void) {
    realm_scheduler_make_default();
    realm_config_new();
    realm_schema_new(nullptr, 0, nullptr);
    realm_get_library_version();
    realm_object_create(nullptr, 0);
    realm_results_get_object(nullptr, 0);
    realm_list_size(nullptr, 0);
    realm_results_add_notification_callback(nullptr, nullptr, nullptr, nullptr, nullptr, nullptr, nullptr);
    realm_results_snapshot(nullptr);
    realm_app_config_new(nullptr, nullptr);
<<<<<<< HEAD
    realm_sync_client_config_new();
=======
>>>>>>> ceb4ed55
    realm_app_credentials_new_anonymous();
    realm_http_transport_new(nullptr, nullptr, nullptr);
#if (ANDROID)
  realm_android_dummy();
#endif
}

class GCHandle {
public:
    // TODO: HACK. Should be able to use the weak handle to get the handle.
    // When hack removed, replace with:
    // GCHandle(Dart_Handle handle) : m_weakHandle(Dart_NewWeakPersistentHandle_DL(handle, this, 1, finalize_handle)) {}
    GCHandle(Dart_Handle handle, bool hard) : m_weakHandle(Dart_NewFinalizableHandle_DL(handle, this, 1, finalize_handle)) {
    }

    Dart_Handle value() {
        // TODO: HACK. We can not release Dart weak persistent handles in on Isolate teardown until
        // https://github.com/dart-lang/sdk/issues/48321 is fixed and released, since the IsolateGroup
        // is destroyed before it happens.
        //
        // This works since Dart_WeakPersistentHandle is equivalent to Dart_FinalizableHandle.
        // They both are FinalizablePersistentHandle internally.
        Dart_WeakPersistentHandle weakHnd = reinterpret_cast<Dart_WeakPersistentHandle>(m_weakHandle);
        return Dart_HandleFromWeakPersistent_DL(weakHnd);
        // When hack removed, replace with:
        // return Dart_HandleFromFinalizable_DL(m_weakHandle);
    }

private:
    // destructor is private, only called by finalize_handle, when corresponding dart object is GCed
    /* TODO: HACK. Uncomment when hack removed
    ~GCHandle() {
        if (m_weakHandle) {
            Dart_DeleteWeakPersistentHandle_DL(m_weakHandle);
            m_weakHandle = nullptr;
        }
    }
    */

    static void finalize_handle(void* isolate_callback_data, void* peer) {
        delete reinterpret_cast<GCHandle*>(peer);
    }

    // TODO: HACK. Should be Dart_WeakPersistentHandle when hack removed
    Dart_FinalizableHandle m_weakHandle;
};

RLM_API void* object_to_gc_handle(Dart_Handle handle) {
    return new GCHandle(handle, false);
}

RLM_API Dart_Handle gc_handle_to_object(void* handle) {
    return reinterpret_cast<GCHandle*>(handle)->value();
}<|MERGE_RESOLUTION|>--- conflicted
+++ resolved
@@ -70,10 +70,7 @@
     realm_results_add_notification_callback(nullptr, nullptr, nullptr, nullptr, nullptr, nullptr, nullptr);
     realm_results_snapshot(nullptr);
     realm_app_config_new(nullptr, nullptr);
-<<<<<<< HEAD
     realm_sync_client_config_new();
-=======
->>>>>>> ceb4ed55
     realm_app_credentials_new_anonymous();
     realm_http_transport_new(nullptr, nullptr, nullptr);
 #if (ANDROID)
