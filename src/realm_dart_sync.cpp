--- conflicted
+++ resolved
@@ -33,38 +33,20 @@
 
     buf.url = request.url;
     buf.body = std::string(request.body, request.body_size);
-<<<<<<< HEAD
-
-    buf.headers_vector.reserve(request.num_headers);
-=======
     buf.headers_values.reserve(request.num_headers);
     buf.headers.reserve(request.num_headers);
->>>>>>> 1dc1dc70
     for (size_t i = 0; i < request.num_headers; i++) {
         auto& [name, value] = buf.headers_values.emplace_back(request.headers[i].name, request.headers[i].value);
         buf.headers.push_back({name.c_str(), value.c_str() });
     }
 
     auto ud = reinterpret_cast<realm_dart_userdata_async_t>(userdata);
-<<<<<<< HEAD
-    ud->scheduler->invoke([ud, request, buf = std::move(buf), request_context]() {
-        // The pointers in the original request are no longer valid. We copy those from the
-        // buf struct which owns their copies. We copy the original request only for the value
-        // fields (method, body_size, etc.)
-        realm_http_request_t request_copy = request;
-        request_copy.headers = buf.headers_vector.data();
-        request_copy.url = buf.url.c_str();
-        request_copy.body = buf.body.data();
-
-        (reinterpret_cast<realm_http_request_func_t>(ud->dart_callback)(ud->handle, request_copy, request_context));
-=======
     ud->scheduler->invoke([ud, request = std::move(request), buf = std::move(buf), request_context]() mutable {
         //we moved buf so we need to update the request pointers here. 
         request.url = buf.url.c_str();
         request.body = buf.body.data();
         request.headers = buf.headers.data();
         (reinterpret_cast<realm_http_request_func_t>(ud->dart_callback)(ud->handle, request, request_context));
->>>>>>> 1dc1dc70
     });
 }
 
