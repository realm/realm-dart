////////////////////////////////////////////////////////////////////////////////
//
// Copyright 2021 Realm Inc.
//
// Licensed under the Apache License, Version 2.0 (the "License");
// you may not use this file except in compliance with the License.
// You may obtain a copy of the License at
//
// http://www.apache.org/licenses/LICENSE-2.0
//
// Unless required by applicable law or agreed to in writing, software
// distributed under the License is distributed on an "AS IS" BASIS,
// WITHOUT WARRANTIES OR CONDITIONS OF ANY KIND, either express or implied.
// See the License for the specific language governing permissions and
// limitations under the License.
//
////////////////////////////////////////////////////////////////////////////////

#include "realm.h"
#include "dart_api_dl.h"
#include "realm_dart_collections.h"
#include <stdio.h>

struct HandleScope {
    HandleScope() {
        Dart_EnterScope_DL();
    }

    ~HandleScope() {
        Dart_ExitScope_DL();
    }
};

template<typename Type, typename Func>
class CallbackData {
    //This is no op and does not need to call delete_handle since ~CallbackData is always called by the RealmNotificationTokenHandle finalizer
    static void finalize_handle(void* isolate_callback_data, void* peer) {}

    void delete_handle() {
        if (m_handle) {
            //TODO: uncomment when the HACK is removed.
            //Dart_DeleteWeakPersistentHandle_DL(m_handle);
            m_handle = nullptr;
        }
    }

public:
<<<<<<< HEAD
    CallbackData(Dart_Handle handle, Func callback)
=======
    CallbackData(Dart_Handle handle, realm_dart_on_collection_change_func_t callback)
>>>>>>> 2f77fdff
        : m_handle(Dart_NewFinalizableHandle_DL(handle, nullptr, 1, finalize_handle)), m_callback(callback)
    {}

    ~CallbackData() {
        delete_handle();
    }

    void callback(const Type* changes) {
        if (m_handle) {
            HandleScope scope;
            //TODO: HACK. We can not release Dart persitent handles in delete_handle on Isolate teardown since the IsolateGroup is destroyed before it.
            //This works since Dart_WeakPersistentHandle is equivalent to Dart_FinalizableHandle. They both are FinalizablePersistentHandle internally.
            Dart_WeakPersistentHandle weakHnd = reinterpret_cast<Dart_WeakPersistentHandle>(m_handle);
            auto handle = Dart_HandleFromWeakPersistent_DL(weakHnd);

            //clone changes object since the Dart callback is async and changes object is valid for the duration of this method only
            //clone failures are handled in the Dart callback
            const Type* cloned = static_cast<Type*>(realm_clone(changes));
            m_callback(handle, cloned);
        }
    }
   
private:
    //TODO: We use FinalizableHandle since it is auto-deleting. Switch to Dart_WeakPersistentHandle when the HACK is removed
    Dart_FinalizableHandle m_handle;
    Func m_callback;
};

typedef CallbackData<realm_collection_changes_t, realm_dart_on_collection_change_func_t> CollectionCallbackData;
typedef CallbackData<realm_object_changes_t, realm_dart_on_object_change_func_t> ObjectCallbackData;

void on_collection_change_callback(void* userdata, const realm_collection_changes_t* changes) {
    auto& callbackData = *reinterpret_cast<CollectionCallbackData*>(userdata);
    callbackData.callback(changes);
}

template<typename Type>
void on_collection_change_callback_type(void* userdata, const realm_collection_changes_t* changes) {
    auto& callbackData = *reinterpret_cast<Type*>(userdata);
    callbackData.callback(changes);
}

void free_collection_callback_data(void* userdata) {
    auto callback = reinterpret_cast<CollectionCallbackData*>(userdata);
    delete callback;
}

void on_object_change_callback(void* userdata, const realm_object_changes* changes) {
    auto& callbackData = *reinterpret_cast<ObjectCallbackData*>(userdata);
    callbackData.callback(changes);
}

void free_object_callback_data(void* userdata) {
    auto callback = reinterpret_cast<ObjectCallbackData*>(userdata);
    delete callback;
}

RLM_API realm_notification_token_t* realm_dart_results_add_notification_callback(
    realm_results_t* results,
    Dart_Handle notification_controller,
    realm_dart_on_collection_change_func_t callback,
    realm_scheduler_t* scheduler)
{
    auto callback_data = new CollectionCallbackData(notification_controller, callback);

    return realm_results_add_notification_callback(results,
        callback_data,
        free_collection_callback_data,
        on_collection_change_callback,
        // on_collection_change_callback_type<CollectionCallbackData>,
        nullptr,
        scheduler);
}

RLM_API realm_notification_token_t* realm_dart_list_add_notification_callback(
    realm_list_t* list,
    Dart_Handle notification_controller,
    realm_dart_on_collection_change_func_t callback,
    realm_scheduler_t* scheduler)
{
    auto callback_data = new CollectionCallbackData(notification_controller, callback);

    return realm_list_add_notification_callback(list,
        callback_data,
        free_collection_callback_data,
        on_collection_change_callback,
        nullptr,
        scheduler);
}

RLM_API realm_notification_token_t* realm_dart_object_add_notification_callback(
    realm_object_t* realm_object,
    Dart_Handle notification_controller,
    realm_dart_on_object_change_func_t callback,
    realm_scheduler_t* scheduler)
{
    auto callback_data = new ObjectCallbackData(notification_controller, callback);

    return realm_object_add_notification_callback(realm_object,
        callback_data,
        free_object_callback_data,
        on_object_change_callback,
        nullptr,
        scheduler);
}

RLM_API realm_notification_token_t* realm_dart_list_add_notification_callback(
    realm_list_t* list,
    Dart_Handle notification_controller,
    realm_dart_on_collection_change_func_t callback,
    realm_scheduler_t* scheduler)
{
    CallbackData* callback_data = new CallbackData(notification_controller, callback);

    return realm_list_add_notification_callback(list,
        callback_data,
        free_callback,
        on_change_callback,
        nullptr,
        scheduler);
}<|MERGE_RESOLUTION|>--- conflicted
+++ resolved
@@ -45,11 +45,7 @@
     }
 
 public:
-<<<<<<< HEAD
     CallbackData(Dart_Handle handle, Func callback)
-=======
-    CallbackData(Dart_Handle handle, realm_dart_on_collection_change_func_t callback)
->>>>>>> 2f77fdff
         : m_handle(Dart_NewFinalizableHandle_DL(handle, nullptr, 1, finalize_handle)), m_callback(callback)
     {}
 
