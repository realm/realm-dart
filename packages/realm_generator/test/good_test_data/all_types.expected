--- conflicted
+++ resolved
@@ -66,26 +66,16 @@
 
   static final schema = () {
     RealmObjectBase.registerFactory(Foo._);
-<<<<<<< HEAD
+    register(_toEJson, _fromEJson);
     return SchemaObject(ObjectType.realmObject, Foo, 'MyFoo', [
       SchemaProperty('x', RealmPropertyType.int, indexType: RealmIndexType.regular),
       SchemaProperty('bar', RealmPropertyType.object,
           optional: true, linkTarget: 'Bar'),
     ]);
-  }
+  }();
 
   @override
   SchemaObject get objectSchema => RealmObjectBase.getSchema(this) ?? schema;
-=======
-    register(_toEJson, _fromEJson);
-    return const SchemaObject(ObjectType.realmObject, Foo, 'MyFoo', [
-      SchemaProperty('x', RealmPropertyType.int,
-          indexType: RealmIndexType.regular),
-      SchemaProperty('bar', RealmPropertyType.object,
-          optional: true, linkTarget: 'Bar'),
-    ]);
-  }();
->>>>>>> 26e7b300
 }
 
 class Bar extends _Bar with RealmEntity, RealmObjectBase, RealmObject {
@@ -312,12 +302,8 @@
 
   static final schema = () {
     RealmObjectBase.registerFactory(Bar._);
-<<<<<<< HEAD
+    register(_toEJson, _fromEJson);
     return SchemaObject(ObjectType.realmObject, Bar, 'Bar', [
-=======
-    register(_toEJson, _fromEJson);
-    return const SchemaObject(ObjectType.realmObject, Bar, 'Bar', [
->>>>>>> 26e7b300
       SchemaProperty('name', RealmPropertyType.string, primaryKey: true),
       SchemaProperty('aBool', RealmPropertyType.bool,
           indexType: RealmIndexType.regular),
@@ -350,14 +336,10 @@
           collectionType: RealmCollectionType.list,
           linkTarget: 'MyFoo'),
     ]);
-<<<<<<< HEAD
-  }
+  }();
 
   @override
   SchemaObject get objectSchema => RealmObjectBase.getSchema(this) ?? schema;
-=======
-  }();
->>>>>>> 26e7b300
 }
 
 class PrimitiveTypes extends _PrimitiveTypes
@@ -450,12 +432,8 @@
 
   static final schema = () {
     RealmObjectBase.registerFactory(PrimitiveTypes._);
-<<<<<<< HEAD
+    register(_toEJson, _fromEJson);
     return SchemaObject(
-=======
-    register(_toEJson, _fromEJson);
-    return const SchemaObject(
->>>>>>> 26e7b300
         ObjectType.realmObject, PrimitiveTypes, 'PrimitiveTypes', [
       SchemaProperty('stringProp', RealmPropertyType.string),
       SchemaProperty('boolProp', RealmPropertyType.bool),
@@ -463,12 +441,8 @@
       SchemaProperty('doubleProp', RealmPropertyType.double),
       SchemaProperty('objectIdProp', RealmPropertyType.objectid),
     ]);
-<<<<<<< HEAD
-  }
+  }();
 
   @override
   SchemaObject get objectSchema => RealmObjectBase.getSchema(this) ?? schema;
-=======
-  }();
->>>>>>> 26e7b300
 }