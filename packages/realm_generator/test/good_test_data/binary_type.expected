--- conflicted
+++ resolved
@@ -77,23 +77,15 @@
 
   static final schema = () {
     RealmObjectBase.registerFactory(Foo._);
-<<<<<<< HEAD
+    register(_toEJson, _fromEJson);
     return SchemaObject(ObjectType.realmObject, Foo, 'Foo', [
-=======
-    register(_toEJson, _fromEJson);
-    return const SchemaObject(ObjectType.realmObject, Foo, 'Foo', [
->>>>>>> 26e7b300
       SchemaProperty('requiredBinaryProp', RealmPropertyType.binary),
       SchemaProperty('defaultValueBinaryProp', RealmPropertyType.binary),
       SchemaProperty('nullableBinaryProp', RealmPropertyType.binary,
           optional: true),
     ]);
-<<<<<<< HEAD
-  }
+  }();
 
   @override
   SchemaObject get objectSchema => RealmObjectBase.getSchema(this) ?? schema;
-=======
-  }();
->>>>>>> 26e7b300
 }