// GENERATED CODE - DO NOT MODIFY BY HAND

part of 'asymmetric_object.dart';

// **************************************************************************
// RealmObjectGenerator
// **************************************************************************

// ignore_for_file: type=lint
class Asymmetric extends _Asymmetric
    with RealmEntity, RealmObjectBase, RealmObject {
  Asymmetric(
    ObjectId id, {
    Embedded? father,
    Embedded? mother,
    Iterable<Embedded> children = const [],
  }) {
    RealmObjectBase.set(this, '_id', id);
    RealmObjectBase.set(this, 'father', father);
    RealmObjectBase.set(this, 'mother', mother);
    RealmObjectBase.set<RealmList<Embedded>>(
        this, 'children', RealmList<Embedded>(children));
  }

  Asymmetric._();

  @override
  ObjectId get id => RealmObjectBase.get<ObjectId>(this, '_id') as ObjectId;
  @override
  set id(ObjectId value) => RealmObjectBase.set(this, '_id', value);

  @override
  RealmList<Embedded> get children =>
      RealmObjectBase.get<Embedded>(this, 'children') as RealmList<Embedded>;
  @override
  set children(covariant RealmList<Embedded> value) =>
      throw RealmUnsupportedSetError();

  @override
  Embedded? get father =>
      RealmObjectBase.get<Embedded>(this, 'father') as Embedded?;
  @override
  set father(covariant Embedded? value) =>
      RealmObjectBase.set(this, 'father', value);

  @override
  Embedded? get mother =>
      RealmObjectBase.get<Embedded>(this, 'mother') as Embedded?;
  @override
  set mother(covariant Embedded? value) =>
      RealmObjectBase.set(this, 'mother', value);

  @override
  Stream<RealmObjectChanges<Asymmetric>> get changes =>
      RealmObjectBase.getChanges<Asymmetric>(this);

  @override
  Asymmetric freeze() => RealmObjectBase.freezeObject<Asymmetric>(this);

  EJsonValue toEJson() {
    return <String, dynamic>{
      '_id': id.toEJson(),
      'children': children.toEJson(),
      'father': father.toEJson(),
      'mother': mother.toEJson(),
    };
  }

  static EJsonValue _toEJson(Asymmetric value) => value.toEJson();
  static Asymmetric _fromEJson(EJsonValue ejson) {
    return switch (ejson) {
      {
        '_id': EJsonValue id,
        'children': EJsonValue children,
        'father': EJsonValue father,
        'mother': EJsonValue mother,
      } =>
        Asymmetric(
          fromEJson(id),
          father: fromEJson(father),
          mother: fromEJson(mother),
        ),
      _ => raiseInvalidEJson(ejson),
    };
  }

  static final schema = () {
    RealmObjectBase.registerFactory(Asymmetric._);
<<<<<<< HEAD
    return SchemaObject(
=======
    register(_toEJson, _fromEJson);
    return const SchemaObject(
>>>>>>> 26e7b300
        ObjectType.realmObject, Asymmetric, 'Asymmetric', [
      SchemaProperty('id', RealmPropertyType.objectid,
          mapTo: '_id', primaryKey: true),
      SchemaProperty('children', RealmPropertyType.object,
          linkTarget: 'Embedded', collectionType: RealmCollectionType.list),
      SchemaProperty('father', RealmPropertyType.object,
          optional: true, linkTarget: 'Embedded'),
      SchemaProperty('mother', RealmPropertyType.object,
          optional: true, linkTarget: 'Embedded'),
    ]);
<<<<<<< HEAD
  }

  @override
  SchemaObject get objectSchema => RealmObjectBase.getSchema(this) ?? schema;
=======
  }();
>>>>>>> 26e7b300
}

class Embedded extends _Embedded
    with RealmEntity, RealmObjectBase, EmbeddedObject {
  Embedded(
    String name,
    int age,
  ) {
    RealmObjectBase.set(this, 'name', name);
    RealmObjectBase.set(this, 'age', age);
  }

  Embedded._();

  @override
  String get name => RealmObjectBase.get<String>(this, 'name') as String;
  @override
  set name(String value) => RealmObjectBase.set(this, 'name', value);

  @override
  int get age => RealmObjectBase.get<int>(this, 'age') as int;
  @override
  set age(int value) => RealmObjectBase.set(this, 'age', value);

  @override
  Stream<RealmObjectChanges<Embedded>> get changes =>
      RealmObjectBase.getChanges<Embedded>(this);

  @override
  Embedded freeze() => RealmObjectBase.freezeObject<Embedded>(this);

  EJsonValue toEJson() {
    return <String, dynamic>{
      'name': name.toEJson(),
      'age': age.toEJson(),
    };
  }

  static EJsonValue _toEJson(Embedded value) => value.toEJson();
  static Embedded _fromEJson(EJsonValue ejson) {
    return switch (ejson) {
      {
        'name': EJsonValue name,
        'age': EJsonValue age,
      } =>
        Embedded(
          fromEJson(name),
          fromEJson(age),
        ),
      _ => raiseInvalidEJson(ejson),
    };
  }

  static final schema = () {
    RealmObjectBase.registerFactory(Embedded._);
<<<<<<< HEAD
    return SchemaObject(ObjectType.embeddedObject, Embedded, 'Embedded', [
      SchemaProperty('name', RealmPropertyType.string),
      SchemaProperty('age', RealmPropertyType.int),
    ]);
  }

  @override
  SchemaObject get objectSchema => RealmObjectBase.getSchema(this) ?? schema;
}
=======
    register(_toEJson, _fromEJson);
    return const SchemaObject(ObjectType.embeddedObject, Embedded, 'Embedded', [
      SchemaProperty('name', RealmPropertyType.string),
      SchemaProperty('age', RealmPropertyType.int),
    ]);
  }();
}
>>>>>>> 26e7b300
<|MERGE_RESOLUTION|>--- conflicted
+++ resolved
@@ -86,12 +86,8 @@
 
   static final schema = () {
     RealmObjectBase.registerFactory(Asymmetric._);
-<<<<<<< HEAD
+    register(_toEJson, _fromEJson);
     return SchemaObject(
-=======
-    register(_toEJson, _fromEJson);
-    return const SchemaObject(
->>>>>>> 26e7b300
         ObjectType.realmObject, Asymmetric, 'Asymmetric', [
       SchemaProperty('id', RealmPropertyType.objectid,
           mapTo: '_id', primaryKey: true),
@@ -102,14 +98,10 @@
       SchemaProperty('mother', RealmPropertyType.object,
           optional: true, linkTarget: 'Embedded'),
     ]);
-<<<<<<< HEAD
-  }
+  }();
 
   @override
   SchemaObject get objectSchema => RealmObjectBase.getSchema(this) ?? schema;
-=======
-  }();
->>>>>>> 26e7b300
 }
 
 class Embedded extends _Embedded
@@ -165,22 +157,13 @@
 
   static final schema = () {
     RealmObjectBase.registerFactory(Embedded._);
-<<<<<<< HEAD
+    register(_toEJson, _fromEJson);
     return SchemaObject(ObjectType.embeddedObject, Embedded, 'Embedded', [
       SchemaProperty('name', RealmPropertyType.string),
       SchemaProperty('age', RealmPropertyType.int),
     ]);
-  }
+  }();
 
   @override
   SchemaObject get objectSchema => RealmObjectBase.getSchema(this) ?? schema;
-}
-=======
-    register(_toEJson, _fromEJson);
-    return const SchemaObject(ObjectType.embeddedObject, Embedded, 'Embedded', [
-      SchemaProperty('name', RealmPropertyType.string),
-      SchemaProperty('age', RealmPropertyType.int),
-    ]);
-  }();
-}
->>>>>>> 26e7b300
+}