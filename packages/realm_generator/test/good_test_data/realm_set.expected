// GENERATED CODE - DO NOT MODIFY BY HAND

part of 'realm_set.dart';

// **************************************************************************
// RealmObjectGenerator
// **************************************************************************

// ignore_for_file: type=lint
class Car extends _Car with RealmEntity, RealmObjectBase, RealmObject {
  Car(
    String make,
  ) {
    RealmObjectBase.set(this, 'make', make);
  }

  Car._();

  @override
  String get make => RealmObjectBase.get<String>(this, 'make') as String;
  @override
  set make(String value) => RealmObjectBase.set(this, 'make', value);

  @override
  Stream<RealmObjectChanges<Car>> get changes =>
      RealmObjectBase.getChanges<Car>(this);

  @override
  Car freeze() => RealmObjectBase.freezeObject<Car>(this);

  EJsonValue toEJson() {
    return <String, dynamic>{
      'make': make.toEJson(),
    };
  }

  static EJsonValue _toEJson(Car value) => value.toEJson();
  static Car _fromEJson(EJsonValue ejson) {
    return switch (ejson) {
      {
        'make': EJsonValue make,
      } =>
        Car(
          fromEJson(make),
        ),
      _ => raiseInvalidEJson(ejson),
    };
  }

  static final schema = () {
    RealmObjectBase.registerFactory(Car._);
<<<<<<< HEAD
    return SchemaObject(ObjectType.realmObject, Car, 'Car', [
      SchemaProperty('make', RealmPropertyType.string, primaryKey: true),
    ]);
  }

  @override
  SchemaObject get objectSchema => RealmObjectBase.getSchema(this) ?? schema;
=======
    register(_toEJson, _fromEJson);
    return const SchemaObject(ObjectType.realmObject, Car, 'Car', [
      SchemaProperty('make', RealmPropertyType.string, primaryKey: true),
    ]);
  }();
>>>>>>> 26e7b300
}

class RealmSets extends _RealmSets
    with RealmEntity, RealmObjectBase, RealmObject {
  RealmSets(
    int key, {
    Set<bool> boolSet = const {},
    Set<bool?> nullableBoolSet = const {},
    Set<int> intSet = const {},
    Set<int?> nullableintSet = const {},
    Set<String> stringSet = const {},
    Set<String?> nullablestringSet = const {},
    Set<double> doubleSet = const {},
    Set<double?> nullabledoubleSet = const {},
    Set<DateTime> dateTimeSet = const {},
    Set<DateTime?> nullabledateTimeSet = const {},
    Set<ObjectId> objectIdSet = const {},
    Set<ObjectId?> nullableobjectIdSet = const {},
    Set<Uuid> uuidSet = const {},
    Set<Uuid?> nullableuuidSet = const {},
    Set<RealmValue> realmValueSet = const {},
    Set<Car> realmObjectsSet = const {},
  }) {
    RealmObjectBase.set(this, 'key', key);
    RealmObjectBase.set<RealmSet<bool>>(
        this, 'boolSet', RealmSet<bool>(boolSet));
    RealmObjectBase.set<RealmSet<bool?>>(
        this, 'nullableBoolSet', RealmSet<bool?>(nullableBoolSet));
    RealmObjectBase.set<RealmSet<int>>(this, 'intSet', RealmSet<int>(intSet));
    RealmObjectBase.set<RealmSet<int?>>(
        this, 'nullableintSet', RealmSet<int?>(nullableintSet));
    RealmObjectBase.set<RealmSet<String>>(
        this, 'stringSet', RealmSet<String>(stringSet));
    RealmObjectBase.set<RealmSet<String?>>(
        this, 'nullablestringSet', RealmSet<String?>(nullablestringSet));
    RealmObjectBase.set<RealmSet<double>>(
        this, 'doubleSet', RealmSet<double>(doubleSet));
    RealmObjectBase.set<RealmSet<double?>>(
        this, 'nullabledoubleSet', RealmSet<double?>(nullabledoubleSet));
    RealmObjectBase.set<RealmSet<DateTime>>(
        this, 'dateTimeSet', RealmSet<DateTime>(dateTimeSet));
    RealmObjectBase.set<RealmSet<DateTime?>>(
        this, 'nullabledateTimeSet', RealmSet<DateTime?>(nullabledateTimeSet));
    RealmObjectBase.set<RealmSet<ObjectId>>(
        this, 'objectIdSet', RealmSet<ObjectId>(objectIdSet));
    RealmObjectBase.set<RealmSet<ObjectId?>>(
        this, 'nullableobjectIdSet', RealmSet<ObjectId?>(nullableobjectIdSet));
    RealmObjectBase.set<RealmSet<Uuid>>(
        this, 'uuidSet', RealmSet<Uuid>(uuidSet));
    RealmObjectBase.set<RealmSet<Uuid?>>(
        this, 'nullableuuidSet', RealmSet<Uuid?>(nullableuuidSet));
    RealmObjectBase.set<RealmSet<RealmValue>>(
        this, 'realmValueSet', RealmSet<RealmValue>(realmValueSet));
    RealmObjectBase.set<RealmSet<Car>>(
        this, 'realmObjectsSet', RealmSet<Car>(realmObjectsSet));
  }

  RealmSets._();

  @override
  int get key => RealmObjectBase.get<int>(this, 'key') as int;
  @override
  set key(int value) => RealmObjectBase.set(this, 'key', value);

  @override
  RealmSet<bool> get boolSet =>
      RealmObjectBase.get<bool>(this, 'boolSet') as RealmSet<bool>;
  @override
  set boolSet(covariant RealmSet<bool> value) =>
      throw RealmUnsupportedSetError();

  @override
  RealmSet<bool?> get nullableBoolSet =>
      RealmObjectBase.get<bool?>(this, 'nullableBoolSet') as RealmSet<bool?>;
  @override
  set nullableBoolSet(covariant RealmSet<bool?> value) =>
      throw RealmUnsupportedSetError();

  @override
  RealmSet<int> get intSet =>
      RealmObjectBase.get<int>(this, 'intSet') as RealmSet<int>;
  @override
  set intSet(covariant RealmSet<int> value) => throw RealmUnsupportedSetError();

  @override
  RealmSet<int?> get nullableintSet =>
      RealmObjectBase.get<int?>(this, 'nullableintSet') as RealmSet<int?>;
  @override
  set nullableintSet(covariant RealmSet<int?> value) =>
      throw RealmUnsupportedSetError();

  @override
  RealmSet<String> get stringSet =>
      RealmObjectBase.get<String>(this, 'stringSet') as RealmSet<String>;
  @override
  set stringSet(covariant RealmSet<String> value) =>
      throw RealmUnsupportedSetError();

  @override
  RealmSet<String?> get nullablestringSet =>
      RealmObjectBase.get<String?>(this, 'nullablestringSet')
          as RealmSet<String?>;
  @override
  set nullablestringSet(covariant RealmSet<String?> value) =>
      throw RealmUnsupportedSetError();

  @override
  RealmSet<double> get doubleSet =>
      RealmObjectBase.get<double>(this, 'doubleSet') as RealmSet<double>;
  @override
  set doubleSet(covariant RealmSet<double> value) =>
      throw RealmUnsupportedSetError();

  @override
  RealmSet<double?> get nullabledoubleSet =>
      RealmObjectBase.get<double?>(this, 'nullabledoubleSet')
          as RealmSet<double?>;
  @override
  set nullabledoubleSet(covariant RealmSet<double?> value) =>
      throw RealmUnsupportedSetError();

  @override
  RealmSet<DateTime> get dateTimeSet =>
      RealmObjectBase.get<DateTime>(this, 'dateTimeSet') as RealmSet<DateTime>;
  @override
  set dateTimeSet(covariant RealmSet<DateTime> value) =>
      throw RealmUnsupportedSetError();

  @override
  RealmSet<DateTime?> get nullabledateTimeSet =>
      RealmObjectBase.get<DateTime?>(this, 'nullabledateTimeSet')
          as RealmSet<DateTime?>;
  @override
  set nullabledateTimeSet(covariant RealmSet<DateTime?> value) =>
      throw RealmUnsupportedSetError();

  @override
  RealmSet<ObjectId> get objectIdSet =>
      RealmObjectBase.get<ObjectId>(this, 'objectIdSet') as RealmSet<ObjectId>;
  @override
  set objectIdSet(covariant RealmSet<ObjectId> value) =>
      throw RealmUnsupportedSetError();

  @override
  RealmSet<ObjectId?> get nullableobjectIdSet =>
      RealmObjectBase.get<ObjectId?>(this, 'nullableobjectIdSet')
          as RealmSet<ObjectId?>;
  @override
  set nullableobjectIdSet(covariant RealmSet<ObjectId?> value) =>
      throw RealmUnsupportedSetError();

  @override
  RealmSet<Uuid> get uuidSet =>
      RealmObjectBase.get<Uuid>(this, 'uuidSet') as RealmSet<Uuid>;
  @override
  set uuidSet(covariant RealmSet<Uuid> value) =>
      throw RealmUnsupportedSetError();

  @override
  RealmSet<Uuid?> get nullableuuidSet =>
      RealmObjectBase.get<Uuid?>(this, 'nullableuuidSet') as RealmSet<Uuid?>;
  @override
  set nullableuuidSet(covariant RealmSet<Uuid?> value) =>
      throw RealmUnsupportedSetError();

  @override
  RealmSet<RealmValue> get realmValueSet =>
      RealmObjectBase.get<RealmValue>(this, 'realmValueSet')
          as RealmSet<RealmValue>;
  @override
  set realmValueSet(covariant RealmSet<RealmValue> value) =>
      throw RealmUnsupportedSetError();

  @override
  RealmSet<Car> get realmObjectsSet =>
      RealmObjectBase.get<Car>(this, 'realmObjectsSet') as RealmSet<Car>;
  @override
  set realmObjectsSet(covariant RealmSet<Car> value) =>
      throw RealmUnsupportedSetError();

  @override
  Stream<RealmObjectChanges<RealmSets>> get changes =>
      RealmObjectBase.getChanges<RealmSets>(this);

  @override
  RealmSets freeze() => RealmObjectBase.freezeObject<RealmSets>(this);

  EJsonValue toEJson() {
    return <String, dynamic>{
      'key': key.toEJson(),
      'boolSet': boolSet.toEJson(),
      'nullableBoolSet': nullableBoolSet.toEJson(),
      'intSet': intSet.toEJson(),
      'nullableintSet': nullableintSet.toEJson(),
      'stringSet': stringSet.toEJson(),
      'nullablestringSet': nullablestringSet.toEJson(),
      'doubleSet': doubleSet.toEJson(),
      'nullabledoubleSet': nullabledoubleSet.toEJson(),
      'dateTimeSet': dateTimeSet.toEJson(),
      'nullabledateTimeSet': nullabledateTimeSet.toEJson(),
      'objectIdSet': objectIdSet.toEJson(),
      'nullableobjectIdSet': nullableobjectIdSet.toEJson(),
      'uuidSet': uuidSet.toEJson(),
      'nullableuuidSet': nullableuuidSet.toEJson(),
      'realmValueSet': realmValueSet.toEJson(),
      'realmObjectsSet': realmObjectsSet.toEJson(),
    };
  }

  static EJsonValue _toEJson(RealmSets value) => value.toEJson();
  static RealmSets _fromEJson(EJsonValue ejson) {
    return switch (ejson) {
      {
        'key': EJsonValue key,
        'boolSet': EJsonValue boolSet,
        'nullableBoolSet': EJsonValue nullableBoolSet,
        'intSet': EJsonValue intSet,
        'nullableintSet': EJsonValue nullableintSet,
        'stringSet': EJsonValue stringSet,
        'nullablestringSet': EJsonValue nullablestringSet,
        'doubleSet': EJsonValue doubleSet,
        'nullabledoubleSet': EJsonValue nullabledoubleSet,
        'dateTimeSet': EJsonValue dateTimeSet,
        'nullabledateTimeSet': EJsonValue nullabledateTimeSet,
        'objectIdSet': EJsonValue objectIdSet,
        'nullableobjectIdSet': EJsonValue nullableobjectIdSet,
        'uuidSet': EJsonValue uuidSet,
        'nullableuuidSet': EJsonValue nullableuuidSet,
        'realmValueSet': EJsonValue realmValueSet,
        'realmObjectsSet': EJsonValue realmObjectsSet,
      } =>
        RealmSets(
          fromEJson(key),
        ),
      _ => raiseInvalidEJson(ejson),
    };
  }

  static final schema = () {
    RealmObjectBase.registerFactory(RealmSets._);
<<<<<<< HEAD
    return SchemaObject(ObjectType.realmObject, RealmSets, 'RealmSets', [
=======
    register(_toEJson, _fromEJson);
    return const SchemaObject(ObjectType.realmObject, RealmSets, 'RealmSets', [
>>>>>>> 26e7b300
      SchemaProperty('key', RealmPropertyType.int, primaryKey: true),
      SchemaProperty('boolSet', RealmPropertyType.bool,
          collectionType: RealmCollectionType.set),
      SchemaProperty('nullableBoolSet', RealmPropertyType.bool,
          optional: true, collectionType: RealmCollectionType.set),
      SchemaProperty('intSet', RealmPropertyType.int,
          collectionType: RealmCollectionType.set),
      SchemaProperty('nullableintSet', RealmPropertyType.int,
          optional: true, collectionType: RealmCollectionType.set),
      SchemaProperty('stringSet', RealmPropertyType.string,
          collectionType: RealmCollectionType.set),
      SchemaProperty('nullablestringSet', RealmPropertyType.string,
          optional: true, collectionType: RealmCollectionType.set),
      SchemaProperty('doubleSet', RealmPropertyType.double,
          collectionType: RealmCollectionType.set),
      SchemaProperty('nullabledoubleSet', RealmPropertyType.double,
          optional: true, collectionType: RealmCollectionType.set),
      SchemaProperty('dateTimeSet', RealmPropertyType.timestamp,
          collectionType: RealmCollectionType.set),
      SchemaProperty('nullabledateTimeSet', RealmPropertyType.timestamp,
          optional: true, collectionType: RealmCollectionType.set),
      SchemaProperty('objectIdSet', RealmPropertyType.objectid,
          collectionType: RealmCollectionType.set),
      SchemaProperty('nullableobjectIdSet', RealmPropertyType.objectid,
          optional: true, collectionType: RealmCollectionType.set),
      SchemaProperty('uuidSet', RealmPropertyType.uuid,
          collectionType: RealmCollectionType.set),
      SchemaProperty('nullableuuidSet', RealmPropertyType.uuid,
          optional: true, collectionType: RealmCollectionType.set),
      SchemaProperty('realmValueSet', RealmPropertyType.mixed,
          optional: true, collectionType: RealmCollectionType.set),
      SchemaProperty('realmObjectsSet', RealmPropertyType.object,
          linkTarget: 'Car', collectionType: RealmCollectionType.set),
    ]);
<<<<<<< HEAD
  }

  @override
  SchemaObject get objectSchema => RealmObjectBase.getSchema(this) ?? schema;
=======
  }();
>>>>>>> 26e7b300
}<|MERGE_RESOLUTION|>--- conflicted
+++ resolved
@@ -49,21 +49,14 @@
 
   static final schema = () {
     RealmObjectBase.registerFactory(Car._);
-<<<<<<< HEAD
+    register(_toEJson, _fromEJson);
     return SchemaObject(ObjectType.realmObject, Car, 'Car', [
       SchemaProperty('make', RealmPropertyType.string, primaryKey: true),
     ]);
-  }
+  }();
 
   @override
   SchemaObject get objectSchema => RealmObjectBase.getSchema(this) ?? schema;
-=======
-    register(_toEJson, _fromEJson);
-    return const SchemaObject(ObjectType.realmObject, Car, 'Car', [
-      SchemaProperty('make', RealmPropertyType.string, primaryKey: true),
-    ]);
-  }();
->>>>>>> 26e7b300
 }
 
 class RealmSets extends _RealmSets
@@ -304,12 +297,8 @@
 
   static final schema = () {
     RealmObjectBase.registerFactory(RealmSets._);
-<<<<<<< HEAD
+    register(_toEJson, _fromEJson);
     return SchemaObject(ObjectType.realmObject, RealmSets, 'RealmSets', [
-=======
-    register(_toEJson, _fromEJson);
-    return const SchemaObject(ObjectType.realmObject, RealmSets, 'RealmSets', [
->>>>>>> 26e7b300
       SchemaProperty('key', RealmPropertyType.int, primaryKey: true),
       SchemaProperty('boolSet', RealmPropertyType.bool,
           collectionType: RealmCollectionType.set),
@@ -344,12 +333,8 @@
       SchemaProperty('realmObjectsSet', RealmPropertyType.object,
           linkTarget: 'Car', collectionType: RealmCollectionType.set),
     ]);
-<<<<<<< HEAD
-  }
+  }();
 
   @override
   SchemaObject get objectSchema => RealmObjectBase.getSchema(this) ?? schema;
-=======
-  }();
->>>>>>> 26e7b300
 }