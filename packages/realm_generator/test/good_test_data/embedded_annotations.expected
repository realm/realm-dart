--- conflicted
+++ resolved
@@ -63,12 +63,8 @@
 
   static final schema = () {
     RealmObjectBase.registerFactory(Parent._);
-<<<<<<< HEAD
+    register(_toEJson, _fromEJson);
     return SchemaObject(ObjectType.realmObject, Parent, 'Parent', [
-=======
-    register(_toEJson, _fromEJson);
-    return const SchemaObject(ObjectType.realmObject, Parent, 'Parent', [
->>>>>>> 26e7b300
       SchemaProperty('child', RealmPropertyType.object,
           mapTo: 'single child', optional: true, linkTarget: 'MySuperChild'),
       SchemaProperty('children', RealmPropertyType.object,
@@ -76,14 +72,10 @@
           linkTarget: 'MySuperChild',
           collectionType: RealmCollectionType.list),
     ]);
-<<<<<<< HEAD
-  }
+  }();
 
   @override
   SchemaObject get objectSchema => RealmObjectBase.getSchema(this) ?? schema;
-=======
-  }();
->>>>>>> 26e7b300
 }
 
 class Child1 extends _Child1 with RealmEntity, RealmObjectBase, EmbeddedObject {
@@ -152,26 +144,16 @@
 
   static final schema = () {
     RealmObjectBase.registerFactory(Child1._);
-<<<<<<< HEAD
+    register(_toEJson, _fromEJson);
     return SchemaObject(ObjectType.embeddedObject, Child1, 'MySuperChild', [
-=======
-    register(_toEJson, _fromEJson);
-    return const SchemaObject(
-        ObjectType.embeddedObject, Child1, 'MySuperChild', [
->>>>>>> 26e7b300
       SchemaProperty('value', RealmPropertyType.string, mapTo: '_value'),
       SchemaProperty('linkToParent', RealmPropertyType.object,
           mapTo: '_parent', optional: true, linkTarget: 'Parent'),
       SchemaProperty('indexedString', RealmPropertyType.string,
           indexType: RealmIndexType.regular),
     ]);
-<<<<<<< HEAD
-  }
+  }();
 
   @override
   SchemaObject get objectSchema => RealmObjectBase.getSchema(this) ?? schema;
-}
-=======
-  }();
-}
->>>>>>> 26e7b300
+}