--- conflicted
+++ resolved
@@ -49,21 +49,14 @@
 
   static final schema = () {
     RealmObjectBase.registerFactory(IntPK._);
-<<<<<<< HEAD
+    register(_toEJson, _fromEJson);
     return SchemaObject(ObjectType.realmObject, IntPK, 'IntPK', [
       SchemaProperty('id', RealmPropertyType.int, primaryKey: true),
     ]);
-  }
-
-  @override
-  SchemaObject get objectSchema => RealmObjectBase.getSchema(this) ?? schema;
-=======
-    register(_toEJson, _fromEJson);
-    return const SchemaObject(ObjectType.realmObject, IntPK, 'IntPK', [
-      SchemaProperty('id', RealmPropertyType.int, primaryKey: true),
-    ]);
-  }();
->>>>>>> 26e7b300
+  }();
+
+  @override
+  SchemaObject get objectSchema => RealmObjectBase.getSchema(this) ?? schema;
 }
 
 class NullableIntPK extends _NullableIntPK
@@ -109,24 +102,16 @@
 
   static final schema = () {
     RealmObjectBase.registerFactory(NullableIntPK._);
-<<<<<<< HEAD
+    register(_toEJson, _fromEJson);
     return SchemaObject(
-=======
-    register(_toEJson, _fromEJson);
-    return const SchemaObject(
->>>>>>> 26e7b300
         ObjectType.realmObject, NullableIntPK, 'NullableIntPK', [
       SchemaProperty('id', RealmPropertyType.int,
           optional: true, primaryKey: true),
     ]);
-<<<<<<< HEAD
-  }
-
-  @override
-  SchemaObject get objectSchema => RealmObjectBase.getSchema(this) ?? schema;
-=======
-  }();
->>>>>>> 26e7b300
+  }();
+
+  @override
+  SchemaObject get objectSchema => RealmObjectBase.getSchema(this) ?? schema;
 }
 
 class StringPK extends _StringPK
@@ -172,21 +157,14 @@
 
   static final schema = () {
     RealmObjectBase.registerFactory(StringPK._);
-<<<<<<< HEAD
+    register(_toEJson, _fromEJson);
     return SchemaObject(ObjectType.realmObject, StringPK, 'StringPK', [
       SchemaProperty('id', RealmPropertyType.string, primaryKey: true),
     ]);
-  }
-
-  @override
-  SchemaObject get objectSchema => RealmObjectBase.getSchema(this) ?? schema;
-=======
-    register(_toEJson, _fromEJson);
-    return const SchemaObject(ObjectType.realmObject, StringPK, 'StringPK', [
-      SchemaProperty('id', RealmPropertyType.string, primaryKey: true),
-    ]);
-  }();
->>>>>>> 26e7b300
+  }();
+
+  @override
+  SchemaObject get objectSchema => RealmObjectBase.getSchema(this) ?? schema;
 }
 
 class NullableStringPK extends _NullableStringPK
@@ -233,24 +211,16 @@
 
   static final schema = () {
     RealmObjectBase.registerFactory(NullableStringPK._);
-<<<<<<< HEAD
+    register(_toEJson, _fromEJson);
     return SchemaObject(
-=======
-    register(_toEJson, _fromEJson);
-    return const SchemaObject(
->>>>>>> 26e7b300
         ObjectType.realmObject, NullableStringPK, 'NullableStringPK', [
       SchemaProperty('id', RealmPropertyType.string,
           optional: true, primaryKey: true),
     ]);
-<<<<<<< HEAD
-  }
-
-  @override
-  SchemaObject get objectSchema => RealmObjectBase.getSchema(this) ?? schema;
-=======
-  }();
->>>>>>> 26e7b300
+  }();
+
+  @override
+  SchemaObject get objectSchema => RealmObjectBase.getSchema(this) ?? schema;
 }
 
 class ObjectIdPK extends _ObjectIdPK
@@ -296,22 +266,14 @@
 
   static final schema = () {
     RealmObjectBase.registerFactory(ObjectIdPK._);
-<<<<<<< HEAD
+    register(_toEJson, _fromEJson);
     return SchemaObject(ObjectType.realmObject, ObjectIdPK, 'ObjectIdPK', [
       SchemaProperty('id', RealmPropertyType.objectid, primaryKey: true),
     ]);
-  }
-
-  @override
-  SchemaObject get objectSchema => RealmObjectBase.getSchema(this) ?? schema;
-=======
-    register(_toEJson, _fromEJson);
-    return const SchemaObject(
-        ObjectType.realmObject, ObjectIdPK, 'ObjectIdPK', [
-      SchemaProperty('id', RealmPropertyType.objectid, primaryKey: true),
-    ]);
-  }();
->>>>>>> 26e7b300
+  }();
+
+  @override
+  SchemaObject get objectSchema => RealmObjectBase.getSchema(this) ?? schema;
 }
 
 class NullableObjectIdPK extends _NullableObjectIdPK
@@ -358,24 +320,16 @@
 
   static final schema = () {
     RealmObjectBase.registerFactory(NullableObjectIdPK._);
-<<<<<<< HEAD
+    register(_toEJson, _fromEJson);
     return SchemaObject(
-=======
-    register(_toEJson, _fromEJson);
-    return const SchemaObject(
->>>>>>> 26e7b300
         ObjectType.realmObject, NullableObjectIdPK, 'NullableObjectIdPK', [
       SchemaProperty('id', RealmPropertyType.objectid,
           optional: true, primaryKey: true),
     ]);
-<<<<<<< HEAD
-  }
-
-  @override
-  SchemaObject get objectSchema => RealmObjectBase.getSchema(this) ?? schema;
-=======
-  }();
->>>>>>> 26e7b300
+  }();
+
+  @override
+  SchemaObject get objectSchema => RealmObjectBase.getSchema(this) ?? schema;
 }
 
 class UuidPK extends _UuidPK with RealmEntity, RealmObjectBase, RealmObject {
@@ -420,21 +374,14 @@
 
   static final schema = () {
     RealmObjectBase.registerFactory(UuidPK._);
-<<<<<<< HEAD
+    register(_toEJson, _fromEJson);
     return SchemaObject(ObjectType.realmObject, UuidPK, 'UuidPK', [
       SchemaProperty('id', RealmPropertyType.uuid, primaryKey: true),
     ]);
-  }
-
-  @override
-  SchemaObject get objectSchema => RealmObjectBase.getSchema(this) ?? schema;
-=======
-    register(_toEJson, _fromEJson);
-    return const SchemaObject(ObjectType.realmObject, UuidPK, 'UuidPK', [
-      SchemaProperty('id', RealmPropertyType.uuid, primaryKey: true),
-    ]);
-  }();
->>>>>>> 26e7b300
+  }();
+
+  @override
+  SchemaObject get objectSchema => RealmObjectBase.getSchema(this) ?? schema;
 }
 
 class NullableUuidPK extends _NullableUuidPK
@@ -480,23 +427,14 @@
 
   static final schema = () {
     RealmObjectBase.registerFactory(NullableUuidPK._);
-<<<<<<< HEAD
+    register(_toEJson, _fromEJson);
     return SchemaObject(
-=======
-    register(_toEJson, _fromEJson);
-    return const SchemaObject(
->>>>>>> 26e7b300
         ObjectType.realmObject, NullableUuidPK, 'NullableUuidPK', [
       SchemaProperty('id', RealmPropertyType.uuid,
           optional: true, primaryKey: true),
     ]);
-<<<<<<< HEAD
-  }
-
-  @override
-  SchemaObject get objectSchema => RealmObjectBase.getSchema(this) ?? schema;
-}
-=======
-  }();
-}
->>>>>>> 26e7b300
+  }();
+
+  @override
+  SchemaObject get objectSchema => RealmObjectBase.getSchema(this) ?? schema;
+}