// Copyright 2021 MongoDB, Inc.
// SPDX-License-Identifier: Apache-2.0

import 'package:realm_common/realm_common.dart';

import 'dart_type_ex.dart';
import 'field_element_ex.dart';
import 'realm_field_info.dart';

class RealmModelInfo {
  final String name;
  final String modelName;
  final String realmName;
  final List<RealmFieldInfo> fields;
  final ObjectType baseType;

  const RealmModelInfo(this.name, this.modelName, this.realmName, this.fields, this.baseType);

  Iterable<String> toCode() sync* {
    yield 'class $name extends $modelName with RealmEntity, RealmObjectBase, ${baseType.className} {';
    {
      final allSettable = fields.where((f) => !f.type.isRealmCollection && !f.isRealmBacklink).toList();

      final fieldsWithDefaultValue = allSettable.where((f) => f.hasDefaultValue && !f.type.isUint8List).toList();
      final shouldEmitDefaultsSet = fieldsWithDefaultValue.isNotEmpty;
      if (shouldEmitDefaultsSet) {
        yield 'static var _defaultsSet = false;';
        yield '';
      }

      final required = allSettable.where((f) => f.isRequired || f.isPrimaryKey);
      final notRequired = allSettable.where((f) => !f.isRequired && !f.isPrimaryKey);
      final lists = fields.where((f) => f.isDartCoreList).toList();
      final sets = fields.where((f) => f.isDartCoreSet).toList();
      final maps = fields.where((f) => f.isDartCoreMap).toList();

      // Constructor
      yield '$name(';
      {
        yield* required.map((f) => '${f.mappedTypeName} ${f.name},');
        if (notRequired.isNotEmpty || lists.isNotEmpty || sets.isNotEmpty || maps.isNotEmpty) {
          yield '{';
          yield* notRequired.map((f) {
            if (f.type.isUint8List && f.hasDefaultValue) {
              return '${f.mappedTypeName}? ${f.name},';
            }
            return '${f.mappedTypeName} ${f.name}${f.initializer},';
          });
          yield* lists.map((c) => 'Iterable<${c.type.basicMappedName}> ${c.name}${c.initializer},');
          yield* sets.map((c) => 'Set<${c.type.basicMappedName}> ${c.name}${c.initializer},');
          yield* maps.map((c) => 'Map<String, ${c.type.basicMappedName}> ${c.name}${c.initializer},');
          yield '}';
        }

        yield ') {';

        if (shouldEmitDefaultsSet) {
          yield 'if (!_defaultsSet) {';
          yield '  _defaultsSet = RealmObjectBase.setDefaults<$name>({';
          yield* fieldsWithDefaultValue.map((f) => "'${f.realmName}': ${f.fieldElement.initializerExpression},");
          yield '  });';
          yield '}';
        }

        yield* allSettable.map((f) {
          if (f.type.isUint8List && f.hasDefaultValue) {
            return "RealmObjectBase.set(this, '${f.realmName}', ${f.name} ?? ${f.fieldElement.initializerExpression});";
          }

          return "RealmObjectBase.set(this, '${f.realmName}', ${f.name});";
        });

        yield* lists.map((c) {
          return "RealmObjectBase.set<${c.mappedTypeName}>(this, '${c.realmName}', ${c.mappedTypeName}(${c.name}));";
        });

        yield* sets.map((c) {
          return "RealmObjectBase.set<${c.mappedTypeName}>(this, '${c.realmName}', ${c.mappedTypeName}(${c.name}));";
        });

        yield* maps.map((c) {
          return "RealmObjectBase.set<${c.mappedTypeName}>(this, '${c.realmName}', ${c.mappedTypeName}(${c.name}));";
        });
      }
      yield '}';
      yield '';
      yield '$name._();';
      yield '';

      // Properties
      yield* fields.expand((f) => [
            ...f.toCode(),
            '',
          ]);

      // Changes
      yield '@override';
      yield 'Stream<RealmObjectChanges<$name>> get changes => RealmObjectBase.getChanges<$name>(this);';
      yield '';

      // Freeze
      yield '@override';
      yield '$name freeze() => RealmObjectBase.freezeObject<$name>(this);';
      yield '';

      // Encode
      yield 'EJsonValue toEJson() {';
      {
        yield 'return <String, dynamic>{';
        {
          yield* fields.map((f) {
            return "'${f.realmName}': ${f.name}.toEJson(),";
          });
        }
        yield '};';
      }
      yield '}';

      yield 'static EJsonValue _toEJson($name value) => value.toEJson();';

      // Decode
      yield 'static $name _fromEJson(EJsonValue ejson) {';
      {
        yield 'return switch (ejson) {';
        {
          yield '{';
          {
            yield* fields.map((f) {
              return "'${f.realmName}': EJsonValue ${f.name},";
            });
          }
          yield '} => $name(';
          {
            yield* required.map((f) => 'fromEJson(${f.name}),');
            yield* notRequired.map((f) => '${f.name}: fromEJson(${f.name}),');
          }
          yield '),';
          yield '_ => raiseInvalidEJson(ejson),';
        }
        yield '};';
      }
      yield '}';

      // Schema
      yield 'static final schema = () {';
      {
        yield 'RealmObjectBase.registerFactory($name._);';
<<<<<<< HEAD
        yield "return SchemaObject(ObjectType.${baseType.name}, $name, '$realmName', [";
=======
        yield 'register(_toEJson, _fromEJson);';
        yield "return const SchemaObject(ObjectType.${baseType.name}, $name, '$realmName', [";
>>>>>>> 26e7b300
        {
          yield* fields.map((f) {
            final namedArgs = {
              if (f.name != f.realmName) 'mapTo': f.realmName,
              if (f.optional) 'optional': f.optional,
              if (f.isPrimaryKey) 'primaryKey': f.isPrimaryKey,
              if (f.indexType != null) 'indexType': f.indexType,
              if (f.realmType == RealmPropertyType.object) 'linkTarget': f.basicRealmTypeName,
              if (f.realmType == RealmPropertyType.linkingObjects) ...{
                'linkOriginProperty': f.linkOriginProperty!,
                'collectionType': RealmCollectionType.list,
                'linkTarget': f.basicRealmTypeName,
              },
              if (f.realmCollectionType != RealmCollectionType.none) 'collectionType': f.realmCollectionType,
            };
            return "SchemaProperty('${f.name}', ${f.realmType}${namedArgs.isNotEmpty ? ', ${namedArgs.toArgsString()}' : ''}),";
          });
        }
        yield ']);';
      }
<<<<<<< HEAD
      yield '}';
      yield '';
      yield '@override';
      yield 'SchemaObject get objectSchema => RealmObjectBase.getSchema(this) ?? schema;';
=======
      yield '}();';
>>>>>>> 26e7b300
    }
    yield '}';
  }
}

extension<K, V> on Map<K, V> {
  String toArgsString() {
    return () sync* {
      for (final e in entries) {
        if (e.value is String) {
          yield "${e.key}: '${e.value}'";
        } else {
          yield '${e.key}: ${e.value}';
        }
      }
    }()
        .join(',');
  }
}<|MERGE_RESOLUTION|>--- conflicted
+++ resolved
@@ -145,12 +145,8 @@
       yield 'static final schema = () {';
       {
         yield 'RealmObjectBase.registerFactory($name._);';
-<<<<<<< HEAD
+        yield 'register(_toEJson, _fromEJson);';
         yield "return SchemaObject(ObjectType.${baseType.name}, $name, '$realmName', [";
-=======
-        yield 'register(_toEJson, _fromEJson);';
-        yield "return const SchemaObject(ObjectType.${baseType.name}, $name, '$realmName', [";
->>>>>>> 26e7b300
         {
           yield* fields.map((f) {
             final namedArgs = {
@@ -171,14 +167,10 @@
         }
         yield ']);';
       }
-<<<<<<< HEAD
-      yield '}';
+      yield '}();';
       yield '';
       yield '@override';
       yield 'SchemaObject get objectSchema => RealmObjectBase.getSchema(this) ?? schema;';
-=======
-      yield '}();';
->>>>>>> 26e7b300
     }
     yield '}';
   }
