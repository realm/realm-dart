// Copyright 2021 MongoDB, Inc.
// SPDX-License-Identifier: Apache-2.0

import 'dart:async';
import 'dart:io';

import 'package:pub_semver/pub_semver.dart';
import 'package:pubspec_parse/pubspec_parse.dart';
import 'package:args/command_runner.dart';
import 'package:package_config/package_config.dart';
import 'package:path/path.dart' as path;

import '../common/target_os_type.dart';
import '../common/archive.dart';
import 'options.dart';

class InstallCommand extends Command<void> {
  static const versionFileName = 'realm_version.txt';

  @override
  final description = 'Download & install Realm native binaries into a Flutter or Dart project';

  @override
  final name = 'install';

  late Options options;

  late Pubspec pubspec;
  late final debug = options.debug;
  late final flavor = options.flavor!;
  late final force = options.force; // not used!?!
  late final targetOsType = options.targetOsType!;

  InstallCommand() {
    pubspec = parsePubspec(File('pubspec.yaml'));
    final defaultFlavor = pubspec.dependencies['flutter'] == null ? Flavor.dart : Flavor.flutter; // default depends on project type
    populateOptionsParser(
      argParser,
      targetOsTypeDefaultOverride: Platform.operatingSystem.asTargetOsType,
      flavorDefaultOverride: defaultFlavor,
    );
  }

  Directory getBinaryPath(Directory realmPackagePath, Flavor flavor) {
    final root = realmPackagePath.path;
    return switch (flavor) {
      Flavor.dart => Directory(path.join(root, 'binary', targetOsType.name)),
      Flavor.flutter => Directory(switch (targetOsType) {
          TargetOsType.android => path.join(root, 'android', 'src', 'main', 'cpp', 'lib'),
          TargetOsType.ios => path.join(root, 'ios'),
          TargetOsType.macos => path.join(root, 'macos'),
          TargetOsType.linux => path.join(root, 'linux', 'binary', 'linux'),
          TargetOsType.windows => path.join(root, 'windows', 'binary', 'windows'),
        }),
    };
  }

  Future<bool> shouldSkipDownload(String binariesPath, String expectedVersion) async {
    final versionsFile = File(path.join(binariesPath, versionFileName));
    if (await versionsFile.exists()) {
      final existingVersion = await versionsFile.readAsString();
      if (expectedVersion == existingVersion) {
        print('Realm binaries for $expectedVersion already downloaded');
        return true;
      }
    }
    return false;
  }

  Future<void> downloadAndExtractBinaries(Directory destinationDir, Version version, String archiveName, bool force) async {
    if (await shouldSkipDownload(destinationDir.absolute.path, version.toString())) {
      if (!force) {
        return;
      }

      print('Deleting existing binaries because --force was supplied.');
      await destinationDir.delete(recursive: true);
    }

    if (!await destinationDir.exists()) {
      await destinationDir.create(recursive: true);
    }

    final destinationFile = File(path.join(Directory.systemTemp.createTempSync('realm-binary-').absolute.path, archiveName));
    if (!await destinationFile.parent.exists()) {
      await destinationFile.parent.create(recursive: true);
    }

    print('Downloading Realm binaries for $version to ${destinationFile.absolute.path}');
    final client = HttpClient();
    var url = 'https://static.realm.io/downloads/dart/${Uri.encodeComponent(version.toString())}/$archiveName';
    if (debug) {
      url = 'http://localhost:8000/$archiveName';
    }
    try {
      final request = await client.getUrl(Uri.parse(url));
      final response = await request.close();
      if (response.statusCode >= 400) {
        throw Exception('Error downloading Realm binaries from $url. Error code: ${response.statusCode}');
      }
      await response.pipe(destinationFile.openWrite());
    }
    // TODO: Handle download errors in Install command catch https://github.com/realm/realm-dart/issues/696.
    finally {
      client.close(force: true);
    }

    print('Extracting Realm binaries to ${destinationDir.absolute.path}');
    final archive = Archive();
    await archive.extract(destinationFile, destinationDir);

    final versionFile = File(path.join(destinationDir.absolute.path, versionFileName));
    await versionFile.writeAsString(version.toString());
  }

  Future<Directory> getPackagePath(String name) async {
    final packageConfig = await findPackageConfig(Directory.current);
    if (packageConfig == null) {
      abort('Run `dart pub get`');
    }
    final package = packageConfig[name];
    if (package == null) {
      abort('$name package not found in dependencies. Add $name package to your pubspec.yaml');
    }
    return Directory.fromUri(package.root);
  }

  Pubspec parsePubspec(File file) {
    try {
      return Pubspec.parse(file.readAsStringSync(), sourceUrl: file.uri);
    } catch (e) {
      abort('Error parsing package pubspec at ${file.parent}. Error $e');
    }
  }

  @override
  FutureOr<void> run() async {
    options = parseOptionsResult(argResults!);

    final flavorName = flavor.packageName;
    final realmDependency = pubspec.dependencyOverrides[flavorName] ?? pubspec.dependencies[flavorName];
<<<<<<< HEAD
    if (realmDependency is PathDependency && !options.force) {
      print(
          'Path dependency for $flavorName found. Skipping install of native lib (assuming local development). If you want to force install, add --force to the command invocation.');
=======
    print(pubspec.dependencyOverrides.values.join('\n'));
    print(realmDependency);
    if (realmDependency is PathDependency) {
      print('Path dependency for $flavorName found. Skipping install of native lib (assuming local development)');
>>>>>>> 641956d4
      return;
    }
    if (realmDependency == null) {
      abort('Package $flavorName not found in dependencies. Add $flavorName package to your pubspec.yaml');
      // TODO: Should we just add it for them? What about the version?
    }

    final realmPackagePath = await getPackagePath(flavorName);
    final realmPubspec = parsePubspec(File(path.join(realmPackagePath.path, "pubspec.yaml")));

    final binaryPath = getBinaryPath(realmPackagePath, flavor);
    print(binaryPath);
<<<<<<< HEAD
    final archiveName = '${options.targetOsType!.name}.tar.gz';
    await downloadAndExtractBinaries(binaryPath, realmPubspec.version!, archiveName, options.force);
=======
    final archiveName = '${targetOsType.name}.tar.gz';
    await downloadAndExtractBinaries(binaryPath, realmPubspec.version!, archiveName);
>>>>>>> 641956d4

    print('Realm install command finished.');
  }

  Never abort(String error) {
    print(error);
    print(usage);
    exit(64); //usage error
  }
}<|MERGE_RESOLUTION|>--- conflicted
+++ resolved
@@ -139,16 +139,9 @@
 
     final flavorName = flavor.packageName;
     final realmDependency = pubspec.dependencyOverrides[flavorName] ?? pubspec.dependencies[flavorName];
-<<<<<<< HEAD
     if (realmDependency is PathDependency && !options.force) {
       print(
           'Path dependency for $flavorName found. Skipping install of native lib (assuming local development). If you want to force install, add --force to the command invocation.');
-=======
-    print(pubspec.dependencyOverrides.values.join('\n'));
-    print(realmDependency);
-    if (realmDependency is PathDependency) {
-      print('Path dependency for $flavorName found. Skipping install of native lib (assuming local development)');
->>>>>>> 641956d4
       return;
     }
     if (realmDependency == null) {
@@ -161,13 +154,8 @@
 
     final binaryPath = getBinaryPath(realmPackagePath, flavor);
     print(binaryPath);
-<<<<<<< HEAD
-    final archiveName = '${options.targetOsType!.name}.tar.gz';
+    final archiveName = '${targetOsType.name}.tar.gz';
     await downloadAndExtractBinaries(binaryPath, realmPubspec.version!, archiveName, options.force);
-=======
-    final archiveName = '${targetOsType.name}.tar.gz';
-    await downloadAndExtractBinaries(binaryPath, realmPubspec.version!, archiveName);
->>>>>>> 641956d4
 
     print('Realm install command finished.');
   }
