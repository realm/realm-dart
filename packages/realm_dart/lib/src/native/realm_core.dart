--- conflicted
+++ resolved
@@ -175,3013 +175,8 @@
     });
   }
 
-<<<<<<< HEAD
-  Future<void> commitWriteAsync(Realm realm, CancellationToken? ct) {
-    int? id;
-    final completer = CancellableCompleter<void>(ct, onCancel: () {
-      if (id != null) {
-        realmCore._cancelAsync(realm, id!);
-      }
-    });
-    if (ct?.isCancelled != true) {
-      using((arena) {
-        final transaction_id = arena<UnsignedInt>();
-        _realmLib.invokeGetBool(() => _realmLib.realm_async_commit(
-              realm.handle._pointer,
-              Pointer.fromFunction(_completeAsyncCommit),
-              completer.toPersistentHandle(),
-              _realmLib.addresses.realm_dart_delete_persistent_handle,
-              false,
-              transaction_id,
-            ));
-        id = transaction_id.value;
-      });
-    }
-    return completer.future;
-  }
-
-  bool _cancelAsync(Realm realm, int cancellationId) {
-    return using((Arena arena) {
-      final didCancel = arena<Bool>();
-      _realmLib.invokeGetBool(() => _realmLib.realm_async_cancel(realm.handle._pointer, cancellationId, didCancel));
-      return didCancel.value;
-    });
-  }
-
-  static void _completeAsyncBeginWrite(Pointer<Void> userdata) {
-    final Completer<void> completer = userdata.toObject();
-    completer.complete();
-  }
-
-  static void _completeAsyncCommit(Pointer<Void> userdata, bool error, Pointer<Char> description) {
-    final Completer<void> completer = userdata.toObject();
-    if (error) {
-      completer.completeError(RealmException(description.cast<Utf8>().toDartString()));
-    } else {
-      completer.complete();
-    }
-  }
-
-  bool getIsWritable(Realm realm) {
-    return _realmLib.realm_is_writable(realm.handle._pointer);
-  }
-
-  void rollbackWrite(Realm realm) {
-    _realmLib.invokeGetBool(() => _realmLib.realm_rollback(realm.handle._pointer), "Could not rollback write");
-  }
-
-  bool realmRefresh(Realm realm) {
-    return using((Arena arena) {
-      final did_refresh = arena<Bool>();
-      _realmLib.invokeGetBool(() => _realmLib.realm_refresh(realm.handle._pointer, did_refresh), "Could not refresh");
-      return did_refresh.value;
-    });
-  }
-
-  Future<bool> realmRefreshAsync(Realm realm) async {
-    final completer = Completer<bool>();
-    final callback = Pointer.fromFunction<Void Function(Pointer<Void>)>(_realmRefreshAsyncCallback);
-    Pointer<Void> completerPtr = _realmLib.realm_dart_object_to_persistent_handle(completer);
-    Pointer<realm_refresh_callback_token> result = _realmLib.realm_add_realm_refresh_callback(
-        realm.handle._pointer, callback.cast(), completerPtr, _realmLib.addresses.realm_dart_delete_persistent_handle);
-
-    if (result == nullptr) {
-      return Future<bool>.value(false);
-    }
-
-    return completer.future;
-  }
-
-  static void _realmRefreshAsyncCallback(Pointer<Void> userdata) {
-    if (userdata == nullptr) {
-      return;
-    }
-
-    final completer = _realmLib.realm_dart_persistent_handle_to_object(userdata) as Completer<bool>;
-    completer.complete(true);
-  }
-
-  RealmObjectMetadata getObjectMetadata(Realm realm, SchemaObject schema) {
-    return using((Arena arena) {
-      final found = arena<Bool>();
-      final classInfo = arena<realm_class_info_t>();
-      _realmLib.invokeGetBool(() => _realmLib.realm_find_class(realm.handle._pointer, schema.name.toCharPtr(arena), found, classInfo),
-          "Error getting class ${schema.name} from realm at ${realm.config.path}");
-
-      if (!found.value) {
-        throwLastError("Class ${schema.name} not found in ${realm.config.path}");
-      }
-
-      final primaryKey = classInfo.ref.primary_key.cast<Utf8>().toRealmDartString(treatEmptyAsNull: true);
-      return RealmObjectMetadata(schema, classInfo.ref.key, _getPropertiesMetadata(realm, classInfo.ref.key, primaryKey, arena));
-    });
-  }
-
-  Map<String, RealmPropertyMetadata> getPropertiesMetadata(Realm realm, int classKey, String? primaryKeyName) {
-    return using((Arena arena) {
-      return _getPropertiesMetadata(realm, classKey, primaryKeyName, arena);
-    });
-  }
-
-  Map<String, RealmPropertyMetadata> _getPropertiesMetadata(Realm realm, int classKey, String? primaryKeyName, Arena arena) {
-    final propertyCountPtr = arena<Size>();
-    _realmLib.invokeGetBool(
-        () => _realmLib.realm_get_property_keys(realm.handle._pointer, classKey, nullptr, 0, propertyCountPtr), "Error getting property count");
-
-    var propertyCount = propertyCountPtr.value;
-    final propertiesPtr = arena<realm_property_info_t>(propertyCount);
-    _realmLib.invokeGetBool(() => _realmLib.realm_get_class_properties(realm.handle._pointer, classKey, propertiesPtr, propertyCount, propertyCountPtr),
-        "Error getting class properties.");
-
-    propertyCount = propertyCountPtr.value;
-    Map<String, RealmPropertyMetadata> result = <String, RealmPropertyMetadata>{};
-    for (var i = 0; i < propertyCount; i++) {
-      final property = propertiesPtr.elementAt(i);
-      final propertyName = property.ref.name.cast<Utf8>().toRealmDartString()!;
-      final objectType = property.ref.link_target.cast<Utf8>().toRealmDartString(treatEmptyAsNull: true);
-      final linkOriginProperty = property.ref.link_origin_property_name.cast<Utf8>().toRealmDartString(treatEmptyAsNull: true);
-      final isNullable = property.ref.flags & realm_property_flags.RLM_PROPERTY_NULLABLE != 0;
-      final isPrimaryKey = propertyName == primaryKeyName;
-      final propertyMeta = RealmPropertyMetadata(property.ref.key, objectType, linkOriginProperty, RealmPropertyType.values.elementAt(property.ref.type),
-          isNullable, isPrimaryKey, RealmCollectionType.values.elementAt(property.ref.collection_type));
-      result[propertyName] = propertyMeta;
-    }
-    return result;
-  }
-
-  RealmObjectHandle createRealmObject(Realm realm, int classKey) {
-    final realmPtr = _realmLib.invokeGetPointer(() => _realmLib.realm_object_create(realm.handle._pointer, classKey));
-    return RealmObjectHandle._(realmPtr, realm.handle);
-  }
-
-  RealmObjectHandle createEmbeddedObject(RealmObjectBase obj, int propertyKey) {
-    final objectPtr = _realmLib.invokeGetPointer(() => _realmLib.realm_set_embedded(obj.handle._pointer, propertyKey));
-    return RealmObjectHandle._(objectPtr, obj.realm.handle);
-  }
-
-  Tuple<RealmObjectHandle, int> getEmbeddedParent(EmbeddedObject obj) {
-    return using((Arena arena) {
-      final parentPtr = arena<Pointer<realm_object>>();
-      final classKeyPtr = arena<Uint32>();
-      _realmLib.invokeGetBool(() => _realmLib.realm_object_get_parent(obj.handle._pointer, parentPtr, classKeyPtr));
-
-      final handle = RealmObjectHandle._(parentPtr.value, obj.realm.handle);
-
-      return Tuple(handle, classKeyPtr.value);
-    });
-  }
-
-  int getClassKey(RealmObjectHandle handle) {
-    return _realmLib.realm_object_get_table(handle._pointer);
-  }
-
-  RealmObjectHandle getOrCreateRealmObjectWithPrimaryKey(Realm realm, int classKey, Object? primaryKey) {
-    return using((Arena arena) {
-      final realm_value = _toRealmValue(primaryKey, arena);
-      final didCreate = arena<Bool>();
-      final realmPtr = _realmLib.invokeGetPointer(() => _realmLib.realm_object_get_or_create_with_primary_key(
-            realm.handle._pointer,
-            classKey,
-            realm_value.ref,
-            didCreate,
-          ));
-      return RealmObjectHandle._(realmPtr, realm.handle);
-    });
-  }
-
-  RealmObjectHandle createRealmObjectWithPrimaryKey(Realm realm, int classKey, Object? primaryKey) {
-    return using((Arena arena) {
-      final realm_value = _toRealmValue(primaryKey, arena);
-      final realmPtr = _realmLib.invokeGetPointer(() => _realmLib.realm_object_create_with_primary_key(realm.handle._pointer, classKey, realm_value.ref));
-      return RealmObjectHandle._(realmPtr, realm.handle);
-    });
-  }
-
-  Object? getProperty(RealmObjectBase object, int propertyKey) {
-    return using((Arena arena) {
-      final realm_value = arena<realm_value_t>();
-      _realmLib.invokeGetBool(() => _realmLib.realm_get_value(object.handle._pointer, propertyKey, realm_value));
-      return realm_value.toDartValue(object.realm, () => _realmLib.realm_get_list(object.handle._pointer, propertyKey),
-          () => _realmLib.realm_get_dictionary(object.handle._pointer, propertyKey));
-    });
-  }
-
-  void setProperty(RealmObjectBase object, int propertyKey, Object? value, bool isDefault) {
-    using((Arena arena) {
-      final realm_value = _toRealmValue(value, arena);
-      _realmLib.invokeGetBool(() => _realmLib.realm_set_value(object.handle._pointer, propertyKey, realm_value.ref, isDefault));
-    });
-  }
-
-  void objectSetCollection(RealmObjectBase object, int propertyKey, RealmValue value) {
-    _createCollection(object.realm, value, () => _realmLib.realm_set_list(object.handle._pointer, propertyKey),
-        () => _realmLib.realm_set_dictionary(object.handle._pointer, propertyKey));
-  }
-
-  String objectToString(RealmObjectBase object) {
-    return _realmLib.realm_object_to_string(object.handle._pointer).cast<Utf8>().toRealmDartString(freeRealmMemory: true)!;
-  }
-
-  // For debugging
-  // ignore: unused_element
-  int get _threadId => _realmLib.realm_dart_get_thread_id();
-
-  RealmObjectHandle? find(Realm realm, int classKey, Object? primaryKey) {
-    return using((Arena arena) {
-      final realm_value = _toRealmValue(primaryKey, arena);
-      final pointer = _realmLib.realm_object_find_with_primary_key(realm.handle._pointer, classKey, realm_value.ref, nullptr);
-      if (pointer == nullptr) {
-        return null;
-      }
-
-      return RealmObjectHandle._(pointer, realm.handle);
-    });
-  }
-
-  RealmObjectHandle? findExisting(Realm realm, int classKey, RealmObjectHandle other) {
-    final key = _realmLib.realm_object_get_key(other._pointer);
-    final pointer = _realmLib.invokeGetPointer(() => _realmLib.realm_get_object(realm.handle._pointer, classKey, key));
-    return RealmObjectHandle._(pointer, realm.handle);
-  }
-
-  void renameProperty(Realm realm, String objectType, String oldName, String newName, SchemaHandle schema) {
-    using((Arena arena) {
-      _realmLib.invokeGetBool(() => _realmLib.realm_schema_rename_property(
-          realm.handle._pointer, schema._pointer, objectType.toCharPtr(arena), oldName.toCharPtr(arena), newName.toCharPtr(arena)));
-    });
-  }
-
-  bool deleteType(Realm realm, String objectType) {
-    return using((Arena arena) {
-      final deletedPtr = arena<Bool>();
-      _realmLib.invokeGetBool(() => _realmLib.realm_remove_table(realm.handle._pointer, objectType.toCharPtr(arena), deletedPtr));
-      return deletedPtr.value;
-    });
-  }
-
-  void deleteRealmObject(RealmObjectBase object) {
-    _realmLib.invokeGetBool(() => _realmLib.realm_object_delete(object.handle._pointer));
-  }
-
-  RealmResultsHandle findAll(Realm realm, int classKey) {
-    final pointer = _realmLib.invokeGetPointer(() => _realmLib.realm_object_find_all(realm.handle._pointer, classKey));
-    return RealmResultsHandle._(pointer, realm.handle);
-  }
-
-  RealmResultsHandle queryClass(Realm realm, int classKey, String query, List<Object?> args) {
-    return using((arena) {
-      final length = args.length;
-      final argsPointer = arena<realm_query_arg_t>(length);
-      for (var i = 0; i < length; ++i) {
-        _intoRealmQueryArg(args[i], argsPointer.elementAt(i), arena);
-      }
-      final queryHandle = _RealmQueryHandle._(
-          _realmLib.invokeGetPointer(
-            () => _realmLib.realm_query_parse(
-              realm.handle._pointer,
-              classKey,
-              query.toCharPtr(arena),
-              length,
-              argsPointer,
-            ),
-          ),
-          realm.handle);
-      return _queryFindAll(queryHandle);
-    });
-  }
-
-  RealmResultsHandle queryResults(RealmResults target, String query, List<Object> args) {
-    return using((arena) {
-      final length = args.length;
-      final argsPointer = arena<realm_query_arg_t>(length);
-      for (var i = 0; i < length; ++i) {
-        _intoRealmQueryArg(args[i], argsPointer.elementAt(i), arena);
-      }
-      final queryHandle = _RealmQueryHandle._(
-          _realmLib.invokeGetPointer(
-            () => _realmLib.realm_query_parse_for_results(
-              target.handle._pointer,
-              query.toCharPtr(arena),
-              length,
-              argsPointer,
-            ),
-          ),
-          target.realm.handle);
-      return _queryFindAll(queryHandle);
-    });
-  }
-
-  RealmResultsHandle _queryFindAll(_RealmQueryHandle queryHandle) {
-    try {
-      final resultsPointer = _realmLib.invokeGetPointer(() => _realmLib.realm_query_find_all(queryHandle._pointer));
-      return RealmResultsHandle._(resultsPointer, queryHandle._root);
-    } finally {
-      queryHandle.release();
-    }
-  }
-
-  RealmResultsHandle queryList(RealmList target, String query, List<Object?> args) {
-    return using((arena) {
-      final length = args.length;
-      final argsPointer = arena<realm_query_arg_t>(length);
-      for (var i = 0; i < length; ++i) {
-        _intoRealmQueryArg(args[i], argsPointer.elementAt(i), arena);
-      }
-      final queryHandle = _RealmQueryHandle._(
-          _realmLib.invokeGetPointer(
-            () => _realmLib.realm_query_parse_for_list(
-              target.handle._pointer,
-              query.toCharPtr(arena),
-              length,
-              argsPointer,
-            ),
-          ),
-          target.realm.handle);
-      return _queryFindAll(queryHandle);
-    });
-  }
-
-  RealmResultsHandle querySet(RealmSet target, String query, List<Object?> args) {
-    return using((arena) {
-      final length = args.length;
-      final argsPointer = arena<realm_query_arg_t>(length);
-      for (var i = 0; i < length; ++i) {
-        _intoRealmQueryArg(args[i], argsPointer.elementAt(i), arena);
-      }
-      final queryHandle = _RealmQueryHandle._(
-          _realmLib.invokeGetPointer(
-            () => _realmLib.realm_query_parse_for_set(
-              target.handle._pointer,
-              query.toCharPtr(arena),
-              length,
-              argsPointer,
-            ),
-          ),
-          target.realm.handle);
-      return _queryFindAll(queryHandle);
-    });
-  }
-
-  RealmResultsHandle queryMap(ManagedRealmMap target, String query, List<Object?> args) {
-    return using((arena) {
-      final length = args.length;
-      final argsPointer = arena<realm_query_arg_t>(length);
-      for (var i = 0; i < length; ++i) {
-        _intoRealmQueryArg(args[i], argsPointer.elementAt(i), arena);
-      }
-
-      final results = mapGetValues(target);
-      final queryHandle = _RealmQueryHandle._(
-          _realmLib.invokeGetPointer(
-            () => _realmLib.realm_query_parse_for_results(
-              results._pointer,
-              query.toCharPtr(arena),
-              length,
-              argsPointer,
-            ),
-          ),
-          target.realm.handle);
-      return _queryFindAll(queryHandle);
-    });
-  }
-
-  RealmResultsHandle resultsFromList(RealmList list) {
-    final pointer = _realmLib.invokeGetPointer(() => _realmLib.realm_list_to_results(list.handle._pointer));
-    return RealmResultsHandle._(pointer, list.realm.handle);
-  }
-
-  RealmResultsHandle resultsFromSet(RealmSet set) {
-    final pointer = _realmLib.invokeGetPointer(() => _realmLib.realm_set_to_results(set.handle._pointer));
-    return RealmResultsHandle._(pointer, set.realm.handle);
-  }
-
-  Object? resultsGetElementAt(RealmResults results, int index) {
-    return using((Arena arena) {
-      final realm_value = arena<realm_value_t>();
-      _realmLib.invokeGetBool(() => _realmLib.realm_results_get(results.handle._pointer, index, realm_value));
-      return realm_value.toDartValue(results.realm, () => _realmLib.realm_results_get_list(results.handle._pointer, index),
-          () => _realmLib.realm_results_get_dictionary(results.handle._pointer, index));
-    });
-  }
-
-  int resultsFind(RealmResults results, Object? value) {
-    return using((Arena arena) {
-      final out_index = arena<Size>();
-      final out_found = arena<Bool>();
-
-      // TODO: how should this behave for collections
-      final realm_value = _toRealmValue(value, arena);
-      _realmLib.invokeGetBool(
-        () => _realmLib.realm_results_find(
-          results.handle._pointer,
-          realm_value,
-          out_index,
-          out_found,
-        ),
-      );
-      return out_found.value ? out_index.value : -1;
-    });
-  }
-
-  RealmObjectHandle resultsGetObjectAt(RealmResults results, int index) {
-    final pointer = _realmLib.invokeGetPointer(() => _realmLib.realm_results_get_object(results.handle._pointer, index));
-    return RealmObjectHandle._(pointer, results.realm.handle);
-  }
-
-  int getResultsCount(RealmResults results) {
-    return using((Arena arena) {
-      final countPtr = arena<Size>();
-      _realmLib.invokeGetBool(() => _realmLib.realm_results_count(results.handle._pointer, countPtr));
-      return countPtr.value;
-    });
-  }
-
-  bool resultsIsValid(RealmResults results) {
-    return using((arena) {
-      final is_valid = arena<Bool>();
-      _realmLib.invokeGetBool(() => _realmLib.realm_results_is_valid(results.handle._pointer, is_valid));
-      return is_valid.value;
-    });
-  }
-
-  CollectionChanges getCollectionChanges(RealmCollectionChangesHandle changes) {
-    return using((arena) {
-      final out_num_deletions = arena<Size>();
-      final out_num_insertions = arena<Size>();
-      final out_num_modifications = arena<Size>();
-      final out_num_moves = arena<Size>();
-      final out_collection_cleared = arena<Bool>();
-      final out_collection_was_deleted = arena<Bool>();
-      _realmLib.realm_collection_changes_get_num_changes(
-        changes._pointer,
-        out_num_deletions,
-        out_num_insertions,
-        out_num_modifications,
-        out_num_moves,
-        out_collection_cleared,
-        out_collection_was_deleted,
-      );
-
-      final deletionsCount = out_num_deletions != nullptr ? out_num_deletions.value : 0;
-      final insertionCount = out_num_insertions != nullptr ? out_num_insertions.value : 0;
-      final modificationCount = out_num_modifications != nullptr ? out_num_modifications.value : 0;
-      var moveCount = out_num_moves != nullptr ? out_num_moves.value : 0;
-
-      final out_deletion_indexes = arena<Size>(deletionsCount);
-      final out_insertion_indexes = arena<Size>(insertionCount);
-      final out_modification_indexes = arena<Size>(modificationCount);
-      final out_modification_indexes_after = arena<Size>(modificationCount);
-      final out_moves = arena<realm_collection_move_t>(moveCount);
-
-      _realmLib.realm_collection_changes_get_changes(
-        changes._pointer,
-        out_deletion_indexes,
-        deletionsCount,
-        out_insertion_indexes,
-        insertionCount,
-        out_modification_indexes,
-        modificationCount,
-        out_modification_indexes_after,
-        modificationCount,
-        out_moves,
-        moveCount,
-      );
-
-      var elementZero = out_moves.elementAt(0);
-      List<Move> moves = List.filled(moveCount, Move(elementZero.ref.from, elementZero.ref.to));
-      for (var i = 1; i < moveCount; i++) {
-        final movePtr = out_moves.elementAt(i);
-        moves[i] = Move(movePtr.ref.from, movePtr.ref.to);
-      }
-
-      return CollectionChanges(
-        out_deletion_indexes.toIntList(deletionsCount),
-        out_insertion_indexes.toIntList(insertionCount),
-        out_modification_indexes.toIntList(modificationCount),
-        out_modification_indexes_after.toIntList(modificationCount),
-        moves,
-        out_collection_cleared.value,
-        out_collection_was_deleted.value,
-      );
-    });
-  }
-
-  MapChanges getMapChanges(RealmMapChangesHandle changes) {
-    return using((arena) {
-      final out_num_deletions = arena<Size>();
-      final out_num_insertions = arena<Size>();
-      final out_num_modifications = arena<Size>();
-      final out_collection_was_deleted = arena<Bool>();
-      _realmLib.realm_dictionary_get_changes(
-        changes._pointer,
-        out_num_deletions,
-        out_num_insertions,
-        out_num_modifications,
-        out_collection_was_deleted,
-      );
-
-      final deletionsCount = out_num_deletions != nullptr ? out_num_deletions.value : 0;
-      final insertionCount = out_num_insertions != nullptr ? out_num_insertions.value : 0;
-      final modificationCount = out_num_modifications != nullptr ? out_num_modifications.value : 0;
-
-      final out_deletion_indexes = arena<realm_value>(deletionsCount);
-      final out_insertion_indexes = arena<realm_value>(insertionCount);
-      final out_modification_indexes = arena<realm_value>(modificationCount);
-      final out_collection_was_cleared = arena<Bool>();
-
-      _realmLib.realm_dictionary_get_changed_keys(
-        changes._pointer,
-        out_deletion_indexes,
-        out_num_deletions,
-        out_insertion_indexes,
-        out_num_insertions,
-        out_modification_indexes,
-        out_num_modifications,
-        out_collection_was_cleared,
-      );
-
-      return MapChanges(out_deletion_indexes.toStringList(deletionsCount), out_insertion_indexes.toStringList(insertionCount),
-          out_modification_indexes.toStringList(modificationCount), out_collection_was_cleared.value, out_collection_was_deleted.value);
-    });
-  }
-
-  _RealmLinkHandle _getObjectAsLink(RealmObjectBase object) {
-    final realmLink = _realmLib.realm_object_as_link(object.handle._pointer);
-    return _RealmLinkHandle._(realmLink);
-  }
-
-  RealmObjectHandle _getObject(Realm realm, int classKey, int objectKey) {
-    final pointer = _realmLib.invokeGetPointer(() => _realmLib.realm_get_object(realm.handle._pointer, classKey, objectKey));
-    return RealmObjectHandle._(pointer, realm.handle);
-  }
-
-  RealmListHandle getListProperty(RealmObjectBase object, int propertyKey) {
-    final pointer = _realmLib.invokeGetPointer(() => _realmLib.realm_get_list(object.handle._pointer, propertyKey));
-    return RealmListHandle._(pointer, object.realm.handle);
-  }
-
-  RealmResultsHandle getBacklinks(RealmObjectBase object, int sourceTableKey, int propertyKey) {
-    final pointer = _realmLib.invokeGetPointer(() => _realmLib.realm_get_backlinks(object.handle._pointer, sourceTableKey, propertyKey));
-    return RealmResultsHandle._(pointer, object.realm.handle);
-  }
-
-  int getListSize(RealmListHandle handle) {
-    return using((Arena arena) {
-      final size = arena<Size>();
-      _realmLib.invokeGetBool(() => _realmLib.realm_list_size(handle._pointer, size));
-      return size.value;
-    });
-  }
-
-  Object? listGetElementAt(RealmList list, int index) {
-    return using((Arena arena) {
-      final realm_value = arena<realm_value_t>();
-      _realmLib.invokeGetBool(() => _realmLib.realm_list_get(list.handle._pointer, index, realm_value));
-      return realm_value.toDartValue(
-          list.realm, () => _realmLib.realm_list_get_list(list.handle._pointer, index), () => _realmLib.realm_list_get_dictionary(list.handle._pointer, index));
-    });
-  }
-
-  void listAddElementAt(RealmListHandle handle, int index, Object? value, bool insert) {
-    using((Arena arena) {
-      final realm_value = _toRealmValue(value, arena);
-      _realmLib.invokeGetBool(() => (insert ? _realmLib.realm_list_insert : _realmLib.realm_list_set)(handle._pointer, index, realm_value.ref));
-    });
-  }
-
-  void listAddCollectionAt(RealmListHandle handle, Realm realm, int index, RealmValue value, bool insert) {
-    _createCollection(realm, value, () => (insert ? _realmLib.realm_list_insert_list : _realmLib.realm_list_set_list)(handle._pointer, index),
-        () => (insert ? _realmLib.realm_list_insert_dictionary : _realmLib.realm_list_set_dictionary)(handle._pointer, index));
-  }
-
-  RealmObjectHandle listSetEmbeddedObjectAt(Realm realm, RealmListHandle handle, int index) {
-    final ptr = _realmLib.invokeGetPointer(() => _realmLib.realm_list_set_embedded(handle._pointer, index));
-    return RealmObjectHandle._(ptr, realm.handle);
-  }
-
-  RealmObjectHandle listInsertEmbeddedObjectAt(Realm realm, RealmListHandle handle, int index) {
-    final ptr = _realmLib.invokeGetPointer(() => _realmLib.realm_list_insert_embedded(handle._pointer, index));
-    return RealmObjectHandle._(ptr, realm.handle);
-  }
-
-  void listRemoveElementAt(RealmListHandle handle, int index) {
-    _realmLib.invokeGetBool(() => _realmLib.realm_list_erase(handle._pointer, index));
-  }
-
-  void listMoveElement(RealmListHandle handle, int from, int to) {
-    _realmLib.invokeGetBool(() => _realmLib.realm_list_move(handle._pointer, from, to));
-  }
-
-  void listDeleteAll(RealmList list) {
-    _realmLib.invokeGetBool(() => _realmLib.realm_list_remove_all(list.handle._pointer));
-  }
-
-  int listFind(RealmList list, Object? value) {
-    return using((Arena arena) {
-      final out_index = arena<Size>();
-      final out_found = arena<Bool>();
-
-      // TODO: how should this behave for collections
-      final realm_value = _toRealmValue(value, arena);
-      _realmLib.invokeGetBool(
-        () => _realmLib.realm_list_find(
-          list.handle._pointer,
-          realm_value,
-          out_index,
-          out_found,
-        ),
-      );
-      return out_found.value ? out_index.value : -1;
-    });
-  }
-
-  void resultsDeleteAll(RealmResults results) {
-    _realmLib.invokeGetBool(() => _realmLib.realm_results_delete_all(results.handle._pointer));
-  }
-
-  void listClear(RealmListHandle listHandle) {
-    _realmLib.invokeGetBool(() => _realmLib.realm_list_clear(listHandle._pointer));
-  }
-
-  RealmSetHandle getSetProperty(RealmObjectBase object, int propertyKey) {
-    final pointer = _realmLib.invokeGetPointer(() => _realmLib.realm_get_set(object.handle._pointer, propertyKey));
-    return RealmSetHandle._(pointer, object.realm.handle);
-  }
-
-  bool realmSetInsert(RealmSetHandle handle, Object? value) {
-    return using((Arena arena) {
-      final realm_value = _toRealmValue(value, arena);
-      final out_index = arena<Size>();
-      final out_inserted = arena<Bool>();
-      _realmLib.invokeGetBool(() => _realmLib.realm_set_insert(handle._pointer, realm_value.ref, out_index, out_inserted));
-      return out_inserted.value;
-    });
-  }
-
-  Object? realmSetGetElementAt(RealmSet realmSet, int index) {
-    return using((Arena arena) {
-      final realm_value = arena<realm_value_t>();
-      _realmLib.invokeGetBool(() => _realmLib.realm_set_get(realmSet.handle._pointer, index, realm_value));
-      final result = realm_value.toDartValue(
-          realmSet.realm, () => throw RealmException('Sets cannot contain collections'), () => throw RealmException('Sets cannot contain collections'));
-      return result;
-    });
-  }
-
-  bool realmSetFind(RealmSet realmSet, Object? value) {
-    return using((Arena arena) {
-      // TODO: how should this behave for collections
-      final realm_value = _toRealmValue(value, arena);
-      final out_index = arena<Size>();
-      final out_found = arena<Bool>();
-      _realmLib.invokeGetBool(() => _realmLib.realm_set_find(realmSet.handle._pointer, realm_value.ref, out_index, out_found));
-      return out_found.value;
-    });
-  }
-
-  bool realmSetErase(RealmSet realmSet, Object? value) {
-    return using((Arena arena) {
-      // TODO: do we support sets containing mixed collections
-      final realm_value = _toRealmValue(value, arena);
-      final out_erased = arena<Bool>();
-      _realmLib.invokeGetBool(() => _realmLib.realm_set_erase(realmSet.handle._pointer, realm_value.ref, out_erased));
-      return out_erased.value;
-    });
-  }
-
-  void realmSetClear(RealmSetHandle handle) {
-    _realmLib.invokeGetBool(() => _realmLib.realm_set_clear(handle._pointer));
-  }
-
-  int realmSetSize(RealmSet realmSet) {
-    return using((Arena arena) {
-      final out_size = arena<Size>();
-      _realmLib.invokeGetBool(() => _realmLib.realm_set_size(realmSet.handle._pointer, out_size));
-      return out_size.value;
-    });
-  }
-
-  bool realmSetIsValid(RealmSet realmSet) {
-    return _realmLib.realm_set_is_valid(realmSet.handle._pointer);
-  }
-
-  void realmSetRemoveAll(RealmSet realmSet) {
-    _realmLib.invokeGetBool(() => _realmLib.realm_set_remove_all(realmSet.handle._pointer));
-  }
-
-  RealmNotificationTokenHandle subscribeSetNotifications(RealmSet realmSet, NotificationsController controller) {
-    final pointer = _realmLib.invokeGetPointer(() => _realmLib.realm_set_add_notification_callback(
-          realmSet.handle._pointer,
-          controller.toPersistentHandle(),
-          _realmLib.addresses.realm_dart_delete_persistent_handle,
-          nullptr,
-          Pointer.fromFunction(collection_change_callback),
-        ));
-
-    return RealmNotificationTokenHandle._(pointer, realmSet.realm.handle);
-  }
-
-  int mapGetSize(RealmMapHandle handle) {
-    return using((Arena arena) {
-      final size = arena<Size>();
-      _realmLib.invokeGetBool(() => _realmLib.realm_dictionary_size(handle._pointer, size));
-      return size.value;
-    });
-  }
-
-  bool mapRemoveKey(RealmMapHandle handle, String key) {
-    return using((Arena arena) {
-      final keyValue = _toRealmValue(key, arena);
-      final out_erased = arena<Bool>();
-      _realmLib.invokeGetBool(() => _realmLib.realm_dictionary_erase(handle._pointer, keyValue.ref, out_erased));
-      return out_erased.value;
-    });
-  }
-
-  Object? mapGetElement(RealmMap map, String key) {
-    return using((Arena arena) {
-      final realm_value = arena<realm_value_t>();
-      final key_value = _toRealmValue(key, arena);
-      final out_found = arena<Bool>();
-      _realmLib.invokeGetBool(() => _realmLib.realm_dictionary_find(map.handle._pointer, key_value.ref, realm_value, out_found));
-      if (out_found.value) {
-        return realm_value.toDartValue(map.realm, () => _realmLib.realm_dictionary_get_list(map.handle._pointer, key_value.ref),
-            () => _realmLib.realm_dictionary_get_dictionary(map.handle._pointer, key_value.ref));
-      }
-
-      return null;
-    });
-  }
-
-  bool mapIsValid(RealmMap map) {
-    return _realmLib.realm_dictionary_is_valid(map.handle._pointer);
-  }
-
-  void mapClear(RealmMapHandle mapHandle) {
-    _realmLib.invokeGetBool(() => _realmLib.realm_dictionary_clear(mapHandle._pointer));
-  }
-
-  RealmResultsHandle mapGetKeys(ManagedRealmMap map) {
-    return using((Arena arena) {
-      final out_size = arena<Size>();
-      final out_keys = arena<Pointer<realm_results>>();
-      _realmLib.invokeGetBool(() => _realmLib.realm_dictionary_get_keys(map.handle._pointer, out_size, out_keys));
-      return RealmResultsHandle._(out_keys.value, map.realm.handle);
-    });
-  }
-
-  RealmResultsHandle mapGetValues(ManagedRealmMap map) {
-    final result = _realmLib.invokeGetPointer(() => _realmLib.realm_dictionary_to_results(map.handle._pointer));
-    return RealmResultsHandle._(result, map.realm.handle);
-  }
-
-  bool mapContainsKey(ManagedRealmMap map, String key) {
-    return using((Arena arena) {
-      final key_value = _toRealmValue(key, arena);
-      final out_found = arena<Bool>();
-      _realmLib.invokeGetBool(() => _realmLib.realm_dictionary_contains_key(map.handle._pointer, key_value.ref, out_found));
-      return out_found.value;
-    });
-  }
-
-  bool mapContainsValue(ManagedRealmMap map, Object? value) {
-    return using((Arena arena) {
-      // TODO: how should this behave for collections
-      final value_value = _toRealmValue(value, arena);
-      final out_index = arena<Size>();
-      _realmLib.invokeGetBool(() => _realmLib.realm_dictionary_contains_value(map.handle._pointer, value_value.ref, out_index));
-      return out_index.value > -1;
-    });
-  }
-
-  RealmObjectHandle mapInsertEmbeddedObject(Realm realm, RealmMapHandle handle, String key) {
-    return using((Arena arena) {
-      final realm_value = _toRealmValue(key, arena);
-      final ptr = _realmLib.invokeGetPointer(() => _realmLib.realm_dictionary_insert_embedded(handle._pointer, realm_value.ref));
-      return RealmObjectHandle._(ptr, realm.handle);
-    });
-  }
-
-  void mapInsertValue(RealmMapHandle handle, String key, Object? value) {
-    using((Arena arena) {
-      final key_value = _toRealmValue(key, arena);
-      final value_value = _toRealmValue(value, arena);
-      _realmLib.invokeGetBool(() => _realmLib.realm_dictionary_insert(handle._pointer, key_value.ref, value_value.ref, nullptr, nullptr));
-    });
-  }
-
-  void mapInsertCollection(RealmMapHandle handle, Realm realm, String key, RealmValue value) {
-    using((Arena arena) {
-      final key_value = _toRealmValue(key, arena);
-      _createCollection(realm, value, () => _realmLib.realm_dictionary_insert_list(handle._pointer, key_value.ref),
-          () => _realmLib.realm_dictionary_insert_dictionary(handle._pointer, key_value.ref));
-    });
-  }
-
-  RealmMapHandle getMapProperty(RealmObjectBase object, int propertyKey) {
-    final pointer = _realmLib.invokeGetPointer(() => _realmLib.realm_get_dictionary(object.handle._pointer, propertyKey));
-    return RealmMapHandle._(pointer, object.realm.handle);
-  }
-
-  bool _equals<T extends NativeType>(HandleBase<T> first, HandleBase<T> second) {
-    return _realmLib.realm_equals(first._pointer.cast(), second._pointer.cast());
-  }
-
-  bool objectEquals(RealmObjectBase first, RealmObjectBase second) => _equals(first.handle, second.handle);
-  bool realmEquals(Realm first, Realm second) => _equals(first.handle, second.handle);
-  bool userEquals(User first, User second) => _equals(first.handle, second.handle);
-  bool subscriptionEquals(Subscription first, Subscription second) => _equals(first.handle, second.handle);
-
-  int objectGetHashCode(RealmObjectBase value) {
-    final link = realmCore._getObjectAsLink(value);
-
-    var hashCode = -986587137;
-    hashCode = (hashCode * -1521134295) + link.classKey;
-    hashCode = (hashCode * -1521134295) + link.targetKey;
-    return hashCode;
-  }
-
-  RealmResultsHandle resultsSnapshot(RealmResults results) {
-    final resultsPointer = _realmLib.invokeGetPointer(() => _realmLib.realm_results_snapshot(results.handle._pointer));
-    return RealmResultsHandle._(resultsPointer, results.realm.handle);
-  }
-
-  bool objectIsValid(RealmObjectBase object) {
-    return _realmLib.realm_object_is_valid(object.handle._pointer);
-  }
-
-  bool listIsValid(RealmList list) {
-    return _realmLib.realm_list_is_valid(list.handle._pointer);
-  }
-
-  static void collection_change_callback(Pointer<Void> userdata, Pointer<realm_collection_changes> data) {
-    final NotificationsController controller = userdata.toObject();
-
-    if (data == nullptr) {
-      controller.onError(RealmError("Invalid notifications data received"));
-      return;
-    }
-
-    try {
-      final clonedData = _realmLib.realm_clone(data.cast());
-      if (clonedData == nullptr) {
-        controller.onError(RealmError("Error while cloning notifications data"));
-        return;
-      }
-
-      final changesHandle = RealmCollectionChangesHandle._(clonedData.cast());
-      controller.onChanges(changesHandle);
-    } catch (e) {
-      controller.onError(RealmError("Error handling change notifications. Error: $e"));
-    }
-  }
-
-  static void object_change_callback(Pointer<Void> userdata, Pointer<realm_object_changes> data) {
-    final NotificationsController controller = userdata.toObject();
-
-    if (data == nullptr) {
-      controller.onError(RealmError("Invalid notifications data received"));
-      return;
-    }
-
-    try {
-      final clonedData = _realmLib.realm_clone(data.cast());
-      if (clonedData == nullptr) {
-        controller.onError(RealmError("Error while cloning notifications data"));
-        return;
-      }
-
-      final changesHandle = RealmObjectChangesHandle._(clonedData.cast());
-      controller.onChanges(changesHandle);
-    } catch (e) {
-      controller.onError(RealmError("Error handling change notifications. Error: $e"));
-    }
-  }
-
-  static void map_change_callback(Pointer<Void> userdata, Pointer<realm_dictionary_changes> data) {
-    final NotificationsController controller = userdata.toObject();
-
-    if (data == nullptr) {
-      controller.onError(RealmError("Invalid notifications data received"));
-      return;
-    }
-
-    try {
-      final clonedData = _realmLib.realm_clone(data.cast());
-      if (clonedData == nullptr) {
-        controller.onError(RealmError("Error while cloning notifications data"));
-        return;
-      }
-
-      final changesHandle = RealmMapChangesHandle._(clonedData.cast());
-      controller.onChanges(changesHandle);
-    } catch (e) {
-      controller.onError(RealmError("Error handling change notifications. Error: $e"));
-    }
-  }
-
-  static void user_change_callback(Object userdata, int data) {
-    final controller = userdata as UserNotificationsController;
-
-    controller.onUserChanged();
-  }
-
-  static void schema_change_callback(Pointer<Void> userdata, Pointer<realm_schema> data) {
-    final Realm realm = userdata.toObject();
-    try {
-      realm.updateSchema();
-    } catch (e) {
-      Realm.logger.log(LogLevel.error, 'Failed to update Realm schema: $e');
-    }
-  }
-
-  RealmNotificationTokenHandle subscribeResultsNotifications(RealmResults results, NotificationsController controller) {
-    final pointer = _realmLib.invokeGetPointer(() => _realmLib.realm_results_add_notification_callback(
-          results.handle._pointer,
-          controller.toPersistentHandle(),
-          _realmLib.addresses.realm_dart_delete_persistent_handle,
-          nullptr,
-          Pointer.fromFunction(collection_change_callback),
-        ));
-
-    return RealmNotificationTokenHandle._(pointer, results.realm.handle);
-  }
-
-  RealmNotificationTokenHandle subscribeListNotifications(RealmList list, NotificationsController controller) {
-    final pointer = _realmLib.invokeGetPointer(() => _realmLib.realm_list_add_notification_callback(
-          list.handle._pointer,
-          controller.toPersistentHandle(),
-          _realmLib.addresses.realm_dart_delete_persistent_handle,
-          nullptr,
-          Pointer.fromFunction(collection_change_callback),
-        ));
-
-    return RealmNotificationTokenHandle._(pointer, list.realm.handle);
-  }
-
-  RealmNotificationTokenHandle subscribeObjectNotifications(RealmObjectBase object, NotificationsController controller) {
-    final pointer = _realmLib.invokeGetPointer(() => _realmLib.realm_object_add_notification_callback(
-          object.handle._pointer,
-          controller.toPersistentHandle(),
-          _realmLib.addresses.realm_dart_delete_persistent_handle,
-          nullptr,
-          Pointer.fromFunction(object_change_callback),
-        ));
-
-    return RealmNotificationTokenHandle._(pointer, object.realm.handle);
-  }
-
-  RealmNotificationTokenHandle subscribeMapNotifications(RealmMap map, NotificationsController controller) {
-    final pointer = _realmLib.invokeGetPointer(() => _realmLib.realm_dictionary_add_notification_callback(
-          map.handle._pointer,
-          controller.toPersistentHandle(),
-          _realmLib.addresses.realm_dart_delete_persistent_handle,
-          nullptr,
-          Pointer.fromFunction(map_change_callback),
-        ));
-
-    return RealmNotificationTokenHandle._(pointer, map.realm.handle);
-  }
-
-  UserNotificationTokenHandle subscribeUserNotifications(UserNotificationsController controller) {
-    final callback = Pointer.fromFunction<Void Function(Handle, Int32)>(user_change_callback);
-    final userdata = _realmLib.realm_dart_userdata_async_new(controller, callback.cast(), scheduler.handle._pointer);
-    final notification_token = _realmLib.realm_sync_user_on_state_change_register_callback(
-      controller.user.handle._pointer,
-      _realmLib.addresses.realm_dart_user_change_callback,
-      userdata.cast(),
-      _realmLib.addresses.realm_dart_userdata_async_free,
-    );
-    return UserNotificationTokenHandle._(notification_token);
-  }
-
-  RealmCallbackTokenHandle subscribeForSchemaNotifications(Realm realm) {
-    final pointer = _realmLib.invokeGetPointer(() => _realmLib.realm_add_schema_changed_callback(realm.handle._pointer,
-        Pointer.fromFunction(schema_change_callback), realm.toPersistentHandle(), _realmLib.addresses.realm_dart_delete_persistent_handle));
-
-    return RealmCallbackTokenHandle._(pointer, realm.handle);
-  }
-
-  bool getObjectChangesIsDeleted(RealmObjectChangesHandle handle) {
-    return _realmLib.realm_object_changes_is_deleted(handle._pointer);
-  }
-
-  List<int> getObjectChangesProperties(RealmObjectChangesHandle handle) {
-    return using((arena) {
-      final count = _realmLib.realm_object_changes_get_num_modified_properties(handle._pointer);
-
-      final out_modified = arena<realm_property_key_t>(count);
-      _realmLib.realm_object_changes_get_modified_properties(handle._pointer, out_modified, count);
-
-      return out_modified.asTypedList(count).toList();
-    });
-  }
-
-  AppConfigHandle _createAppConfig(AppConfiguration configuration, RealmHttpTransportHandle httpTransport) {
-    return using((arena) {
-      final app_id = configuration.appId.toCharPtr(arena);
-      final handle = AppConfigHandle._(_realmLib.realm_app_config_new(app_id, httpTransport._pointer));
-
-      _realmLib.realm_app_config_set_platform_version(handle._pointer, Platform.operatingSystemVersion.toCharPtr(arena));
-
-      _realmLib.realm_app_config_set_sdk(handle._pointer, 'Dart'.toCharPtr(arena));
-      _realmLib.realm_app_config_set_sdk_version(handle._pointer, libraryVersion.toCharPtr(arena));
-
-      final deviceName = getDeviceName();
-      _realmLib.realm_app_config_set_device_name(handle._pointer, deviceName.toCharPtr(arena));
-
-      final deviceVersion = getDeviceVersion();
-      _realmLib.realm_app_config_set_device_version(handle._pointer, deviceVersion.toCharPtr(arena));
-
-      _realmLib.realm_app_config_set_framework_name(handle._pointer, (isFlutterPlatform ? 'Flutter' : 'Dart VM').toCharPtr(arena));
-      _realmLib.realm_app_config_set_framework_version(handle._pointer, Platform.version.toCharPtr(arena));
-
-      _realmLib.realm_app_config_set_base_url(handle._pointer, configuration.baseUrl.toString().toCharPtr(arena));
-
-      _realmLib.realm_app_config_set_default_request_timeout(handle._pointer, configuration.defaultRequestTimeout.inMilliseconds);
-
-      _realmLib.realm_app_config_set_bundle_id(handle._pointer, getBundleId().toCharPtr(arena));
-
-      return handle;
-    });
-  }
-
-  RealmAppCredentialsHandle createAppCredentialsAnonymous(bool reuseCredentials) {
-    return RealmAppCredentialsHandle._(_realmLib.realm_app_credentials_new_anonymous(reuseCredentials));
-  }
-
-  RealmAppCredentialsHandle createAppCredentialsEmailPassword(String email, String password) {
-    return using((arena) {
-      final emailPtr = email.toCharPtr(arena);
-      final passwordPtr = password.toRealmString(arena);
-      return RealmAppCredentialsHandle._(_realmLib.realm_app_credentials_new_email_password(emailPtr, passwordPtr.ref));
-    });
-  }
-
-  RealmAppCredentialsHandle createAppCredentialsJwt(String token) {
-    return using((arena) {
-      final tokenPtr = token.toCharPtr(arena);
-      return RealmAppCredentialsHandle._(_realmLib.realm_app_credentials_new_jwt(tokenPtr));
-    });
-  }
-
-  RealmAppCredentialsHandle createAppCredentialsApple(String idToken) {
-    return using((arena) {
-      final idTokenPtr = idToken.toCharPtr(arena);
-      return RealmAppCredentialsHandle._(_realmLib.realm_app_credentials_new_apple(idTokenPtr));
-    });
-  }
-
-  RealmAppCredentialsHandle createAppCredentialsFacebook(String accessToken) {
-    return using((arena) {
-      final accessTokenPtr = accessToken.toCharPtr(arena);
-      return RealmAppCredentialsHandle._(_realmLib.realm_app_credentials_new_facebook(accessTokenPtr));
-    });
-  }
-
-  RealmAppCredentialsHandle createAppCredentialsGoogleIdToken(String idToken) {
-    return using((arena) {
-      final idTokenPtr = idToken.toCharPtr(arena);
-      return RealmAppCredentialsHandle._(_realmLib.realm_app_credentials_new_google_id_token(idTokenPtr));
-    });
-  }
-
-  RealmAppCredentialsHandle createAppCredentialsGoogleAuthCode(String authCode) {
-    return using((arena) {
-      final authCodePtr = authCode.toCharPtr(arena);
-      return RealmAppCredentialsHandle._(_realmLib.realm_app_credentials_new_google_auth_code(authCodePtr));
-    });
-  }
-
-  RealmAppCredentialsHandle createAppCredentialsFunction(String payload) {
-    return using((arena) {
-      final payloadPtr = payload.toCharPtr(arena);
-      final credentialsPtr = _realmLib.invokeGetPointer(() => _realmLib.realm_app_credentials_new_function(payloadPtr));
-      return RealmAppCredentialsHandle._(credentialsPtr);
-    });
-  }
-
-  RealmAppCredentialsHandle createAppCredentialsApiKey(String key) {
-    return using((arena) {
-      final keyPtr = key.toCharPtr(arena);
-      return RealmAppCredentialsHandle._(_realmLib.realm_app_credentials_new_api_key(keyPtr));
-    });
-  }
-
-  RealmHttpTransportHandle _createHttpTransport(HttpClient httpClient) {
-    final requestCallback = Pointer.fromFunction<Void Function(Handle, realm_http_request, Pointer<Void>)>(_request_callback);
-    final requestCallbackUserdata = _realmLib.realm_dart_userdata_async_new(httpClient, requestCallback.cast(), scheduler.handle._pointer);
-    return RealmHttpTransportHandle._(_realmLib.realm_http_transport_new(
-      _realmLib.addresses.realm_dart_http_request_callback,
-      requestCallbackUserdata.cast(),
-      _realmLib.addresses.realm_dart_userdata_async_free,
-    ));
-  }
-
-  static void _request_callback(Object userData, realm_http_request request, Pointer<Void> request_context) {
-    //
-    // The request struct only survives until end-of-call, even though
-    // we explicitly call realm_http_transport_complete_request to
-    // mark request as completed later.
-    //
-    // Therefore we need to copy everything out of request before returning.
-    // We cannot clone request on the native side with realm_clone,
-    // since realm_http_request does not inherit from WrapC.
-
-    final client = userData as HttpClient;
-
-    client.connectionTimeout = Duration(milliseconds: request.timeout_ms);
-
-    final url = Uri.parse(request.url.cast<Utf8>().toRealmDartString()!);
-
-    final body = request.body.cast<Utf8>().toRealmDartString(length: request.body_size);
-
-    final headers = <String, String>{};
-    for (int i = 0; i < request.num_headers; ++i) {
-      final header = request.headers[i];
-      final name = header.name.cast<Utf8>().toRealmDartString()!;
-      final value = header.value.cast<Utf8>().toRealmDartString()!;
-      headers[name] = value;
-    }
-
-    _request_callback_async(client, request.method, url, body, headers, request_context);
-    // The request struct dies here!
-  }
-
-  static Future<void> _request_callback_async(
-    HttpClient client,
-    int requestMethod,
-    Uri url,
-    String? body,
-    Map<String, String> headers,
-    Pointer<Void> request_context,
-  ) async {
-    await using((arena) async {
-      final response_pointer = arena<realm_http_response>();
-      final responseRef = response_pointer.ref;
-      final method = _HttpMethod.values[requestMethod];
-
-      try {
-        // Build request
-        late HttpClientRequest request;
-
-        switch (method) {
-          case _HttpMethod.delete:
-            request = await client.deleteUrl(url);
-            break;
-          case _HttpMethod.put:
-            request = await client.putUrl(url);
-            break;
-          case _HttpMethod.patch:
-            request = await client.patchUrl(url);
-            break;
-          case _HttpMethod.post:
-            request = await client.postUrl(url);
-            break;
-          case _HttpMethod.get:
-            request = await client.getUrl(url);
-            break;
-        }
-
-        for (final header in headers.entries) {
-          request.headers.add(header.key, header.value);
-        }
-
-        if (body != null) {
-          request.add(utf8.encode(body));
-        }
-
-        Realm.logger.log(LogLevel.debug, "HTTP Transport: Executing ${method.name} $url");
-
-        final stopwatch = Stopwatch()..start();
-
-        // Do the call..
-        final response = await request.close();
-
-        stopwatch.stop();
-        Realm.logger.log(LogLevel.debug, "HTTP Transport: Executed ${method.name} $url: ${response.statusCode} in ${stopwatch.elapsedMilliseconds} ms");
-
-        final responseBody = await response.fold<List<int>>([], (acc, l) => acc..addAll(l)); // gather response
-
-        // Report back to core
-        responseRef.status_code = response.statusCode;
-        responseRef.body = responseBody.toCharPtr(arena);
-        responseRef.body_size = responseBody.length;
-
-        int headerCnt = 0;
-        response.headers.forEach((name, values) {
-          headerCnt += values.length;
-        });
-
-        responseRef.headers = arena<realm_http_header>(headerCnt);
-        responseRef.num_headers = headerCnt;
-
-        int index = 0;
-        response.headers.forEach((name, values) {
-          for (final value in values) {
-            final headerRef = responseRef.headers.elementAt(index).ref;
-            headerRef.name = name.toCharPtr(arena);
-            headerRef.value = value.toCharPtr(arena);
-            index++;
-          }
-        });
-
-        responseRef.custom_status_code = _CustomErrorCode.noError.code;
-      } on SocketException catch (socketEx) {
-        Realm.logger.log(LogLevel.warn, "HTTP Transport: SocketException executing ${method.name} $url: $socketEx");
-        responseRef.custom_status_code = _CustomErrorCode.timeout.code;
-      } on HttpException catch (httpEx) {
-        Realm.logger.log(LogLevel.warn, "HTTP Transport: HttpException executing ${method.name} $url: $httpEx");
-        responseRef.custom_status_code = _CustomErrorCode.unknownHttp.code;
-      } catch (ex) {
-        Realm.logger.log(LogLevel.error, "HTTP Transport: Exception executing ${method.name} $url: $ex");
-        responseRef.custom_status_code = _CustomErrorCode.unknown.code;
-      } finally {
-        _realmLib.realm_http_transport_complete_request(request_context, response_pointer);
-      }
-    });
-  }
-
-  void logMessage(LogCategory category, LogLevel logLevel, String message) {
-    return using((arena) {
-      _realmLib.realm_dart_log(logLevel.index, category.toString().toCharPtr(arena), message.toCharPtr(arena));
-    });
-  }
-
-  SyncClientConfigHandle _createSyncClientConfig(AppConfiguration configuration) {
-    return using((arena) {
-      final handle = SyncClientConfigHandle._(_realmLib.realm_sync_client_config_new());
-
-      _realmLib.realm_sync_client_config_set_base_file_path(handle._pointer, configuration.baseFilePath.path.toCharPtr(arena));
-      _realmLib.realm_sync_client_config_set_metadata_mode(handle._pointer, configuration.metadataPersistenceMode.index);
-      _realmLib.realm_sync_client_config_set_connect_timeout(handle._pointer, configuration.maxConnectionTimeout.inMilliseconds);
-      if (configuration.metadataEncryptionKey != null && configuration.metadataPersistenceMode == MetadataPersistenceMode.encrypted) {
-        _realmLib.realm_sync_client_config_set_metadata_encryption_key(handle._pointer, configuration.metadataEncryptionKey!.toUint8Ptr(arena));
-      }
-      return handle;
-    });
-  }
-
-  // TODO:
-  // We need a pure Dart equivalent of:
-  // `ServiceBinding.rootIsolateToken != null`
-  // to get rid of this hack.
-  final bool _isRootIsolate = Isolate.current.debugName == 'main';
-
-  static bool _firstTime = true;
-  AppHandle createApp(AppConfiguration configuration) {
-    // to avoid caching apps across hot restarts we clear the cache on the first
-    // call to createApp in the root isolate.
-    if (_firstTime && _isRootIsolate) {
-      _firstTime = false;
-      _realmLib.realm_clear_cached_apps();
-    }
-    final httpTransportHandle = _createHttpTransport(configuration.httpClient);
-    final appConfigHandle = _createAppConfig(configuration, httpTransportHandle);
-    final syncClientConfigHandle = _createSyncClientConfig(configuration);
-    final realmAppPtr = _realmLib.invokeGetPointer(() => _realmLib.realm_app_create_cached(appConfigHandle._pointer, syncClientConfigHandle._pointer));
-    return AppHandle._(realmAppPtr);
-  }
-
-  String getDefaultBaseUrl() {
-    return _realmLib.realm_app_get_default_base_url().cast<Utf8>().toRealmDartString()!;
-  }
-
-  AppHandle? getApp(String id, String? baseUrl) {
-    return using((arena) {
-      final out_app = arena<Pointer<realm_app>>();
-      _realmLib.invokeGetBool(() => _realmLib.realm_app_get_cached(id.toCharPtr(arena), baseUrl == null ? nullptr : baseUrl.toCharPtr(arena), out_app));
-      return out_app.value == nullptr ? null : AppHandle._(out_app.value);
-    });
-  }
-
-  String appGetId(App app) {
-    return _realmLib.realm_app_get_app_id(app.handle._pointer).cast<Utf8>().toRealmDartString()!;
-  }
-
-  static void _app_user_completion_callback(Pointer<Void> userdata, Pointer<realm_user> user, Pointer<realm_app_error> error) {
-    final Completer<UserHandle> completer = userdata.toObject();
-
-    if (error != nullptr) {
-      completer.completeWithAppError(error);
-      return;
-    }
-
-    user = _realmLib.realm_clone(user.cast()).cast(); // take an extra reference to the user object
-    if (user == nullptr) {
-      completer.completeError(RealmException("Error while cloning user object."));
-      return;
-    }
-
-    completer.complete(UserHandle._(user.cast()));
-  }
-
-  Pointer<Void> _createAsyncUserCallbackUserdata(Completer<void> completer) {
-    final callback = Pointer.fromFunction<
-        Void Function(
-          Pointer<Void>,
-          Pointer<realm_user>,
-          Pointer<realm_app_error>,
-        )>(_app_user_completion_callback);
-
-    final userdata = _realmLib.realm_dart_userdata_async_new(
-      completer,
-      callback.cast(),
-      scheduler.handle._pointer,
-    );
-
-    return userdata.cast();
-  }
-
-  Future<UserHandle> logIn(App app, Credentials credentials) async {
-    final completer = Completer<UserHandle>();
-    final userdata = _createAsyncUserCallbackUserdata(completer);
-
-    _realmLib.invokeGetBool(
-        () => _realmLib.realm_app_log_in_with_credentials(
-              app.handle._pointer,
-              credentials.handle._pointer,
-              _realmLib.addresses.realm_dart_user_completion_callback,
-              userdata,
-              _realmLib.addresses.realm_dart_userdata_async_free,
-            ),
-        "Login failed");
-
-    return await completer.future;
-  }
-
-  static void _void_completion_callback(Pointer<Void> userdata, Pointer<realm_app_error> error) {
-    final Completer<void> completer = userdata.toObject();
-
-    if (error != nullptr) {
-      completer.completeWithAppError(error);
-      return;
-    }
-
-    completer.complete();
-  }
-
-  Future<void> appEmailPasswordRegisterUser(App app, String email, String password) {
-    final completer = Completer<void>();
-    using((arena) {
-      _realmLib.invokeGetBool(() => _realmLib.realm_app_email_password_provider_client_register_email(
-            app.handle._pointer,
-            email.toCharPtr(arena),
-            password.toRealmString(arena).ref,
-            _realmLib.addresses.realm_dart_void_completion_callback,
-            _createAsyncCallbackUserdata(completer),
-            _realmLib.addresses.realm_dart_userdata_async_free,
-          ));
-    });
-    return completer.future;
-  }
-
-  Future<void> emailPasswordConfirmUser(App app, String token, String tokenId) async {
-    final completer = Completer<void>();
-    using((arena) {
-      _realmLib.invokeGetBool(() => _realmLib.realm_app_email_password_provider_client_confirm_user(
-            app.handle._pointer,
-            token.toCharPtr(arena),
-            tokenId.toCharPtr(arena),
-            _realmLib.addresses.realm_dart_void_completion_callback,
-            _createAsyncCallbackUserdata(completer),
-            _realmLib.addresses.realm_dart_userdata_async_free,
-          ));
-    });
-    return await completer.future;
-  }
-
-  Future<void> emailPasswordResendUserConfirmation(App app, String email) {
-    final completer = Completer<void>();
-    using((arena) {
-      _realmLib.invokeGetBool(() => _realmLib.realm_app_email_password_provider_client_resend_confirmation_email(
-            app.handle._pointer,
-            email.toCharPtr(arena),
-            _realmLib.addresses.realm_dart_void_completion_callback,
-            _createAsyncCallbackUserdata(completer),
-            _realmLib.addresses.realm_dart_userdata_async_free,
-          ));
-    });
-    return completer.future;
-  }
-
-  Future<void> emailPasswordCompleteResetPassword(App app, String password, String token, String tokenId) {
-    final completer = Completer<void>();
-    using((arena) {
-      _realmLib.invokeGetBool(() => _realmLib.realm_app_email_password_provider_client_reset_password(
-            app.handle._pointer,
-            password.toRealmString(arena).ref,
-            token.toCharPtr(arena),
-            tokenId.toCharPtr(arena),
-            _realmLib.addresses.realm_dart_void_completion_callback,
-            _createAsyncCallbackUserdata(completer),
-            _realmLib.addresses.realm_dart_userdata_async_free,
-          ));
-    });
-    return completer.future;
-  }
-
-  Future<void> emailPasswordResetPassword(App app, String email) {
-    final completer = Completer<void>();
-    using((arena) {
-      _realmLib.invokeGetBool(() => _realmLib.realm_app_email_password_provider_client_send_reset_password_email(
-            app.handle._pointer,
-            email.toCharPtr(arena),
-            _realmLib.addresses.realm_dart_void_completion_callback,
-            _createAsyncCallbackUserdata(completer),
-            _realmLib.addresses.realm_dart_userdata_async_free,
-          ));
-    });
-    return completer.future;
-  }
-
-  Future<void> emailPasswordCallResetPasswordFunction(App app, String email, String password, String? argsAsJSON) {
-    final completer = Completer<void>();
-    using((arena) {
-      _realmLib.invokeGetBool(() => _realmLib.realm_app_email_password_provider_client_call_reset_password_function(
-            app.handle._pointer,
-            email.toCharPtr(arena),
-            password.toRealmString(arena).ref,
-            argsAsJSON != null ? argsAsJSON.toCharPtr(arena) : nullptr,
-            _realmLib.addresses.realm_dart_void_completion_callback,
-            _createAsyncCallbackUserdata(completer),
-            _realmLib.addresses.realm_dart_userdata_async_free,
-          ));
-    });
-    return completer.future;
-  }
-
-  Future<void> emailPasswordRetryCustomConfirmationFunction(App app, String email) {
-    final completer = Completer<void>();
-    using((arena) {
-      _realmLib.invokeGetBool(() => _realmLib.realm_app_email_password_provider_client_retry_custom_confirmation(
-            app.handle._pointer,
-            email.toCharPtr(arena),
-            _realmLib.addresses.realm_dart_void_completion_callback,
-            _createAsyncCallbackUserdata(completer),
-            _realmLib.addresses.realm_dart_userdata_async_free,
-          ));
-    });
-    return completer.future;
-  }
-
-  UserHandle? getCurrentUser(AppHandle appHandle) {
-    final userPtr = _realmLib.realm_app_get_current_user(appHandle._pointer);
-    if (userPtr == nullptr) {
-      return null;
-    }
-    return UserHandle._(userPtr);
-  }
-
-  Future<void> logOut(App application, User? user) {
-    final completer = Completer<void>();
-    if (user == null) {
-      _realmLib.invokeGetBool(
-          () => _realmLib.realm_app_log_out_current_user(
-                application.handle._pointer,
-                _realmLib.addresses.realm_dart_void_completion_callback,
-                _createAsyncCallbackUserdata(completer),
-                _realmLib.addresses.realm_dart_userdata_async_free,
-              ),
-          "Logout failed");
-    } else {
-      _realmLib.invokeGetBool(
-          () => _realmLib.realm_app_log_out(
-                application.handle._pointer,
-                user.handle._pointer,
-                _realmLib.addresses.realm_dart_void_completion_callback,
-                _createAsyncCallbackUserdata(completer),
-                _realmLib.addresses.realm_dart_userdata_async_free,
-              ),
-          "Logout failed");
-    }
-    return completer.future;
-  }
-
-  void clearCachedApps() {
-    _realmLib.realm_clear_cached_apps();
-  }
-
-  List<UserHandle> getUsers(App app) {
-    return using((arena) {
-      return _getUsers(app, arena);
-    });
-  }
-
-  List<UserHandle> _getUsers(App app, Arena arena, {int expectedSize = 2}) {
-    final actualCount = arena<Size>();
-    final usersPtr = arena<Pointer<realm_user>>(expectedSize);
-    _realmLib.invokeGetBool(() => _realmLib.realm_app_get_all_users(app.handle._pointer, usersPtr, expectedSize, actualCount));
-
-    if (expectedSize < actualCount.value) {
-      // The supplied array was too small - resize it
-      arena.free(usersPtr);
-      return _getUsers(app, arena, expectedSize: actualCount.value);
-    }
-
-    final result = <UserHandle>[];
-    for (var i = 0; i < actualCount.value; i++) {
-      result.add(UserHandle._(usersPtr.elementAt(i).value));
-    }
-
-    return result;
-  }
-
-  Future<void> removeUser(App app, User user) {
-    final completer = Completer<void>();
-    _realmLib.invokeGetBool(
-        () => _realmLib.realm_app_remove_user(
-              app.handle._pointer,
-              user.handle._pointer,
-              _realmLib.addresses.realm_dart_void_completion_callback,
-              _createAsyncCallbackUserdata(completer),
-              _realmLib.addresses.realm_dart_userdata_async_free,
-            ),
-        "Remove user failed");
-    return completer.future;
-  }
-
-  void switchUser(App application, User user) {
-    return using((arena) {
-      _realmLib.invokeGetBool(
-          () => _realmLib.realm_app_switch_user(
-                application.handle._pointer,
-                user.handle._pointer,
-                nullptr,
-              ),
-          "Switch user failed");
-    });
-  }
-
-  void reconnect(App application) {
-    _realmLib.realm_app_sync_client_reconnect(
-      application.handle._pointer,
-    );
-  }
-
-  String? getBaseUrl(App app) {
-    final customDataPtr = _realmLib.realm_app_get_base_url(app.handle._pointer);
-    return customDataPtr.cast<Utf8>().toRealmDartString(freeRealmMemory: true);
-  }
-
-  Future<void> updateBaseUrl(App app, Uri baseUrl) {
-    final completer = Completer<void>();
-    using((arena) {
-      _realmLib.invokeGetBool(
-          () => _realmLib.realm_app_update_base_url(
-                app.handle._pointer,
-                baseUrl.toString().toCharPtr(arena),
-                _realmLib.addresses.realm_dart_void_completion_callback,
-                _createAsyncCallbackUserdata(completer),
-                _realmLib.addresses.realm_dart_userdata_async_free,
-              ),
-          "Update base URL failed");
-    });
-    return completer.future;
-  }
-
-  String? userGetCustomData(User user) {
-    final customDataPtr = _realmLib.realm_user_get_custom_data(user.handle._pointer);
-    return customDataPtr.cast<Utf8>().toRealmDartString(freeRealmMemory: true, treatEmptyAsNull: true);
-  }
-
-  Future<void> userRefreshCustomData(App app, User user) {
-    final completer = Completer<void>();
-    _realmLib.invokeGetBool(
-        () => _realmLib.realm_app_refresh_custom_data(
-              app.handle._pointer,
-              user.handle._pointer,
-              _realmLib.addresses.realm_dart_void_completion_callback,
-              _createAsyncCallbackUserdata(completer),
-              _realmLib.addresses.realm_dart_userdata_async_free,
-            ),
-        "Refresh custom data failed");
-    return completer.future;
-  }
-
-  Future<UserHandle> userLinkCredentials(App app, User user, Credentials credentials) {
-    final completer = Completer<UserHandle>();
-    _realmLib.invokeGetBool(
-        () => _realmLib.realm_app_link_user(
-              app.handle._pointer,
-              user.handle._pointer,
-              credentials.handle._pointer,
-              _realmLib.addresses.realm_dart_user_completion_callback,
-              _createAsyncUserCallbackUserdata(completer),
-              _realmLib.addresses.realm_dart_userdata_async_free,
-            ),
-        "Link credentials failed");
-    return completer.future;
-  }
-
-  UserState userGetState(User user) {
-    final nativeUserState = _realmLib.realm_user_get_state(user.handle._pointer);
-    return UserState.values.fromIndex(nativeUserState);
-  }
-
-  String userGetId(User user) {
-    final idPtr = _realmLib.invokeGetPointer(() => _realmLib.realm_user_get_identity(user.handle._pointer), "Error while getting user id");
-    final userId = idPtr.cast<Utf8>().toDartString();
-    return userId;
-  }
-
-  AppHandle userGetApp(UserHandle userHandle) {
-    final appPtr = _realmLib.realm_user_get_app(userHandle._pointer);
-    if (appPtr == nullptr) {
-      throw RealmException('User does not have an associated app. This is likely due to the user being logged out.');
-    }
-
-    return AppHandle._(appPtr);
-  }
-
-  List<UserIdentity> userGetIdentities(User user) {
-    return using((arena) {
-      return _userGetIdentities(user, arena);
-    });
-  }
-
-  List<UserIdentity> _userGetIdentities(User user, Arena arena, {int expectedSize = 2}) {
-    final actualCount = arena<Size>();
-    final identitiesPtr = arena<realm_user_identity_t>(expectedSize);
-    _realmLib.invokeGetBool(() => _realmLib.realm_user_get_all_identities(user.handle._pointer, identitiesPtr, expectedSize, actualCount));
-
-    if (expectedSize < actualCount.value) {
-      // The supplied array was too small - resize it
-      arena.free(identitiesPtr);
-      return _userGetIdentities(user, arena, expectedSize: actualCount.value);
-    }
-
-    final result = <UserIdentity>[];
-    for (var i = 0; i < actualCount.value; i++) {
-      final identity = identitiesPtr.elementAt(i).ref;
-
-      result.add(UserIdentityInternal.create(
-          identity.id.cast<Utf8>().toRealmDartString(freeRealmMemory: true)!, AuthProviderTypeInternal.getByValue(identity.provider_type)));
-    }
-
-    return result;
-  }
-
-  Future<void> userLogOut(User user) {
-    _realmLib.invokeGetBool(() => _realmLib.realm_user_log_out(user.handle._pointer), "Logout failed");
-    return Future<void>.value();
-  }
-
-  String? userGetDeviceId(User user) {
-    final deviceId = _realmLib.invokeGetPointer(() => _realmLib.realm_user_get_device_id(user.handle._pointer));
-    return deviceId.cast<Utf8>().toRealmDartString(treatEmptyAsNull: true, freeRealmMemory: true);
-  }
-
-  AuthProviderType userGetCredentialsProviderType(Credentials credentials) {
-    final provider = _realmLib.realm_auth_credentials_get_provider(credentials.handle._pointer);
-    return AuthProviderTypeInternal.getByValue(provider);
-  }
-
-  UserProfile userGetProfileData(User user) {
-    final data = _realmLib.invokeGetPointer(() => _realmLib.realm_user_get_profile_data(user.handle._pointer));
-    final dynamic profileData = jsonDecode(data.cast<Utf8>().toRealmDartString(freeRealmMemory: true)!);
-    return UserProfile(profileData as Map<String, dynamic>);
-  }
-
-  String userGetRefreshToken(User user) {
-    final token = _realmLib.invokeGetPointer(() => _realmLib.realm_user_get_refresh_token(user.handle._pointer));
-    return token.cast<Utf8>().toRealmDartString(freeRealmMemory: true)!;
-  }
-
-  String userGetAccessToken(User user) {
-    final token = _realmLib.invokeGetPointer(() => _realmLib.realm_user_get_access_token(user.handle._pointer));
-    return token.cast<Utf8>().toRealmDartString(freeRealmMemory: true)!;
-  }
-
-  SessionHandle realmGetSession(Realm realm) {
-    return SessionHandle._(_realmLib.invokeGetPointer(() => _realmLib.realm_sync_session_get(realm.handle._pointer)), realm.handle);
-  }
-
-  String sessionGetPath(Session session) {
-    return _realmLib.realm_sync_session_get_file_path(session.handle._pointer).cast<Utf8>().toRealmDartString()!;
-  }
-
-  SessionState sessionGetState(Session session) {
-    final value = _realmLib.realm_sync_session_get_state(session.handle._pointer);
-    return _convertCoreSessionState(value);
-  }
-
-  ConnectionState sessionGetConnectionState(Session session) {
-    final value = _realmLib.realm_sync_session_get_connection_state(session.handle._pointer);
-    return ConnectionState.values[value];
-  }
-
-  UserHandle sessionGetUser(Session session) {
-    return UserHandle._(_realmLib.realm_sync_session_get_user(session.handle._pointer));
-  }
-
-  SessionState _convertCoreSessionState(int value) {
-    switch (value) {
-      case 0: // RLM_SYNC_SESSION_STATE_ACTIVE
-      case 1: // RLM_SYNC_SESSION_STATE_DYING
-        return SessionState.active;
-      case 2: // RLM_SYNC_SESSION_STATE_INACTIVE
-      case 3: // RLM_SYNC_SESSION_STATE_WAITING_FOR_ACCESS_TOKEN
-      case 4: // RLM_SYNC_SESSION_STATE_PAUSED
-        return SessionState.inactive;
-      default:
-        throw Exception("Unexpected SessionState: $value");
-    }
-  }
-
-  void sessionPause(Session session) {
-    _realmLib.realm_sync_session_pause(session.handle._pointer);
-  }
-
-  void sessionResume(Session session) {
-    _realmLib.realm_sync_session_resume(session.handle._pointer);
-  }
-
-  RealmSyncSessionConnectionStateNotificationTokenHandle sessionRegisterProgressNotifier(
-      Session session, ProgressDirection direction, ProgressMode mode, SessionProgressNotificationsController controller) {
-    final isStreaming = mode == ProgressMode.reportIndefinitely;
-    final callback = Pointer.fromFunction<Void Function(Handle, Uint64, Uint64, Double)>(_syncProgressCallback);
-    final userdata = _realmLib.realm_dart_userdata_async_new(controller, callback.cast(), scheduler.handle._pointer);
-    final tokenPtr = _realmLib.invokeGetPointer(() => _realmLib.realm_sync_session_register_progress_notifier(
-        session.handle._pointer,
-        _realmLib.addresses.realm_dart_sync_progress_callback,
-        direction.index,
-        isStreaming,
-        userdata.cast(),
-        _realmLib.addresses.realm_dart_userdata_async_free));
-    return RealmSyncSessionConnectionStateNotificationTokenHandle._(tokenPtr);
-  }
-
-  static void _syncProgressCallback(Object userdata, int transferred, int transferable, double estimate) {
-    final controller = userdata as ProgressNotificationsController;
-
-    controller.onProgress(estimate);
-  }
-
-  RealmSyncSessionConnectionStateNotificationTokenHandle sessionRegisterConnectionStateNotifier(Session session, SessionConnectionStateController controller) {
-    final callback = Pointer.fromFunction<Void Function(Handle, Int32, Int32)>(_onConnectionStateChange);
-    final userdata = _realmLib.realm_dart_userdata_async_new(controller, callback.cast(), scheduler.handle._pointer);
-    final notification_token = _realmLib.realm_sync_session_register_connection_state_change_callback(
-      session.handle._pointer,
-      _realmLib.addresses.realm_dart_sync_connection_state_changed_callback,
-      userdata.cast(),
-      _realmLib.addresses.realm_dart_userdata_async_free,
-    );
-    return RealmSyncSessionConnectionStateNotificationTokenHandle._(notification_token);
-  }
-
-  static void _onConnectionStateChange(Object userdata, int oldState, int newState) {
-    final controller = userdata as SessionConnectionStateController;
-
-    controller.onConnectionStateChange(ConnectionState.values[oldState], ConnectionState.values[newState]);
-  }
-
-  Future<void> sessionWaitForUpload(Session session, [CancellationToken? cancellationToken]) {
-    final completer = CancellableCompleter<void>(cancellationToken);
-    if (!completer.isCancelled) {
-      final callback = Pointer.fromFunction<Void Function(Handle, Pointer<realm_error_t>)>(_sessionWaitCompletionCallback);
-      final userdata = _realmLib.realm_dart_userdata_async_new(completer, callback.cast(), scheduler.handle._pointer);
-      _realmLib.realm_sync_session_wait_for_upload_completion(session.handle._pointer, _realmLib.addresses.realm_dart_sync_wait_for_completion_callback,
-          userdata.cast(), _realmLib.addresses.realm_dart_userdata_async_free);
-    }
-    return completer.future;
-  }
-
-  Future<void> sessionWaitForDownload(Session session, [CancellationToken? cancellationToken]) {
-    final completer = CancellableCompleter<void>(cancellationToken);
-    if (!completer.isCancelled) {
-      final callback = Pointer.fromFunction<Void Function(Handle, Pointer<realm_error_t>)>(_sessionWaitCompletionCallback);
-      final userdata = _realmLib.realm_dart_userdata_async_new(completer, callback.cast(), scheduler.handle._pointer);
-      _realmLib.realm_sync_session_wait_for_download_completion(session.handle._pointer, _realmLib.addresses.realm_dart_sync_wait_for_completion_callback,
-          userdata.cast(), _realmLib.addresses.realm_dart_userdata_async_free);
-    }
-    return completer.future;
-  }
-
-  static void _sessionWaitCompletionCallback(Object userdata, Pointer<realm_error_t> errorCode) {
-    final completer = userdata as CancellableCompleter<void>;
-    if (completer.isCancelled) {
-      return;
-    }
-    if (errorCode != nullptr) {
-      // Throw RealmException instead of RealmError to be recoverable by the user.
-      completer.completeError(RealmException(errorCode.toSyncError().toString()));
-    } else {
-      completer.complete();
-    }
-  }
-
-  String getBundleId() {
-    readBundleId() {
-      try {
-        if (!isFlutterPlatform || Platform.environment.containsKey('FLUTTER_TEST')) {
-          var pubspecPath = path.join(path.current, 'pubspec.yaml');
-          var pubspecFile = File(pubspecPath);
-
-          if (pubspecFile.existsSync()) {
-            final pubspec = Pubspec.parse(pubspecFile.readAsStringSync());
-            return pubspec.name;
-          }
-        }
-
-        if (Platform.isAndroid) {
-          return _realmLib.realm_dart_get_bundle_id().cast<Utf8>().toDartString();
-        }
-
-        final getBundleIdFunc = _pluginLib.lookupFunction<Pointer<Int8> Function(), Pointer<Int8> Function()>("realm_dart_get_bundle_id");
-        final bundleIdPtr = getBundleIdFunc();
-        return bundleIdPtr.cast<Utf8>().toDartString();
-      } on Exception catch (_) {
-        //Never fail on bundleId. Use fallback value.
-      }
-
-      //Fallback value
-      return "realm_bundle_id";
-    }
-
-    String bundleId = readBundleId();
-    const salt = [82, 101, 97, 108, 109, 32, 105, 115, 32, 103, 114, 101, 97, 116];
-    return base64Encode(sha256.convert([...salt, ...utf8.encode(bundleId)]).bytes);
-  }
-
   String _getAppDirectoryFromPlugin() {
     assert(isFlutterPlatform);
-
-    final getAppDirFunc = _pluginLib.lookupFunction<Pointer<Int8> Function(), Pointer<Int8> Function()>("realm_dart_get_app_directory");
-    final dirNamePtr = getAppDirFunc();
-    final dirName = Platform.isWindows ? dirNamePtr.cast<Utf16>().toDartString() : dirNamePtr.cast<Utf8>().toDartString();
-
-    return dirName;
-  }
-
-  String getAppDirectory() {
-    try {
-      if (!isFlutterPlatform || Platform.environment.containsKey('FLUTTER_TEST')) {
-        return Directory.current.absolute.path; // dart or flutter test
-      }
-
-      // Flutter from here on..
-
-      if (Platform.isAndroid || Platform.isIOS) {
-        return getFilesPath();
-      }
-
-      if (Platform.isLinux) {
-        String appSupportDir = PlatformEx.fromEnvironment(
-          "XDG_DATA_HOME",
-          defaultValue: PlatformEx.fromEnvironment(
-            "HOME",
-            defaultValue: Directory.current.absolute.path,
-          ),
-        );
-        return path.join(appSupportDir, ".local/share", _getAppDirectoryFromPlugin());
-      }
-
-      if (Platform.isMacOS) {
-        return _getAppDirectoryFromPlugin();
-      }
-
-      if (Platform.isWindows) {
-        return _getAppDirectoryFromPlugin();
-      }
-
-      throw UnsupportedError("Platform ${Platform.operatingSystem} is not supported");
-    } catch (e) {
-      throw RealmException('Cannot get app directory. Error: $e');
-    }
-  }
-
-  Future<void> deleteUser(App app, User user) {
-    final completer = Completer<void>();
-    _realmLib.invokeGetBool(
-        () => _realmLib.realm_app_delete_user(
-              app.handle._pointer,
-              user.handle._pointer,
-              _realmLib.addresses.realm_dart_void_completion_callback,
-              _createAsyncCallbackUserdata(completer),
-              _realmLib.addresses.realm_dart_userdata_async_free,
-            ),
-        "Delete user failed");
-    return completer.future;
-  }
-
-  bool isFrozen(Realm realm) {
-    return _realmLib.realm_is_frozen(realm.handle._pointer.cast());
-  }
-
-  RealmHandle freeze(Realm realm) {
-    final ptr = _realmLib.invokeGetPointer(() => _realmLib.realm_freeze(realm.handle._pointer));
-    return RealmHandle._(ptr);
-  }
-
-  RealmResultsHandle resolveResults(RealmResults realmResults, Realm frozenRealm) {
-    final ptr = _realmLib.invokeGetPointer(() => _realmLib.realm_results_resolve_in(realmResults.handle._pointer, frozenRealm.handle._pointer));
-    return RealmResultsHandle._(ptr, frozenRealm.handle);
-  }
-
-  RealmObjectHandle? resolveObject(RealmObjectBase object, Realm frozenRealm) {
-    return using((Arena arena) {
-      final resultPtr = arena<Pointer<realm_object>>();
-      _realmLib.invokeGetBool(() => _realmLib.realm_object_resolve_in(object.handle._pointer, frozenRealm.handle._pointer, resultPtr));
-      return resultPtr == nullptr ? null : RealmObjectHandle._(resultPtr.value, frozenRealm.handle);
-    });
-  }
-
-  RealmListHandle? resolveList(ManagedRealmList list, Realm frozenRealm) {
-    return using((Arena arena) {
-      final resultPtr = arena<Pointer<realm_list>>();
-      _realmLib.invokeGetBool(() => _realmLib.realm_list_resolve_in(list.handle._pointer, frozenRealm.handle._pointer, resultPtr));
-      return resultPtr == nullptr ? null : RealmListHandle._(resultPtr.value, frozenRealm.handle);
-    });
-  }
-
-  RealmSetHandle? resolveSet(ManagedRealmSet set, Realm frozenRealm) {
-    return using((Arena arena) {
-      final resultPtr = arena<Pointer<realm_set>>();
-      _realmLib.invokeGetBool(() => _realmLib.realm_set_resolve_in(set.handle._pointer, frozenRealm.handle._pointer, resultPtr));
-      return resultPtr == nullptr ? null : RealmSetHandle._(resultPtr.value, frozenRealm.handle);
-    });
-  }
-
-  RealmMapHandle? resolveMap(ManagedRealmMap map, Realm frozenRealm) {
-    return using((Arena arena) {
-      final resultPtr = arena<Pointer<realm_dictionary>>();
-      _realmLib.invokeGetBool(() => _realmLib.realm_dictionary_resolve_in(map.handle._pointer, frozenRealm.handle._pointer, resultPtr));
-      return resultPtr == nullptr ? null : RealmMapHandle._(resultPtr.value, frozenRealm.handle);
-    });
-  }
-
-  static void _app_api_key_completion_callback(Pointer<Void> userdata, Pointer<realm_app_user_apikey> apiKey, Pointer<realm_app_error> error) {
-    final Completer<ApiKey> completer = userdata.toObject();
-    if (error != nullptr) {
-      completer.completeWithAppError(error);
-      return;
-    }
-    completer.complete(apiKey.ref.toDart());
-  }
-
-  static void _app_api_key_array_completion_callback(Pointer<Void> userdata, Pointer<realm_app_user_apikey> apiKey, int size, Pointer<realm_app_error> error) {
-    final Completer<List<ApiKey>> completer = userdata.toObject();
-
-    if (error != nullptr) {
-      completer.completeWithAppError(error);
-      return;
-    }
-
-    final result = <ApiKey>[];
-    for (var i = 0; i < size; i++) {
-      result.add(apiKey[i].toDart());
-    }
-
-    completer.complete(result);
-  }
-
-  Future<ApiKey> createApiKey(User user, String name) {
-    return using((Arena arena) {
-      final namePtr = name.toCharPtr(arena);
-      final completer = Completer<ApiKey>();
-      _realmLib.invokeGetBool(() => _realmLib.realm_app_user_apikey_provider_client_create_apikey(
-            user.app.handle._pointer,
-            user.handle._pointer,
-            namePtr,
-            _realmLib.addresses.realm_dart_apikey_callback,
-            _createAsyncApikeyCallbackUserdata(completer),
-            _realmLib.addresses.realm_dart_userdata_async_free,
-          ));
-
-      return completer.future;
-    });
-  }
-
-  Future<ApiKey> fetchApiKey(User user, ObjectId id) {
-    return using((Arena arena) {
-      final completer = Completer<ApiKey>();
-      final native_id = id.toNative(arena);
-      _realmLib.invokeGetBool(() => _realmLib.realm_app_user_apikey_provider_client_fetch_apikey(
-            user.app.handle._pointer,
-            user.handle._pointer,
-            native_id.ref,
-            _realmLib.addresses.realm_dart_apikey_callback,
-            _createAsyncApikeyCallbackUserdata(completer),
-            _realmLib.addresses.realm_dart_userdata_async_free,
-          ));
-
-      return completer.future;
-    });
-  }
-
-  Future<List<ApiKey>> fetchAllApiKeys(User user) {
-    return using((Arena arena) {
-      final completer = Completer<List<ApiKey>>();
-      _realmLib.invokeGetBool(() => _realmLib.realm_app_user_apikey_provider_client_fetch_apikeys(
-            user.app.handle._pointer,
-            user.handle._pointer,
-            _realmLib.addresses.realm_dart_apikey_list_callback,
-            _createAsyncApikeyListCallbackUserdata(completer),
-            _realmLib.addresses.realm_dart_userdata_async_free,
-          ));
-
-      return completer.future;
-    });
-  }
-
-  Future<void> deleteApiKey(User user, ObjectId id) {
-    return using((Arena arena) {
-      final completer = Completer<void>();
-      final native_id = id.toNative(arena);
-      _realmLib.invokeGetBool(() => _realmLib.realm_app_user_apikey_provider_client_delete_apikey(
-            user.app.handle._pointer,
-            user.handle._pointer,
-            native_id.ref,
-            _realmLib.addresses.realm_dart_void_completion_callback,
-            _createAsyncCallbackUserdata(completer),
-            _realmLib.addresses.realm_dart_userdata_async_free,
-          ));
-
-      return completer.future;
-    });
-  }
-
-  Pointer<Void> _createAsyncCallbackUserdata<T extends Function>(Completer<void> completer) {
-    final callback = Pointer.fromFunction<
-        Void Function(
-          Pointer<Void>,
-          Pointer<realm_app_error>,
-        )>(_void_completion_callback);
-
-    final userdata = _realmLib.realm_dart_userdata_async_new(
-      completer,
-      callback.cast(),
-      scheduler.handle._pointer,
-    );
-
-    return userdata.cast();
-  }
-
-  Pointer<Void> _createAsyncApikeyCallbackUserdata<T extends Function>(Completer<ApiKey> completer) {
-    final callback = Pointer.fromFunction<
-        Void Function(
-          Pointer<Void>,
-          Pointer<realm_app_user_apikey>,
-          Pointer<realm_app_error>,
-        )>(_app_api_key_completion_callback);
-
-    final userdata = _realmLib.realm_dart_userdata_async_new(
-      completer,
-      callback.cast(),
-      scheduler.handle._pointer,
-    );
-
-    return userdata.cast();
-  }
-
-  Pointer<Void> _createAsyncApikeyListCallbackUserdata<T extends Function>(Completer<List<ApiKey>> completer) {
-    final callback = Pointer.fromFunction<
-        Void Function(
-          Pointer<Void>,
-          Pointer<realm_app_user_apikey>,
-          Size count,
-          Pointer<realm_app_error>,
-        )>(_app_api_key_array_completion_callback);
-
-    final userdata = _realmLib.realm_dart_userdata_async_new(
-      completer,
-      callback.cast(),
-      scheduler.handle._pointer,
-    );
-
-    return userdata.cast();
-  }
-
-  Future<void> disableApiKey(User user, ObjectId objectId) {
-    return using((Arena arena) {
-      final completer = Completer<void>();
-      final native_id = objectId.toNative(arena);
-
-      _realmLib.invokeGetBool(() => _realmLib.realm_app_user_apikey_provider_client_disable_apikey(
-            user.app.handle._pointer,
-            user.handle._pointer,
-            native_id.ref,
-            _realmLib.addresses.realm_dart_void_completion_callback,
-            _createAsyncCallbackUserdata(completer),
-            _realmLib.addresses.realm_dart_userdata_async_free,
-          ));
-
-      return completer.future;
-    });
-  }
-
-  Future<void> enableApiKey(User user, ObjectId objectId) {
-    return using((Arena arena) {
-      final completer = Completer<void>();
-      final native_id = objectId.toNative(arena);
-      _realmLib.invokeGetBool(() => _realmLib.realm_app_user_apikey_provider_client_enable_apikey(
-            user.app.handle._pointer,
-            user.handle._pointer,
-            native_id.ref,
-            _realmLib.addresses.realm_dart_void_completion_callback,
-            _createAsyncCallbackUserdata(completer),
-            _realmLib.addresses.realm_dart_userdata_async_free,
-          ));
-
-      return completer.future;
-    });
-  }
-
-  static void _call_app_function_callback(Pointer<Void> userdata, Pointer<Char> response, Pointer<realm_app_error> error) {
-    final Completer<String> completer = userdata.toObject();
-
-    if (error != nullptr) {
-      completer.completeWithAppError(error);
-      return;
-    }
-
-    final stringResponse = response.cast<Utf8>().toRealmDartString()!;
-    completer.complete(stringResponse);
-  }
-
-  Pointer<Void> _createAsyncFunctionCallbackUserdata(Completer<String> completer) {
-    final callback = Pointer.fromFunction<
-        Void Function(
-          Pointer<Void>,
-          Pointer<Char>,
-          Pointer<realm_app_error>,
-        )>(_call_app_function_callback);
-
-    final userdata = _realmLib.realm_dart_userdata_async_new(
-      completer,
-      callback.cast(),
-      scheduler.handle._pointer,
-    );
-
-    return userdata.cast();
-  }
-
-  Future<String> callAppFunction(App app, User user, String functionName, String? argsAsJSON) {
-    return using((arena) {
-      final completer = Completer<String>();
-      _realmLib.invokeGetBool(() => _realmLib.realm_app_call_function(
-            app.handle._pointer,
-            user.handle._pointer,
-            functionName.toCharPtr(arena),
-            argsAsJSON?.toCharPtr(arena) ?? nullptr,
-            nullptr,
-            _realmLib.addresses.realm_dart_return_string_callback,
-            _createAsyncFunctionCallbackUserdata(completer),
-            _realmLib.addresses.realm_dart_userdata_async_free,
-          ));
-      return completer.future;
-    });
-  }
-
-  bool compact(Realm realm) {
-    return using((arena) {
-      final out_did_compact = arena<Bool>();
-      _realmLib.invokeGetBool(() => _realmLib.realm_compact(realm.handle._pointer, out_did_compact));
-      return out_did_compact.value;
-    });
-  }
-
-  bool immediatelyRunFileActions(App app, String realmPath) {
-    return using((arena) {
-      final out_did_run = arena<Bool>();
-      _realmLib.invokeGetBool(() => _realmLib.realm_sync_immediately_run_file_actions(app.handle._pointer, realmPath.toCharPtr(arena), out_did_run),
-          "An error occurred while resetting the Realm. Check if the file is in use: '$realmPath'");
-      return out_did_run.value;
-    });
-  }
-
-  void writeCopy(Realm realm, Configuration config) {
-    final configHandle = _createConfig(config);
-    _realmLib.invokeGetBool(() => _realmLib.realm_convert_with_config(realm.handle._pointer, configHandle._pointer, false));
-  }
-
-  void _createCollection(Realm realm, RealmValue value, Pointer<realm_list> Function() createList, Pointer<realm_dictionary> Function() createMap) {
-    CollectionHandleBase? collectionHandle;
-    try {
-      switch (value.collectionType) {
-        case RealmCollectionType.list:
-          final listPointer = _realmLib.invokeGetPointer(createList);
-          final listHandle = RealmListHandle._(listPointer, realm.handle);
-          collectionHandle = listHandle;
-
-          final list = realm.createList<RealmValue>(listHandle, null);
-
-          // Necessary since Core will not clear the collection if the value was already a collection
-          list.clear();
-
-          for (final item in value.value as List<RealmValue>) {
-            list.add(item);
-          }
-        case RealmCollectionType.map:
-          final mapPointer = _realmLib.invokeGetPointer(createMap);
-          final mapHandle = RealmMapHandle._(mapPointer, realm.handle);
-          collectionHandle = mapHandle;
-
-          final map = realm.createMap<RealmValue>(mapHandle, null);
-
-          // Necessary since Core will not clear the collection if the value was already a collection
-          map.clear();
-
-          for (final kvp in (value.value as Map<String, RealmValue>).entries) {
-            map[kvp.key] = kvp.value;
-          }
-        default:
-          throw RealmStateError('_createCollection invoked with type that is not list or map.');
-      }
-    } finally {
-      collectionHandle?.release();
-    }
-  }
-
-  void setLogLevel(LogLevel level, {required LogCategory category}) {
-    using((arena) {
-      _realmLib.realm_set_log_level_category(category.toString().toCharPtr(arena), level.index);
-    });
-  }
-
-  List<String> getAllCategoryNames() {
-    return using((arena) {
-      final count = _realmLib.realm_get_category_names(0, nullptr);
-      final out_values = arena<Pointer<Char>>(count);
-      _realmLib.realm_get_category_names(count, out_values);
-      return [for (int i = 0; i < count; i++) out_values[i].cast<Utf8>().toDartString()];
-    });
-  }
-}
-
-class LastError {
-  final int code;
-  final String? message;
-  final Object? userError;
-
-  LastError(this.code, [this.message, this.userError]);
-
-  @override
-  String toString() => "${message ?? 'No message'}. Error code: $code.";
-}
-
-// Flag to enable trace on finalization.
-//
-// Be aware that the trace is likely late, and it might in rare case be missing,
-// as there are no absolute guarantees with Finalizer.
-//
-// It is often beneficial to also instrument the native realm_release to
-// print the address released to get the exact time.
-const _enableFinalizerTrace = false;
-
-// Level used for finalization trace, if enabled.
-const _finalizerTraceLevel = LogLevel.trace;
-
-void _traceFinalization(Object o) {
-  Realm.logger.log(_finalizerTraceLevel, 'Finalizing: $o');
-}
-
-final _debugFinalizer = Finalizer<Object>(_traceFinalization);
-
-void _setupFinalizationTrace(Object value, Object finalizationToken) {
-  _debugFinalizer.attach(value, finalizationToken, detach: value);
-}
-
-void _tearDownFinalizationTrace(Object value, Object finalizationToken) {
-  _debugFinalizer.detach(value);
-  _traceFinalization(finalizationToken);
-}
-
-abstract class HandleBase<T extends NativeType> implements Finalizable {
-  late Pointer<Void> _finalizableHandle;
-  Pointer<T> _pointer;
-  bool get released => _pointer == nullptr;
-  final bool isUnowned;
-
-  @pragma('vm:never-inline')
-  void keepAlive() {}
-
-  HandleBase(this._pointer, int size) : isUnowned = false {
-    _finalizableHandle = _realmLib.realm_attach_finalizer(this, _pointer.cast(), size);
-
-    if (_enableFinalizerTrace) {
-      _setupFinalizationTrace(this, _pointer);
-    }
-  }
-
-  HandleBase.unowned(this._pointer) : isUnowned = true;
-
-  @override
-  String toString() => "${_pointer.toString()} value=${_pointer.cast<IntPtr>().value}${isUnowned ? ' (unowned)' : ''}";
-
-  /// @nodoc
-  /// A method that will be invoked just before the handle is released. Allows to cleanup
-  /// any custom data that inheritors are storing.
-  void _releaseCore() {}
-
-  void release() {
-    if (released) {
-      return;
-    }
-
-    _releaseCore();
-
-    if (!isUnowned) {
-      _realmLib.realm_detach_finalizer(_finalizableHandle, this);
-
-      _realmLib.realm_release(_pointer.cast());
-    }
-
-    _pointer = nullptr;
-
-    if (_enableFinalizerTrace) {
-      _tearDownFinalizationTrace(this, _pointer);
-    }
-  }
-}
-
-class FinalizationToken {
-  final WeakReference<RealmHandle> root;
-  final int id;
-
-  FinalizationToken(RealmHandle handle, this.id) : root = WeakReference(handle);
-}
-
-// This finalizer is intended to prevent the list of children in the RealmHandle
-// from growing endlessly. It's not intended to replace the native finalizer which
-// will free the actual resources owned by the handle.
-final _rootedHandleFinalizer = Finalizer<FinalizationToken>((token) {
-  token.root.target?.removeChild(token.id);
-});
-
-abstract class RootedHandleBase<T extends NativeType> extends HandleBase<T> {
-  final RealmHandle _root;
-  int? _id;
-
-  bool get shouldRoot => _root.isUnowned;
-
-  RootedHandleBase(this._root, Pointer<T> pointer, int size) : super(pointer, size) {
-    if (shouldRoot) {
-      _id = _root.addChild(this);
-    }
-  }
-
-  @override
-  void _releaseCore() {
-    if (_id != null) {
-      _root.removeChild(_id!);
-    }
-  }
-}
-
-abstract class CollectionHandleBase<T extends NativeType> extends RootedHandleBase<T> {
-  CollectionHandleBase(super.root, super.pointer, super.size);
-}
-
-class SchemaHandle extends HandleBase<realm_schema> {
-  SchemaHandle._(Pointer<realm_schema> pointer) : super(pointer, 24);
-
-  SchemaHandle.unowned(super.pointer) : super.unowned();
-}
-
-class ConfigHandle extends HandleBase<realm_config> {
-  ConfigHandle._(Pointer<realm_config> pointer) : super(pointer, 512);
-}
-
-class RealmHandle extends HandleBase<shared_realm> {
-  int _counter = 0;
-
-  final Map<int, WeakReference<RootedHandleBase>> _children = {};
-
-  RealmHandle._(Pointer<shared_realm> pointer) : super(pointer, 24);
-
-  RealmHandle._unowned(super.pointer) : super.unowned();
-
-  int addChild(RootedHandleBase child) {
-    final id = _counter++;
-    _children[id] = WeakReference(child);
-    _rootedHandleFinalizer.attach(this, FinalizationToken(this, id), detach: this);
-    return id;
-  }
-
-  void removeChild(int id) {
-    final child = _children.remove(id);
-    if (child != null) {
-      final target = child.target;
-      if (target != null) {
-        _rootedHandleFinalizer.detach(target);
-      }
-    }
-  }
-
-  @override
-  void _releaseCore() {
-    final keys = _children.keys.toList();
-
-    for (final key in keys) {
-      _children[key]?.target?.release();
-    }
-  }
-}
-
-class SchedulerHandle extends HandleBase<realm_scheduler> {
-  SchedulerHandle._(Pointer<realm_scheduler> pointer) : super(pointer, 24);
-}
-
-class RealmObjectHandle extends RootedHandleBase<realm_object> {
-  RealmObjectHandle._(Pointer<realm_object> pointer, RealmHandle root) : super(root, pointer, 112);
-}
-
-class _RealmLinkHandle {
-  final int targetKey;
-  final int classKey;
-  _RealmLinkHandle._(realm_link_t link)
-      : targetKey = link.target,
-        classKey = link.target_table;
-}
-
-class RealmResultsHandle extends RootedHandleBase<realm_results> {
-  RealmResultsHandle._(Pointer<realm_results> pointer, RealmHandle root) : super(root, pointer, 872);
-}
-
-class RealmListHandle extends CollectionHandleBase<realm_list> {
-  RealmListHandle._(Pointer<realm_list> pointer, RealmHandle root) : super(root, pointer, 88);
-}
-
-class RealmSetHandle extends RootedHandleBase<realm_set> {
-  RealmSetHandle._(Pointer<realm_set> pointer, RealmHandle root) : super(root, pointer, 96);
-}
-
-class RealmMapHandle extends CollectionHandleBase<realm_dictionary> {
-  RealmMapHandle._(Pointer<realm_dictionary> pointer, RealmHandle root) : super(root, pointer, 96); // TODO: check size
-}
-
-class _RealmQueryHandle extends RootedHandleBase<realm_query> {
-  _RealmQueryHandle._(Pointer<realm_query> pointer, RealmHandle root) : super(root, pointer, 256);
-}
-
-class RealmCallbackTokenHandle extends RootedHandleBase<realm_callback_token> {
-  RealmCallbackTokenHandle._(Pointer<realm_callback_token> pointer, RealmHandle root) : super(root, pointer, 32);
-}
-
-class RealmNotificationTokenHandle extends RootedHandleBase<realm_notification_token> {
-  RealmNotificationTokenHandle._(Pointer<realm_notification_token> pointer, RealmHandle root) : super(root, pointer, 32);
-}
-
-class UserNotificationTokenHandle extends HandleBase<realm_sync_user_subscription_token> {
-  UserNotificationTokenHandle._(Pointer<realm_sync_user_subscription_token> pointer) : super(pointer, 32);
-}
-
-class RealmSyncSessionConnectionStateNotificationTokenHandle extends HandleBase<realm_sync_session_connection_state_notification_token> {
-  RealmSyncSessionConnectionStateNotificationTokenHandle._(Pointer<realm_sync_session_connection_state_notification_token> pointer) : super(pointer, 32);
-}
-
-class RealmCollectionChangesHandle extends HandleBase<realm_collection_changes> {
-  RealmCollectionChangesHandle._(Pointer<realm_collection_changes> pointer) : super(pointer, 256);
-}
-
-class RealmMapChangesHandle extends HandleBase<realm_dictionary_changes> {
-  RealmMapChangesHandle._(Pointer<realm_dictionary_changes> pointer) : super(pointer, 256);
-}
-
-class RealmObjectChangesHandle extends HandleBase<realm_object_changes> {
-  RealmObjectChangesHandle._(Pointer<realm_object_changes> pointer) : super(pointer, 256);
-}
-
-class RealmAppCredentialsHandle extends HandleBase<realm_app_credentials> {
-  RealmAppCredentialsHandle._(Pointer<realm_app_credentials> pointer) : super(pointer, 16);
-}
-
-class RealmHttpTransportHandle extends HandleBase<realm_http_transport> {
-  RealmHttpTransportHandle._(Pointer<realm_http_transport> pointer) : super(pointer, 24);
-}
-
-class AppConfigHandle extends HandleBase<realm_app_config> {
-  AppConfigHandle._(Pointer<realm_app_config> pointer) : super(pointer, 8);
-}
-
-class SyncClientConfigHandle extends HandleBase<realm_sync_client_config> {
-  SyncClientConfigHandle._(Pointer<realm_sync_client_config> pointer) : super(pointer, 8);
-}
-
-class AppHandle extends HandleBase<realm_app> {
-  AppHandle._(Pointer<realm_app> pointer) : super(pointer, 16);
-}
-
-class UserHandle extends HandleBase<realm_user> {
-  UserHandle._(Pointer<realm_user> pointer) : super(pointer, 24);
-}
-
-class SubscriptionHandle extends HandleBase<realm_flx_sync_subscription> {
-  SubscriptionHandle._(Pointer<realm_flx_sync_subscription> pointer) : super(pointer, 184);
-}
-
-class RealmAsyncOpenTaskHandle extends HandleBase<realm_async_open_task_t> {
-  RealmAsyncOpenTaskHandle._(Pointer<realm_async_open_task_t> pointer) : super(pointer, 32);
-}
-
-class RealmAsyncOpenTaskProgressNotificationTokenHandle extends HandleBase<realm_async_open_task_progress_notification_token_t> {
-  RealmAsyncOpenTaskProgressNotificationTokenHandle._(Pointer<realm_async_open_task_progress_notification_token_t> pointer) : super(pointer, 40);
-}
-
-class SubscriptionSetHandle extends RootedHandleBase<realm_flx_sync_subscription_set> {
-  @override
-  bool get shouldRoot => true;
-
-  SubscriptionSetHandle._(Pointer<realm_flx_sync_subscription_set> pointer, RealmHandle root) : super(root, pointer, 128);
-}
-
-class MutableSubscriptionSetHandle extends SubscriptionSetHandle {
-  MutableSubscriptionSetHandle._(Pointer<realm_flx_sync_mutable_subscription_set> pointer, RealmHandle root) : super._(pointer.cast(), root);
-
-  Pointer<realm_flx_sync_mutable_subscription_set> get _mutablePointer => super._pointer.cast();
-}
-
-class SessionHandle extends RootedHandleBase<realm_sync_session_t> {
-  @override
-  bool get shouldRoot => true;
-
-  SessionHandle._(Pointer<realm_sync_session_t> pointer, RealmHandle root) : super(root, pointer, 24);
-}
-
-extension on List<int> {
-  Pointer<Char> toCharPtr(Allocator allocator) {
-    return toUint8Ptr(allocator).cast();
-  }
-
-  Pointer<Uint8> toUint8Ptr(Allocator allocator) {
-    final nativeSize = length + 1;
-    final result = allocator<Uint8>(nativeSize);
-    final Uint8List native = result.asTypedList(nativeSize);
-    native.setAll(0, this); // copy
-    native.last = 0; // zero terminate
-    return result.cast();
-  }
-}
-
-extension _StringEx on String {
-  Pointer<Char> toCharPtr(Allocator allocator) {
-    final units = utf8.encode(this);
-    return units.toCharPtr(allocator).cast();
-  }
-
-  Pointer<realm_string_t> toRealmString(Allocator allocator) {
-    final realm_string = allocator<realm_string_t>();
-    final units = utf8.encode(this);
-    realm_string.ref.data = units.toCharPtr(allocator).cast();
-    realm_string.ref.size = units.length;
-    return realm_string;
-  }
-}
-
-extension _RealmLibraryEx on RealmLibrary {
-  void invokeGetBool(bool Function() callback, [String? errorMessage]) {
-    bool success = callback();
-    if (!success) {
-      realmCore.throwLastError(errorMessage);
-    }
-  }
-
-  Pointer<T> invokeGetPointer<T extends NativeType>(Pointer<T> Function() callback, [String? errorMessage]) {
-    final result = callback();
-    if (result == nullptr) {
-      realmCore.throwLastError(errorMessage);
-    }
-    return result;
-  }
-}
-
-Pointer<realm_value_t> _toRealmValue(Object? value, Allocator allocator) {
-  final realm_value = allocator<realm_value_t>();
-  if (value is RealmValue && value.type.isCollection) {
-    throw RealmError(
-        "Don't use _toPrimitiveValue if the value may contain collections. Use storeValue instead. This is a bug in the Realm Flutter SDK and should be reported to https://github.com/realm/realm-dart/issues/new");
-  }
-  _intoRealmValue(value, realm_value.ref, allocator);
-  return realm_value;
-}
-
-const int _microsecondsPerSecond = 1000 * 1000;
-const int _nanosecondsPerMicrosecond = 1000;
-
-void _intoRealmQueryArg(Object? value, Pointer<realm_query_arg_t> realm_query_arg, Allocator allocator) {
-  if (value is Iterable) {
-    realm_query_arg.ref.nb_args = value.length;
-    realm_query_arg.ref.is_list = true;
-    realm_query_arg.ref.arg = allocator<realm_value>(value.length);
-    int i = 0;
-    for (var item in value) {
-      _intoRealmValue(item, realm_query_arg.ref.arg[i], allocator);
-      i++;
-    }
-  } else {
-    realm_query_arg.ref.arg = allocator<realm_value_t>();
-    realm_query_arg.ref.nb_args = 1;
-    realm_query_arg.ref.is_list = false;
-    _intoRealmValueHack(value, realm_query_arg.ref.arg.ref, allocator);
-  }
-}
-
-void _intoRealmValueHack(Object? value, realm_value realm_value, Allocator allocator) {
-  if (value is GeoShape) {
-    _intoRealmValue(value.toString(), realm_value, allocator);
-  } else if (value is RealmValueType) {
-    _intoRealmValue(value.toQueryArgString(), realm_value, allocator);
-  } else {
-    _intoRealmValue(value, realm_value, allocator);
-  }
-}
-
-void _intoRealmValue(Object? value, realm_value realm_value, Allocator allocator) {
-  if (value == null) {
-    realm_value.type = realm_value_type.RLM_TYPE_NULL;
-  } else if (value is RealmObjectBase) {
-    // when converting a RealmObjectBase to realm_value.link we assume the object is managed
-    final link = realmCore._getObjectAsLink(value);
-    realm_value.values.link.target = link.targetKey;
-    realm_value.values.link.target_table = link.classKey;
-    realm_value.type = realm_value_type.RLM_TYPE_LINK;
-  } else if (value is int) {
-    realm_value.values.integer = value;
-    realm_value.type = realm_value_type.RLM_TYPE_INT;
-  } else if (value is bool) {
-    realm_value.values.boolean = value;
-    realm_value.type = realm_value_type.RLM_TYPE_BOOL;
-  } else if (value is String) {
-    String string = value;
-    final units = utf8.encode(string);
-    final result = allocator<Uint8>(units.length);
-    final Uint8List nativeString = result.asTypedList(units.length);
-    nativeString.setAll(0, units);
-    realm_value.values.string.data = result.cast();
-    realm_value.values.string.size = units.length;
-    realm_value.type = realm_value_type.RLM_TYPE_STRING;
-  } else if (value is double) {
-    realm_value.values.dnum = value;
-    realm_value.type = realm_value_type.RLM_TYPE_DOUBLE;
-  } else if (value is ObjectId) {
-    final bytes = value.bytes;
-    for (var i = 0; i < 12; i++) {
-      realm_value.values.object_id.bytes[i] = bytes[i];
-    }
-    realm_value.type = realm_value_type.RLM_TYPE_OBJECT_ID;
-  } else if (value is Uuid) {
-    final bytes = value.bytes.asUint8List();
-    for (var i = 0; i < 16; i++) {
-      realm_value.values.uuid.bytes[i] = bytes[i];
-    }
-    realm_value.type = realm_value_type.RLM_TYPE_UUID;
-  } else if (value is DateTime) {
-    final microseconds = value.toUtc().microsecondsSinceEpoch;
-    final seconds = microseconds ~/ _microsecondsPerSecond;
-    int nanoseconds = _nanosecondsPerMicrosecond * (microseconds % _microsecondsPerSecond);
-    if (microseconds < 0 && nanoseconds != 0) {
-      nanoseconds = nanoseconds - _nanosecondsPerMicrosecond * _microsecondsPerSecond;
-    }
-    realm_value.values.timestamp.seconds = seconds;
-    realm_value.values.timestamp.nanoseconds = nanoseconds;
-    realm_value.type = realm_value_type.RLM_TYPE_TIMESTAMP;
-  } else if (value is Decimal128) {
-    realm_value.values.decimal128 = value.value;
-    realm_value.type = realm_value_type.RLM_TYPE_DECIMAL128;
-  } else if (value is Uint8List) {
-    realm_value.type = realm_value_type.RLM_TYPE_BINARY;
-    realm_value.values.binary.size = value.length;
-    realm_value.values.binary.data = allocator<Uint8>(value.length);
-    realm_value.values.binary.data.asTypedList(value.length).setAll(0, value);
-  } else if (value is RealmValue) {
-    if (value.type == List<RealmValue>) {
-      realm_value.type = realm_value_type.RLM_TYPE_LIST;
-    } else if (value.type == Map<String, RealmValue>) {
-      realm_value.type = realm_value_type.RLM_TYPE_DICTIONARY;
-    } else {
-      return _intoRealmValue(value.value, realm_value, allocator);
-    }
-  } else {
-    throw RealmException("Property type ${value.runtimeType} not supported");
-  }
-}
-
-extension on Pointer<realm_value_t> {
-  Object? toDartValue(Realm realm, Pointer<realm_list_t> Function()? getList, Pointer<realm_dictionary_t> Function()? getMap) {
-    if (this == nullptr) {
-      throw RealmException("Can not convert nullptr realm_value to Dart value");
-    }
-    return ref.toDartValue(realm: realm, getList: getList, getMap: getMap);
-  }
-}
-
-extension on realm_value_t {
-  Object? toPrimitiveValue() => toDartValue(realm: null, getList: null, getMap: null);
-
-  Object? toDartValue({required Realm? realm, required Pointer<realm_list_t> Function()? getList, required Pointer<realm_dictionary_t> Function()? getMap}) {
-    switch (type) {
-      case realm_value_type.RLM_TYPE_NULL:
-        return null;
-      case realm_value_type.RLM_TYPE_INT:
-        return values.integer;
-      case realm_value_type.RLM_TYPE_BOOL:
-        return values.boolean;
-      case realm_value_type.RLM_TYPE_STRING:
-        return values.string.data.cast<Utf8>().toRealmDartString(length: values.string.size)!;
-      case realm_value_type.RLM_TYPE_FLOAT:
-        return values.fnum;
-      case realm_value_type.RLM_TYPE_DOUBLE:
-        return values.dnum;
-      case realm_value_type.RLM_TYPE_LINK:
-        if (realm == null) {
-          throw RealmError("A realm instance is required to resolve Backlinks");
-        }
-        final objectKey = values.link.target;
-        final classKey = values.link.target_table;
-        if (realm.metadata.getByClassKeyIfExists(classKey) == null) return null; // temprorary workaround to avoid crash on assertion
-        return realmCore._getObject(realm, classKey, objectKey);
-      case realm_value_type.RLM_TYPE_BINARY:
-        return Uint8List.fromList(values.binary.data.asTypedList(values.binary.size));
-      case realm_value_type.RLM_TYPE_TIMESTAMP:
-        final seconds = values.timestamp.seconds;
-        final nanoseconds = values.timestamp.nanoseconds;
-        return DateTime.fromMicrosecondsSinceEpoch(seconds * _microsecondsPerSecond + nanoseconds ~/ _nanosecondsPerMicrosecond, isUtc: true);
-      case realm_value_type.RLM_TYPE_DECIMAL128:
-        var decimal = values.decimal128; // NOTE: Does not copy the struct!
-        decimal = _realmLib.realm_dart_decimal128_copy(decimal); // This is a workaround to that
-        return Decimal128Internal.fromNative(decimal);
-      case realm_value_type.RLM_TYPE_OBJECT_ID:
-        return ObjectId.fromBytes(values.object_id.bytes.toList(12));
-      case realm_value_type.RLM_TYPE_UUID:
-        final listInt = values.uuid.bytes.toList(16);
-        return Uuid.fromBytes(Uint8List.fromList(listInt).buffer);
-      case realm_value_type.RLM_TYPE_LIST:
-        if (getList == null || realm == null) {
-          throw RealmException('toDartValue called with a list argument but without a list getter');
-        }
-
-        final listPointer = _realmLib.invokeGetPointer(() => getList());
-        final listHandle = RealmListHandle._(listPointer, realm.handle);
-        return realm.createList<RealmValue>(listHandle, null);
-      case realm_value_type.RLM_TYPE_DICTIONARY:
-        if (getMap == null || realm == null) {
-          throw RealmException('toDartValue called with a list argument but without a list getter');
-        }
-
-        final mapPointer = _realmLib.invokeGetPointer(() => getMap());
-        final mapHandle = RealmMapHandle._(mapPointer, realm.handle);
-        return realm.createMap<RealmValue>(mapHandle, null);
-      default:
-        throw RealmException("realm_value_type $type not supported");
-    }
-  }
-}
-
-extension on Array<Uint8> {
-  List<int> toList(int count) {
-    final result = <int>[];
-    for (var i = 0; i < count; i++) {
-      result.add(this[i]);
-    }
-    return result;
-  }
-}
-
-extension on Pointer<Size> {
-  List<int> toIntList(int count) {
-    List<int> result = List.filled(count, elementAt(0).value);
-    for (var i = 1; i < count; i++) {
-      result[i] = elementAt(i).value;
-    }
-    return result;
-  }
-}
-
-extension on Pointer<realm_value> {
-  List<String> toStringList(int count) {
-    final result = List.filled(count, '');
-    for (var i = 0; i < count; i++) {
-      final str_value = elementAt(i).ref.values.string;
-      result[i] = str_value.data.cast<Utf8>().toRealmDartString(length: str_value.size)!;
-    }
-
-    return result;
-  }
-}
-
-extension on Pointer<Void> {
-  T toObject<T extends Object>() {
-    assert(this != nullptr, "Pointer<Void> is null");
-
-    Object object = _realmLib.realm_dart_persistent_handle_to_object(this);
-
-    assert(object is T, "$T expected");
-    return object as T;
-  }
-
-  Object? toUserCodeError() {
-    if (this != nullptr) {
-      final result = toObject();
-      _realmLib.realm_dart_delete_persistent_handle(this);
-      return result;
-    }
-
-    return null;
-  }
-}
-
-extension on Pointer<Utf8> {
-  String? toRealmDartString({bool treatEmptyAsNull = false, int? length, bool freeRealmMemory = false}) {
-    if (this == nullptr) {
-      return null;
-    }
-
-    try {
-      final result = toDartString(length: length);
-
-      if (treatEmptyAsNull && result == '') {
-        return null;
-      }
-      return result;
-    } finally {
-      if (freeRealmMemory) {
-        _realmLib.realm_free(cast());
-      }
-    }
-  }
-}
-
-extension on realm_sync_error {
-  SyncErrorDetails toSyncErrorDetails() {
-    final message = status.message.cast<Utf8>().toRealmDartString()!;
-    final userInfoMap = user_info_map.toMap(user_info_length);
-    final originalFilePathKey = c_original_file_path_key.cast<Utf8>().toRealmDartString();
-    final recoveryFilePathKey = c_recovery_file_path_key.cast<Utf8>().toRealmDartString();
-
-    return SyncErrorDetails(
-      message,
-      status.error,
-      user_code_error.toUserCodeError(),
-      isFatal: is_fatal,
-      isClientResetRequested: is_client_reset_requested,
-      originalFilePath: userInfoMap?[originalFilePathKey],
-      backupFilePath: userInfoMap?[recoveryFilePathKey],
-      compensatingWrites: compensating_writes.toList(compensating_writes_length),
-    );
-  }
-}
-
-extension on Pointer<realm_sync_error_user_info> {
-  Map<String, String>? toMap(int length) {
-    if (this == nullptr) {
-      return null;
-    }
-    Map<String, String> userInfoMap = {};
-    for (int i = 0; i < length; i++) {
-      final userInfoItem = this[i];
-      final key = userInfoItem.key.cast<Utf8>().toDartString();
-      final value = userInfoItem.value.cast<Utf8>().toDartString();
-      userInfoMap[key] = value;
-    }
-    return userInfoMap;
-  }
-}
-
-extension on Pointer<realm_sync_error_compensating_write_info> {
-  List<CompensatingWriteInfo>? toList(int length) {
-    if (this == nullptr || length == 0) {
-      return null;
-    }
-    List<CompensatingWriteInfo> compensatingWrites = [];
-    for (int i = 0; i < length; i++) {
-      final compensatingWrite = this[i];
-      final reason = compensatingWrite.reason.cast<Utf8>().toDartString();
-      final object_name = compensatingWrite.object_name.cast<Utf8>().toDartString();
-      final primary_key = compensatingWrite.primary_key.toPrimitiveValue();
-      compensatingWrites.add(CompensatingWriteInfo(object_name, reason, RealmValue.from(primary_key)));
-    }
-    return compensatingWrites;
-  }
-}
-
-extension on Pointer<realm_error_t> {
-  SyncError toSyncError() {
-    final message = ref.message.cast<Utf8>().toDartString();
-    final details = SyncErrorDetails(message, ref.error, ref.user_code_error.toUserCodeError());
-    return SyncErrorInternal.createSyncError(details);
-  }
-}
-
-extension on Object {
-  Pointer<Void> toPersistentHandle() {
-    return _realmLib.realm_dart_object_to_persistent_handle(this);
-  }
-}
-
-extension on List<UserState> {
-  UserState fromIndex(int index) {
-    if (!UserState.values.any((value) => value.index == index)) {
-      throw RealmError("Unknown user state $index");
-    }
-
-    return UserState.values[index];
-  }
-}
-
-extension on realm_property_info {
-  SchemaProperty toSchemaProperty() {
-    final linkTarget = link_target == nullptr ? null : link_target.cast<Utf8>().toDartString();
-    return SchemaProperty(name.cast<Utf8>().toDartString(), RealmPropertyType.values[type],
-        optional: flags & realm_property_flags.RLM_PROPERTY_NULLABLE == realm_property_flags.RLM_PROPERTY_NULLABLE,
-        primaryKey: flags & realm_property_flags.RLM_PROPERTY_PRIMARY_KEY == realm_property_flags.RLM_PROPERTY_PRIMARY_KEY,
-        linkTarget: linkTarget == null || linkTarget.isEmpty ? null : linkTarget,
-        collectionType: RealmCollectionType.values[collection_type]);
-  }
-}
-
-extension<T> on Completer<T> {
-  void completeWithAppError(Pointer<realm_app_error> error) {
-    final message = error.ref.message.cast<Utf8>().toRealmDartString()!;
-    final linkToLogs = error.ref.link_to_server_logs.cast<Utf8>().toRealmDartString();
-    completeError(AppInternal.createException(message, linkToLogs, error.ref.http_status_code));
-  }
-}
-
-enum _CustomErrorCode {
-  noError(0),
-  unknownHttp(998),
-  unknown(999),
-  timeout(1000);
-
-  final int code;
-  const _CustomErrorCode(this.code);
-}
-
-enum _HttpMethod {
-  get,
-  post,
-  patch,
-  put,
-  delete,
-}
-
-extension on realm_timestamp_t {
-  DateTime toDart() {
-    return DateTime.fromMicrosecondsSinceEpoch(seconds * 1000000 + nanoseconds ~/ 1000, isUtc: true);
-  }
-}
-
-extension on realm_string_t {
-  String? toDart() => data.cast<Utf8>().toRealmDartString();
-}
-
-extension on ObjectId {
-  Pointer<realm_object_id> toNative(Allocator allocator) {
-    final result = allocator<realm_object_id>();
-    for (var i = 0; i < 12; i++) {
-      result.ref.bytes[i] = bytes[i];
-    }
-    return result;
-  }
-}
-
-extension on realm_object_id {
-  ObjectId toDart() {
-    final buffer = Uint8List(12);
-    for (int i = 0; i < 12; ++i) {
-      buffer[i] = bytes[i];
-    }
-    return ObjectId.fromBytes(buffer);
-  }
-}
-
-extension on realm_app_user_apikey {
-  ApiKey toDart() => UserInternal.createApiKey(
-        id.toDart(),
-        name.cast<Utf8>().toDartString(),
-        key.cast<Utf8>().toRealmDartString(treatEmptyAsNull: true),
-        !disabled,
-      );
-}
-
-extension PlatformEx on Platform {
-  static String fromEnvironment(String name, {String defaultValue = ""}) {
-    final result = Platform.environment[name];
-    if (result == null) {
-      return defaultValue;
-    }
-
-    return result;
-  }
-}
-
-/// @nodoc
-class SyncErrorDetails {
-  final String message;
-  final int code;
-  final String? path;
-  final bool isFatal;
-  final bool isClientResetRequested;
-  final String? originalFilePath;
-  final String? backupFilePath;
-  final List<CompensatingWriteInfo>? compensatingWrites;
-  final Object? userError;
-=======
-  String _getAppDirectoryFromPlugin() {
-    assert(isFlutterPlatform);
->>>>>>> 5e4e6a71
 
     final getAppDirFunc = _pluginLib.lookupFunction<Pointer<Int8> Function(), Pointer<Int8> Function()>("realm_dart_get_app_directory");
     final dirNamePtr = getAppDirFunc();
