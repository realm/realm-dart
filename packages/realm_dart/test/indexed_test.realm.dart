--- conflicted
+++ resolved
@@ -103,13 +103,8 @@
 
   static final schema = () {
     RealmObjectBase.registerFactory(WithIndexes._);
-<<<<<<< HEAD
+    register(_toEJson, _fromEJson);
     return SchemaObject(ObjectType.realmObject, WithIndexes, 'WithIndexes', [
-=======
-    register(_toEJson, _fromEJson);
-    return const SchemaObject(
-        ObjectType.realmObject, WithIndexes, 'WithIndexes', [
->>>>>>> 26e7b300
       SchemaProperty('anInt', RealmPropertyType.int,
           indexType: RealmIndexType.regular),
       SchemaProperty('aBool', RealmPropertyType.bool,
@@ -123,14 +118,10 @@
       SchemaProperty('uuid', RealmPropertyType.uuid,
           indexType: RealmIndexType.regular),
     ]);
-<<<<<<< HEAD
-  }
+  }();
 
   @override
   SchemaObject get objectSchema => RealmObjectBase.getSchema(this) ?? schema;
-=======
-  }();
->>>>>>> 26e7b300
 }
 
 class NoIndexes extends _NoIndexes
@@ -229,12 +220,8 @@
 
   static final schema = () {
     RealmObjectBase.registerFactory(NoIndexes._);
-<<<<<<< HEAD
+    register(_toEJson, _fromEJson);
     return SchemaObject(ObjectType.realmObject, NoIndexes, 'NoIndexes', [
-=======
-    register(_toEJson, _fromEJson);
-    return const SchemaObject(ObjectType.realmObject, NoIndexes, 'NoIndexes', [
->>>>>>> 26e7b300
       SchemaProperty('anInt', RealmPropertyType.int),
       SchemaProperty('aBool', RealmPropertyType.bool),
       SchemaProperty('string', RealmPropertyType.string),
@@ -242,14 +229,10 @@
       SchemaProperty('objectId', RealmPropertyType.objectid),
       SchemaProperty('uuid', RealmPropertyType.uuid),
     ]);
-<<<<<<< HEAD
-  }
+  }();
 
   @override
   SchemaObject get objectSchema => RealmObjectBase.getSchema(this) ?? schema;
-=======
-  }();
->>>>>>> 26e7b300
 }
 
 class ObjectWithFTSIndex extends _ObjectWithFTSIndex
@@ -318,12 +301,8 @@
 
   static final schema = () {
     RealmObjectBase.registerFactory(ObjectWithFTSIndex._);
-<<<<<<< HEAD
+    register(_toEJson, _fromEJson);
     return SchemaObject(
-=======
-    register(_toEJson, _fromEJson);
-    return const SchemaObject(
->>>>>>> 26e7b300
         ObjectType.realmObject, ObjectWithFTSIndex, 'ObjectWithFTSIndex', [
       SchemaProperty('title', RealmPropertyType.string),
       SchemaProperty('summary', RealmPropertyType.string,
@@ -331,12 +310,8 @@
       SchemaProperty('nullableSummary', RealmPropertyType.string,
           optional: true, indexType: RealmIndexType.fullText),
     ]);
-<<<<<<< HEAD
-  }
+  }();
 
   @override
   SchemaObject get objectSchema => RealmObjectBase.getSchema(this) ?? schema;
-=======
-  }();
->>>>>>> 26e7b300
 }