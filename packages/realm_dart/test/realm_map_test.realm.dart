// GENERATED CODE - DO NOT MODIFY BY HAND

part of 'realm_map_test.dart';

// **************************************************************************
// RealmObjectGenerator
// **************************************************************************

// ignore_for_file: type=lint
class Car extends _Car with RealmEntity, RealmObjectBase, RealmObject {
  Car(
    String make, {
    String? color,
  }) {
    RealmObjectBase.set(this, 'make', make);
    RealmObjectBase.set(this, 'color', color);
  }

  Car._();

  @override
  String get make => RealmObjectBase.get<String>(this, 'make') as String;
  @override
  set make(String value) => RealmObjectBase.set(this, 'make', value);

  @override
  String? get color => RealmObjectBase.get<String>(this, 'color') as String?;
  @override
  set color(String? value) => RealmObjectBase.set(this, 'color', value);

  @override
  Stream<RealmObjectChanges<Car>> get changes =>
      RealmObjectBase.getChanges<Car>(this);

  @override
  Car freeze() => RealmObjectBase.freezeObject<Car>(this);

  EJsonValue toEJson() {
    return <String, dynamic>{
      'make': make.toEJson(),
      'color': color.toEJson(),
    };
  }

  static EJsonValue _toEJson(Car value) => value.toEJson();
  static Car _fromEJson(EJsonValue ejson) {
    return switch (ejson) {
      {
        'make': EJsonValue make,
        'color': EJsonValue color,
      } =>
        Car(
          fromEJson(make),
          color: fromEJson(color),
        ),
      _ => raiseInvalidEJson(ejson),
    };
  }

  static final schema = () {
    RealmObjectBase.registerFactory(Car._);
<<<<<<< HEAD
    return SchemaObject(ObjectType.realmObject, Car, 'Car', [
      SchemaProperty('make', RealmPropertyType.string, primaryKey: true),
      SchemaProperty('color', RealmPropertyType.string, optional: true),
    ]);
  }

  @override
  SchemaObject get objectSchema => RealmObjectBase.getSchema(this) ?? schema;
=======
    register(_toEJson, _fromEJson);
    return const SchemaObject(ObjectType.realmObject, Car, 'Car', [
      SchemaProperty('make', RealmPropertyType.string, primaryKey: true),
      SchemaProperty('color', RealmPropertyType.string, optional: true),
    ]);
  }();
>>>>>>> 26e7b300
}

class EmbeddedValue extends _EmbeddedValue
    with RealmEntity, RealmObjectBase, EmbeddedObject {
  EmbeddedValue(
    int intValue,
  ) {
    RealmObjectBase.set(this, 'intValue', intValue);
  }

  EmbeddedValue._();

  @override
  int get intValue => RealmObjectBase.get<int>(this, 'intValue') as int;
  @override
  set intValue(int value) => RealmObjectBase.set(this, 'intValue', value);

  @override
  Stream<RealmObjectChanges<EmbeddedValue>> get changes =>
      RealmObjectBase.getChanges<EmbeddedValue>(this);

  @override
  EmbeddedValue freeze() => RealmObjectBase.freezeObject<EmbeddedValue>(this);

  EJsonValue toEJson() {
    return <String, dynamic>{
      'intValue': intValue.toEJson(),
    };
  }

  static EJsonValue _toEJson(EmbeddedValue value) => value.toEJson();
  static EmbeddedValue _fromEJson(EJsonValue ejson) {
    return switch (ejson) {
      {
        'intValue': EJsonValue intValue,
      } =>
        EmbeddedValue(
          fromEJson(intValue),
        ),
      _ => raiseInvalidEJson(ejson),
    };
  }

  static final schema = () {
    RealmObjectBase.registerFactory(EmbeddedValue._);
<<<<<<< HEAD
    return SchemaObject(
        ObjectType.embeddedObject, EmbeddedValue, 'EmbeddedValue', [
      SchemaProperty('intValue', RealmPropertyType.int),
    ]);
  }

  @override
  SchemaObject get objectSchema => RealmObjectBase.getSchema(this) ?? schema;
=======
    register(_toEJson, _fromEJson);
    return const SchemaObject(
        ObjectType.embeddedObject, EmbeddedValue, 'EmbeddedValue', [
      SchemaProperty('intValue', RealmPropertyType.int),
    ]);
  }();
>>>>>>> 26e7b300
}

class TestRealmMaps extends _TestRealmMaps
    with RealmEntity, RealmObjectBase, RealmObject {
  TestRealmMaps(
    int key, {
    Map<String, bool> boolMap = const {},
    Map<String, int> intMap = const {},
    Map<String, String> stringMap = const {},
    Map<String, double> doubleMap = const {},
    Map<String, DateTime> dateTimeMap = const {},
    Map<String, ObjectId> objectIdMap = const {},
    Map<String, Uuid> uuidMap = const {},
    Map<String, Uint8List> binaryMap = const {},
    Map<String, Decimal128> decimalMap = const {},
    Map<String, bool?> nullableBoolMap = const {},
    Map<String, int?> nullableIntMap = const {},
    Map<String, String?> nullableStringMap = const {},
    Map<String, double?> nullableDoubleMap = const {},
    Map<String, DateTime?> nullableDateTimeMap = const {},
    Map<String, ObjectId?> nullableObjectIdMap = const {},
    Map<String, Uuid?> nullableUuidMap = const {},
    Map<String, Uint8List?> nullableBinaryMap = const {},
    Map<String, Decimal128?> nullableDecimalMap = const {},
    Map<String, Car?> objectsMap = const {},
    Map<String, EmbeddedValue?> embeddedMap = const {},
    Map<String, RealmValue> mixedMap = const {},
  }) {
    RealmObjectBase.set(this, 'key', key);
    RealmObjectBase.set<RealmMap<bool>>(
        this, 'boolMap', RealmMap<bool>(boolMap));
    RealmObjectBase.set<RealmMap<int>>(this, 'intMap', RealmMap<int>(intMap));
    RealmObjectBase.set<RealmMap<String>>(
        this, 'stringMap', RealmMap<String>(stringMap));
    RealmObjectBase.set<RealmMap<double>>(
        this, 'doubleMap', RealmMap<double>(doubleMap));
    RealmObjectBase.set<RealmMap<DateTime>>(
        this, 'dateTimeMap', RealmMap<DateTime>(dateTimeMap));
    RealmObjectBase.set<RealmMap<ObjectId>>(
        this, 'objectIdMap', RealmMap<ObjectId>(objectIdMap));
    RealmObjectBase.set<RealmMap<Uuid>>(
        this, 'uuidMap', RealmMap<Uuid>(uuidMap));
    RealmObjectBase.set<RealmMap<Uint8List>>(
        this, 'binaryMap', RealmMap<Uint8List>(binaryMap));
    RealmObjectBase.set<RealmMap<Decimal128>>(
        this, 'decimalMap', RealmMap<Decimal128>(decimalMap));
    RealmObjectBase.set<RealmMap<bool?>>(
        this, 'nullableBoolMap', RealmMap<bool?>(nullableBoolMap));
    RealmObjectBase.set<RealmMap<int?>>(
        this, 'nullableIntMap', RealmMap<int?>(nullableIntMap));
    RealmObjectBase.set<RealmMap<String?>>(
        this, 'nullableStringMap', RealmMap<String?>(nullableStringMap));
    RealmObjectBase.set<RealmMap<double?>>(
        this, 'nullableDoubleMap', RealmMap<double?>(nullableDoubleMap));
    RealmObjectBase.set<RealmMap<DateTime?>>(
        this, 'nullableDateTimeMap', RealmMap<DateTime?>(nullableDateTimeMap));
    RealmObjectBase.set<RealmMap<ObjectId?>>(
        this, 'nullableObjectIdMap', RealmMap<ObjectId?>(nullableObjectIdMap));
    RealmObjectBase.set<RealmMap<Uuid?>>(
        this, 'nullableUuidMap', RealmMap<Uuid?>(nullableUuidMap));
    RealmObjectBase.set<RealmMap<Uint8List?>>(
        this, 'nullableBinaryMap', RealmMap<Uint8List?>(nullableBinaryMap));
    RealmObjectBase.set<RealmMap<Decimal128?>>(
        this, 'nullableDecimalMap', RealmMap<Decimal128?>(nullableDecimalMap));
    RealmObjectBase.set<RealmMap<Car?>>(
        this, 'objectsMap', RealmMap<Car?>(objectsMap));
    RealmObjectBase.set<RealmMap<EmbeddedValue?>>(
        this, 'embeddedMap', RealmMap<EmbeddedValue?>(embeddedMap));
    RealmObjectBase.set<RealmMap<RealmValue>>(
        this, 'mixedMap', RealmMap<RealmValue>(mixedMap));
  }

  TestRealmMaps._();

  @override
  int get key => RealmObjectBase.get<int>(this, 'key') as int;
  @override
  set key(int value) => RealmObjectBase.set(this, 'key', value);

  @override
  RealmMap<bool> get boolMap =>
      RealmObjectBase.get<bool>(this, 'boolMap') as RealmMap<bool>;
  @override
  set boolMap(covariant RealmMap<bool> value) =>
      throw RealmUnsupportedSetError();

  @override
  RealmMap<int> get intMap =>
      RealmObjectBase.get<int>(this, 'intMap') as RealmMap<int>;
  @override
  set intMap(covariant RealmMap<int> value) => throw RealmUnsupportedSetError();

  @override
  RealmMap<String> get stringMap =>
      RealmObjectBase.get<String>(this, 'stringMap') as RealmMap<String>;
  @override
  set stringMap(covariant RealmMap<String> value) =>
      throw RealmUnsupportedSetError();

  @override
  RealmMap<double> get doubleMap =>
      RealmObjectBase.get<double>(this, 'doubleMap') as RealmMap<double>;
  @override
  set doubleMap(covariant RealmMap<double> value) =>
      throw RealmUnsupportedSetError();

  @override
  RealmMap<DateTime> get dateTimeMap =>
      RealmObjectBase.get<DateTime>(this, 'dateTimeMap') as RealmMap<DateTime>;
  @override
  set dateTimeMap(covariant RealmMap<DateTime> value) =>
      throw RealmUnsupportedSetError();

  @override
  RealmMap<ObjectId> get objectIdMap =>
      RealmObjectBase.get<ObjectId>(this, 'objectIdMap') as RealmMap<ObjectId>;
  @override
  set objectIdMap(covariant RealmMap<ObjectId> value) =>
      throw RealmUnsupportedSetError();

  @override
  RealmMap<Uuid> get uuidMap =>
      RealmObjectBase.get<Uuid>(this, 'uuidMap') as RealmMap<Uuid>;
  @override
  set uuidMap(covariant RealmMap<Uuid> value) =>
      throw RealmUnsupportedSetError();

  @override
  RealmMap<Uint8List> get binaryMap =>
      RealmObjectBase.get<Uint8List>(this, 'binaryMap') as RealmMap<Uint8List>;
  @override
  set binaryMap(covariant RealmMap<Uint8List> value) =>
      throw RealmUnsupportedSetError();

  @override
  RealmMap<Decimal128> get decimalMap =>
      RealmObjectBase.get<Decimal128>(this, 'decimalMap')
          as RealmMap<Decimal128>;
  @override
  set decimalMap(covariant RealmMap<Decimal128> value) =>
      throw RealmUnsupportedSetError();

  @override
  RealmMap<bool?> get nullableBoolMap =>
      RealmObjectBase.get<bool?>(this, 'nullableBoolMap') as RealmMap<bool?>;
  @override
  set nullableBoolMap(covariant RealmMap<bool?> value) =>
      throw RealmUnsupportedSetError();

  @override
  RealmMap<int?> get nullableIntMap =>
      RealmObjectBase.get<int?>(this, 'nullableIntMap') as RealmMap<int?>;
  @override
  set nullableIntMap(covariant RealmMap<int?> value) =>
      throw RealmUnsupportedSetError();

  @override
  RealmMap<String?> get nullableStringMap =>
      RealmObjectBase.get<String?>(this, 'nullableStringMap')
          as RealmMap<String?>;
  @override
  set nullableStringMap(covariant RealmMap<String?> value) =>
      throw RealmUnsupportedSetError();

  @override
  RealmMap<double?> get nullableDoubleMap =>
      RealmObjectBase.get<double?>(this, 'nullableDoubleMap')
          as RealmMap<double?>;
  @override
  set nullableDoubleMap(covariant RealmMap<double?> value) =>
      throw RealmUnsupportedSetError();

  @override
  RealmMap<DateTime?> get nullableDateTimeMap =>
      RealmObjectBase.get<DateTime?>(this, 'nullableDateTimeMap')
          as RealmMap<DateTime?>;
  @override
  set nullableDateTimeMap(covariant RealmMap<DateTime?> value) =>
      throw RealmUnsupportedSetError();

  @override
  RealmMap<ObjectId?> get nullableObjectIdMap =>
      RealmObjectBase.get<ObjectId?>(this, 'nullableObjectIdMap')
          as RealmMap<ObjectId?>;
  @override
  set nullableObjectIdMap(covariant RealmMap<ObjectId?> value) =>
      throw RealmUnsupportedSetError();

  @override
  RealmMap<Uuid?> get nullableUuidMap =>
      RealmObjectBase.get<Uuid?>(this, 'nullableUuidMap') as RealmMap<Uuid?>;
  @override
  set nullableUuidMap(covariant RealmMap<Uuid?> value) =>
      throw RealmUnsupportedSetError();

  @override
  RealmMap<Uint8List?> get nullableBinaryMap =>
      RealmObjectBase.get<Uint8List?>(this, 'nullableBinaryMap')
          as RealmMap<Uint8List?>;
  @override
  set nullableBinaryMap(covariant RealmMap<Uint8List?> value) =>
      throw RealmUnsupportedSetError();

  @override
  RealmMap<Decimal128?> get nullableDecimalMap =>
      RealmObjectBase.get<Decimal128?>(this, 'nullableDecimalMap')
          as RealmMap<Decimal128?>;
  @override
  set nullableDecimalMap(covariant RealmMap<Decimal128?> value) =>
      throw RealmUnsupportedSetError();

  @override
  RealmMap<Car?> get objectsMap =>
      RealmObjectBase.get<Car?>(this, 'objectsMap') as RealmMap<Car?>;
  @override
  set objectsMap(covariant RealmMap<Car?> value) =>
      throw RealmUnsupportedSetError();

  @override
  RealmMap<EmbeddedValue?> get embeddedMap =>
      RealmObjectBase.get<EmbeddedValue?>(this, 'embeddedMap')
          as RealmMap<EmbeddedValue?>;
  @override
  set embeddedMap(covariant RealmMap<EmbeddedValue?> value) =>
      throw RealmUnsupportedSetError();

  @override
  RealmMap<RealmValue> get mixedMap =>
      RealmObjectBase.get<RealmValue>(this, 'mixedMap') as RealmMap<RealmValue>;
  @override
  set mixedMap(covariant RealmMap<RealmValue> value) =>
      throw RealmUnsupportedSetError();

  @override
  Stream<RealmObjectChanges<TestRealmMaps>> get changes =>
      RealmObjectBase.getChanges<TestRealmMaps>(this);

  @override
  TestRealmMaps freeze() => RealmObjectBase.freezeObject<TestRealmMaps>(this);

  EJsonValue toEJson() {
    return <String, dynamic>{
      'key': key.toEJson(),
      'boolMap': boolMap.toEJson(),
      'intMap': intMap.toEJson(),
      'stringMap': stringMap.toEJson(),
      'doubleMap': doubleMap.toEJson(),
      'dateTimeMap': dateTimeMap.toEJson(),
      'objectIdMap': objectIdMap.toEJson(),
      'uuidMap': uuidMap.toEJson(),
      'binaryMap': binaryMap.toEJson(),
      'decimalMap': decimalMap.toEJson(),
      'nullableBoolMap': nullableBoolMap.toEJson(),
      'nullableIntMap': nullableIntMap.toEJson(),
      'nullableStringMap': nullableStringMap.toEJson(),
      'nullableDoubleMap': nullableDoubleMap.toEJson(),
      'nullableDateTimeMap': nullableDateTimeMap.toEJson(),
      'nullableObjectIdMap': nullableObjectIdMap.toEJson(),
      'nullableUuidMap': nullableUuidMap.toEJson(),
      'nullableBinaryMap': nullableBinaryMap.toEJson(),
      'nullableDecimalMap': nullableDecimalMap.toEJson(),
      'objectsMap': objectsMap.toEJson(),
      'embeddedMap': embeddedMap.toEJson(),
      'mixedMap': mixedMap.toEJson(),
    };
  }

  static EJsonValue _toEJson(TestRealmMaps value) => value.toEJson();
  static TestRealmMaps _fromEJson(EJsonValue ejson) {
    return switch (ejson) {
      {
        'key': EJsonValue key,
        'boolMap': EJsonValue boolMap,
        'intMap': EJsonValue intMap,
        'stringMap': EJsonValue stringMap,
        'doubleMap': EJsonValue doubleMap,
        'dateTimeMap': EJsonValue dateTimeMap,
        'objectIdMap': EJsonValue objectIdMap,
        'uuidMap': EJsonValue uuidMap,
        'binaryMap': EJsonValue binaryMap,
        'decimalMap': EJsonValue decimalMap,
        'nullableBoolMap': EJsonValue nullableBoolMap,
        'nullableIntMap': EJsonValue nullableIntMap,
        'nullableStringMap': EJsonValue nullableStringMap,
        'nullableDoubleMap': EJsonValue nullableDoubleMap,
        'nullableDateTimeMap': EJsonValue nullableDateTimeMap,
        'nullableObjectIdMap': EJsonValue nullableObjectIdMap,
        'nullableUuidMap': EJsonValue nullableUuidMap,
        'nullableBinaryMap': EJsonValue nullableBinaryMap,
        'nullableDecimalMap': EJsonValue nullableDecimalMap,
        'objectsMap': EJsonValue objectsMap,
        'embeddedMap': EJsonValue embeddedMap,
        'mixedMap': EJsonValue mixedMap,
      } =>
        TestRealmMaps(
          fromEJson(key),
        ),
      _ => raiseInvalidEJson(ejson),
    };
  }

  static final schema = () {
    RealmObjectBase.registerFactory(TestRealmMaps._);
<<<<<<< HEAD
    return SchemaObject(
=======
    register(_toEJson, _fromEJson);
    return const SchemaObject(
>>>>>>> 26e7b300
        ObjectType.realmObject, TestRealmMaps, 'TestRealmMaps', [
      SchemaProperty('key', RealmPropertyType.int, primaryKey: true),
      SchemaProperty('boolMap', RealmPropertyType.bool,
          collectionType: RealmCollectionType.map),
      SchemaProperty('intMap', RealmPropertyType.int,
          collectionType: RealmCollectionType.map),
      SchemaProperty('stringMap', RealmPropertyType.string,
          collectionType: RealmCollectionType.map),
      SchemaProperty('doubleMap', RealmPropertyType.double,
          collectionType: RealmCollectionType.map),
      SchemaProperty('dateTimeMap', RealmPropertyType.timestamp,
          collectionType: RealmCollectionType.map),
      SchemaProperty('objectIdMap', RealmPropertyType.objectid,
          collectionType: RealmCollectionType.map),
      SchemaProperty('uuidMap', RealmPropertyType.uuid,
          collectionType: RealmCollectionType.map),
      SchemaProperty('binaryMap', RealmPropertyType.binary,
          collectionType: RealmCollectionType.map),
      SchemaProperty('decimalMap', RealmPropertyType.decimal128,
          collectionType: RealmCollectionType.map),
      SchemaProperty('nullableBoolMap', RealmPropertyType.bool,
          optional: true, collectionType: RealmCollectionType.map),
      SchemaProperty('nullableIntMap', RealmPropertyType.int,
          optional: true, collectionType: RealmCollectionType.map),
      SchemaProperty('nullableStringMap', RealmPropertyType.string,
          optional: true, collectionType: RealmCollectionType.map),
      SchemaProperty('nullableDoubleMap', RealmPropertyType.double,
          optional: true, collectionType: RealmCollectionType.map),
      SchemaProperty('nullableDateTimeMap', RealmPropertyType.timestamp,
          optional: true, collectionType: RealmCollectionType.map),
      SchemaProperty('nullableObjectIdMap', RealmPropertyType.objectid,
          optional: true, collectionType: RealmCollectionType.map),
      SchemaProperty('nullableUuidMap', RealmPropertyType.uuid,
          optional: true, collectionType: RealmCollectionType.map),
      SchemaProperty('nullableBinaryMap', RealmPropertyType.binary,
          optional: true, collectionType: RealmCollectionType.map),
      SchemaProperty('nullableDecimalMap', RealmPropertyType.decimal128,
          optional: true, collectionType: RealmCollectionType.map),
      SchemaProperty('objectsMap', RealmPropertyType.object,
          optional: true,
          linkTarget: 'Car',
          collectionType: RealmCollectionType.map),
      SchemaProperty('embeddedMap', RealmPropertyType.object,
          optional: true,
          linkTarget: 'EmbeddedValue',
          collectionType: RealmCollectionType.map),
      SchemaProperty('mixedMap', RealmPropertyType.mixed,
          optional: true, collectionType: RealmCollectionType.map),
    ]);
<<<<<<< HEAD
  }

  @override
  SchemaObject get objectSchema => RealmObjectBase.getSchema(this) ?? schema;
=======
  }();
>>>>>>> 26e7b300
}<|MERGE_RESOLUTION|>--- conflicted
+++ resolved
@@ -59,23 +59,15 @@
 
   static final schema = () {
     RealmObjectBase.registerFactory(Car._);
-<<<<<<< HEAD
+    register(_toEJson, _fromEJson);
     return SchemaObject(ObjectType.realmObject, Car, 'Car', [
       SchemaProperty('make', RealmPropertyType.string, primaryKey: true),
       SchemaProperty('color', RealmPropertyType.string, optional: true),
     ]);
-  }
+  }();
 
   @override
   SchemaObject get objectSchema => RealmObjectBase.getSchema(this) ?? schema;
-=======
-    register(_toEJson, _fromEJson);
-    return const SchemaObject(ObjectType.realmObject, Car, 'Car', [
-      SchemaProperty('make', RealmPropertyType.string, primaryKey: true),
-      SchemaProperty('color', RealmPropertyType.string, optional: true),
-    ]);
-  }();
->>>>>>> 26e7b300
 }
 
 class EmbeddedValue extends _EmbeddedValue
@@ -121,23 +113,15 @@
 
   static final schema = () {
     RealmObjectBase.registerFactory(EmbeddedValue._);
-<<<<<<< HEAD
+    register(_toEJson, _fromEJson);
     return SchemaObject(
         ObjectType.embeddedObject, EmbeddedValue, 'EmbeddedValue', [
       SchemaProperty('intValue', RealmPropertyType.int),
     ]);
-  }
+  }();
 
   @override
   SchemaObject get objectSchema => RealmObjectBase.getSchema(this) ?? schema;
-=======
-    register(_toEJson, _fromEJson);
-    return const SchemaObject(
-        ObjectType.embeddedObject, EmbeddedValue, 'EmbeddedValue', [
-      SchemaProperty('intValue', RealmPropertyType.int),
-    ]);
-  }();
->>>>>>> 26e7b300
 }
 
 class TestRealmMaps extends _TestRealmMaps
@@ -441,12 +425,8 @@
 
   static final schema = () {
     RealmObjectBase.registerFactory(TestRealmMaps._);
-<<<<<<< HEAD
+    register(_toEJson, _fromEJson);
     return SchemaObject(
-=======
-    register(_toEJson, _fromEJson);
-    return const SchemaObject(
->>>>>>> 26e7b300
         ObjectType.realmObject, TestRealmMaps, 'TestRealmMaps', [
       SchemaProperty('key', RealmPropertyType.int, primaryKey: true),
       SchemaProperty('boolMap', RealmPropertyType.bool,
@@ -496,12 +476,8 @@
       SchemaProperty('mixedMap', RealmPropertyType.mixed,
           optional: true, collectionType: RealmCollectionType.map),
     ]);
-<<<<<<< HEAD
-  }
+  }();
 
   @override
   SchemaObject get objectSchema => RealmObjectBase.getSchema(this) ?? schema;
-=======
-  }();
->>>>>>> 26e7b300
 }