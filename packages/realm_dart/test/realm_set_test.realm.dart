// GENERATED CODE - DO NOT MODIFY BY HAND

part of 'realm_set_test.dart';

// **************************************************************************
// RealmObjectGenerator
// **************************************************************************

// ignore_for_file: type=lint
class Car extends _Car with RealmEntity, RealmObjectBase, RealmObject {
  Car(
    String make, {
    String? color,
  }) {
    RealmObjectBase.set(this, 'make', make);
    RealmObjectBase.set(this, 'color', color);
  }

  Car._();

  @override
  String get make => RealmObjectBase.get<String>(this, 'make') as String;
  @override
  set make(String value) => RealmObjectBase.set(this, 'make', value);

  @override
  String? get color => RealmObjectBase.get<String>(this, 'color') as String?;
  @override
  set color(String? value) => RealmObjectBase.set(this, 'color', value);

  @override
  Stream<RealmObjectChanges<Car>> get changes =>
      RealmObjectBase.getChanges<Car>(this);

  @override
  Car freeze() => RealmObjectBase.freezeObject<Car>(this);

  EJsonValue toEJson() {
    return <String, dynamic>{
      'make': make.toEJson(),
      'color': color.toEJson(),
    };
  }

  static EJsonValue _toEJson(Car value) => value.toEJson();
  static Car _fromEJson(EJsonValue ejson) {
    return switch (ejson) {
      {
        'make': EJsonValue make,
        'color': EJsonValue color,
      } =>
        Car(
          fromEJson(make),
          color: fromEJson(color),
        ),
      _ => raiseInvalidEJson(ejson),
    };
  }

  static final schema = () {
    RealmObjectBase.registerFactory(Car._);
<<<<<<< HEAD
    return SchemaObject(ObjectType.realmObject, Car, 'Car', [
      SchemaProperty('make', RealmPropertyType.string, primaryKey: true),
      SchemaProperty('color', RealmPropertyType.string, optional: true),
    ]);
  }

  @override
  SchemaObject get objectSchema => RealmObjectBase.getSchema(this) ?? schema;
=======
    register(_toEJson, _fromEJson);
    return const SchemaObject(ObjectType.realmObject, Car, 'Car', [
      SchemaProperty('make', RealmPropertyType.string, primaryKey: true),
      SchemaProperty('color', RealmPropertyType.string, optional: true),
    ]);
  }();
>>>>>>> 26e7b300
}

class TestRealmSets extends _TestRealmSets
    with RealmEntity, RealmObjectBase, RealmObject {
  TestRealmSets(
    int key, {
    Set<bool> boolSet = const {},
    Set<int> intSet = const {},
    Set<String> stringSet = const {},
    Set<double> doubleSet = const {},
    Set<DateTime> dateTimeSet = const {},
    Set<ObjectId> objectIdSet = const {},
    Set<Uuid> uuidSet = const {},
    Set<RealmValue> mixedSet = const {},
    Set<Car> objectsSet = const {},
    Set<Uint8List> binarySet = const {},
    Set<bool?> nullableBoolSet = const {},
    Set<int?> nullableIntSet = const {},
    Set<String?> nullableStringSet = const {},
    Set<double?> nullableDoubleSet = const {},
    Set<DateTime?> nullableDateTimeSet = const {},
    Set<ObjectId?> nullableObjectIdSet = const {},
    Set<Uuid?> nullableUuidSet = const {},
    Set<Uint8List?> nullableBinarySet = const {},
  }) {
    RealmObjectBase.set(this, 'key', key);
    RealmObjectBase.set<RealmSet<bool>>(
        this, 'boolSet', RealmSet<bool>(boolSet));
    RealmObjectBase.set<RealmSet<int>>(this, 'intSet', RealmSet<int>(intSet));
    RealmObjectBase.set<RealmSet<String>>(
        this, 'stringSet', RealmSet<String>(stringSet));
    RealmObjectBase.set<RealmSet<double>>(
        this, 'doubleSet', RealmSet<double>(doubleSet));
    RealmObjectBase.set<RealmSet<DateTime>>(
        this, 'dateTimeSet', RealmSet<DateTime>(dateTimeSet));
    RealmObjectBase.set<RealmSet<ObjectId>>(
        this, 'objectIdSet', RealmSet<ObjectId>(objectIdSet));
    RealmObjectBase.set<RealmSet<Uuid>>(
        this, 'uuidSet', RealmSet<Uuid>(uuidSet));
    RealmObjectBase.set<RealmSet<RealmValue>>(
        this, 'mixedSet', RealmSet<RealmValue>(mixedSet));
    RealmObjectBase.set<RealmSet<Car>>(
        this, 'objectsSet', RealmSet<Car>(objectsSet));
    RealmObjectBase.set<RealmSet<Uint8List>>(
        this, 'binarySet', RealmSet<Uint8List>(binarySet));
    RealmObjectBase.set<RealmSet<bool?>>(
        this, 'nullableBoolSet', RealmSet<bool?>(nullableBoolSet));
    RealmObjectBase.set<RealmSet<int?>>(
        this, 'nullableIntSet', RealmSet<int?>(nullableIntSet));
    RealmObjectBase.set<RealmSet<String?>>(
        this, 'nullableStringSet', RealmSet<String?>(nullableStringSet));
    RealmObjectBase.set<RealmSet<double?>>(
        this, 'nullableDoubleSet', RealmSet<double?>(nullableDoubleSet));
    RealmObjectBase.set<RealmSet<DateTime?>>(
        this, 'nullableDateTimeSet', RealmSet<DateTime?>(nullableDateTimeSet));
    RealmObjectBase.set<RealmSet<ObjectId?>>(
        this, 'nullableObjectIdSet', RealmSet<ObjectId?>(nullableObjectIdSet));
    RealmObjectBase.set<RealmSet<Uuid?>>(
        this, 'nullableUuidSet', RealmSet<Uuid?>(nullableUuidSet));
    RealmObjectBase.set<RealmSet<Uint8List?>>(
        this, 'nullableBinarySet', RealmSet<Uint8List?>(nullableBinarySet));
  }

  TestRealmSets._();

  @override
  int get key => RealmObjectBase.get<int>(this, 'key') as int;
  @override
  set key(int value) => RealmObjectBase.set(this, 'key', value);

  @override
  RealmSet<bool> get boolSet =>
      RealmObjectBase.get<bool>(this, 'boolSet') as RealmSet<bool>;
  @override
  set boolSet(covariant RealmSet<bool> value) =>
      throw RealmUnsupportedSetError();

  @override
  RealmSet<int> get intSet =>
      RealmObjectBase.get<int>(this, 'intSet') as RealmSet<int>;
  @override
  set intSet(covariant RealmSet<int> value) => throw RealmUnsupportedSetError();

  @override
  RealmSet<String> get stringSet =>
      RealmObjectBase.get<String>(this, 'stringSet') as RealmSet<String>;
  @override
  set stringSet(covariant RealmSet<String> value) =>
      throw RealmUnsupportedSetError();

  @override
  RealmSet<double> get doubleSet =>
      RealmObjectBase.get<double>(this, 'doubleSet') as RealmSet<double>;
  @override
  set doubleSet(covariant RealmSet<double> value) =>
      throw RealmUnsupportedSetError();

  @override
  RealmSet<DateTime> get dateTimeSet =>
      RealmObjectBase.get<DateTime>(this, 'dateTimeSet') as RealmSet<DateTime>;
  @override
  set dateTimeSet(covariant RealmSet<DateTime> value) =>
      throw RealmUnsupportedSetError();

  @override
  RealmSet<ObjectId> get objectIdSet =>
      RealmObjectBase.get<ObjectId>(this, 'objectIdSet') as RealmSet<ObjectId>;
  @override
  set objectIdSet(covariant RealmSet<ObjectId> value) =>
      throw RealmUnsupportedSetError();

  @override
  RealmSet<Uuid> get uuidSet =>
      RealmObjectBase.get<Uuid>(this, 'uuidSet') as RealmSet<Uuid>;
  @override
  set uuidSet(covariant RealmSet<Uuid> value) =>
      throw RealmUnsupportedSetError();

  @override
  RealmSet<RealmValue> get mixedSet =>
      RealmObjectBase.get<RealmValue>(this, 'mixedSet') as RealmSet<RealmValue>;
  @override
  set mixedSet(covariant RealmSet<RealmValue> value) =>
      throw RealmUnsupportedSetError();

  @override
  RealmSet<Car> get objectsSet =>
      RealmObjectBase.get<Car>(this, 'objectsSet') as RealmSet<Car>;
  @override
  set objectsSet(covariant RealmSet<Car> value) =>
      throw RealmUnsupportedSetError();

  @override
  RealmSet<Uint8List> get binarySet =>
      RealmObjectBase.get<Uint8List>(this, 'binarySet') as RealmSet<Uint8List>;
  @override
  set binarySet(covariant RealmSet<Uint8List> value) =>
      throw RealmUnsupportedSetError();

  @override
  RealmSet<bool?> get nullableBoolSet =>
      RealmObjectBase.get<bool?>(this, 'nullableBoolSet') as RealmSet<bool?>;
  @override
  set nullableBoolSet(covariant RealmSet<bool?> value) =>
      throw RealmUnsupportedSetError();

  @override
  RealmSet<int?> get nullableIntSet =>
      RealmObjectBase.get<int?>(this, 'nullableIntSet') as RealmSet<int?>;
  @override
  set nullableIntSet(covariant RealmSet<int?> value) =>
      throw RealmUnsupportedSetError();

  @override
  RealmSet<String?> get nullableStringSet =>
      RealmObjectBase.get<String?>(this, 'nullableStringSet')
          as RealmSet<String?>;
  @override
  set nullableStringSet(covariant RealmSet<String?> value) =>
      throw RealmUnsupportedSetError();

  @override
  RealmSet<double?> get nullableDoubleSet =>
      RealmObjectBase.get<double?>(this, 'nullableDoubleSet')
          as RealmSet<double?>;
  @override
  set nullableDoubleSet(covariant RealmSet<double?> value) =>
      throw RealmUnsupportedSetError();

  @override
  RealmSet<DateTime?> get nullableDateTimeSet =>
      RealmObjectBase.get<DateTime?>(this, 'nullableDateTimeSet')
          as RealmSet<DateTime?>;
  @override
  set nullableDateTimeSet(covariant RealmSet<DateTime?> value) =>
      throw RealmUnsupportedSetError();

  @override
  RealmSet<ObjectId?> get nullableObjectIdSet =>
      RealmObjectBase.get<ObjectId?>(this, 'nullableObjectIdSet')
          as RealmSet<ObjectId?>;
  @override
  set nullableObjectIdSet(covariant RealmSet<ObjectId?> value) =>
      throw RealmUnsupportedSetError();

  @override
  RealmSet<Uuid?> get nullableUuidSet =>
      RealmObjectBase.get<Uuid?>(this, 'nullableUuidSet') as RealmSet<Uuid?>;
  @override
  set nullableUuidSet(covariant RealmSet<Uuid?> value) =>
      throw RealmUnsupportedSetError();

  @override
  RealmSet<Uint8List?> get nullableBinarySet =>
      RealmObjectBase.get<Uint8List?>(this, 'nullableBinarySet')
          as RealmSet<Uint8List?>;
  @override
  set nullableBinarySet(covariant RealmSet<Uint8List?> value) =>
      throw RealmUnsupportedSetError();

  @override
  Stream<RealmObjectChanges<TestRealmSets>> get changes =>
      RealmObjectBase.getChanges<TestRealmSets>(this);

  @override
  TestRealmSets freeze() => RealmObjectBase.freezeObject<TestRealmSets>(this);

  EJsonValue toEJson() {
    return <String, dynamic>{
      'key': key.toEJson(),
      'boolSet': boolSet.toEJson(),
      'intSet': intSet.toEJson(),
      'stringSet': stringSet.toEJson(),
      'doubleSet': doubleSet.toEJson(),
      'dateTimeSet': dateTimeSet.toEJson(),
      'objectIdSet': objectIdSet.toEJson(),
      'uuidSet': uuidSet.toEJson(),
      'mixedSet': mixedSet.toEJson(),
      'objectsSet': objectsSet.toEJson(),
      'binarySet': binarySet.toEJson(),
      'nullableBoolSet': nullableBoolSet.toEJson(),
      'nullableIntSet': nullableIntSet.toEJson(),
      'nullableStringSet': nullableStringSet.toEJson(),
      'nullableDoubleSet': nullableDoubleSet.toEJson(),
      'nullableDateTimeSet': nullableDateTimeSet.toEJson(),
      'nullableObjectIdSet': nullableObjectIdSet.toEJson(),
      'nullableUuidSet': nullableUuidSet.toEJson(),
      'nullableBinarySet': nullableBinarySet.toEJson(),
    };
  }

  static EJsonValue _toEJson(TestRealmSets value) => value.toEJson();
  static TestRealmSets _fromEJson(EJsonValue ejson) {
    return switch (ejson) {
      {
        'key': EJsonValue key,
        'boolSet': EJsonValue boolSet,
        'intSet': EJsonValue intSet,
        'stringSet': EJsonValue stringSet,
        'doubleSet': EJsonValue doubleSet,
        'dateTimeSet': EJsonValue dateTimeSet,
        'objectIdSet': EJsonValue objectIdSet,
        'uuidSet': EJsonValue uuidSet,
        'mixedSet': EJsonValue mixedSet,
        'objectsSet': EJsonValue objectsSet,
        'binarySet': EJsonValue binarySet,
        'nullableBoolSet': EJsonValue nullableBoolSet,
        'nullableIntSet': EJsonValue nullableIntSet,
        'nullableStringSet': EJsonValue nullableStringSet,
        'nullableDoubleSet': EJsonValue nullableDoubleSet,
        'nullableDateTimeSet': EJsonValue nullableDateTimeSet,
        'nullableObjectIdSet': EJsonValue nullableObjectIdSet,
        'nullableUuidSet': EJsonValue nullableUuidSet,
        'nullableBinarySet': EJsonValue nullableBinarySet,
      } =>
        TestRealmSets(
          fromEJson(key),
        ),
      _ => raiseInvalidEJson(ejson),
    };
  }

  static final schema = () {
    RealmObjectBase.registerFactory(TestRealmSets._);
<<<<<<< HEAD
    return SchemaObject(
=======
    register(_toEJson, _fromEJson);
    return const SchemaObject(
>>>>>>> 26e7b300
        ObjectType.realmObject, TestRealmSets, 'TestRealmSets', [
      SchemaProperty('key', RealmPropertyType.int, primaryKey: true),
      SchemaProperty('boolSet', RealmPropertyType.bool,
          collectionType: RealmCollectionType.set),
      SchemaProperty('intSet', RealmPropertyType.int,
          collectionType: RealmCollectionType.set),
      SchemaProperty('stringSet', RealmPropertyType.string,
          collectionType: RealmCollectionType.set),
      SchemaProperty('doubleSet', RealmPropertyType.double,
          collectionType: RealmCollectionType.set),
      SchemaProperty('dateTimeSet', RealmPropertyType.timestamp,
          collectionType: RealmCollectionType.set),
      SchemaProperty('objectIdSet', RealmPropertyType.objectid,
          collectionType: RealmCollectionType.set),
      SchemaProperty('uuidSet', RealmPropertyType.uuid,
          collectionType: RealmCollectionType.set),
      SchemaProperty('mixedSet', RealmPropertyType.mixed,
          optional: true, collectionType: RealmCollectionType.set),
      SchemaProperty('objectsSet', RealmPropertyType.object,
          linkTarget: 'Car', collectionType: RealmCollectionType.set),
      SchemaProperty('binarySet', RealmPropertyType.binary,
          collectionType: RealmCollectionType.set),
      SchemaProperty('nullableBoolSet', RealmPropertyType.bool,
          optional: true, collectionType: RealmCollectionType.set),
      SchemaProperty('nullableIntSet', RealmPropertyType.int,
          optional: true, collectionType: RealmCollectionType.set),
      SchemaProperty('nullableStringSet', RealmPropertyType.string,
          optional: true, collectionType: RealmCollectionType.set),
      SchemaProperty('nullableDoubleSet', RealmPropertyType.double,
          optional: true, collectionType: RealmCollectionType.set),
      SchemaProperty('nullableDateTimeSet', RealmPropertyType.timestamp,
          optional: true, collectionType: RealmCollectionType.set),
      SchemaProperty('nullableObjectIdSet', RealmPropertyType.objectid,
          optional: true, collectionType: RealmCollectionType.set),
      SchemaProperty('nullableUuidSet', RealmPropertyType.uuid,
          optional: true, collectionType: RealmCollectionType.set),
      SchemaProperty('nullableBinarySet', RealmPropertyType.binary,
          optional: true, collectionType: RealmCollectionType.set),
    ]);
<<<<<<< HEAD
  }

  @override
  SchemaObject get objectSchema => RealmObjectBase.getSchema(this) ?? schema;
=======
  }();
>>>>>>> 26e7b300
}<|MERGE_RESOLUTION|>--- conflicted
+++ resolved
@@ -59,23 +59,15 @@
 
   static final schema = () {
     RealmObjectBase.registerFactory(Car._);
-<<<<<<< HEAD
+    register(_toEJson, _fromEJson);
     return SchemaObject(ObjectType.realmObject, Car, 'Car', [
       SchemaProperty('make', RealmPropertyType.string, primaryKey: true),
       SchemaProperty('color', RealmPropertyType.string, optional: true),
     ]);
-  }
+  }();
 
   @override
   SchemaObject get objectSchema => RealmObjectBase.getSchema(this) ?? schema;
-=======
-    register(_toEJson, _fromEJson);
-    return const SchemaObject(ObjectType.realmObject, Car, 'Car', [
-      SchemaProperty('make', RealmPropertyType.string, primaryKey: true),
-      SchemaProperty('color', RealmPropertyType.string, optional: true),
-    ]);
-  }();
->>>>>>> 26e7b300
 }
 
 class TestRealmSets extends _TestRealmSets
@@ -340,12 +332,8 @@
 
   static final schema = () {
     RealmObjectBase.registerFactory(TestRealmSets._);
-<<<<<<< HEAD
+    register(_toEJson, _fromEJson);
     return SchemaObject(
-=======
-    register(_toEJson, _fromEJson);
-    return const SchemaObject(
->>>>>>> 26e7b300
         ObjectType.realmObject, TestRealmSets, 'TestRealmSets', [
       SchemaProperty('key', RealmPropertyType.int, primaryKey: true),
       SchemaProperty('boolSet', RealmPropertyType.bool,
@@ -385,12 +373,8 @@
       SchemaProperty('nullableBinarySet', RealmPropertyType.binary,
           optional: true, collectionType: RealmCollectionType.set),
     ]);
-<<<<<<< HEAD
-  }
+  }();
 
   @override
   SchemaObject get objectSchema => RealmObjectBase.getSchema(this) ?? schema;
-=======
-  }();
->>>>>>> 26e7b300
 }