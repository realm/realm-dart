--- conflicted
+++ resolved
@@ -57,21 +57,14 @@
 
   static final schema = () {
     RealmObjectBase.registerFactory(TuckedIn._);
-<<<<<<< HEAD
+    register(_toEJson, _fromEJson);
     return SchemaObject(ObjectType.embeddedObject, TuckedIn, 'TuckedIn', [
       SchemaProperty('x', RealmPropertyType.int),
     ]);
-  }
+  }();
 
   @override
   SchemaObject get objectSchema => RealmObjectBase.getSchema(this) ?? schema;
-=======
-    register(_toEJson, _fromEJson);
-    return const SchemaObject(ObjectType.embeddedObject, TuckedIn, 'TuckedIn', [
-      SchemaProperty('x', RealmPropertyType.int),
-    ]);
-  }();
->>>>>>> 26e7b300
 }
 
 class AnythingGoes extends _AnythingGoes
@@ -155,13 +148,8 @@
 
   static final schema = () {
     RealmObjectBase.registerFactory(AnythingGoes._);
-<<<<<<< HEAD
+    register(_toEJson, _fromEJson);
     return SchemaObject(ObjectType.realmObject, AnythingGoes, 'AnythingGoes', [
-=======
-    register(_toEJson, _fromEJson);
-    return const SchemaObject(
-        ObjectType.realmObject, AnythingGoes, 'AnythingGoes', [
->>>>>>> 26e7b300
       SchemaProperty('oneAny', RealmPropertyType.mixed,
           optional: true, indexType: RealmIndexType.regular),
       SchemaProperty('manyAny', RealmPropertyType.mixed,
@@ -171,14 +159,10 @@
       SchemaProperty('setOfAny', RealmPropertyType.mixed,
           optional: true, collectionType: RealmCollectionType.set),
     ]);
-<<<<<<< HEAD
-  }
+  }();
 
   @override
   SchemaObject get objectSchema => RealmObjectBase.getSchema(this) ?? schema;
-=======
-  }();
->>>>>>> 26e7b300
 }
 
 class Stuff extends _Stuff with RealmEntity, RealmObjectBase, RealmObject {
@@ -230,19 +214,12 @@
 
   static final schema = () {
     RealmObjectBase.registerFactory(Stuff._);
-<<<<<<< HEAD
+    register(_toEJson, _fromEJson);
     return SchemaObject(ObjectType.realmObject, Stuff, 'Stuff', [
       SchemaProperty('i', RealmPropertyType.int),
     ]);
-  }
+  }();
 
   @override
   SchemaObject get objectSchema => RealmObjectBase.getSchema(this) ?? schema;
-=======
-    register(_toEJson, _fromEJson);
-    return const SchemaObject(ObjectType.realmObject, Stuff, 'Stuff', [
-      SchemaProperty('i', RealmPropertyType.int),
-    ]);
-  }();
->>>>>>> 26e7b300
 }