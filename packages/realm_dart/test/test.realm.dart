// GENERATED CODE - DO NOT MODIFY BY HAND

part of 'test.dart';

// **************************************************************************
// RealmObjectGenerator
// **************************************************************************

// ignore_for_file: type=lint
class Car extends _Car with RealmEntity, RealmObjectBase, RealmObject {
  Car(
    String make,
  ) {
    RealmObjectBase.set(this, 'make', make);
  }

  Car._();

  @override
  String get make => RealmObjectBase.get<String>(this, 'make') as String;
  @override
  set make(String value) => RealmObjectBase.set(this, 'make', value);

  @override
  Stream<RealmObjectChanges<Car>> get changes =>
      RealmObjectBase.getChanges<Car>(this);

  @override
  Car freeze() => RealmObjectBase.freezeObject<Car>(this);

  EJsonValue toEJson() {
    return <String, dynamic>{
      'make': make.toEJson(),
    };
  }

  static EJsonValue _toEJson(Car value) => value.toEJson();
  static Car _fromEJson(EJsonValue ejson) {
    return switch (ejson) {
      {
        'make': EJsonValue make,
      } =>
        Car(
          fromEJson(make),
        ),
      _ => raiseInvalidEJson(ejson),
    };
  }

  static final schema = () {
    RealmObjectBase.registerFactory(Car._);
<<<<<<< HEAD
    return SchemaObject(ObjectType.realmObject, Car, 'Car', [
      SchemaProperty('make', RealmPropertyType.string, primaryKey: true),
    ]);
  }

  @override
  SchemaObject get objectSchema => RealmObjectBase.getSchema(this) ?? schema;
=======
    register(_toEJson, _fromEJson);
    return const SchemaObject(ObjectType.realmObject, Car, 'Car', [
      SchemaProperty('make', RealmPropertyType.string, primaryKey: true),
    ]);
  }();
>>>>>>> 26e7b300
}

class Person extends _Person with RealmEntity, RealmObjectBase, RealmObject {
  Person(
    String name,
  ) {
    RealmObjectBase.set(this, 'name', name);
  }

  Person._();

  @override
  String get name => RealmObjectBase.get<String>(this, 'name') as String;
  @override
  set name(String value) => RealmObjectBase.set(this, 'name', value);

  @override
  Stream<RealmObjectChanges<Person>> get changes =>
      RealmObjectBase.getChanges<Person>(this);

  @override
  Person freeze() => RealmObjectBase.freezeObject<Person>(this);

  EJsonValue toEJson() {
    return <String, dynamic>{
      'name': name.toEJson(),
    };
  }

  static EJsonValue _toEJson(Person value) => value.toEJson();
  static Person _fromEJson(EJsonValue ejson) {
    return switch (ejson) {
      {
        'name': EJsonValue name,
      } =>
        Person(
          fromEJson(name),
        ),
      _ => raiseInvalidEJson(ejson),
    };
  }

  static final schema = () {
    RealmObjectBase.registerFactory(Person._);
<<<<<<< HEAD
    return SchemaObject(ObjectType.realmObject, Person, 'Person', [
      SchemaProperty('name', RealmPropertyType.string),
    ]);
  }

  @override
  SchemaObject get objectSchema => RealmObjectBase.getSchema(this) ?? schema;
=======
    register(_toEJson, _fromEJson);
    return const SchemaObject(ObjectType.realmObject, Person, 'Person', [
      SchemaProperty('name', RealmPropertyType.string),
    ]);
  }();
>>>>>>> 26e7b300
}

class Dog extends _Dog with RealmEntity, RealmObjectBase, RealmObject {
  Dog(
    String name, {
    int? age,
    Person? owner,
  }) {
    RealmObjectBase.set(this, 'name', name);
    RealmObjectBase.set(this, 'age', age);
    RealmObjectBase.set(this, 'owner', owner);
  }

  Dog._();

  @override
  String get name => RealmObjectBase.get<String>(this, 'name') as String;
  @override
  set name(String value) => RealmObjectBase.set(this, 'name', value);

  @override
  int? get age => RealmObjectBase.get<int>(this, 'age') as int?;
  @override
  set age(int? value) => RealmObjectBase.set(this, 'age', value);

  @override
  Person? get owner => RealmObjectBase.get<Person>(this, 'owner') as Person?;
  @override
  set owner(covariant Person? value) =>
      RealmObjectBase.set(this, 'owner', value);

  @override
  Stream<RealmObjectChanges<Dog>> get changes =>
      RealmObjectBase.getChanges<Dog>(this);

  @override
  Dog freeze() => RealmObjectBase.freezeObject<Dog>(this);

  EJsonValue toEJson() {
    return <String, dynamic>{
      'name': name.toEJson(),
      'age': age.toEJson(),
      'owner': owner.toEJson(),
    };
  }

  static EJsonValue _toEJson(Dog value) => value.toEJson();
  static Dog _fromEJson(EJsonValue ejson) {
    return switch (ejson) {
      {
        'name': EJsonValue name,
        'age': EJsonValue age,
        'owner': EJsonValue owner,
      } =>
        Dog(
          fromEJson(name),
          age: fromEJson(age),
          owner: fromEJson(owner),
        ),
      _ => raiseInvalidEJson(ejson),
    };
  }

  static final schema = () {
    RealmObjectBase.registerFactory(Dog._);
<<<<<<< HEAD
    return SchemaObject(ObjectType.realmObject, Dog, 'Dog', [
=======
    register(_toEJson, _fromEJson);
    return const SchemaObject(ObjectType.realmObject, Dog, 'Dog', [
>>>>>>> 26e7b300
      SchemaProperty('name', RealmPropertyType.string, primaryKey: true),
      SchemaProperty('age', RealmPropertyType.int, optional: true),
      SchemaProperty('owner', RealmPropertyType.object,
          optional: true, linkTarget: 'Person'),
    ]);
<<<<<<< HEAD
  }

  @override
  SchemaObject get objectSchema => RealmObjectBase.getSchema(this) ?? schema;
=======
  }();
>>>>>>> 26e7b300
}

class Team extends _Team with RealmEntity, RealmObjectBase, RealmObject {
  Team(
    String name, {
    Iterable<Person> players = const [],
    Iterable<int> scores = const [],
  }) {
    RealmObjectBase.set(this, 'name', name);
    RealmObjectBase.set<RealmList<Person>>(
        this, 'players', RealmList<Person>(players));
    RealmObjectBase.set<RealmList<int>>(this, 'scores', RealmList<int>(scores));
  }

  Team._();

  @override
  String get name => RealmObjectBase.get<String>(this, 'name') as String;
  @override
  set name(String value) => RealmObjectBase.set(this, 'name', value);

  @override
  RealmList<Person> get players =>
      RealmObjectBase.get<Person>(this, 'players') as RealmList<Person>;
  @override
  set players(covariant RealmList<Person> value) =>
      throw RealmUnsupportedSetError();

  @override
  RealmList<int> get scores =>
      RealmObjectBase.get<int>(this, 'scores') as RealmList<int>;
  @override
  set scores(covariant RealmList<int> value) =>
      throw RealmUnsupportedSetError();

  @override
  Stream<RealmObjectChanges<Team>> get changes =>
      RealmObjectBase.getChanges<Team>(this);

  @override
  Team freeze() => RealmObjectBase.freezeObject<Team>(this);

  EJsonValue toEJson() {
    return <String, dynamic>{
      'name': name.toEJson(),
      'players': players.toEJson(),
      'scores': scores.toEJson(),
    };
  }

  static EJsonValue _toEJson(Team value) => value.toEJson();
  static Team _fromEJson(EJsonValue ejson) {
    return switch (ejson) {
      {
        'name': EJsonValue name,
        'players': EJsonValue players,
        'scores': EJsonValue scores,
      } =>
        Team(
          fromEJson(name),
        ),
      _ => raiseInvalidEJson(ejson),
    };
  }

  static final schema = () {
    RealmObjectBase.registerFactory(Team._);
<<<<<<< HEAD
    return SchemaObject(ObjectType.realmObject, Team, 'Team', [
=======
    register(_toEJson, _fromEJson);
    return const SchemaObject(ObjectType.realmObject, Team, 'Team', [
>>>>>>> 26e7b300
      SchemaProperty('name', RealmPropertyType.string),
      SchemaProperty('players', RealmPropertyType.object,
          linkTarget: 'Person', collectionType: RealmCollectionType.list),
      SchemaProperty('scores', RealmPropertyType.int,
          collectionType: RealmCollectionType.list),
    ]);
<<<<<<< HEAD
  }

  @override
  SchemaObject get objectSchema => RealmObjectBase.getSchema(this) ?? schema;
=======
  }();
>>>>>>> 26e7b300
}

class Student extends _Student with RealmEntity, RealmObjectBase, RealmObject {
  Student(
    int number, {
    String? name,
    int? yearOfBirth,
    School? school,
  }) {
    RealmObjectBase.set(this, 'number', number);
    RealmObjectBase.set(this, 'name', name);
    RealmObjectBase.set(this, 'yearOfBirth', yearOfBirth);
    RealmObjectBase.set(this, 'school', school);
  }

  Student._();

  @override
  int get number => RealmObjectBase.get<int>(this, 'number') as int;
  @override
  set number(int value) => RealmObjectBase.set(this, 'number', value);

  @override
  String? get name => RealmObjectBase.get<String>(this, 'name') as String?;
  @override
  set name(String? value) => RealmObjectBase.set(this, 'name', value);

  @override
  int? get yearOfBirth => RealmObjectBase.get<int>(this, 'yearOfBirth') as int?;
  @override
  set yearOfBirth(int? value) =>
      RealmObjectBase.set(this, 'yearOfBirth', value);

  @override
  School? get school => RealmObjectBase.get<School>(this, 'school') as School?;
  @override
  set school(covariant School? value) =>
      RealmObjectBase.set(this, 'school', value);

  @override
  Stream<RealmObjectChanges<Student>> get changes =>
      RealmObjectBase.getChanges<Student>(this);

  @override
  Student freeze() => RealmObjectBase.freezeObject<Student>(this);

  EJsonValue toEJson() {
    return <String, dynamic>{
      'number': number.toEJson(),
      'name': name.toEJson(),
      'yearOfBirth': yearOfBirth.toEJson(),
      'school': school.toEJson(),
    };
  }

  static EJsonValue _toEJson(Student value) => value.toEJson();
  static Student _fromEJson(EJsonValue ejson) {
    return switch (ejson) {
      {
        'number': EJsonValue number,
        'name': EJsonValue name,
        'yearOfBirth': EJsonValue yearOfBirth,
        'school': EJsonValue school,
      } =>
        Student(
          fromEJson(number),
          name: fromEJson(name),
          yearOfBirth: fromEJson(yearOfBirth),
          school: fromEJson(school),
        ),
      _ => raiseInvalidEJson(ejson),
    };
  }

  static final schema = () {
    RealmObjectBase.registerFactory(Student._);
<<<<<<< HEAD
    return SchemaObject(ObjectType.realmObject, Student, 'Student', [
=======
    register(_toEJson, _fromEJson);
    return const SchemaObject(ObjectType.realmObject, Student, 'Student', [
>>>>>>> 26e7b300
      SchemaProperty('number', RealmPropertyType.int, primaryKey: true),
      SchemaProperty('name', RealmPropertyType.string, optional: true),
      SchemaProperty('yearOfBirth', RealmPropertyType.int, optional: true),
      SchemaProperty('school', RealmPropertyType.object,
          optional: true, linkTarget: 'School'),
    ]);
<<<<<<< HEAD
  }

  @override
  SchemaObject get objectSchema => RealmObjectBase.getSchema(this) ?? schema;
=======
  }();
>>>>>>> 26e7b300
}

class School extends _School with RealmEntity, RealmObjectBase, RealmObject {
  School(
    String name, {
    String? city,
    School? branchOfSchool,
    Iterable<Student> students = const [],
    Iterable<School> branches = const [],
  }) {
    RealmObjectBase.set(this, 'name', name);
    RealmObjectBase.set(this, 'city', city);
    RealmObjectBase.set(this, 'branchOfSchool', branchOfSchool);
    RealmObjectBase.set<RealmList<Student>>(
        this, 'students', RealmList<Student>(students));
    RealmObjectBase.set<RealmList<School>>(
        this, 'branches', RealmList<School>(branches));
  }

  School._();

  @override
  String get name => RealmObjectBase.get<String>(this, 'name') as String;
  @override
  set name(String value) => RealmObjectBase.set(this, 'name', value);

  @override
  String? get city => RealmObjectBase.get<String>(this, 'city') as String?;
  @override
  set city(String? value) => RealmObjectBase.set(this, 'city', value);

  @override
  RealmList<Student> get students =>
      RealmObjectBase.get<Student>(this, 'students') as RealmList<Student>;
  @override
  set students(covariant RealmList<Student> value) =>
      throw RealmUnsupportedSetError();

  @override
  School? get branchOfSchool =>
      RealmObjectBase.get<School>(this, 'branchOfSchool') as School?;
  @override
  set branchOfSchool(covariant School? value) =>
      RealmObjectBase.set(this, 'branchOfSchool', value);

  @override
  RealmList<School> get branches =>
      RealmObjectBase.get<School>(this, 'branches') as RealmList<School>;
  @override
  set branches(covariant RealmList<School> value) =>
      throw RealmUnsupportedSetError();

  @override
  Stream<RealmObjectChanges<School>> get changes =>
      RealmObjectBase.getChanges<School>(this);

  @override
  School freeze() => RealmObjectBase.freezeObject<School>(this);

  EJsonValue toEJson() {
    return <String, dynamic>{
      'name': name.toEJson(),
      'city': city.toEJson(),
      'students': students.toEJson(),
      'branchOfSchool': branchOfSchool.toEJson(),
      'branches': branches.toEJson(),
    };
  }

  static EJsonValue _toEJson(School value) => value.toEJson();
  static School _fromEJson(EJsonValue ejson) {
    return switch (ejson) {
      {
        'name': EJsonValue name,
        'city': EJsonValue city,
        'students': EJsonValue students,
        'branchOfSchool': EJsonValue branchOfSchool,
        'branches': EJsonValue branches,
      } =>
        School(
          fromEJson(name),
          city: fromEJson(city),
          branchOfSchool: fromEJson(branchOfSchool),
        ),
      _ => raiseInvalidEJson(ejson),
    };
  }

  static final schema = () {
    RealmObjectBase.registerFactory(School._);
<<<<<<< HEAD
    return SchemaObject(ObjectType.realmObject, School, 'School', [
=======
    register(_toEJson, _fromEJson);
    return const SchemaObject(ObjectType.realmObject, School, 'School', [
>>>>>>> 26e7b300
      SchemaProperty('name', RealmPropertyType.string, primaryKey: true),
      SchemaProperty('city', RealmPropertyType.string, optional: true),
      SchemaProperty('students', RealmPropertyType.object,
          linkTarget: 'Student', collectionType: RealmCollectionType.list),
      SchemaProperty('branchOfSchool', RealmPropertyType.object,
          optional: true, linkTarget: 'School'),
      SchemaProperty('branches', RealmPropertyType.object,
          linkTarget: 'School', collectionType: RealmCollectionType.list),
    ]);
<<<<<<< HEAD
  }

  @override
  SchemaObject get objectSchema => RealmObjectBase.getSchema(this) ?? schema;
=======
  }();
>>>>>>> 26e7b300
}

class RemappedClass extends $RemappedClass
    with RealmEntity, RealmObjectBase, RealmObject {
  RemappedClass(
    String remappedProperty, {
    Iterable<RemappedClass> listProperty = const [],
  }) {
    RealmObjectBase.set(this, 'primitive_property', remappedProperty);
    RealmObjectBase.set<RealmList<RemappedClass>>(
        this, 'list-with-dashes', RealmList<RemappedClass>(listProperty));
  }

  RemappedClass._();

  @override
  String get remappedProperty =>
      RealmObjectBase.get<String>(this, 'primitive_property') as String;
  @override
  set remappedProperty(String value) =>
      RealmObjectBase.set(this, 'primitive_property', value);

  @override
  RealmList<RemappedClass> get listProperty =>
      RealmObjectBase.get<RemappedClass>(this, 'list-with-dashes')
          as RealmList<RemappedClass>;
  @override
  set listProperty(covariant RealmList<RemappedClass> value) =>
      throw RealmUnsupportedSetError();

  @override
  Stream<RealmObjectChanges<RemappedClass>> get changes =>
      RealmObjectBase.getChanges<RemappedClass>(this);

  @override
  RemappedClass freeze() => RealmObjectBase.freezeObject<RemappedClass>(this);

  EJsonValue toEJson() {
    return <String, dynamic>{
      'primitive_property': remappedProperty.toEJson(),
      'list-with-dashes': listProperty.toEJson(),
    };
  }

  static EJsonValue _toEJson(RemappedClass value) => value.toEJson();
  static RemappedClass _fromEJson(EJsonValue ejson) {
    return switch (ejson) {
      {
        'primitive_property': EJsonValue remappedProperty,
        'list-with-dashes': EJsonValue listProperty,
      } =>
        RemappedClass(
          fromEJson(remappedProperty),
        ),
      _ => raiseInvalidEJson(ejson),
    };
  }

  static final schema = () {
    RealmObjectBase.registerFactory(RemappedClass._);
<<<<<<< HEAD
    return SchemaObject(
=======
    register(_toEJson, _fromEJson);
    return const SchemaObject(
>>>>>>> 26e7b300
        ObjectType.realmObject, RemappedClass, 'myRemappedClass', [
      SchemaProperty('remappedProperty', RealmPropertyType.string,
          mapTo: 'primitive_property'),
      SchemaProperty('listProperty', RealmPropertyType.object,
          mapTo: 'list-with-dashes',
          linkTarget: 'myRemappedClass',
          collectionType: RealmCollectionType.list),
    ]);
<<<<<<< HEAD
  }

  @override
  SchemaObject get objectSchema => RealmObjectBase.getSchema(this) ?? schema;
=======
  }();
>>>>>>> 26e7b300
}

class Task extends _Task with RealmEntity, RealmObjectBase, RealmObject {
  Task(
    ObjectId id,
  ) {
    RealmObjectBase.set(this, '_id', id);
  }

  Task._();

  @override
  ObjectId get id => RealmObjectBase.get<ObjectId>(this, '_id') as ObjectId;
  @override
  set id(ObjectId value) => RealmObjectBase.set(this, '_id', value);

  @override
  Stream<RealmObjectChanges<Task>> get changes =>
      RealmObjectBase.getChanges<Task>(this);

  @override
  Task freeze() => RealmObjectBase.freezeObject<Task>(this);

  EJsonValue toEJson() {
    return <String, dynamic>{
      '_id': id.toEJson(),
    };
  }

  static EJsonValue _toEJson(Task value) => value.toEJson();
  static Task _fromEJson(EJsonValue ejson) {
    return switch (ejson) {
      {
        '_id': EJsonValue id,
      } =>
        Task(
          fromEJson(id),
        ),
      _ => raiseInvalidEJson(ejson),
    };
  }

  static final schema = () {
    RealmObjectBase.registerFactory(Task._);
<<<<<<< HEAD
    return SchemaObject(ObjectType.realmObject, Task, 'Task', [
      SchemaProperty('id', RealmPropertyType.objectid,
          mapTo: '_id', primaryKey: true),
    ]);
  }

  @override
  SchemaObject get objectSchema => RealmObjectBase.getSchema(this) ?? schema;
=======
    register(_toEJson, _fromEJson);
    return const SchemaObject(ObjectType.realmObject, Task, 'Task', [
      SchemaProperty('id', RealmPropertyType.objectid,
          mapTo: '_id', primaryKey: true),
    ]);
  }();
>>>>>>> 26e7b300
}

class Product extends _Product with RealmEntity, RealmObjectBase, RealmObject {
  Product(
    ObjectId id,
    String name,
  ) {
    RealmObjectBase.set(this, '_id', id);
    RealmObjectBase.set(this, 'stringQueryField', name);
  }

  Product._();

  @override
  ObjectId get id => RealmObjectBase.get<ObjectId>(this, '_id') as ObjectId;
  @override
  set id(ObjectId value) => RealmObjectBase.set(this, '_id', value);

  @override
  String get name =>
      RealmObjectBase.get<String>(this, 'stringQueryField') as String;
  @override
  set name(String value) =>
      RealmObjectBase.set(this, 'stringQueryField', value);

  @override
  Stream<RealmObjectChanges<Product>> get changes =>
      RealmObjectBase.getChanges<Product>(this);

  @override
  Product freeze() => RealmObjectBase.freezeObject<Product>(this);

  EJsonValue toEJson() {
    return <String, dynamic>{
      '_id': id.toEJson(),
      'stringQueryField': name.toEJson(),
    };
  }

  static EJsonValue _toEJson(Product value) => value.toEJson();
  static Product _fromEJson(EJsonValue ejson) {
    return switch (ejson) {
      {
        '_id': EJsonValue id,
        'stringQueryField': EJsonValue name,
      } =>
        Product(
          fromEJson(id),
          fromEJson(name),
        ),
      _ => raiseInvalidEJson(ejson),
    };
  }

  static final schema = () {
    RealmObjectBase.registerFactory(Product._);
<<<<<<< HEAD
    return SchemaObject(ObjectType.realmObject, Product, 'Product', [
=======
    register(_toEJson, _fromEJson);
    return const SchemaObject(ObjectType.realmObject, Product, 'Product', [
>>>>>>> 26e7b300
      SchemaProperty('id', RealmPropertyType.objectid,
          mapTo: '_id', primaryKey: true),
      SchemaProperty('name', RealmPropertyType.string,
          mapTo: 'stringQueryField'),
    ]);
<<<<<<< HEAD
  }

  @override
  SchemaObject get objectSchema => RealmObjectBase.getSchema(this) ?? schema;
=======
  }();
>>>>>>> 26e7b300
}

class Schedule extends _Schedule
    with RealmEntity, RealmObjectBase, RealmObject {
  Schedule(
    ObjectId id, {
    Iterable<Task> tasks = const [],
  }) {
    RealmObjectBase.set(this, '_id', id);
    RealmObjectBase.set<RealmList<Task>>(this, 'tasks', RealmList<Task>(tasks));
  }

  Schedule._();

  @override
  ObjectId get id => RealmObjectBase.get<ObjectId>(this, '_id') as ObjectId;
  @override
  set id(ObjectId value) => RealmObjectBase.set(this, '_id', value);

  @override
  RealmList<Task> get tasks =>
      RealmObjectBase.get<Task>(this, 'tasks') as RealmList<Task>;
  @override
  set tasks(covariant RealmList<Task> value) =>
      throw RealmUnsupportedSetError();

  @override
  Stream<RealmObjectChanges<Schedule>> get changes =>
      RealmObjectBase.getChanges<Schedule>(this);

  @override
  Schedule freeze() => RealmObjectBase.freezeObject<Schedule>(this);

  EJsonValue toEJson() {
    return <String, dynamic>{
      '_id': id.toEJson(),
      'tasks': tasks.toEJson(),
    };
  }

  static EJsonValue _toEJson(Schedule value) => value.toEJson();
  static Schedule _fromEJson(EJsonValue ejson) {
    return switch (ejson) {
      {
        '_id': EJsonValue id,
        'tasks': EJsonValue tasks,
      } =>
        Schedule(
          fromEJson(id),
        ),
      _ => raiseInvalidEJson(ejson),
    };
  }

  static final schema = () {
    RealmObjectBase.registerFactory(Schedule._);
<<<<<<< HEAD
    return SchemaObject(ObjectType.realmObject, Schedule, 'Schedule', [
=======
    register(_toEJson, _fromEJson);
    return const SchemaObject(ObjectType.realmObject, Schedule, 'Schedule', [
>>>>>>> 26e7b300
      SchemaProperty('id', RealmPropertyType.objectid,
          mapTo: '_id', primaryKey: true),
      SchemaProperty('tasks', RealmPropertyType.object,
          linkTarget: 'Task', collectionType: RealmCollectionType.list),
    ]);
<<<<<<< HEAD
  }

  @override
  SchemaObject get objectSchema => RealmObjectBase.getSchema(this) ?? schema;
=======
  }();
>>>>>>> 26e7b300
}

class Foo extends _Foo with RealmEntity, RealmObjectBase, RealmObject {
  Foo(
    Uint8List requiredBinaryProp, {
    Uint8List? defaultValueBinaryProp,
    Uint8List? nullableBinaryProp,
  }) {
    RealmObjectBase.set(this, 'requiredBinaryProp', requiredBinaryProp);
    RealmObjectBase.set(
        this, 'defaultValueBinaryProp', defaultValueBinaryProp ?? Uint8List(8));
    RealmObjectBase.set(this, 'nullableBinaryProp', nullableBinaryProp);
  }

  Foo._();

  @override
  Uint8List get requiredBinaryProp =>
      RealmObjectBase.get<Uint8List>(this, 'requiredBinaryProp') as Uint8List;
  @override
  set requiredBinaryProp(Uint8List value) =>
      RealmObjectBase.set(this, 'requiredBinaryProp', value);

  @override
  Uint8List get defaultValueBinaryProp =>
      RealmObjectBase.get<Uint8List>(this, 'defaultValueBinaryProp')
          as Uint8List;
  @override
  set defaultValueBinaryProp(Uint8List value) =>
      RealmObjectBase.set(this, 'defaultValueBinaryProp', value);

  @override
  Uint8List? get nullableBinaryProp =>
      RealmObjectBase.get<Uint8List>(this, 'nullableBinaryProp') as Uint8List?;
  @override
  set nullableBinaryProp(Uint8List? value) =>
      RealmObjectBase.set(this, 'nullableBinaryProp', value);

  @override
  Stream<RealmObjectChanges<Foo>> get changes =>
      RealmObjectBase.getChanges<Foo>(this);

  @override
  Foo freeze() => RealmObjectBase.freezeObject<Foo>(this);

  EJsonValue toEJson() {
    return <String, dynamic>{
      'requiredBinaryProp': requiredBinaryProp.toEJson(),
      'defaultValueBinaryProp': defaultValueBinaryProp.toEJson(),
      'nullableBinaryProp': nullableBinaryProp.toEJson(),
    };
  }

  static EJsonValue _toEJson(Foo value) => value.toEJson();
  static Foo _fromEJson(EJsonValue ejson) {
    return switch (ejson) {
      {
        'requiredBinaryProp': EJsonValue requiredBinaryProp,
        'defaultValueBinaryProp': EJsonValue defaultValueBinaryProp,
        'nullableBinaryProp': EJsonValue nullableBinaryProp,
      } =>
        Foo(
          fromEJson(requiredBinaryProp),
          defaultValueBinaryProp: fromEJson(defaultValueBinaryProp),
          nullableBinaryProp: fromEJson(nullableBinaryProp),
        ),
      _ => raiseInvalidEJson(ejson),
    };
  }

  static final schema = () {
    RealmObjectBase.registerFactory(Foo._);
<<<<<<< HEAD
    return SchemaObject(ObjectType.realmObject, Foo, 'Foo', [
=======
    register(_toEJson, _fromEJson);
    return const SchemaObject(ObjectType.realmObject, Foo, 'Foo', [
>>>>>>> 26e7b300
      SchemaProperty('requiredBinaryProp', RealmPropertyType.binary),
      SchemaProperty('defaultValueBinaryProp', RealmPropertyType.binary),
      SchemaProperty('nullableBinaryProp', RealmPropertyType.binary,
          optional: true),
    ]);
<<<<<<< HEAD
  }

  @override
  SchemaObject get objectSchema => RealmObjectBase.getSchema(this) ?? schema;
=======
  }();
>>>>>>> 26e7b300
}

class AllTypes extends _AllTypes
    with RealmEntity, RealmObjectBase, RealmObject {
  AllTypes(
    String stringProp,
    bool boolProp,
    DateTime dateProp,
    double doubleProp,
    ObjectId objectIdProp,
    Uuid uuidProp,
    int intProp,
    Decimal128 decimalProp, {
    Uint8List? binaryProp,
    String? nullableStringProp,
    bool? nullableBoolProp,
    DateTime? nullableDateProp,
    double? nullableDoubleProp,
    ObjectId? nullableObjectIdProp,
    Uuid? nullableUuidProp,
    int? nullableIntProp,
    Decimal128? nullableDecimalProp,
    Uint8List? nullableBinaryProp,
  }) {
    RealmObjectBase.set(this, 'stringProp', stringProp);
    RealmObjectBase.set(this, 'boolProp', boolProp);
    RealmObjectBase.set(this, 'dateProp', dateProp);
    RealmObjectBase.set(this, 'doubleProp', doubleProp);
    RealmObjectBase.set(this, 'objectIdProp', objectIdProp);
    RealmObjectBase.set(this, 'uuidProp', uuidProp);
    RealmObjectBase.set(this, 'intProp', intProp);
    RealmObjectBase.set(this, 'decimalProp', decimalProp);
    RealmObjectBase.set(this, 'binaryProp', binaryProp ?? Uint8List(16));
    RealmObjectBase.set(this, 'nullableStringProp', nullableStringProp);
    RealmObjectBase.set(this, 'nullableBoolProp', nullableBoolProp);
    RealmObjectBase.set(this, 'nullableDateProp', nullableDateProp);
    RealmObjectBase.set(this, 'nullableDoubleProp', nullableDoubleProp);
    RealmObjectBase.set(this, 'nullableObjectIdProp', nullableObjectIdProp);
    RealmObjectBase.set(this, 'nullableUuidProp', nullableUuidProp);
    RealmObjectBase.set(this, 'nullableIntProp', nullableIntProp);
    RealmObjectBase.set(this, 'nullableDecimalProp', nullableDecimalProp);
    RealmObjectBase.set(this, 'nullableBinaryProp', nullableBinaryProp);
  }

  AllTypes._();

  @override
  String get stringProp =>
      RealmObjectBase.get<String>(this, 'stringProp') as String;
  @override
  set stringProp(String value) =>
      RealmObjectBase.set(this, 'stringProp', value);

  @override
  bool get boolProp => RealmObjectBase.get<bool>(this, 'boolProp') as bool;
  @override
  set boolProp(bool value) => RealmObjectBase.set(this, 'boolProp', value);

  @override
  DateTime get dateProp =>
      RealmObjectBase.get<DateTime>(this, 'dateProp') as DateTime;
  @override
  set dateProp(DateTime value) => RealmObjectBase.set(this, 'dateProp', value);

  @override
  double get doubleProp =>
      RealmObjectBase.get<double>(this, 'doubleProp') as double;
  @override
  set doubleProp(double value) =>
      RealmObjectBase.set(this, 'doubleProp', value);

  @override
  ObjectId get objectIdProp =>
      RealmObjectBase.get<ObjectId>(this, 'objectIdProp') as ObjectId;
  @override
  set objectIdProp(ObjectId value) =>
      RealmObjectBase.set(this, 'objectIdProp', value);

  @override
  Uuid get uuidProp => RealmObjectBase.get<Uuid>(this, 'uuidProp') as Uuid;
  @override
  set uuidProp(Uuid value) => RealmObjectBase.set(this, 'uuidProp', value);

  @override
  int get intProp => RealmObjectBase.get<int>(this, 'intProp') as int;
  @override
  set intProp(int value) => RealmObjectBase.set(this, 'intProp', value);

  @override
  Decimal128 get decimalProp =>
      RealmObjectBase.get<Decimal128>(this, 'decimalProp') as Decimal128;
  @override
  set decimalProp(Decimal128 value) =>
      RealmObjectBase.set(this, 'decimalProp', value);

  @override
  Uint8List get binaryProp =>
      RealmObjectBase.get<Uint8List>(this, 'binaryProp') as Uint8List;
  @override
  set binaryProp(Uint8List value) =>
      RealmObjectBase.set(this, 'binaryProp', value);

  @override
  String? get nullableStringProp =>
      RealmObjectBase.get<String>(this, 'nullableStringProp') as String?;
  @override
  set nullableStringProp(String? value) =>
      RealmObjectBase.set(this, 'nullableStringProp', value);

  @override
  bool? get nullableBoolProp =>
      RealmObjectBase.get<bool>(this, 'nullableBoolProp') as bool?;
  @override
  set nullableBoolProp(bool? value) =>
      RealmObjectBase.set(this, 'nullableBoolProp', value);

  @override
  DateTime? get nullableDateProp =>
      RealmObjectBase.get<DateTime>(this, 'nullableDateProp') as DateTime?;
  @override
  set nullableDateProp(DateTime? value) =>
      RealmObjectBase.set(this, 'nullableDateProp', value);

  @override
  double? get nullableDoubleProp =>
      RealmObjectBase.get<double>(this, 'nullableDoubleProp') as double?;
  @override
  set nullableDoubleProp(double? value) =>
      RealmObjectBase.set(this, 'nullableDoubleProp', value);

  @override
  ObjectId? get nullableObjectIdProp =>
      RealmObjectBase.get<ObjectId>(this, 'nullableObjectIdProp') as ObjectId?;
  @override
  set nullableObjectIdProp(ObjectId? value) =>
      RealmObjectBase.set(this, 'nullableObjectIdProp', value);

  @override
  Uuid? get nullableUuidProp =>
      RealmObjectBase.get<Uuid>(this, 'nullableUuidProp') as Uuid?;
  @override
  set nullableUuidProp(Uuid? value) =>
      RealmObjectBase.set(this, 'nullableUuidProp', value);

  @override
  int? get nullableIntProp =>
      RealmObjectBase.get<int>(this, 'nullableIntProp') as int?;
  @override
  set nullableIntProp(int? value) =>
      RealmObjectBase.set(this, 'nullableIntProp', value);

  @override
  Decimal128? get nullableDecimalProp =>
      RealmObjectBase.get<Decimal128>(this, 'nullableDecimalProp')
          as Decimal128?;
  @override
  set nullableDecimalProp(Decimal128? value) =>
      RealmObjectBase.set(this, 'nullableDecimalProp', value);

  @override
  Uint8List? get nullableBinaryProp =>
      RealmObjectBase.get<Uint8List>(this, 'nullableBinaryProp') as Uint8List?;
  @override
  set nullableBinaryProp(Uint8List? value) =>
      RealmObjectBase.set(this, 'nullableBinaryProp', value);

  @override
  Stream<RealmObjectChanges<AllTypes>> get changes =>
      RealmObjectBase.getChanges<AllTypes>(this);

  @override
  AllTypes freeze() => RealmObjectBase.freezeObject<AllTypes>(this);

  EJsonValue toEJson() {
    return <String, dynamic>{
      'stringProp': stringProp.toEJson(),
      'boolProp': boolProp.toEJson(),
      'dateProp': dateProp.toEJson(),
      'doubleProp': doubleProp.toEJson(),
      'objectIdProp': objectIdProp.toEJson(),
      'uuidProp': uuidProp.toEJson(),
      'intProp': intProp.toEJson(),
      'decimalProp': decimalProp.toEJson(),
      'binaryProp': binaryProp.toEJson(),
      'nullableStringProp': nullableStringProp.toEJson(),
      'nullableBoolProp': nullableBoolProp.toEJson(),
      'nullableDateProp': nullableDateProp.toEJson(),
      'nullableDoubleProp': nullableDoubleProp.toEJson(),
      'nullableObjectIdProp': nullableObjectIdProp.toEJson(),
      'nullableUuidProp': nullableUuidProp.toEJson(),
      'nullableIntProp': nullableIntProp.toEJson(),
      'nullableDecimalProp': nullableDecimalProp.toEJson(),
      'nullableBinaryProp': nullableBinaryProp.toEJson(),
    };
  }

  static EJsonValue _toEJson(AllTypes value) => value.toEJson();
  static AllTypes _fromEJson(EJsonValue ejson) {
    return switch (ejson) {
      {
        'stringProp': EJsonValue stringProp,
        'boolProp': EJsonValue boolProp,
        'dateProp': EJsonValue dateProp,
        'doubleProp': EJsonValue doubleProp,
        'objectIdProp': EJsonValue objectIdProp,
        'uuidProp': EJsonValue uuidProp,
        'intProp': EJsonValue intProp,
        'decimalProp': EJsonValue decimalProp,
        'binaryProp': EJsonValue binaryProp,
        'nullableStringProp': EJsonValue nullableStringProp,
        'nullableBoolProp': EJsonValue nullableBoolProp,
        'nullableDateProp': EJsonValue nullableDateProp,
        'nullableDoubleProp': EJsonValue nullableDoubleProp,
        'nullableObjectIdProp': EJsonValue nullableObjectIdProp,
        'nullableUuidProp': EJsonValue nullableUuidProp,
        'nullableIntProp': EJsonValue nullableIntProp,
        'nullableDecimalProp': EJsonValue nullableDecimalProp,
        'nullableBinaryProp': EJsonValue nullableBinaryProp,
      } =>
        AllTypes(
          fromEJson(stringProp),
          fromEJson(boolProp),
          fromEJson(dateProp),
          fromEJson(doubleProp),
          fromEJson(objectIdProp),
          fromEJson(uuidProp),
          fromEJson(intProp),
          fromEJson(decimalProp),
          binaryProp: fromEJson(binaryProp),
          nullableStringProp: fromEJson(nullableStringProp),
          nullableBoolProp: fromEJson(nullableBoolProp),
          nullableDateProp: fromEJson(nullableDateProp),
          nullableDoubleProp: fromEJson(nullableDoubleProp),
          nullableObjectIdProp: fromEJson(nullableObjectIdProp),
          nullableUuidProp: fromEJson(nullableUuidProp),
          nullableIntProp: fromEJson(nullableIntProp),
          nullableDecimalProp: fromEJson(nullableDecimalProp),
          nullableBinaryProp: fromEJson(nullableBinaryProp),
        ),
      _ => raiseInvalidEJson(ejson),
    };
  }

  static final schema = () {
    RealmObjectBase.registerFactory(AllTypes._);
<<<<<<< HEAD
    return SchemaObject(ObjectType.realmObject, AllTypes, 'AllTypes', [
=======
    register(_toEJson, _fromEJson);
    return const SchemaObject(ObjectType.realmObject, AllTypes, 'AllTypes', [
>>>>>>> 26e7b300
      SchemaProperty('stringProp', RealmPropertyType.string),
      SchemaProperty('boolProp', RealmPropertyType.bool),
      SchemaProperty('dateProp', RealmPropertyType.timestamp),
      SchemaProperty('doubleProp', RealmPropertyType.double),
      SchemaProperty('objectIdProp', RealmPropertyType.objectid),
      SchemaProperty('uuidProp', RealmPropertyType.uuid),
      SchemaProperty('intProp', RealmPropertyType.int),
      SchemaProperty('decimalProp', RealmPropertyType.decimal128),
      SchemaProperty('binaryProp', RealmPropertyType.binary),
      SchemaProperty('nullableStringProp', RealmPropertyType.string,
          optional: true),
      SchemaProperty('nullableBoolProp', RealmPropertyType.bool,
          optional: true),
      SchemaProperty('nullableDateProp', RealmPropertyType.timestamp,
          optional: true),
      SchemaProperty('nullableDoubleProp', RealmPropertyType.double,
          optional: true),
      SchemaProperty('nullableObjectIdProp', RealmPropertyType.objectid,
          optional: true),
      SchemaProperty('nullableUuidProp', RealmPropertyType.uuid,
          optional: true),
      SchemaProperty('nullableIntProp', RealmPropertyType.int, optional: true),
      SchemaProperty('nullableDecimalProp', RealmPropertyType.decimal128,
          optional: true),
      SchemaProperty('nullableBinaryProp', RealmPropertyType.binary,
          optional: true),
    ]);
<<<<<<< HEAD
  }

  @override
  SchemaObject get objectSchema => RealmObjectBase.getSchema(this) ?? schema;
=======
  }();
>>>>>>> 26e7b300
}

class LinksClass extends _LinksClass
    with RealmEntity, RealmObjectBase, RealmObject {
  LinksClass(
    Uuid id, {
    LinksClass? link,
    Iterable<LinksClass> list = const [],
    Set<LinksClass> linksSet = const {},
    Map<String, LinksClass?> map = const {},
  }) {
    RealmObjectBase.set(this, 'id', id);
    RealmObjectBase.set(this, 'link', link);
    RealmObjectBase.set<RealmList<LinksClass>>(
        this, 'list', RealmList<LinksClass>(list));
    RealmObjectBase.set<RealmSet<LinksClass>>(
        this, 'linksSet', RealmSet<LinksClass>(linksSet));
    RealmObjectBase.set<RealmMap<LinksClass?>>(
        this, 'map', RealmMap<LinksClass?>(map));
  }

  LinksClass._();

  @override
  Uuid get id => RealmObjectBase.get<Uuid>(this, 'id') as Uuid;
  @override
  set id(Uuid value) => RealmObjectBase.set(this, 'id', value);

  @override
  LinksClass? get link =>
      RealmObjectBase.get<LinksClass>(this, 'link') as LinksClass?;
  @override
  set link(covariant LinksClass? value) =>
      RealmObjectBase.set(this, 'link', value);

  @override
  RealmList<LinksClass> get list =>
      RealmObjectBase.get<LinksClass>(this, 'list') as RealmList<LinksClass>;
  @override
  set list(covariant RealmList<LinksClass> value) =>
      throw RealmUnsupportedSetError();

  @override
  RealmSet<LinksClass> get linksSet =>
      RealmObjectBase.get<LinksClass>(this, 'linksSet') as RealmSet<LinksClass>;
  @override
  set linksSet(covariant RealmSet<LinksClass> value) =>
      throw RealmUnsupportedSetError();

  @override
  RealmMap<LinksClass?> get map =>
      RealmObjectBase.get<LinksClass?>(this, 'map') as RealmMap<LinksClass?>;
  @override
  set map(covariant RealmMap<LinksClass?> value) =>
      throw RealmUnsupportedSetError();

  @override
  Stream<RealmObjectChanges<LinksClass>> get changes =>
      RealmObjectBase.getChanges<LinksClass>(this);

  @override
  LinksClass freeze() => RealmObjectBase.freezeObject<LinksClass>(this);

  EJsonValue toEJson() {
    return <String, dynamic>{
      'id': id.toEJson(),
      'link': link.toEJson(),
      'list': list.toEJson(),
      'linksSet': linksSet.toEJson(),
      'map': map.toEJson(),
    };
  }

  static EJsonValue _toEJson(LinksClass value) => value.toEJson();
  static LinksClass _fromEJson(EJsonValue ejson) {
    return switch (ejson) {
      {
        'id': EJsonValue id,
        'link': EJsonValue link,
        'list': EJsonValue list,
        'linksSet': EJsonValue linksSet,
        'map': EJsonValue map,
      } =>
        LinksClass(
          fromEJson(id),
          link: fromEJson(link),
        ),
      _ => raiseInvalidEJson(ejson),
    };
  }

  static final schema = () {
    RealmObjectBase.registerFactory(LinksClass._);
<<<<<<< HEAD
    return SchemaObject(ObjectType.realmObject, LinksClass, 'LinksClass', [
=======
    register(_toEJson, _fromEJson);
    return const SchemaObject(
        ObjectType.realmObject, LinksClass, 'LinksClass', [
>>>>>>> 26e7b300
      SchemaProperty('id', RealmPropertyType.uuid, primaryKey: true),
      SchemaProperty('link', RealmPropertyType.object,
          optional: true, linkTarget: 'LinksClass'),
      SchemaProperty('list', RealmPropertyType.object,
          linkTarget: 'LinksClass', collectionType: RealmCollectionType.list),
      SchemaProperty('linksSet', RealmPropertyType.object,
          linkTarget: 'LinksClass', collectionType: RealmCollectionType.set),
      SchemaProperty('map', RealmPropertyType.object,
          optional: true,
          linkTarget: 'LinksClass',
          collectionType: RealmCollectionType.map),
    ]);
<<<<<<< HEAD
  }

  @override
  SchemaObject get objectSchema => RealmObjectBase.getSchema(this) ?? schema;
=======
  }();
>>>>>>> 26e7b300
}

class AllCollections extends _AllCollections
    with RealmEntity, RealmObjectBase, RealmObject {
  AllCollections({
    Iterable<String> stringList = const [],
    Iterable<bool> boolList = const [],
    Iterable<DateTime> dateList = const [],
    Iterable<double> doubleList = const [],
    Iterable<ObjectId> objectIdList = const [],
    Iterable<Uuid> uuidList = const [],
    Iterable<int> intList = const [],
    Iterable<Decimal128> decimalList = const [],
    Iterable<String?> nullableStringList = const [],
    Iterable<bool?> nullableBoolList = const [],
    Iterable<DateTime?> nullableDateList = const [],
    Iterable<double?> nullableDoubleList = const [],
    Iterable<ObjectId?> nullableObjectIdList = const [],
    Iterable<Uuid?> nullableUuidList = const [],
    Iterable<int?> nullableIntList = const [],
    Iterable<Decimal128?> nullableDecimalList = const [],
    Set<String> stringSet = const {},
    Set<bool> boolSet = const {},
    Set<DateTime> dateSet = const {},
    Set<double> doubleSet = const {},
    Set<ObjectId> objectIdSet = const {},
    Set<Uuid> uuidSet = const {},
    Set<int> intSet = const {},
    Set<Decimal128> decimalSet = const {},
    Set<String?> nullableStringSet = const {},
    Set<bool?> nullableBoolSet = const {},
    Set<DateTime?> nullableDateSet = const {},
    Set<double?> nullableDoubleSet = const {},
    Set<ObjectId?> nullableObjectIdSet = const {},
    Set<Uuid?> nullableUuidSet = const {},
    Set<int?> nullableIntSet = const {},
    Set<Decimal128?> nullableDecimalSet = const {},
    Map<String, String> stringMap = const {},
    Map<String, bool> boolMap = const {},
    Map<String, DateTime> dateMap = const {},
    Map<String, double> doubleMap = const {},
    Map<String, ObjectId> objectIdMap = const {},
    Map<String, Uuid> uuidMap = const {},
    Map<String, int> intMap = const {},
    Map<String, Decimal128> decimalMap = const {},
    Map<String, String?> nullableStringMap = const {},
    Map<String, bool?> nullableBoolMap = const {},
    Map<String, DateTime?> nullableDateMap = const {},
    Map<String, double?> nullableDoubleMap = const {},
    Map<String, ObjectId?> nullableObjectIdMap = const {},
    Map<String, Uuid?> nullableUuidMap = const {},
    Map<String, int?> nullableIntMap = const {},
    Map<String, Decimal128?> nullableDecimalMap = const {},
  }) {
    RealmObjectBase.set<RealmList<String>>(
        this, 'stringList', RealmList<String>(stringList));
    RealmObjectBase.set<RealmList<bool>>(
        this, 'boolList', RealmList<bool>(boolList));
    RealmObjectBase.set<RealmList<DateTime>>(
        this, 'dateList', RealmList<DateTime>(dateList));
    RealmObjectBase.set<RealmList<double>>(
        this, 'doubleList', RealmList<double>(doubleList));
    RealmObjectBase.set<RealmList<ObjectId>>(
        this, 'objectIdList', RealmList<ObjectId>(objectIdList));
    RealmObjectBase.set<RealmList<Uuid>>(
        this, 'uuidList', RealmList<Uuid>(uuidList));
    RealmObjectBase.set<RealmList<int>>(
        this, 'intList', RealmList<int>(intList));
    RealmObjectBase.set<RealmList<Decimal128>>(
        this, 'decimalList', RealmList<Decimal128>(decimalList));
    RealmObjectBase.set<RealmList<String?>>(
        this, 'nullableStringList', RealmList<String?>(nullableStringList));
    RealmObjectBase.set<RealmList<bool?>>(
        this, 'nullableBoolList', RealmList<bool?>(nullableBoolList));
    RealmObjectBase.set<RealmList<DateTime?>>(
        this, 'nullableDateList', RealmList<DateTime?>(nullableDateList));
    RealmObjectBase.set<RealmList<double?>>(
        this, 'nullableDoubleList', RealmList<double?>(nullableDoubleList));
    RealmObjectBase.set<RealmList<ObjectId?>>(this, 'nullableObjectIdList',
        RealmList<ObjectId?>(nullableObjectIdList));
    RealmObjectBase.set<RealmList<Uuid?>>(
        this, 'nullableUuidList', RealmList<Uuid?>(nullableUuidList));
    RealmObjectBase.set<RealmList<int?>>(
        this, 'nullableIntList', RealmList<int?>(nullableIntList));
    RealmObjectBase.set<RealmList<Decimal128?>>(this, 'nullableDecimalList',
        RealmList<Decimal128?>(nullableDecimalList));
    RealmObjectBase.set<RealmSet<String>>(
        this, 'stringSet', RealmSet<String>(stringSet));
    RealmObjectBase.set<RealmSet<bool>>(
        this, 'boolSet', RealmSet<bool>(boolSet));
    RealmObjectBase.set<RealmSet<DateTime>>(
        this, 'dateSet', RealmSet<DateTime>(dateSet));
    RealmObjectBase.set<RealmSet<double>>(
        this, 'doubleSet', RealmSet<double>(doubleSet));
    RealmObjectBase.set<RealmSet<ObjectId>>(
        this, 'objectIdSet', RealmSet<ObjectId>(objectIdSet));
    RealmObjectBase.set<RealmSet<Uuid>>(
        this, 'uuidSet', RealmSet<Uuid>(uuidSet));
    RealmObjectBase.set<RealmSet<int>>(this, 'intSet', RealmSet<int>(intSet));
    RealmObjectBase.set<RealmSet<Decimal128>>(
        this, 'decimalSet', RealmSet<Decimal128>(decimalSet));
    RealmObjectBase.set<RealmSet<String?>>(
        this, 'nullableStringSet', RealmSet<String?>(nullableStringSet));
    RealmObjectBase.set<RealmSet<bool?>>(
        this, 'nullableBoolSet', RealmSet<bool?>(nullableBoolSet));
    RealmObjectBase.set<RealmSet<DateTime?>>(
        this, 'nullableDateSet', RealmSet<DateTime?>(nullableDateSet));
    RealmObjectBase.set<RealmSet<double?>>(
        this, 'nullableDoubleSet', RealmSet<double?>(nullableDoubleSet));
    RealmObjectBase.set<RealmSet<ObjectId?>>(
        this, 'nullableObjectIdSet', RealmSet<ObjectId?>(nullableObjectIdSet));
    RealmObjectBase.set<RealmSet<Uuid?>>(
        this, 'nullableUuidSet', RealmSet<Uuid?>(nullableUuidSet));
    RealmObjectBase.set<RealmSet<int?>>(
        this, 'nullableIntSet', RealmSet<int?>(nullableIntSet));
    RealmObjectBase.set<RealmSet<Decimal128?>>(
        this, 'nullableDecimalSet', RealmSet<Decimal128?>(nullableDecimalSet));
    RealmObjectBase.set<RealmMap<String>>(
        this, 'stringMap', RealmMap<String>(stringMap));
    RealmObjectBase.set<RealmMap<bool>>(
        this, 'boolMap', RealmMap<bool>(boolMap));
    RealmObjectBase.set<RealmMap<DateTime>>(
        this, 'dateMap', RealmMap<DateTime>(dateMap));
    RealmObjectBase.set<RealmMap<double>>(
        this, 'doubleMap', RealmMap<double>(doubleMap));
    RealmObjectBase.set<RealmMap<ObjectId>>(
        this, 'objectIdMap', RealmMap<ObjectId>(objectIdMap));
    RealmObjectBase.set<RealmMap<Uuid>>(
        this, 'uuidMap', RealmMap<Uuid>(uuidMap));
    RealmObjectBase.set<RealmMap<int>>(this, 'intMap', RealmMap<int>(intMap));
    RealmObjectBase.set<RealmMap<Decimal128>>(
        this, 'decimalMap', RealmMap<Decimal128>(decimalMap));
    RealmObjectBase.set<RealmMap<String?>>(
        this, 'nullableStringMap', RealmMap<String?>(nullableStringMap));
    RealmObjectBase.set<RealmMap<bool?>>(
        this, 'nullableBoolMap', RealmMap<bool?>(nullableBoolMap));
    RealmObjectBase.set<RealmMap<DateTime?>>(
        this, 'nullableDateMap', RealmMap<DateTime?>(nullableDateMap));
    RealmObjectBase.set<RealmMap<double?>>(
        this, 'nullableDoubleMap', RealmMap<double?>(nullableDoubleMap));
    RealmObjectBase.set<RealmMap<ObjectId?>>(
        this, 'nullableObjectIdMap', RealmMap<ObjectId?>(nullableObjectIdMap));
    RealmObjectBase.set<RealmMap<Uuid?>>(
        this, 'nullableUuidMap', RealmMap<Uuid?>(nullableUuidMap));
    RealmObjectBase.set<RealmMap<int?>>(
        this, 'nullableIntMap', RealmMap<int?>(nullableIntMap));
    RealmObjectBase.set<RealmMap<Decimal128?>>(
        this, 'nullableDecimalMap', RealmMap<Decimal128?>(nullableDecimalMap));
  }

  AllCollections._();

  @override
  RealmList<String> get stringList =>
      RealmObjectBase.get<String>(this, 'stringList') as RealmList<String>;
  @override
  set stringList(covariant RealmList<String> value) =>
      throw RealmUnsupportedSetError();

  @override
  RealmList<bool> get boolList =>
      RealmObjectBase.get<bool>(this, 'boolList') as RealmList<bool>;
  @override
  set boolList(covariant RealmList<bool> value) =>
      throw RealmUnsupportedSetError();

  @override
  RealmList<DateTime> get dateList =>
      RealmObjectBase.get<DateTime>(this, 'dateList') as RealmList<DateTime>;
  @override
  set dateList(covariant RealmList<DateTime> value) =>
      throw RealmUnsupportedSetError();

  @override
  RealmList<double> get doubleList =>
      RealmObjectBase.get<double>(this, 'doubleList') as RealmList<double>;
  @override
  set doubleList(covariant RealmList<double> value) =>
      throw RealmUnsupportedSetError();

  @override
  RealmList<ObjectId> get objectIdList =>
      RealmObjectBase.get<ObjectId>(this, 'objectIdList')
          as RealmList<ObjectId>;
  @override
  set objectIdList(covariant RealmList<ObjectId> value) =>
      throw RealmUnsupportedSetError();

  @override
  RealmList<Uuid> get uuidList =>
      RealmObjectBase.get<Uuid>(this, 'uuidList') as RealmList<Uuid>;
  @override
  set uuidList(covariant RealmList<Uuid> value) =>
      throw RealmUnsupportedSetError();

  @override
  RealmList<int> get intList =>
      RealmObjectBase.get<int>(this, 'intList') as RealmList<int>;
  @override
  set intList(covariant RealmList<int> value) =>
      throw RealmUnsupportedSetError();

  @override
  RealmList<Decimal128> get decimalList =>
      RealmObjectBase.get<Decimal128>(this, 'decimalList')
          as RealmList<Decimal128>;
  @override
  set decimalList(covariant RealmList<Decimal128> value) =>
      throw RealmUnsupportedSetError();

  @override
  RealmList<String?> get nullableStringList =>
      RealmObjectBase.get<String?>(this, 'nullableStringList')
          as RealmList<String?>;
  @override
  set nullableStringList(covariant RealmList<String?> value) =>
      throw RealmUnsupportedSetError();

  @override
  RealmList<bool?> get nullableBoolList =>
      RealmObjectBase.get<bool?>(this, 'nullableBoolList') as RealmList<bool?>;
  @override
  set nullableBoolList(covariant RealmList<bool?> value) =>
      throw RealmUnsupportedSetError();

  @override
  RealmList<DateTime?> get nullableDateList =>
      RealmObjectBase.get<DateTime?>(this, 'nullableDateList')
          as RealmList<DateTime?>;
  @override
  set nullableDateList(covariant RealmList<DateTime?> value) =>
      throw RealmUnsupportedSetError();

  @override
  RealmList<double?> get nullableDoubleList =>
      RealmObjectBase.get<double?>(this, 'nullableDoubleList')
          as RealmList<double?>;
  @override
  set nullableDoubleList(covariant RealmList<double?> value) =>
      throw RealmUnsupportedSetError();

  @override
  RealmList<ObjectId?> get nullableObjectIdList =>
      RealmObjectBase.get<ObjectId?>(this, 'nullableObjectIdList')
          as RealmList<ObjectId?>;
  @override
  set nullableObjectIdList(covariant RealmList<ObjectId?> value) =>
      throw RealmUnsupportedSetError();

  @override
  RealmList<Uuid?> get nullableUuidList =>
      RealmObjectBase.get<Uuid?>(this, 'nullableUuidList') as RealmList<Uuid?>;
  @override
  set nullableUuidList(covariant RealmList<Uuid?> value) =>
      throw RealmUnsupportedSetError();

  @override
  RealmList<int?> get nullableIntList =>
      RealmObjectBase.get<int?>(this, 'nullableIntList') as RealmList<int?>;
  @override
  set nullableIntList(covariant RealmList<int?> value) =>
      throw RealmUnsupportedSetError();

  @override
  RealmList<Decimal128?> get nullableDecimalList =>
      RealmObjectBase.get<Decimal128?>(this, 'nullableDecimalList')
          as RealmList<Decimal128?>;
  @override
  set nullableDecimalList(covariant RealmList<Decimal128?> value) =>
      throw RealmUnsupportedSetError();

  @override
  RealmSet<String> get stringSet =>
      RealmObjectBase.get<String>(this, 'stringSet') as RealmSet<String>;
  @override
  set stringSet(covariant RealmSet<String> value) =>
      throw RealmUnsupportedSetError();

  @override
  RealmSet<bool> get boolSet =>
      RealmObjectBase.get<bool>(this, 'boolSet') as RealmSet<bool>;
  @override
  set boolSet(covariant RealmSet<bool> value) =>
      throw RealmUnsupportedSetError();

  @override
  RealmSet<DateTime> get dateSet =>
      RealmObjectBase.get<DateTime>(this, 'dateSet') as RealmSet<DateTime>;
  @override
  set dateSet(covariant RealmSet<DateTime> value) =>
      throw RealmUnsupportedSetError();

  @override
  RealmSet<double> get doubleSet =>
      RealmObjectBase.get<double>(this, 'doubleSet') as RealmSet<double>;
  @override
  set doubleSet(covariant RealmSet<double> value) =>
      throw RealmUnsupportedSetError();

  @override
  RealmSet<ObjectId> get objectIdSet =>
      RealmObjectBase.get<ObjectId>(this, 'objectIdSet') as RealmSet<ObjectId>;
  @override
  set objectIdSet(covariant RealmSet<ObjectId> value) =>
      throw RealmUnsupportedSetError();

  @override
  RealmSet<Uuid> get uuidSet =>
      RealmObjectBase.get<Uuid>(this, 'uuidSet') as RealmSet<Uuid>;
  @override
  set uuidSet(covariant RealmSet<Uuid> value) =>
      throw RealmUnsupportedSetError();

  @override
  RealmSet<int> get intSet =>
      RealmObjectBase.get<int>(this, 'intSet') as RealmSet<int>;
  @override
  set intSet(covariant RealmSet<int> value) => throw RealmUnsupportedSetError();

  @override
  RealmSet<Decimal128> get decimalSet =>
      RealmObjectBase.get<Decimal128>(this, 'decimalSet')
          as RealmSet<Decimal128>;
  @override
  set decimalSet(covariant RealmSet<Decimal128> value) =>
      throw RealmUnsupportedSetError();

  @override
  RealmSet<String?> get nullableStringSet =>
      RealmObjectBase.get<String?>(this, 'nullableStringSet')
          as RealmSet<String?>;
  @override
  set nullableStringSet(covariant RealmSet<String?> value) =>
      throw RealmUnsupportedSetError();

  @override
  RealmSet<bool?> get nullableBoolSet =>
      RealmObjectBase.get<bool?>(this, 'nullableBoolSet') as RealmSet<bool?>;
  @override
  set nullableBoolSet(covariant RealmSet<bool?> value) =>
      throw RealmUnsupportedSetError();

  @override
  RealmSet<DateTime?> get nullableDateSet =>
      RealmObjectBase.get<DateTime?>(this, 'nullableDateSet')
          as RealmSet<DateTime?>;
  @override
  set nullableDateSet(covariant RealmSet<DateTime?> value) =>
      throw RealmUnsupportedSetError();

  @override
  RealmSet<double?> get nullableDoubleSet =>
      RealmObjectBase.get<double?>(this, 'nullableDoubleSet')
          as RealmSet<double?>;
  @override
  set nullableDoubleSet(covariant RealmSet<double?> value) =>
      throw RealmUnsupportedSetError();

  @override
  RealmSet<ObjectId?> get nullableObjectIdSet =>
      RealmObjectBase.get<ObjectId?>(this, 'nullableObjectIdSet')
          as RealmSet<ObjectId?>;
  @override
  set nullableObjectIdSet(covariant RealmSet<ObjectId?> value) =>
      throw RealmUnsupportedSetError();

  @override
  RealmSet<Uuid?> get nullableUuidSet =>
      RealmObjectBase.get<Uuid?>(this, 'nullableUuidSet') as RealmSet<Uuid?>;
  @override
  set nullableUuidSet(covariant RealmSet<Uuid?> value) =>
      throw RealmUnsupportedSetError();

  @override
  RealmSet<int?> get nullableIntSet =>
      RealmObjectBase.get<int?>(this, 'nullableIntSet') as RealmSet<int?>;
  @override
  set nullableIntSet(covariant RealmSet<int?> value) =>
      throw RealmUnsupportedSetError();

  @override
  RealmSet<Decimal128?> get nullableDecimalSet =>
      RealmObjectBase.get<Decimal128?>(this, 'nullableDecimalSet')
          as RealmSet<Decimal128?>;
  @override
  set nullableDecimalSet(covariant RealmSet<Decimal128?> value) =>
      throw RealmUnsupportedSetError();

  @override
  RealmMap<String> get stringMap =>
      RealmObjectBase.get<String>(this, 'stringMap') as RealmMap<String>;
  @override
  set stringMap(covariant RealmMap<String> value) =>
      throw RealmUnsupportedSetError();

  @override
  RealmMap<bool> get boolMap =>
      RealmObjectBase.get<bool>(this, 'boolMap') as RealmMap<bool>;
  @override
  set boolMap(covariant RealmMap<bool> value) =>
      throw RealmUnsupportedSetError();

  @override
  RealmMap<DateTime> get dateMap =>
      RealmObjectBase.get<DateTime>(this, 'dateMap') as RealmMap<DateTime>;
  @override
  set dateMap(covariant RealmMap<DateTime> value) =>
      throw RealmUnsupportedSetError();

  @override
  RealmMap<double> get doubleMap =>
      RealmObjectBase.get<double>(this, 'doubleMap') as RealmMap<double>;
  @override
  set doubleMap(covariant RealmMap<double> value) =>
      throw RealmUnsupportedSetError();

  @override
  RealmMap<ObjectId> get objectIdMap =>
      RealmObjectBase.get<ObjectId>(this, 'objectIdMap') as RealmMap<ObjectId>;
  @override
  set objectIdMap(covariant RealmMap<ObjectId> value) =>
      throw RealmUnsupportedSetError();

  @override
  RealmMap<Uuid> get uuidMap =>
      RealmObjectBase.get<Uuid>(this, 'uuidMap') as RealmMap<Uuid>;
  @override
  set uuidMap(covariant RealmMap<Uuid> value) =>
      throw RealmUnsupportedSetError();

  @override
  RealmMap<int> get intMap =>
      RealmObjectBase.get<int>(this, 'intMap') as RealmMap<int>;
  @override
  set intMap(covariant RealmMap<int> value) => throw RealmUnsupportedSetError();

  @override
  RealmMap<Decimal128> get decimalMap =>
      RealmObjectBase.get<Decimal128>(this, 'decimalMap')
          as RealmMap<Decimal128>;
  @override
  set decimalMap(covariant RealmMap<Decimal128> value) =>
      throw RealmUnsupportedSetError();

  @override
  RealmMap<String?> get nullableStringMap =>
      RealmObjectBase.get<String?>(this, 'nullableStringMap')
          as RealmMap<String?>;
  @override
  set nullableStringMap(covariant RealmMap<String?> value) =>
      throw RealmUnsupportedSetError();

  @override
  RealmMap<bool?> get nullableBoolMap =>
      RealmObjectBase.get<bool?>(this, 'nullableBoolMap') as RealmMap<bool?>;
  @override
  set nullableBoolMap(covariant RealmMap<bool?> value) =>
      throw RealmUnsupportedSetError();

  @override
  RealmMap<DateTime?> get nullableDateMap =>
      RealmObjectBase.get<DateTime?>(this, 'nullableDateMap')
          as RealmMap<DateTime?>;
  @override
  set nullableDateMap(covariant RealmMap<DateTime?> value) =>
      throw RealmUnsupportedSetError();

  @override
  RealmMap<double?> get nullableDoubleMap =>
      RealmObjectBase.get<double?>(this, 'nullableDoubleMap')
          as RealmMap<double?>;
  @override
  set nullableDoubleMap(covariant RealmMap<double?> value) =>
      throw RealmUnsupportedSetError();

  @override
  RealmMap<ObjectId?> get nullableObjectIdMap =>
      RealmObjectBase.get<ObjectId?>(this, 'nullableObjectIdMap')
          as RealmMap<ObjectId?>;
  @override
  set nullableObjectIdMap(covariant RealmMap<ObjectId?> value) =>
      throw RealmUnsupportedSetError();

  @override
  RealmMap<Uuid?> get nullableUuidMap =>
      RealmObjectBase.get<Uuid?>(this, 'nullableUuidMap') as RealmMap<Uuid?>;
  @override
  set nullableUuidMap(covariant RealmMap<Uuid?> value) =>
      throw RealmUnsupportedSetError();

  @override
  RealmMap<int?> get nullableIntMap =>
      RealmObjectBase.get<int?>(this, 'nullableIntMap') as RealmMap<int?>;
  @override
  set nullableIntMap(covariant RealmMap<int?> value) =>
      throw RealmUnsupportedSetError();

  @override
  RealmMap<Decimal128?> get nullableDecimalMap =>
      RealmObjectBase.get<Decimal128?>(this, 'nullableDecimalMap')
          as RealmMap<Decimal128?>;
  @override
  set nullableDecimalMap(covariant RealmMap<Decimal128?> value) =>
      throw RealmUnsupportedSetError();

  @override
  Stream<RealmObjectChanges<AllCollections>> get changes =>
      RealmObjectBase.getChanges<AllCollections>(this);

  @override
  AllCollections freeze() => RealmObjectBase.freezeObject<AllCollections>(this);

  EJsonValue toEJson() {
    return <String, dynamic>{
      'stringList': stringList.toEJson(),
      'boolList': boolList.toEJson(),
      'dateList': dateList.toEJson(),
      'doubleList': doubleList.toEJson(),
      'objectIdList': objectIdList.toEJson(),
      'uuidList': uuidList.toEJson(),
      'intList': intList.toEJson(),
      'decimalList': decimalList.toEJson(),
      'nullableStringList': nullableStringList.toEJson(),
      'nullableBoolList': nullableBoolList.toEJson(),
      'nullableDateList': nullableDateList.toEJson(),
      'nullableDoubleList': nullableDoubleList.toEJson(),
      'nullableObjectIdList': nullableObjectIdList.toEJson(),
      'nullableUuidList': nullableUuidList.toEJson(),
      'nullableIntList': nullableIntList.toEJson(),
      'nullableDecimalList': nullableDecimalList.toEJson(),
      'stringSet': stringSet.toEJson(),
      'boolSet': boolSet.toEJson(),
      'dateSet': dateSet.toEJson(),
      'doubleSet': doubleSet.toEJson(),
      'objectIdSet': objectIdSet.toEJson(),
      'uuidSet': uuidSet.toEJson(),
      'intSet': intSet.toEJson(),
      'decimalSet': decimalSet.toEJson(),
      'nullableStringSet': nullableStringSet.toEJson(),
      'nullableBoolSet': nullableBoolSet.toEJson(),
      'nullableDateSet': nullableDateSet.toEJson(),
      'nullableDoubleSet': nullableDoubleSet.toEJson(),
      'nullableObjectIdSet': nullableObjectIdSet.toEJson(),
      'nullableUuidSet': nullableUuidSet.toEJson(),
      'nullableIntSet': nullableIntSet.toEJson(),
      'nullableDecimalSet': nullableDecimalSet.toEJson(),
      'stringMap': stringMap.toEJson(),
      'boolMap': boolMap.toEJson(),
      'dateMap': dateMap.toEJson(),
      'doubleMap': doubleMap.toEJson(),
      'objectIdMap': objectIdMap.toEJson(),
      'uuidMap': uuidMap.toEJson(),
      'intMap': intMap.toEJson(),
      'decimalMap': decimalMap.toEJson(),
      'nullableStringMap': nullableStringMap.toEJson(),
      'nullableBoolMap': nullableBoolMap.toEJson(),
      'nullableDateMap': nullableDateMap.toEJson(),
      'nullableDoubleMap': nullableDoubleMap.toEJson(),
      'nullableObjectIdMap': nullableObjectIdMap.toEJson(),
      'nullableUuidMap': nullableUuidMap.toEJson(),
      'nullableIntMap': nullableIntMap.toEJson(),
      'nullableDecimalMap': nullableDecimalMap.toEJson(),
    };
  }

  static EJsonValue _toEJson(AllCollections value) => value.toEJson();
  static AllCollections _fromEJson(EJsonValue ejson) {
    return switch (ejson) {
      {
        'stringList': EJsonValue stringList,
        'boolList': EJsonValue boolList,
        'dateList': EJsonValue dateList,
        'doubleList': EJsonValue doubleList,
        'objectIdList': EJsonValue objectIdList,
        'uuidList': EJsonValue uuidList,
        'intList': EJsonValue intList,
        'decimalList': EJsonValue decimalList,
        'nullableStringList': EJsonValue nullableStringList,
        'nullableBoolList': EJsonValue nullableBoolList,
        'nullableDateList': EJsonValue nullableDateList,
        'nullableDoubleList': EJsonValue nullableDoubleList,
        'nullableObjectIdList': EJsonValue nullableObjectIdList,
        'nullableUuidList': EJsonValue nullableUuidList,
        'nullableIntList': EJsonValue nullableIntList,
        'nullableDecimalList': EJsonValue nullableDecimalList,
        'stringSet': EJsonValue stringSet,
        'boolSet': EJsonValue boolSet,
        'dateSet': EJsonValue dateSet,
        'doubleSet': EJsonValue doubleSet,
        'objectIdSet': EJsonValue objectIdSet,
        'uuidSet': EJsonValue uuidSet,
        'intSet': EJsonValue intSet,
        'decimalSet': EJsonValue decimalSet,
        'nullableStringSet': EJsonValue nullableStringSet,
        'nullableBoolSet': EJsonValue nullableBoolSet,
        'nullableDateSet': EJsonValue nullableDateSet,
        'nullableDoubleSet': EJsonValue nullableDoubleSet,
        'nullableObjectIdSet': EJsonValue nullableObjectIdSet,
        'nullableUuidSet': EJsonValue nullableUuidSet,
        'nullableIntSet': EJsonValue nullableIntSet,
        'nullableDecimalSet': EJsonValue nullableDecimalSet,
        'stringMap': EJsonValue stringMap,
        'boolMap': EJsonValue boolMap,
        'dateMap': EJsonValue dateMap,
        'doubleMap': EJsonValue doubleMap,
        'objectIdMap': EJsonValue objectIdMap,
        'uuidMap': EJsonValue uuidMap,
        'intMap': EJsonValue intMap,
        'decimalMap': EJsonValue decimalMap,
        'nullableStringMap': EJsonValue nullableStringMap,
        'nullableBoolMap': EJsonValue nullableBoolMap,
        'nullableDateMap': EJsonValue nullableDateMap,
        'nullableDoubleMap': EJsonValue nullableDoubleMap,
        'nullableObjectIdMap': EJsonValue nullableObjectIdMap,
        'nullableUuidMap': EJsonValue nullableUuidMap,
        'nullableIntMap': EJsonValue nullableIntMap,
        'nullableDecimalMap': EJsonValue nullableDecimalMap,
      } =>
        AllCollections(),
      _ => raiseInvalidEJson(ejson),
    };
  }

  static final schema = () {
    RealmObjectBase.registerFactory(AllCollections._);
<<<<<<< HEAD
    return SchemaObject(
=======
    register(_toEJson, _fromEJson);
    return const SchemaObject(
>>>>>>> 26e7b300
        ObjectType.realmObject, AllCollections, 'AllCollections', [
      SchemaProperty('stringList', RealmPropertyType.string,
          collectionType: RealmCollectionType.list),
      SchemaProperty('boolList', RealmPropertyType.bool,
          collectionType: RealmCollectionType.list),
      SchemaProperty('dateList', RealmPropertyType.timestamp,
          collectionType: RealmCollectionType.list),
      SchemaProperty('doubleList', RealmPropertyType.double,
          collectionType: RealmCollectionType.list),
      SchemaProperty('objectIdList', RealmPropertyType.objectid,
          collectionType: RealmCollectionType.list),
      SchemaProperty('uuidList', RealmPropertyType.uuid,
          collectionType: RealmCollectionType.list),
      SchemaProperty('intList', RealmPropertyType.int,
          collectionType: RealmCollectionType.list),
      SchemaProperty('decimalList', RealmPropertyType.decimal128,
          collectionType: RealmCollectionType.list),
      SchemaProperty('nullableStringList', RealmPropertyType.string,
          optional: true, collectionType: RealmCollectionType.list),
      SchemaProperty('nullableBoolList', RealmPropertyType.bool,
          optional: true, collectionType: RealmCollectionType.list),
      SchemaProperty('nullableDateList', RealmPropertyType.timestamp,
          optional: true, collectionType: RealmCollectionType.list),
      SchemaProperty('nullableDoubleList', RealmPropertyType.double,
          optional: true, collectionType: RealmCollectionType.list),
      SchemaProperty('nullableObjectIdList', RealmPropertyType.objectid,
          optional: true, collectionType: RealmCollectionType.list),
      SchemaProperty('nullableUuidList', RealmPropertyType.uuid,
          optional: true, collectionType: RealmCollectionType.list),
      SchemaProperty('nullableIntList', RealmPropertyType.int,
          optional: true, collectionType: RealmCollectionType.list),
      SchemaProperty('nullableDecimalList', RealmPropertyType.decimal128,
          optional: true, collectionType: RealmCollectionType.list),
      SchemaProperty('stringSet', RealmPropertyType.string,
          collectionType: RealmCollectionType.set),
      SchemaProperty('boolSet', RealmPropertyType.bool,
          collectionType: RealmCollectionType.set),
      SchemaProperty('dateSet', RealmPropertyType.timestamp,
          collectionType: RealmCollectionType.set),
      SchemaProperty('doubleSet', RealmPropertyType.double,
          collectionType: RealmCollectionType.set),
      SchemaProperty('objectIdSet', RealmPropertyType.objectid,
          collectionType: RealmCollectionType.set),
      SchemaProperty('uuidSet', RealmPropertyType.uuid,
          collectionType: RealmCollectionType.set),
      SchemaProperty('intSet', RealmPropertyType.int,
          collectionType: RealmCollectionType.set),
      SchemaProperty('decimalSet', RealmPropertyType.decimal128,
          collectionType: RealmCollectionType.set),
      SchemaProperty('nullableStringSet', RealmPropertyType.string,
          optional: true, collectionType: RealmCollectionType.set),
      SchemaProperty('nullableBoolSet', RealmPropertyType.bool,
          optional: true, collectionType: RealmCollectionType.set),
      SchemaProperty('nullableDateSet', RealmPropertyType.timestamp,
          optional: true, collectionType: RealmCollectionType.set),
      SchemaProperty('nullableDoubleSet', RealmPropertyType.double,
          optional: true, collectionType: RealmCollectionType.set),
      SchemaProperty('nullableObjectIdSet', RealmPropertyType.objectid,
          optional: true, collectionType: RealmCollectionType.set),
      SchemaProperty('nullableUuidSet', RealmPropertyType.uuid,
          optional: true, collectionType: RealmCollectionType.set),
      SchemaProperty('nullableIntSet', RealmPropertyType.int,
          optional: true, collectionType: RealmCollectionType.set),
      SchemaProperty('nullableDecimalSet', RealmPropertyType.decimal128,
          optional: true, collectionType: RealmCollectionType.set),
      SchemaProperty('stringMap', RealmPropertyType.string,
          collectionType: RealmCollectionType.map),
      SchemaProperty('boolMap', RealmPropertyType.bool,
          collectionType: RealmCollectionType.map),
      SchemaProperty('dateMap', RealmPropertyType.timestamp,
          collectionType: RealmCollectionType.map),
      SchemaProperty('doubleMap', RealmPropertyType.double,
          collectionType: RealmCollectionType.map),
      SchemaProperty('objectIdMap', RealmPropertyType.objectid,
          collectionType: RealmCollectionType.map),
      SchemaProperty('uuidMap', RealmPropertyType.uuid,
          collectionType: RealmCollectionType.map),
      SchemaProperty('intMap', RealmPropertyType.int,
          collectionType: RealmCollectionType.map),
      SchemaProperty('decimalMap', RealmPropertyType.decimal128,
          collectionType: RealmCollectionType.map),
      SchemaProperty('nullableStringMap', RealmPropertyType.string,
          optional: true, collectionType: RealmCollectionType.map),
      SchemaProperty('nullableBoolMap', RealmPropertyType.bool,
          optional: true, collectionType: RealmCollectionType.map),
      SchemaProperty('nullableDateMap', RealmPropertyType.timestamp,
          optional: true, collectionType: RealmCollectionType.map),
      SchemaProperty('nullableDoubleMap', RealmPropertyType.double,
          optional: true, collectionType: RealmCollectionType.map),
      SchemaProperty('nullableObjectIdMap', RealmPropertyType.objectid,
          optional: true, collectionType: RealmCollectionType.map),
      SchemaProperty('nullableUuidMap', RealmPropertyType.uuid,
          optional: true, collectionType: RealmCollectionType.map),
      SchemaProperty('nullableIntMap', RealmPropertyType.int,
          optional: true, collectionType: RealmCollectionType.map),
      SchemaProperty('nullableDecimalMap', RealmPropertyType.decimal128,
          optional: true, collectionType: RealmCollectionType.map),
    ]);
<<<<<<< HEAD
  }

  @override
  SchemaObject get objectSchema => RealmObjectBase.getSchema(this) ?? schema;
=======
  }();
>>>>>>> 26e7b300
}

class NullableTypes extends _NullableTypes
    with RealmEntity, RealmObjectBase, RealmObject {
  NullableTypes(
    ObjectId id,
    ObjectId differentiator, {
    String? stringProp,
    bool? boolProp,
    DateTime? dateProp,
    double? doubleProp,
    ObjectId? objectIdProp,
    Uuid? uuidProp,
    int? intProp,
    Decimal128? decimalProp,
  }) {
    RealmObjectBase.set(this, '_id', id);
    RealmObjectBase.set(this, 'differentiator', differentiator);
    RealmObjectBase.set(this, 'stringProp', stringProp);
    RealmObjectBase.set(this, 'boolProp', boolProp);
    RealmObjectBase.set(this, 'dateProp', dateProp);
    RealmObjectBase.set(this, 'doubleProp', doubleProp);
    RealmObjectBase.set(this, 'objectIdProp', objectIdProp);
    RealmObjectBase.set(this, 'uuidProp', uuidProp);
    RealmObjectBase.set(this, 'intProp', intProp);
    RealmObjectBase.set(this, 'decimalProp', decimalProp);
  }

  NullableTypes._();

  @override
  ObjectId get id => RealmObjectBase.get<ObjectId>(this, '_id') as ObjectId;
  @override
  set id(ObjectId value) => RealmObjectBase.set(this, '_id', value);

  @override
  ObjectId get differentiator =>
      RealmObjectBase.get<ObjectId>(this, 'differentiator') as ObjectId;
  @override
  set differentiator(ObjectId value) =>
      RealmObjectBase.set(this, 'differentiator', value);

  @override
  String? get stringProp =>
      RealmObjectBase.get<String>(this, 'stringProp') as String?;
  @override
  set stringProp(String? value) =>
      RealmObjectBase.set(this, 'stringProp', value);

  @override
  bool? get boolProp => RealmObjectBase.get<bool>(this, 'boolProp') as bool?;
  @override
  set boolProp(bool? value) => RealmObjectBase.set(this, 'boolProp', value);

  @override
  DateTime? get dateProp =>
      RealmObjectBase.get<DateTime>(this, 'dateProp') as DateTime?;
  @override
  set dateProp(DateTime? value) => RealmObjectBase.set(this, 'dateProp', value);

  @override
  double? get doubleProp =>
      RealmObjectBase.get<double>(this, 'doubleProp') as double?;
  @override
  set doubleProp(double? value) =>
      RealmObjectBase.set(this, 'doubleProp', value);

  @override
  ObjectId? get objectIdProp =>
      RealmObjectBase.get<ObjectId>(this, 'objectIdProp') as ObjectId?;
  @override
  set objectIdProp(ObjectId? value) =>
      RealmObjectBase.set(this, 'objectIdProp', value);

  @override
  Uuid? get uuidProp => RealmObjectBase.get<Uuid>(this, 'uuidProp') as Uuid?;
  @override
  set uuidProp(Uuid? value) => RealmObjectBase.set(this, 'uuidProp', value);

  @override
  int? get intProp => RealmObjectBase.get<int>(this, 'intProp') as int?;
  @override
  set intProp(int? value) => RealmObjectBase.set(this, 'intProp', value);

  @override
  Decimal128? get decimalProp =>
      RealmObjectBase.get<Decimal128>(this, 'decimalProp') as Decimal128?;
  @override
  set decimalProp(Decimal128? value) =>
      RealmObjectBase.set(this, 'decimalProp', value);

  @override
  Stream<RealmObjectChanges<NullableTypes>> get changes =>
      RealmObjectBase.getChanges<NullableTypes>(this);

  @override
  NullableTypes freeze() => RealmObjectBase.freezeObject<NullableTypes>(this);

  EJsonValue toEJson() {
    return <String, dynamic>{
      '_id': id.toEJson(),
      'differentiator': differentiator.toEJson(),
      'stringProp': stringProp.toEJson(),
      'boolProp': boolProp.toEJson(),
      'dateProp': dateProp.toEJson(),
      'doubleProp': doubleProp.toEJson(),
      'objectIdProp': objectIdProp.toEJson(),
      'uuidProp': uuidProp.toEJson(),
      'intProp': intProp.toEJson(),
      'decimalProp': decimalProp.toEJson(),
    };
  }

  static EJsonValue _toEJson(NullableTypes value) => value.toEJson();
  static NullableTypes _fromEJson(EJsonValue ejson) {
    return switch (ejson) {
      {
        '_id': EJsonValue id,
        'differentiator': EJsonValue differentiator,
        'stringProp': EJsonValue stringProp,
        'boolProp': EJsonValue boolProp,
        'dateProp': EJsonValue dateProp,
        'doubleProp': EJsonValue doubleProp,
        'objectIdProp': EJsonValue objectIdProp,
        'uuidProp': EJsonValue uuidProp,
        'intProp': EJsonValue intProp,
        'decimalProp': EJsonValue decimalProp,
      } =>
        NullableTypes(
          fromEJson(id),
          fromEJson(differentiator),
          stringProp: fromEJson(stringProp),
          boolProp: fromEJson(boolProp),
          dateProp: fromEJson(dateProp),
          doubleProp: fromEJson(doubleProp),
          objectIdProp: fromEJson(objectIdProp),
          uuidProp: fromEJson(uuidProp),
          intProp: fromEJson(intProp),
          decimalProp: fromEJson(decimalProp),
        ),
      _ => raiseInvalidEJson(ejson),
    };
  }

  static final schema = () {
    RealmObjectBase.registerFactory(NullableTypes._);
<<<<<<< HEAD
    return SchemaObject(
=======
    register(_toEJson, _fromEJson);
    return const SchemaObject(
>>>>>>> 26e7b300
        ObjectType.realmObject, NullableTypes, 'NullableTypes', [
      SchemaProperty('id', RealmPropertyType.objectid,
          mapTo: '_id', primaryKey: true),
      SchemaProperty('differentiator', RealmPropertyType.objectid),
      SchemaProperty('stringProp', RealmPropertyType.string, optional: true),
      SchemaProperty('boolProp', RealmPropertyType.bool, optional: true),
      SchemaProperty('dateProp', RealmPropertyType.timestamp, optional: true),
      SchemaProperty('doubleProp', RealmPropertyType.double, optional: true),
      SchemaProperty('objectIdProp', RealmPropertyType.objectid,
          optional: true),
      SchemaProperty('uuidProp', RealmPropertyType.uuid, optional: true),
      SchemaProperty('intProp', RealmPropertyType.int, optional: true),
      SchemaProperty('decimalProp', RealmPropertyType.decimal128,
          optional: true),
    ]);
<<<<<<< HEAD
  }

  @override
  SchemaObject get objectSchema => RealmObjectBase.getSchema(this) ?? schema;
=======
  }();
>>>>>>> 26e7b300
}

class Event extends _Event with RealmEntity, RealmObjectBase, RealmObject {
  Event(
    ObjectId id, {
    String? name,
    bool? isCompleted,
    int? durationInMinutes,
    String? assignedTo,
  }) {
    RealmObjectBase.set(this, '_id', id);
    RealmObjectBase.set(this, 'stringQueryField', name);
    RealmObjectBase.set(this, 'boolQueryField', isCompleted);
    RealmObjectBase.set(this, 'intQueryField', durationInMinutes);
    RealmObjectBase.set(this, 'assignedTo', assignedTo);
  }

  Event._();

  @override
  ObjectId get id => RealmObjectBase.get<ObjectId>(this, '_id') as ObjectId;
  @override
  set id(ObjectId value) => RealmObjectBase.set(this, '_id', value);

  @override
  String? get name =>
      RealmObjectBase.get<String>(this, 'stringQueryField') as String?;
  @override
  set name(String? value) =>
      RealmObjectBase.set(this, 'stringQueryField', value);

  @override
  bool? get isCompleted =>
      RealmObjectBase.get<bool>(this, 'boolQueryField') as bool?;
  @override
  set isCompleted(bool? value) =>
      RealmObjectBase.set(this, 'boolQueryField', value);

  @override
  int? get durationInMinutes =>
      RealmObjectBase.get<int>(this, 'intQueryField') as int?;
  @override
  set durationInMinutes(int? value) =>
      RealmObjectBase.set(this, 'intQueryField', value);

  @override
  String? get assignedTo =>
      RealmObjectBase.get<String>(this, 'assignedTo') as String?;
  @override
  set assignedTo(String? value) =>
      RealmObjectBase.set(this, 'assignedTo', value);

  @override
  Stream<RealmObjectChanges<Event>> get changes =>
      RealmObjectBase.getChanges<Event>(this);

  @override
  Event freeze() => RealmObjectBase.freezeObject<Event>(this);

  EJsonValue toEJson() {
    return <String, dynamic>{
      '_id': id.toEJson(),
      'stringQueryField': name.toEJson(),
      'boolQueryField': isCompleted.toEJson(),
      'intQueryField': durationInMinutes.toEJson(),
      'assignedTo': assignedTo.toEJson(),
    };
  }

  static EJsonValue _toEJson(Event value) => value.toEJson();
  static Event _fromEJson(EJsonValue ejson) {
    return switch (ejson) {
      {
        '_id': EJsonValue id,
        'stringQueryField': EJsonValue name,
        'boolQueryField': EJsonValue isCompleted,
        'intQueryField': EJsonValue durationInMinutes,
        'assignedTo': EJsonValue assignedTo,
      } =>
        Event(
          fromEJson(id),
          name: fromEJson(name),
          isCompleted: fromEJson(isCompleted),
          durationInMinutes: fromEJson(durationInMinutes),
          assignedTo: fromEJson(assignedTo),
        ),
      _ => raiseInvalidEJson(ejson),
    };
  }

  static final schema = () {
    RealmObjectBase.registerFactory(Event._);
<<<<<<< HEAD
    return SchemaObject(ObjectType.realmObject, Event, 'Event', [
=======
    register(_toEJson, _fromEJson);
    return const SchemaObject(ObjectType.realmObject, Event, 'Event', [
>>>>>>> 26e7b300
      SchemaProperty('id', RealmPropertyType.objectid,
          mapTo: '_id', primaryKey: true),
      SchemaProperty('name', RealmPropertyType.string,
          mapTo: 'stringQueryField', optional: true),
      SchemaProperty('isCompleted', RealmPropertyType.bool,
          mapTo: 'boolQueryField', optional: true),
      SchemaProperty('durationInMinutes', RealmPropertyType.int,
          mapTo: 'intQueryField', optional: true),
      SchemaProperty('assignedTo', RealmPropertyType.string, optional: true),
    ]);
<<<<<<< HEAD
  }

  @override
  SchemaObject get objectSchema => RealmObjectBase.getSchema(this) ?? schema;
=======
  }();
>>>>>>> 26e7b300
}

class Party extends _Party with RealmEntity, RealmObjectBase, RealmObject {
  Party(
    int year, {
    Friend? host,
    Party? previous,
    Iterable<Friend> guests = const [],
  }) {
    RealmObjectBase.set(this, 'host', host);
    RealmObjectBase.set(this, 'year', year);
    RealmObjectBase.set(this, 'previous', previous);
    RealmObjectBase.set<RealmList<Friend>>(
        this, 'guests', RealmList<Friend>(guests));
  }

  Party._();

  @override
  Friend? get host => RealmObjectBase.get<Friend>(this, 'host') as Friend?;
  @override
  set host(covariant Friend? value) => RealmObjectBase.set(this, 'host', value);

  @override
  int get year => RealmObjectBase.get<int>(this, 'year') as int;
  @override
  set year(int value) => RealmObjectBase.set(this, 'year', value);

  @override
  RealmList<Friend> get guests =>
      RealmObjectBase.get<Friend>(this, 'guests') as RealmList<Friend>;
  @override
  set guests(covariant RealmList<Friend> value) =>
      throw RealmUnsupportedSetError();

  @override
  Party? get previous => RealmObjectBase.get<Party>(this, 'previous') as Party?;
  @override
  set previous(covariant Party? value) =>
      RealmObjectBase.set(this, 'previous', value);

  @override
  Stream<RealmObjectChanges<Party>> get changes =>
      RealmObjectBase.getChanges<Party>(this);

  @override
  Party freeze() => RealmObjectBase.freezeObject<Party>(this);

  EJsonValue toEJson() {
    return <String, dynamic>{
      'host': host.toEJson(),
      'year': year.toEJson(),
      'guests': guests.toEJson(),
      'previous': previous.toEJson(),
    };
  }

  static EJsonValue _toEJson(Party value) => value.toEJson();
  static Party _fromEJson(EJsonValue ejson) {
    return switch (ejson) {
      {
        'host': EJsonValue host,
        'year': EJsonValue year,
        'guests': EJsonValue guests,
        'previous': EJsonValue previous,
      } =>
        Party(
          fromEJson(year),
          host: fromEJson(host),
          previous: fromEJson(previous),
        ),
      _ => raiseInvalidEJson(ejson),
    };
  }

  static final schema = () {
    RealmObjectBase.registerFactory(Party._);
<<<<<<< HEAD
    return SchemaObject(ObjectType.realmObject, Party, 'Party', [
=======
    register(_toEJson, _fromEJson);
    return const SchemaObject(ObjectType.realmObject, Party, 'Party', [
>>>>>>> 26e7b300
      SchemaProperty('host', RealmPropertyType.object,
          optional: true, linkTarget: 'Friend'),
      SchemaProperty('year', RealmPropertyType.int),
      SchemaProperty('guests', RealmPropertyType.object,
          linkTarget: 'Friend', collectionType: RealmCollectionType.list),
      SchemaProperty('previous', RealmPropertyType.object,
          optional: true, linkTarget: 'Party'),
    ]);
<<<<<<< HEAD
  }

  @override
  SchemaObject get objectSchema => RealmObjectBase.getSchema(this) ?? schema;
=======
  }();
>>>>>>> 26e7b300
}

class Friend extends _Friend with RealmEntity, RealmObjectBase, RealmObject {
  static var _defaultsSet = false;

  Friend(
    String name, {
    int age = 42,
    Friend? bestFriend,
    Iterable<Friend> friends = const [],
  }) {
    if (!_defaultsSet) {
      _defaultsSet = RealmObjectBase.setDefaults<Friend>({
        'age': 42,
      });
    }
    RealmObjectBase.set(this, 'name', name);
    RealmObjectBase.set(this, 'age', age);
    RealmObjectBase.set(this, 'bestFriend', bestFriend);
    RealmObjectBase.set<RealmList<Friend>>(
        this, 'friends', RealmList<Friend>(friends));
  }

  Friend._();

  @override
  String get name => RealmObjectBase.get<String>(this, 'name') as String;
  @override
  set name(String value) => RealmObjectBase.set(this, 'name', value);

  @override
  int get age => RealmObjectBase.get<int>(this, 'age') as int;
  @override
  set age(int value) => RealmObjectBase.set(this, 'age', value);

  @override
  Friend? get bestFriend =>
      RealmObjectBase.get<Friend>(this, 'bestFriend') as Friend?;
  @override
  set bestFriend(covariant Friend? value) =>
      RealmObjectBase.set(this, 'bestFriend', value);

  @override
  RealmList<Friend> get friends =>
      RealmObjectBase.get<Friend>(this, 'friends') as RealmList<Friend>;
  @override
  set friends(covariant RealmList<Friend> value) =>
      throw RealmUnsupportedSetError();

  @override
  Stream<RealmObjectChanges<Friend>> get changes =>
      RealmObjectBase.getChanges<Friend>(this);

  @override
  Friend freeze() => RealmObjectBase.freezeObject<Friend>(this);

  EJsonValue toEJson() {
    return <String, dynamic>{
      'name': name.toEJson(),
      'age': age.toEJson(),
      'bestFriend': bestFriend.toEJson(),
      'friends': friends.toEJson(),
    };
  }

  static EJsonValue _toEJson(Friend value) => value.toEJson();
  static Friend _fromEJson(EJsonValue ejson) {
    return switch (ejson) {
      {
        'name': EJsonValue name,
        'age': EJsonValue age,
        'bestFriend': EJsonValue bestFriend,
        'friends': EJsonValue friends,
      } =>
        Friend(
          fromEJson(name),
          age: fromEJson(age),
          bestFriend: fromEJson(bestFriend),
        ),
      _ => raiseInvalidEJson(ejson),
    };
  }

  static final schema = () {
    RealmObjectBase.registerFactory(Friend._);
<<<<<<< HEAD
    return SchemaObject(ObjectType.realmObject, Friend, 'Friend', [
=======
    register(_toEJson, _fromEJson);
    return const SchemaObject(ObjectType.realmObject, Friend, 'Friend', [
>>>>>>> 26e7b300
      SchemaProperty('name', RealmPropertyType.string, primaryKey: true),
      SchemaProperty('age', RealmPropertyType.int),
      SchemaProperty('bestFriend', RealmPropertyType.object,
          optional: true, linkTarget: 'Friend'),
      SchemaProperty('friends', RealmPropertyType.object,
          linkTarget: 'Friend', collectionType: RealmCollectionType.list),
    ]);
<<<<<<< HEAD
  }

  @override
  SchemaObject get objectSchema => RealmObjectBase.getSchema(this) ?? schema;
=======
  }();
>>>>>>> 26e7b300
}

class When extends _When with RealmEntity, RealmObjectBase, RealmObject {
  When(
    DateTime dateTimeUtc,
    String locationName,
  ) {
    RealmObjectBase.set(this, 'dateTimeUtc', dateTimeUtc);
    RealmObjectBase.set(this, 'locationName', locationName);
  }

  When._();

  @override
  DateTime get dateTimeUtc =>
      RealmObjectBase.get<DateTime>(this, 'dateTimeUtc') as DateTime;
  @override
  set dateTimeUtc(DateTime value) =>
      RealmObjectBase.set(this, 'dateTimeUtc', value);

  @override
  String get locationName =>
      RealmObjectBase.get<String>(this, 'locationName') as String;
  @override
  set locationName(String value) =>
      RealmObjectBase.set(this, 'locationName', value);

  @override
  Stream<RealmObjectChanges<When>> get changes =>
      RealmObjectBase.getChanges<When>(this);

  @override
  When freeze() => RealmObjectBase.freezeObject<When>(this);

  EJsonValue toEJson() {
    return <String, dynamic>{
      'dateTimeUtc': dateTimeUtc.toEJson(),
      'locationName': locationName.toEJson(),
    };
  }

  static EJsonValue _toEJson(When value) => value.toEJson();
  static When _fromEJson(EJsonValue ejson) {
    return switch (ejson) {
      {
        'dateTimeUtc': EJsonValue dateTimeUtc,
        'locationName': EJsonValue locationName,
      } =>
        When(
          fromEJson(dateTimeUtc),
          fromEJson(locationName),
        ),
      _ => raiseInvalidEJson(ejson),
    };
  }

  static final schema = () {
    RealmObjectBase.registerFactory(When._);
<<<<<<< HEAD
    return SchemaObject(ObjectType.realmObject, When, 'When', [
      SchemaProperty('dateTimeUtc', RealmPropertyType.timestamp),
      SchemaProperty('locationName', RealmPropertyType.string),
    ]);
  }

  @override
  SchemaObject get objectSchema => RealmObjectBase.getSchema(this) ?? schema;
=======
    register(_toEJson, _fromEJson);
    return const SchemaObject(ObjectType.realmObject, When, 'When', [
      SchemaProperty('dateTimeUtc', RealmPropertyType.timestamp),
      SchemaProperty('locationName', RealmPropertyType.string),
    ]);
  }();
>>>>>>> 26e7b300
}

class Player extends _Player with RealmEntity, RealmObjectBase, RealmObject {
  Player(
    String name, {
    Game? game,
    Iterable<int?> scoresByRound = const [],
  }) {
    RealmObjectBase.set(this, 'name', name);
    RealmObjectBase.set(this, 'game', game);
    RealmObjectBase.set<RealmList<int?>>(
        this, 'scoresByRound', RealmList<int?>(scoresByRound));
  }

  Player._();

  @override
  String get name => RealmObjectBase.get<String>(this, 'name') as String;
  @override
  set name(String value) => RealmObjectBase.set(this, 'name', value);

  @override
  Game? get game => RealmObjectBase.get<Game>(this, 'game') as Game?;
  @override
  set game(covariant Game? value) => RealmObjectBase.set(this, 'game', value);

  @override
  RealmList<int?> get scoresByRound =>
      RealmObjectBase.get<int?>(this, 'scoresByRound') as RealmList<int?>;
  @override
  set scoresByRound(covariant RealmList<int?> value) =>
      throw RealmUnsupportedSetError();

  @override
  Stream<RealmObjectChanges<Player>> get changes =>
      RealmObjectBase.getChanges<Player>(this);

  @override
  Player freeze() => RealmObjectBase.freezeObject<Player>(this);

  EJsonValue toEJson() {
    return <String, dynamic>{
      'name': name.toEJson(),
      'game': game.toEJson(),
      'scoresByRound': scoresByRound.toEJson(),
    };
  }

  static EJsonValue _toEJson(Player value) => value.toEJson();
  static Player _fromEJson(EJsonValue ejson) {
    return switch (ejson) {
      {
        'name': EJsonValue name,
        'game': EJsonValue game,
        'scoresByRound': EJsonValue scoresByRound,
      } =>
        Player(
          fromEJson(name),
          game: fromEJson(game),
        ),
      _ => raiseInvalidEJson(ejson),
    };
  }

  static final schema = () {
    RealmObjectBase.registerFactory(Player._);
<<<<<<< HEAD
    return SchemaObject(ObjectType.realmObject, Player, 'Player', [
=======
    register(_toEJson, _fromEJson);
    return const SchemaObject(ObjectType.realmObject, Player, 'Player', [
>>>>>>> 26e7b300
      SchemaProperty('name', RealmPropertyType.string, primaryKey: true),
      SchemaProperty('game', RealmPropertyType.object,
          optional: true, linkTarget: 'Game'),
      SchemaProperty('scoresByRound', RealmPropertyType.int,
          optional: true, collectionType: RealmCollectionType.list),
    ]);
<<<<<<< HEAD
  }

  @override
  SchemaObject get objectSchema => RealmObjectBase.getSchema(this) ?? schema;
=======
  }();
>>>>>>> 26e7b300
}

class Game extends _Game with RealmEntity, RealmObjectBase, RealmObject {
  Game({
    Iterable<Player> winnerByRound = const [],
  }) {
    RealmObjectBase.set<RealmList<Player>>(
        this, 'winnerByRound', RealmList<Player>(winnerByRound));
  }

  Game._();

  @override
  RealmList<Player> get winnerByRound =>
      RealmObjectBase.get<Player>(this, 'winnerByRound') as RealmList<Player>;
  @override
  set winnerByRound(covariant RealmList<Player> value) =>
      throw RealmUnsupportedSetError();

  @override
  Stream<RealmObjectChanges<Game>> get changes =>
      RealmObjectBase.getChanges<Game>(this);

  @override
  Game freeze() => RealmObjectBase.freezeObject<Game>(this);

  EJsonValue toEJson() {
    return <String, dynamic>{
      'winnerByRound': winnerByRound.toEJson(),
    };
  }

  static EJsonValue _toEJson(Game value) => value.toEJson();
  static Game _fromEJson(EJsonValue ejson) {
    return switch (ejson) {
      {
        'winnerByRound': EJsonValue winnerByRound,
      } =>
        Game(),
      _ => raiseInvalidEJson(ejson),
    };
  }

  static final schema = () {
    RealmObjectBase.registerFactory(Game._);
<<<<<<< HEAD
    return SchemaObject(ObjectType.realmObject, Game, 'Game', [
      SchemaProperty('winnerByRound', RealmPropertyType.object,
          linkTarget: 'Player', collectionType: RealmCollectionType.list),
    ]);
  }

  @override
  SchemaObject get objectSchema => RealmObjectBase.getSchema(this) ?? schema;
=======
    register(_toEJson, _fromEJson);
    return const SchemaObject(ObjectType.realmObject, Game, 'Game', [
      SchemaProperty('winnerByRound', RealmPropertyType.object,
          linkTarget: 'Player', collectionType: RealmCollectionType.list),
    ]);
  }();
>>>>>>> 26e7b300
}

class AllTypesEmbedded extends _AllTypesEmbedded
    with RealmEntity, RealmObjectBase, EmbeddedObject {
  AllTypesEmbedded(
    String stringProp,
    bool boolProp,
    DateTime dateProp,
    double doubleProp,
    ObjectId objectIdProp,
    Uuid uuidProp,
    int intProp,
    Decimal128 decimalProp, {
    String? nullableStringProp,
    bool? nullableBoolProp,
    DateTime? nullableDateProp,
    double? nullableDoubleProp,
    ObjectId? nullableObjectIdProp,
    Uuid? nullableUuidProp,
    int? nullableIntProp,
    Decimal128? nullableDecimalProp,
    Iterable<String> strings = const [],
    Iterable<bool> bools = const [],
    Iterable<DateTime> dates = const [],
    Iterable<double> doubles = const [],
    Iterable<ObjectId> objectIds = const [],
    Iterable<Uuid> uuids = const [],
    Iterable<int> ints = const [],
    Iterable<Decimal128> decimals = const [],
  }) {
    RealmObjectBase.set(this, 'stringProp', stringProp);
    RealmObjectBase.set(this, 'boolProp', boolProp);
    RealmObjectBase.set(this, 'dateProp', dateProp);
    RealmObjectBase.set(this, 'doubleProp', doubleProp);
    RealmObjectBase.set(this, 'objectIdProp', objectIdProp);
    RealmObjectBase.set(this, 'uuidProp', uuidProp);
    RealmObjectBase.set(this, 'intProp', intProp);
    RealmObjectBase.set(this, 'decimalProp', decimalProp);
    RealmObjectBase.set(this, 'nullableStringProp', nullableStringProp);
    RealmObjectBase.set(this, 'nullableBoolProp', nullableBoolProp);
    RealmObjectBase.set(this, 'nullableDateProp', nullableDateProp);
    RealmObjectBase.set(this, 'nullableDoubleProp', nullableDoubleProp);
    RealmObjectBase.set(this, 'nullableObjectIdProp', nullableObjectIdProp);
    RealmObjectBase.set(this, 'nullableUuidProp', nullableUuidProp);
    RealmObjectBase.set(this, 'nullableIntProp', nullableIntProp);
    RealmObjectBase.set(this, 'nullableDecimalProp', nullableDecimalProp);
    RealmObjectBase.set<RealmList<String>>(
        this, 'strings', RealmList<String>(strings));
    RealmObjectBase.set<RealmList<bool>>(this, 'bools', RealmList<bool>(bools));
    RealmObjectBase.set<RealmList<DateTime>>(
        this, 'dates', RealmList<DateTime>(dates));
    RealmObjectBase.set<RealmList<double>>(
        this, 'doubles', RealmList<double>(doubles));
    RealmObjectBase.set<RealmList<ObjectId>>(
        this, 'objectIds', RealmList<ObjectId>(objectIds));
    RealmObjectBase.set<RealmList<Uuid>>(this, 'uuids', RealmList<Uuid>(uuids));
    RealmObjectBase.set<RealmList<int>>(this, 'ints', RealmList<int>(ints));
    RealmObjectBase.set<RealmList<Decimal128>>(
        this, 'decimals', RealmList<Decimal128>(decimals));
  }

  AllTypesEmbedded._();

  @override
  String get stringProp =>
      RealmObjectBase.get<String>(this, 'stringProp') as String;
  @override
  set stringProp(String value) =>
      RealmObjectBase.set(this, 'stringProp', value);

  @override
  bool get boolProp => RealmObjectBase.get<bool>(this, 'boolProp') as bool;
  @override
  set boolProp(bool value) => RealmObjectBase.set(this, 'boolProp', value);

  @override
  DateTime get dateProp =>
      RealmObjectBase.get<DateTime>(this, 'dateProp') as DateTime;
  @override
  set dateProp(DateTime value) => RealmObjectBase.set(this, 'dateProp', value);

  @override
  double get doubleProp =>
      RealmObjectBase.get<double>(this, 'doubleProp') as double;
  @override
  set doubleProp(double value) =>
      RealmObjectBase.set(this, 'doubleProp', value);

  @override
  ObjectId get objectIdProp =>
      RealmObjectBase.get<ObjectId>(this, 'objectIdProp') as ObjectId;
  @override
  set objectIdProp(ObjectId value) =>
      RealmObjectBase.set(this, 'objectIdProp', value);

  @override
  Uuid get uuidProp => RealmObjectBase.get<Uuid>(this, 'uuidProp') as Uuid;
  @override
  set uuidProp(Uuid value) => RealmObjectBase.set(this, 'uuidProp', value);

  @override
  int get intProp => RealmObjectBase.get<int>(this, 'intProp') as int;
  @override
  set intProp(int value) => RealmObjectBase.set(this, 'intProp', value);

  @override
  Decimal128 get decimalProp =>
      RealmObjectBase.get<Decimal128>(this, 'decimalProp') as Decimal128;
  @override
  set decimalProp(Decimal128 value) =>
      RealmObjectBase.set(this, 'decimalProp', value);

  @override
  String? get nullableStringProp =>
      RealmObjectBase.get<String>(this, 'nullableStringProp') as String?;
  @override
  set nullableStringProp(String? value) =>
      RealmObjectBase.set(this, 'nullableStringProp', value);

  @override
  bool? get nullableBoolProp =>
      RealmObjectBase.get<bool>(this, 'nullableBoolProp') as bool?;
  @override
  set nullableBoolProp(bool? value) =>
      RealmObjectBase.set(this, 'nullableBoolProp', value);

  @override
  DateTime? get nullableDateProp =>
      RealmObjectBase.get<DateTime>(this, 'nullableDateProp') as DateTime?;
  @override
  set nullableDateProp(DateTime? value) =>
      RealmObjectBase.set(this, 'nullableDateProp', value);

  @override
  double? get nullableDoubleProp =>
      RealmObjectBase.get<double>(this, 'nullableDoubleProp') as double?;
  @override
  set nullableDoubleProp(double? value) =>
      RealmObjectBase.set(this, 'nullableDoubleProp', value);

  @override
  ObjectId? get nullableObjectIdProp =>
      RealmObjectBase.get<ObjectId>(this, 'nullableObjectIdProp') as ObjectId?;
  @override
  set nullableObjectIdProp(ObjectId? value) =>
      RealmObjectBase.set(this, 'nullableObjectIdProp', value);

  @override
  Uuid? get nullableUuidProp =>
      RealmObjectBase.get<Uuid>(this, 'nullableUuidProp') as Uuid?;
  @override
  set nullableUuidProp(Uuid? value) =>
      RealmObjectBase.set(this, 'nullableUuidProp', value);

  @override
  int? get nullableIntProp =>
      RealmObjectBase.get<int>(this, 'nullableIntProp') as int?;
  @override
  set nullableIntProp(int? value) =>
      RealmObjectBase.set(this, 'nullableIntProp', value);

  @override
  Decimal128? get nullableDecimalProp =>
      RealmObjectBase.get<Decimal128>(this, 'nullableDecimalProp')
          as Decimal128?;
  @override
  set nullableDecimalProp(Decimal128? value) =>
      RealmObjectBase.set(this, 'nullableDecimalProp', value);

  @override
  RealmList<String> get strings =>
      RealmObjectBase.get<String>(this, 'strings') as RealmList<String>;
  @override
  set strings(covariant RealmList<String> value) =>
      throw RealmUnsupportedSetError();

  @override
  RealmList<bool> get bools =>
      RealmObjectBase.get<bool>(this, 'bools') as RealmList<bool>;
  @override
  set bools(covariant RealmList<bool> value) =>
      throw RealmUnsupportedSetError();

  @override
  RealmList<DateTime> get dates =>
      RealmObjectBase.get<DateTime>(this, 'dates') as RealmList<DateTime>;
  @override
  set dates(covariant RealmList<DateTime> value) =>
      throw RealmUnsupportedSetError();

  @override
  RealmList<double> get doubles =>
      RealmObjectBase.get<double>(this, 'doubles') as RealmList<double>;
  @override
  set doubles(covariant RealmList<double> value) =>
      throw RealmUnsupportedSetError();

  @override
  RealmList<ObjectId> get objectIds =>
      RealmObjectBase.get<ObjectId>(this, 'objectIds') as RealmList<ObjectId>;
  @override
  set objectIds(covariant RealmList<ObjectId> value) =>
      throw RealmUnsupportedSetError();

  @override
  RealmList<Uuid> get uuids =>
      RealmObjectBase.get<Uuid>(this, 'uuids') as RealmList<Uuid>;
  @override
  set uuids(covariant RealmList<Uuid> value) =>
      throw RealmUnsupportedSetError();

  @override
  RealmList<int> get ints =>
      RealmObjectBase.get<int>(this, 'ints') as RealmList<int>;
  @override
  set ints(covariant RealmList<int> value) => throw RealmUnsupportedSetError();

  @override
  RealmList<Decimal128> get decimals =>
      RealmObjectBase.get<Decimal128>(this, 'decimals')
          as RealmList<Decimal128>;
  @override
  set decimals(covariant RealmList<Decimal128> value) =>
      throw RealmUnsupportedSetError();

  @override
  Stream<RealmObjectChanges<AllTypesEmbedded>> get changes =>
      RealmObjectBase.getChanges<AllTypesEmbedded>(this);

  @override
  AllTypesEmbedded freeze() =>
      RealmObjectBase.freezeObject<AllTypesEmbedded>(this);

  EJsonValue toEJson() {
    return <String, dynamic>{
      'stringProp': stringProp.toEJson(),
      'boolProp': boolProp.toEJson(),
      'dateProp': dateProp.toEJson(),
      'doubleProp': doubleProp.toEJson(),
      'objectIdProp': objectIdProp.toEJson(),
      'uuidProp': uuidProp.toEJson(),
      'intProp': intProp.toEJson(),
      'decimalProp': decimalProp.toEJson(),
      'nullableStringProp': nullableStringProp.toEJson(),
      'nullableBoolProp': nullableBoolProp.toEJson(),
      'nullableDateProp': nullableDateProp.toEJson(),
      'nullableDoubleProp': nullableDoubleProp.toEJson(),
      'nullableObjectIdProp': nullableObjectIdProp.toEJson(),
      'nullableUuidProp': nullableUuidProp.toEJson(),
      'nullableIntProp': nullableIntProp.toEJson(),
      'nullableDecimalProp': nullableDecimalProp.toEJson(),
      'strings': strings.toEJson(),
      'bools': bools.toEJson(),
      'dates': dates.toEJson(),
      'doubles': doubles.toEJson(),
      'objectIds': objectIds.toEJson(),
      'uuids': uuids.toEJson(),
      'ints': ints.toEJson(),
      'decimals': decimals.toEJson(),
    };
  }

  static EJsonValue _toEJson(AllTypesEmbedded value) => value.toEJson();
  static AllTypesEmbedded _fromEJson(EJsonValue ejson) {
    return switch (ejson) {
      {
        'stringProp': EJsonValue stringProp,
        'boolProp': EJsonValue boolProp,
        'dateProp': EJsonValue dateProp,
        'doubleProp': EJsonValue doubleProp,
        'objectIdProp': EJsonValue objectIdProp,
        'uuidProp': EJsonValue uuidProp,
        'intProp': EJsonValue intProp,
        'decimalProp': EJsonValue decimalProp,
        'nullableStringProp': EJsonValue nullableStringProp,
        'nullableBoolProp': EJsonValue nullableBoolProp,
        'nullableDateProp': EJsonValue nullableDateProp,
        'nullableDoubleProp': EJsonValue nullableDoubleProp,
        'nullableObjectIdProp': EJsonValue nullableObjectIdProp,
        'nullableUuidProp': EJsonValue nullableUuidProp,
        'nullableIntProp': EJsonValue nullableIntProp,
        'nullableDecimalProp': EJsonValue nullableDecimalProp,
        'strings': EJsonValue strings,
        'bools': EJsonValue bools,
        'dates': EJsonValue dates,
        'doubles': EJsonValue doubles,
        'objectIds': EJsonValue objectIds,
        'uuids': EJsonValue uuids,
        'ints': EJsonValue ints,
        'decimals': EJsonValue decimals,
      } =>
        AllTypesEmbedded(
          fromEJson(stringProp),
          fromEJson(boolProp),
          fromEJson(dateProp),
          fromEJson(doubleProp),
          fromEJson(objectIdProp),
          fromEJson(uuidProp),
          fromEJson(intProp),
          fromEJson(decimalProp),
          nullableStringProp: fromEJson(nullableStringProp),
          nullableBoolProp: fromEJson(nullableBoolProp),
          nullableDateProp: fromEJson(nullableDateProp),
          nullableDoubleProp: fromEJson(nullableDoubleProp),
          nullableObjectIdProp: fromEJson(nullableObjectIdProp),
          nullableUuidProp: fromEJson(nullableUuidProp),
          nullableIntProp: fromEJson(nullableIntProp),
          nullableDecimalProp: fromEJson(nullableDecimalProp),
        ),
      _ => raiseInvalidEJson(ejson),
    };
  }

  static final schema = () {
    RealmObjectBase.registerFactory(AllTypesEmbedded._);
<<<<<<< HEAD
    return SchemaObject(
=======
    register(_toEJson, _fromEJson);
    return const SchemaObject(
>>>>>>> 26e7b300
        ObjectType.embeddedObject, AllTypesEmbedded, 'AllTypesEmbedded', [
      SchemaProperty('stringProp', RealmPropertyType.string),
      SchemaProperty('boolProp', RealmPropertyType.bool),
      SchemaProperty('dateProp', RealmPropertyType.timestamp),
      SchemaProperty('doubleProp', RealmPropertyType.double),
      SchemaProperty('objectIdProp', RealmPropertyType.objectid),
      SchemaProperty('uuidProp', RealmPropertyType.uuid),
      SchemaProperty('intProp', RealmPropertyType.int),
      SchemaProperty('decimalProp', RealmPropertyType.decimal128),
      SchemaProperty('nullableStringProp', RealmPropertyType.string,
          optional: true),
      SchemaProperty('nullableBoolProp', RealmPropertyType.bool,
          optional: true),
      SchemaProperty('nullableDateProp', RealmPropertyType.timestamp,
          optional: true),
      SchemaProperty('nullableDoubleProp', RealmPropertyType.double,
          optional: true),
      SchemaProperty('nullableObjectIdProp', RealmPropertyType.objectid,
          optional: true),
      SchemaProperty('nullableUuidProp', RealmPropertyType.uuid,
          optional: true),
      SchemaProperty('nullableIntProp', RealmPropertyType.int, optional: true),
      SchemaProperty('nullableDecimalProp', RealmPropertyType.decimal128,
          optional: true),
      SchemaProperty('strings', RealmPropertyType.string,
          collectionType: RealmCollectionType.list),
      SchemaProperty('bools', RealmPropertyType.bool,
          collectionType: RealmCollectionType.list),
      SchemaProperty('dates', RealmPropertyType.timestamp,
          collectionType: RealmCollectionType.list),
      SchemaProperty('doubles', RealmPropertyType.double,
          collectionType: RealmCollectionType.list),
      SchemaProperty('objectIds', RealmPropertyType.objectid,
          collectionType: RealmCollectionType.list),
      SchemaProperty('uuids', RealmPropertyType.uuid,
          collectionType: RealmCollectionType.list),
      SchemaProperty('ints', RealmPropertyType.int,
          collectionType: RealmCollectionType.list),
      SchemaProperty('decimals', RealmPropertyType.decimal128,
          collectionType: RealmCollectionType.list),
    ]);
<<<<<<< HEAD
  }

  @override
  SchemaObject get objectSchema => RealmObjectBase.getSchema(this) ?? schema;
=======
  }();
>>>>>>> 26e7b300
}

class ObjectWithEmbedded extends _ObjectWithEmbedded
    with RealmEntity, RealmObjectBase, RealmObject {
  ObjectWithEmbedded(
    String id, {
    Uuid? differentiator,
    AllTypesEmbedded? singleObject,
    RecursiveEmbedded1? recursiveObject,
    Iterable<AllTypesEmbedded> list = const [],
    Iterable<RecursiveEmbedded1> recursiveList = const [],
  }) {
    RealmObjectBase.set(this, '_id', id);
    RealmObjectBase.set(this, 'differentiator', differentiator);
    RealmObjectBase.set(this, 'singleObject', singleObject);
    RealmObjectBase.set(this, 'recursiveObject', recursiveObject);
    RealmObjectBase.set<RealmList<AllTypesEmbedded>>(
        this, 'list', RealmList<AllTypesEmbedded>(list));
    RealmObjectBase.set<RealmList<RecursiveEmbedded1>>(
        this, 'recursiveList', RealmList<RecursiveEmbedded1>(recursiveList));
  }

  ObjectWithEmbedded._();

  @override
  String get id => RealmObjectBase.get<String>(this, '_id') as String;
  @override
  set id(String value) => RealmObjectBase.set(this, '_id', value);

  @override
  Uuid? get differentiator =>
      RealmObjectBase.get<Uuid>(this, 'differentiator') as Uuid?;
  @override
  set differentiator(Uuid? value) =>
      RealmObjectBase.set(this, 'differentiator', value);

  @override
  AllTypesEmbedded? get singleObject =>
      RealmObjectBase.get<AllTypesEmbedded>(this, 'singleObject')
          as AllTypesEmbedded?;
  @override
  set singleObject(covariant AllTypesEmbedded? value) =>
      RealmObjectBase.set(this, 'singleObject', value);

  @override
  RealmList<AllTypesEmbedded> get list =>
      RealmObjectBase.get<AllTypesEmbedded>(this, 'list')
          as RealmList<AllTypesEmbedded>;
  @override
  set list(covariant RealmList<AllTypesEmbedded> value) =>
      throw RealmUnsupportedSetError();

  @override
  RecursiveEmbedded1? get recursiveObject =>
      RealmObjectBase.get<RecursiveEmbedded1>(this, 'recursiveObject')
          as RecursiveEmbedded1?;
  @override
  set recursiveObject(covariant RecursiveEmbedded1? value) =>
      RealmObjectBase.set(this, 'recursiveObject', value);

  @override
  RealmList<RecursiveEmbedded1> get recursiveList =>
      RealmObjectBase.get<RecursiveEmbedded1>(this, 'recursiveList')
          as RealmList<RecursiveEmbedded1>;
  @override
  set recursiveList(covariant RealmList<RecursiveEmbedded1> value) =>
      throw RealmUnsupportedSetError();

  @override
  Stream<RealmObjectChanges<ObjectWithEmbedded>> get changes =>
      RealmObjectBase.getChanges<ObjectWithEmbedded>(this);

  @override
  ObjectWithEmbedded freeze() =>
      RealmObjectBase.freezeObject<ObjectWithEmbedded>(this);

  EJsonValue toEJson() {
    return <String, dynamic>{
      '_id': id.toEJson(),
      'differentiator': differentiator.toEJson(),
      'singleObject': singleObject.toEJson(),
      'list': list.toEJson(),
      'recursiveObject': recursiveObject.toEJson(),
      'recursiveList': recursiveList.toEJson(),
    };
  }

  static EJsonValue _toEJson(ObjectWithEmbedded value) => value.toEJson();
  static ObjectWithEmbedded _fromEJson(EJsonValue ejson) {
    return switch (ejson) {
      {
        '_id': EJsonValue id,
        'differentiator': EJsonValue differentiator,
        'singleObject': EJsonValue singleObject,
        'list': EJsonValue list,
        'recursiveObject': EJsonValue recursiveObject,
        'recursiveList': EJsonValue recursiveList,
      } =>
        ObjectWithEmbedded(
          fromEJson(id),
          differentiator: fromEJson(differentiator),
          singleObject: fromEJson(singleObject),
          recursiveObject: fromEJson(recursiveObject),
        ),
      _ => raiseInvalidEJson(ejson),
    };
  }

  static final schema = () {
    RealmObjectBase.registerFactory(ObjectWithEmbedded._);
<<<<<<< HEAD
    return SchemaObject(
=======
    register(_toEJson, _fromEJson);
    return const SchemaObject(
>>>>>>> 26e7b300
        ObjectType.realmObject, ObjectWithEmbedded, 'ObjectWithEmbedded', [
      SchemaProperty('id', RealmPropertyType.string,
          mapTo: '_id', primaryKey: true),
      SchemaProperty('differentiator', RealmPropertyType.uuid, optional: true),
      SchemaProperty('singleObject', RealmPropertyType.object,
          optional: true, linkTarget: 'AllTypesEmbedded'),
      SchemaProperty('list', RealmPropertyType.object,
          linkTarget: 'AllTypesEmbedded',
          collectionType: RealmCollectionType.list),
      SchemaProperty('recursiveObject', RealmPropertyType.object,
          optional: true, linkTarget: 'RecursiveEmbedded1'),
      SchemaProperty('recursiveList', RealmPropertyType.object,
          linkTarget: 'RecursiveEmbedded1',
          collectionType: RealmCollectionType.list),
    ]);
<<<<<<< HEAD
  }

  @override
  SchemaObject get objectSchema => RealmObjectBase.getSchema(this) ?? schema;
=======
  }();
>>>>>>> 26e7b300
}

class RecursiveEmbedded1 extends _RecursiveEmbedded1
    with RealmEntity, RealmObjectBase, EmbeddedObject {
  RecursiveEmbedded1(
    String value, {
    RecursiveEmbedded2? child,
    ObjectWithEmbedded? realmObject,
    Iterable<RecursiveEmbedded2> children = const [],
  }) {
    RealmObjectBase.set(this, 'value', value);
    RealmObjectBase.set(this, 'child', child);
    RealmObjectBase.set(this, 'realmObject', realmObject);
    RealmObjectBase.set<RealmList<RecursiveEmbedded2>>(
        this, 'children', RealmList<RecursiveEmbedded2>(children));
  }

  RecursiveEmbedded1._();

  @override
  String get value => RealmObjectBase.get<String>(this, 'value') as String;
  @override
  set value(String value) => RealmObjectBase.set(this, 'value', value);

  @override
  RecursiveEmbedded2? get child =>
      RealmObjectBase.get<RecursiveEmbedded2>(this, 'child')
          as RecursiveEmbedded2?;
  @override
  set child(covariant RecursiveEmbedded2? value) =>
      RealmObjectBase.set(this, 'child', value);

  @override
  RealmList<RecursiveEmbedded2> get children =>
      RealmObjectBase.get<RecursiveEmbedded2>(this, 'children')
          as RealmList<RecursiveEmbedded2>;
  @override
  set children(covariant RealmList<RecursiveEmbedded2> value) =>
      throw RealmUnsupportedSetError();

  @override
  ObjectWithEmbedded? get realmObject =>
      RealmObjectBase.get<ObjectWithEmbedded>(this, 'realmObject')
          as ObjectWithEmbedded?;
  @override
  set realmObject(covariant ObjectWithEmbedded? value) =>
      RealmObjectBase.set(this, 'realmObject', value);

  @override
  Stream<RealmObjectChanges<RecursiveEmbedded1>> get changes =>
      RealmObjectBase.getChanges<RecursiveEmbedded1>(this);

  @override
  RecursiveEmbedded1 freeze() =>
      RealmObjectBase.freezeObject<RecursiveEmbedded1>(this);

  EJsonValue toEJson() {
    return <String, dynamic>{
      'value': value.toEJson(),
      'child': child.toEJson(),
      'children': children.toEJson(),
      'realmObject': realmObject.toEJson(),
    };
  }

  static EJsonValue _toEJson(RecursiveEmbedded1 value) => value.toEJson();
  static RecursiveEmbedded1 _fromEJson(EJsonValue ejson) {
    return switch (ejson) {
      {
        'value': EJsonValue value,
        'child': EJsonValue child,
        'children': EJsonValue children,
        'realmObject': EJsonValue realmObject,
      } =>
        RecursiveEmbedded1(
          fromEJson(value),
          child: fromEJson(child),
          realmObject: fromEJson(realmObject),
        ),
      _ => raiseInvalidEJson(ejson),
    };
  }

  static final schema = () {
    RealmObjectBase.registerFactory(RecursiveEmbedded1._);
<<<<<<< HEAD
    return SchemaObject(
=======
    register(_toEJson, _fromEJson);
    return const SchemaObject(
>>>>>>> 26e7b300
        ObjectType.embeddedObject, RecursiveEmbedded1, 'RecursiveEmbedded1', [
      SchemaProperty('value', RealmPropertyType.string),
      SchemaProperty('child', RealmPropertyType.object,
          optional: true, linkTarget: 'RecursiveEmbedded2'),
      SchemaProperty('children', RealmPropertyType.object,
          linkTarget: 'RecursiveEmbedded2',
          collectionType: RealmCollectionType.list),
      SchemaProperty('realmObject', RealmPropertyType.object,
          optional: true, linkTarget: 'ObjectWithEmbedded'),
    ]);
<<<<<<< HEAD
  }

  @override
  SchemaObject get objectSchema => RealmObjectBase.getSchema(this) ?? schema;
=======
  }();
>>>>>>> 26e7b300
}

class RecursiveEmbedded2 extends _RecursiveEmbedded2
    with RealmEntity, RealmObjectBase, EmbeddedObject {
  RecursiveEmbedded2(
    String value, {
    RecursiveEmbedded3? child,
    ObjectWithEmbedded? realmObject,
    Iterable<RecursiveEmbedded3> children = const [],
  }) {
    RealmObjectBase.set(this, 'value', value);
    RealmObjectBase.set(this, 'child', child);
    RealmObjectBase.set(this, 'realmObject', realmObject);
    RealmObjectBase.set<RealmList<RecursiveEmbedded3>>(
        this, 'children', RealmList<RecursiveEmbedded3>(children));
  }

  RecursiveEmbedded2._();

  @override
  String get value => RealmObjectBase.get<String>(this, 'value') as String;
  @override
  set value(String value) => RealmObjectBase.set(this, 'value', value);

  @override
  RecursiveEmbedded3? get child =>
      RealmObjectBase.get<RecursiveEmbedded3>(this, 'child')
          as RecursiveEmbedded3?;
  @override
  set child(covariant RecursiveEmbedded3? value) =>
      RealmObjectBase.set(this, 'child', value);

  @override
  RealmList<RecursiveEmbedded3> get children =>
      RealmObjectBase.get<RecursiveEmbedded3>(this, 'children')
          as RealmList<RecursiveEmbedded3>;
  @override
  set children(covariant RealmList<RecursiveEmbedded3> value) =>
      throw RealmUnsupportedSetError();

  @override
  ObjectWithEmbedded? get realmObject =>
      RealmObjectBase.get<ObjectWithEmbedded>(this, 'realmObject')
          as ObjectWithEmbedded?;
  @override
  set realmObject(covariant ObjectWithEmbedded? value) =>
      RealmObjectBase.set(this, 'realmObject', value);

  @override
  Stream<RealmObjectChanges<RecursiveEmbedded2>> get changes =>
      RealmObjectBase.getChanges<RecursiveEmbedded2>(this);

  @override
  RecursiveEmbedded2 freeze() =>
      RealmObjectBase.freezeObject<RecursiveEmbedded2>(this);

  EJsonValue toEJson() {
    return <String, dynamic>{
      'value': value.toEJson(),
      'child': child.toEJson(),
      'children': children.toEJson(),
      'realmObject': realmObject.toEJson(),
    };
  }

  static EJsonValue _toEJson(RecursiveEmbedded2 value) => value.toEJson();
  static RecursiveEmbedded2 _fromEJson(EJsonValue ejson) {
    return switch (ejson) {
      {
        'value': EJsonValue value,
        'child': EJsonValue child,
        'children': EJsonValue children,
        'realmObject': EJsonValue realmObject,
      } =>
        RecursiveEmbedded2(
          fromEJson(value),
          child: fromEJson(child),
          realmObject: fromEJson(realmObject),
        ),
      _ => raiseInvalidEJson(ejson),
    };
  }

  static final schema = () {
    RealmObjectBase.registerFactory(RecursiveEmbedded2._);
<<<<<<< HEAD
    return SchemaObject(
=======
    register(_toEJson, _fromEJson);
    return const SchemaObject(
>>>>>>> 26e7b300
        ObjectType.embeddedObject, RecursiveEmbedded2, 'RecursiveEmbedded2', [
      SchemaProperty('value', RealmPropertyType.string),
      SchemaProperty('child', RealmPropertyType.object,
          optional: true, linkTarget: 'RecursiveEmbedded3'),
      SchemaProperty('children', RealmPropertyType.object,
          linkTarget: 'RecursiveEmbedded3',
          collectionType: RealmCollectionType.list),
      SchemaProperty('realmObject', RealmPropertyType.object,
          optional: true, linkTarget: 'ObjectWithEmbedded'),
    ]);
<<<<<<< HEAD
  }

  @override
  SchemaObject get objectSchema => RealmObjectBase.getSchema(this) ?? schema;
=======
  }();
>>>>>>> 26e7b300
}

class RecursiveEmbedded3 extends _RecursiveEmbedded3
    with RealmEntity, RealmObjectBase, EmbeddedObject {
  RecursiveEmbedded3(
    String value,
  ) {
    RealmObjectBase.set(this, 'value', value);
  }

  RecursiveEmbedded3._();

  @override
  String get value => RealmObjectBase.get<String>(this, 'value') as String;
  @override
  set value(String value) => RealmObjectBase.set(this, 'value', value);

  @override
  Stream<RealmObjectChanges<RecursiveEmbedded3>> get changes =>
      RealmObjectBase.getChanges<RecursiveEmbedded3>(this);

  @override
  RecursiveEmbedded3 freeze() =>
      RealmObjectBase.freezeObject<RecursiveEmbedded3>(this);

  EJsonValue toEJson() {
    return <String, dynamic>{
      'value': value.toEJson(),
    };
  }

  static EJsonValue _toEJson(RecursiveEmbedded3 value) => value.toEJson();
  static RecursiveEmbedded3 _fromEJson(EJsonValue ejson) {
    return switch (ejson) {
      {
        'value': EJsonValue value,
      } =>
        RecursiveEmbedded3(
          fromEJson(value),
        ),
      _ => raiseInvalidEJson(ejson),
    };
  }

  static final schema = () {
    RealmObjectBase.registerFactory(RecursiveEmbedded3._);
<<<<<<< HEAD
    return SchemaObject(
        ObjectType.embeddedObject, RecursiveEmbedded3, 'RecursiveEmbedded3', [
      SchemaProperty('value', RealmPropertyType.string),
    ]);
  }

  @override
  SchemaObject get objectSchema => RealmObjectBase.getSchema(this) ?? schema;
=======
    register(_toEJson, _fromEJson);
    return const SchemaObject(
        ObjectType.embeddedObject, RecursiveEmbedded3, 'RecursiveEmbedded3', [
      SchemaProperty('value', RealmPropertyType.string),
    ]);
  }();
>>>>>>> 26e7b300
}

class ObjectWithDecimal extends _ObjectWithDecimal
    with RealmEntity, RealmObjectBase, RealmObject {
  ObjectWithDecimal(
    Decimal128 decimal, {
    Decimal128? nullableDecimal,
  }) {
    RealmObjectBase.set(this, 'decimal', decimal);
    RealmObjectBase.set(this, 'nullableDecimal', nullableDecimal);
  }

  ObjectWithDecimal._();

  @override
  Decimal128 get decimal =>
      RealmObjectBase.get<Decimal128>(this, 'decimal') as Decimal128;
  @override
  set decimal(Decimal128 value) => RealmObjectBase.set(this, 'decimal', value);

  @override
  Decimal128? get nullableDecimal =>
      RealmObjectBase.get<Decimal128>(this, 'nullableDecimal') as Decimal128?;
  @override
  set nullableDecimal(Decimal128? value) =>
      RealmObjectBase.set(this, 'nullableDecimal', value);

  @override
  Stream<RealmObjectChanges<ObjectWithDecimal>> get changes =>
      RealmObjectBase.getChanges<ObjectWithDecimal>(this);

  @override
  ObjectWithDecimal freeze() =>
      RealmObjectBase.freezeObject<ObjectWithDecimal>(this);

  EJsonValue toEJson() {
    return <String, dynamic>{
      'decimal': decimal.toEJson(),
      'nullableDecimal': nullableDecimal.toEJson(),
    };
  }

  static EJsonValue _toEJson(ObjectWithDecimal value) => value.toEJson();
  static ObjectWithDecimal _fromEJson(EJsonValue ejson) {
    return switch (ejson) {
      {
        'decimal': EJsonValue decimal,
        'nullableDecimal': EJsonValue nullableDecimal,
      } =>
        ObjectWithDecimal(
          fromEJson(decimal),
          nullableDecimal: fromEJson(nullableDecimal),
        ),
      _ => raiseInvalidEJson(ejson),
    };
  }

  static final schema = () {
    RealmObjectBase.registerFactory(ObjectWithDecimal._);
<<<<<<< HEAD
    return SchemaObject(
=======
    register(_toEJson, _fromEJson);
    return const SchemaObject(
>>>>>>> 26e7b300
        ObjectType.realmObject, ObjectWithDecimal, 'ObjectWithDecimal', [
      SchemaProperty('decimal', RealmPropertyType.decimal128),
      SchemaProperty('nullableDecimal', RealmPropertyType.decimal128,
          optional: true),
    ]);
<<<<<<< HEAD
  }

  @override
  SchemaObject get objectSchema => RealmObjectBase.getSchema(this) ?? schema;
=======
  }();
>>>>>>> 26e7b300
}

class Asymmetric extends _Asymmetric
    with RealmEntity, RealmObjectBase, AsymmetricObject {
  Asymmetric(
    ObjectId id, {
    Symmetric? symmetric,
    Iterable<Embedded> embeddedObjects = const [],
  }) {
    RealmObjectBase.set(this, '_id', id);
    RealmObjectBase.set(this, 'symmetric', symmetric);
    RealmObjectBase.set<RealmList<Embedded>>(
        this, 'embeddedObjects', RealmList<Embedded>(embeddedObjects));
  }

  Asymmetric._();

  @override
  ObjectId get id => RealmObjectBase.get<ObjectId>(this, '_id') as ObjectId;
  @override
  set id(ObjectId value) => RealmObjectBase.set(this, '_id', value);

  @override
  Symmetric? get symmetric =>
      RealmObjectBase.get<Symmetric>(this, 'symmetric') as Symmetric?;
  @override
  set symmetric(covariant Symmetric? value) =>
      RealmObjectBase.set(this, 'symmetric', value);

  @override
  RealmList<Embedded> get embeddedObjects =>
      RealmObjectBase.get<Embedded>(this, 'embeddedObjects')
          as RealmList<Embedded>;
  @override
  set embeddedObjects(covariant RealmList<Embedded> value) =>
      throw RealmUnsupportedSetError();

  @override
  Stream<RealmObjectChanges<Asymmetric>> get changes =>
      RealmObjectBase.getChanges<Asymmetric>(this);

  @override
  Asymmetric freeze() => RealmObjectBase.freezeObject<Asymmetric>(this);

  EJsonValue toEJson() {
    return <String, dynamic>{
      '_id': id.toEJson(),
      'symmetric': symmetric.toEJson(),
      'embeddedObjects': embeddedObjects.toEJson(),
    };
  }

  static EJsonValue _toEJson(Asymmetric value) => value.toEJson();
  static Asymmetric _fromEJson(EJsonValue ejson) {
    return switch (ejson) {
      {
        '_id': EJsonValue id,
        'symmetric': EJsonValue symmetric,
        'embeddedObjects': EJsonValue embeddedObjects,
      } =>
        Asymmetric(
          fromEJson(id),
          symmetric: fromEJson(symmetric),
        ),
      _ => raiseInvalidEJson(ejson),
    };
  }

  static final schema = () {
    RealmObjectBase.registerFactory(Asymmetric._);
<<<<<<< HEAD
    return SchemaObject(ObjectType.asymmetricObject, Asymmetric, 'Asymmetric', [
=======
    register(_toEJson, _fromEJson);
    return const SchemaObject(
        ObjectType.asymmetricObject, Asymmetric, 'Asymmetric', [
>>>>>>> 26e7b300
      SchemaProperty('id', RealmPropertyType.objectid,
          mapTo: '_id', primaryKey: true),
      SchemaProperty('symmetric', RealmPropertyType.object,
          optional: true, linkTarget: 'Symmetric'),
      SchemaProperty('embeddedObjects', RealmPropertyType.object,
          linkTarget: 'Embedded', collectionType: RealmCollectionType.list),
    ]);
<<<<<<< HEAD
  }

  @override
  SchemaObject get objectSchema => RealmObjectBase.getSchema(this) ?? schema;
=======
  }();
>>>>>>> 26e7b300
}

class Embedded extends _Embedded
    with RealmEntity, RealmObjectBase, EmbeddedObject {
  Embedded(
    int value, {
    RealmValue any = const RealmValue.nullValue(),
    Symmetric? symmetric,
  }) {
    RealmObjectBase.set(this, 'value', value);
    RealmObjectBase.set(this, 'any', any);
    RealmObjectBase.set(this, 'symmetric', symmetric);
  }

  Embedded._();

  @override
  int get value => RealmObjectBase.get<int>(this, 'value') as int;
  @override
  set value(int value) => RealmObjectBase.set(this, 'value', value);

  @override
  RealmValue get any =>
      RealmObjectBase.get<RealmValue>(this, 'any') as RealmValue;
  @override
  set any(RealmValue value) => RealmObjectBase.set(this, 'any', value);

  @override
  Symmetric? get symmetric =>
      RealmObjectBase.get<Symmetric>(this, 'symmetric') as Symmetric?;
  @override
  set symmetric(covariant Symmetric? value) =>
      RealmObjectBase.set(this, 'symmetric', value);

  @override
  Stream<RealmObjectChanges<Embedded>> get changes =>
      RealmObjectBase.getChanges<Embedded>(this);

  @override
  Embedded freeze() => RealmObjectBase.freezeObject<Embedded>(this);

  EJsonValue toEJson() {
    return <String, dynamic>{
      'value': value.toEJson(),
      'any': any.toEJson(),
      'symmetric': symmetric.toEJson(),
    };
  }

  static EJsonValue _toEJson(Embedded value) => value.toEJson();
  static Embedded _fromEJson(EJsonValue ejson) {
    return switch (ejson) {
      {
        'value': EJsonValue value,
        'any': EJsonValue any,
        'symmetric': EJsonValue symmetric,
      } =>
        Embedded(
          fromEJson(value),
          any: fromEJson(any),
          symmetric: fromEJson(symmetric),
        ),
      _ => raiseInvalidEJson(ejson),
    };
  }

  static final schema = () {
    RealmObjectBase.registerFactory(Embedded._);
<<<<<<< HEAD
    return SchemaObject(ObjectType.embeddedObject, Embedded, 'Embedded', [
=======
    register(_toEJson, _fromEJson);
    return const SchemaObject(ObjectType.embeddedObject, Embedded, 'Embedded', [
>>>>>>> 26e7b300
      SchemaProperty('value', RealmPropertyType.int),
      SchemaProperty('any', RealmPropertyType.mixed, optional: true),
      SchemaProperty('symmetric', RealmPropertyType.object,
          optional: true, linkTarget: 'Symmetric'),
    ]);
<<<<<<< HEAD
  }

  @override
  SchemaObject get objectSchema => RealmObjectBase.getSchema(this) ?? schema;
=======
  }();
>>>>>>> 26e7b300
}

class Symmetric extends _Symmetric
    with RealmEntity, RealmObjectBase, RealmObject {
  Symmetric(
    ObjectId id,
  ) {
    RealmObjectBase.set(this, '_id', id);
  }

  Symmetric._();

  @override
  ObjectId get id => RealmObjectBase.get<ObjectId>(this, '_id') as ObjectId;
  @override
  set id(ObjectId value) => RealmObjectBase.set(this, '_id', value);

  @override
  Stream<RealmObjectChanges<Symmetric>> get changes =>
      RealmObjectBase.getChanges<Symmetric>(this);

  @override
  Symmetric freeze() => RealmObjectBase.freezeObject<Symmetric>(this);

  EJsonValue toEJson() {
    return <String, dynamic>{
      '_id': id.toEJson(),
    };
  }

  static EJsonValue _toEJson(Symmetric value) => value.toEJson();
  static Symmetric _fromEJson(EJsonValue ejson) {
    return switch (ejson) {
      {
        '_id': EJsonValue id,
      } =>
        Symmetric(
          fromEJson(id),
        ),
      _ => raiseInvalidEJson(ejson),
    };
  }

  static final schema = () {
    RealmObjectBase.registerFactory(Symmetric._);
<<<<<<< HEAD
    return SchemaObject(ObjectType.realmObject, Symmetric, 'Symmetric', [
      SchemaProperty('id', RealmPropertyType.objectid,
          mapTo: '_id', primaryKey: true),
    ]);
  }

  @override
  SchemaObject get objectSchema => RealmObjectBase.getSchema(this) ?? schema;
=======
    register(_toEJson, _fromEJson);
    return const SchemaObject(ObjectType.realmObject, Symmetric, 'Symmetric', [
      SchemaProperty('id', RealmPropertyType.objectid,
          mapTo: '_id', primaryKey: true),
    ]);
  }();
>>>>>>> 26e7b300
}<|MERGE_RESOLUTION|>--- conflicted
+++ resolved
@@ -49,21 +49,14 @@
 
   static final schema = () {
     RealmObjectBase.registerFactory(Car._);
-<<<<<<< HEAD
+    register(_toEJson, _fromEJson);
     return SchemaObject(ObjectType.realmObject, Car, 'Car', [
       SchemaProperty('make', RealmPropertyType.string, primaryKey: true),
     ]);
-  }
+  }();
 
   @override
   SchemaObject get objectSchema => RealmObjectBase.getSchema(this) ?? schema;
-=======
-    register(_toEJson, _fromEJson);
-    return const SchemaObject(ObjectType.realmObject, Car, 'Car', [
-      SchemaProperty('make', RealmPropertyType.string, primaryKey: true),
-    ]);
-  }();
->>>>>>> 26e7b300
 }
 
 class Person extends _Person with RealmEntity, RealmObjectBase, RealmObject {
@@ -108,21 +101,14 @@
 
   static final schema = () {
     RealmObjectBase.registerFactory(Person._);
-<<<<<<< HEAD
+    register(_toEJson, _fromEJson);
     return SchemaObject(ObjectType.realmObject, Person, 'Person', [
       SchemaProperty('name', RealmPropertyType.string),
     ]);
-  }
+  }();
 
   @override
   SchemaObject get objectSchema => RealmObjectBase.getSchema(this) ?? schema;
-=======
-    register(_toEJson, _fromEJson);
-    return const SchemaObject(ObjectType.realmObject, Person, 'Person', [
-      SchemaProperty('name', RealmPropertyType.string),
-    ]);
-  }();
->>>>>>> 26e7b300
 }
 
 class Dog extends _Dog with RealmEntity, RealmObjectBase, RealmObject {
@@ -188,25 +174,17 @@
 
   static final schema = () {
     RealmObjectBase.registerFactory(Dog._);
-<<<<<<< HEAD
+    register(_toEJson, _fromEJson);
     return SchemaObject(ObjectType.realmObject, Dog, 'Dog', [
-=======
-    register(_toEJson, _fromEJson);
-    return const SchemaObject(ObjectType.realmObject, Dog, 'Dog', [
->>>>>>> 26e7b300
       SchemaProperty('name', RealmPropertyType.string, primaryKey: true),
       SchemaProperty('age', RealmPropertyType.int, optional: true),
       SchemaProperty('owner', RealmPropertyType.object,
           optional: true, linkTarget: 'Person'),
     ]);
-<<<<<<< HEAD
-  }
+  }();
 
   @override
   SchemaObject get objectSchema => RealmObjectBase.getSchema(this) ?? schema;
-=======
-  }();
->>>>>>> 26e7b300
 }
 
 class Team extends _Team with RealmEntity, RealmObjectBase, RealmObject {
@@ -274,26 +252,18 @@
 
   static final schema = () {
     RealmObjectBase.registerFactory(Team._);
-<<<<<<< HEAD
+    register(_toEJson, _fromEJson);
     return SchemaObject(ObjectType.realmObject, Team, 'Team', [
-=======
-    register(_toEJson, _fromEJson);
-    return const SchemaObject(ObjectType.realmObject, Team, 'Team', [
->>>>>>> 26e7b300
       SchemaProperty('name', RealmPropertyType.string),
       SchemaProperty('players', RealmPropertyType.object,
           linkTarget: 'Person', collectionType: RealmCollectionType.list),
       SchemaProperty('scores', RealmPropertyType.int,
           collectionType: RealmCollectionType.list),
     ]);
-<<<<<<< HEAD
-  }
+  }();
 
   @override
   SchemaObject get objectSchema => RealmObjectBase.getSchema(this) ?? schema;
-=======
-  }();
->>>>>>> 26e7b300
 }
 
 class Student extends _Student with RealmEntity, RealmObjectBase, RealmObject {
@@ -370,26 +340,18 @@
 
   static final schema = () {
     RealmObjectBase.registerFactory(Student._);
-<<<<<<< HEAD
+    register(_toEJson, _fromEJson);
     return SchemaObject(ObjectType.realmObject, Student, 'Student', [
-=======
-    register(_toEJson, _fromEJson);
-    return const SchemaObject(ObjectType.realmObject, Student, 'Student', [
->>>>>>> 26e7b300
       SchemaProperty('number', RealmPropertyType.int, primaryKey: true),
       SchemaProperty('name', RealmPropertyType.string, optional: true),
       SchemaProperty('yearOfBirth', RealmPropertyType.int, optional: true),
       SchemaProperty('school', RealmPropertyType.object,
           optional: true, linkTarget: 'School'),
     ]);
-<<<<<<< HEAD
-  }
+  }();
 
   @override
   SchemaObject get objectSchema => RealmObjectBase.getSchema(this) ?? schema;
-=======
-  }();
->>>>>>> 26e7b300
 }
 
 class School extends _School with RealmEntity, RealmObjectBase, RealmObject {
@@ -480,12 +442,8 @@
 
   static final schema = () {
     RealmObjectBase.registerFactory(School._);
-<<<<<<< HEAD
+    register(_toEJson, _fromEJson);
     return SchemaObject(ObjectType.realmObject, School, 'School', [
-=======
-    register(_toEJson, _fromEJson);
-    return const SchemaObject(ObjectType.realmObject, School, 'School', [
->>>>>>> 26e7b300
       SchemaProperty('name', RealmPropertyType.string, primaryKey: true),
       SchemaProperty('city', RealmPropertyType.string, optional: true),
       SchemaProperty('students', RealmPropertyType.object,
@@ -495,14 +453,10 @@
       SchemaProperty('branches', RealmPropertyType.object,
           linkTarget: 'School', collectionType: RealmCollectionType.list),
     ]);
-<<<<<<< HEAD
-  }
+  }();
 
   @override
   SchemaObject get objectSchema => RealmObjectBase.getSchema(this) ?? schema;
-=======
-  }();
->>>>>>> 26e7b300
 }
 
 class RemappedClass extends $RemappedClass
@@ -563,12 +517,8 @@
 
   static final schema = () {
     RealmObjectBase.registerFactory(RemappedClass._);
-<<<<<<< HEAD
+    register(_toEJson, _fromEJson);
     return SchemaObject(
-=======
-    register(_toEJson, _fromEJson);
-    return const SchemaObject(
->>>>>>> 26e7b300
         ObjectType.realmObject, RemappedClass, 'myRemappedClass', [
       SchemaProperty('remappedProperty', RealmPropertyType.string,
           mapTo: 'primitive_property'),
@@ -577,14 +527,10 @@
           linkTarget: 'myRemappedClass',
           collectionType: RealmCollectionType.list),
     ]);
-<<<<<<< HEAD
-  }
+  }();
 
   @override
   SchemaObject get objectSchema => RealmObjectBase.getSchema(this) ?? schema;
-=======
-  }();
->>>>>>> 26e7b300
 }
 
 class Task extends _Task with RealmEntity, RealmObjectBase, RealmObject {
@@ -629,23 +575,15 @@
 
   static final schema = () {
     RealmObjectBase.registerFactory(Task._);
-<<<<<<< HEAD
+    register(_toEJson, _fromEJson);
     return SchemaObject(ObjectType.realmObject, Task, 'Task', [
       SchemaProperty('id', RealmPropertyType.objectid,
           mapTo: '_id', primaryKey: true),
     ]);
-  }
+  }();
 
   @override
   SchemaObject get objectSchema => RealmObjectBase.getSchema(this) ?? schema;
-=======
-    register(_toEJson, _fromEJson);
-    return const SchemaObject(ObjectType.realmObject, Task, 'Task', [
-      SchemaProperty('id', RealmPropertyType.objectid,
-          mapTo: '_id', primaryKey: true),
-    ]);
-  }();
->>>>>>> 26e7b300
 }
 
 class Product extends _Product with RealmEntity, RealmObjectBase, RealmObject {
@@ -702,25 +640,17 @@
 
   static final schema = () {
     RealmObjectBase.registerFactory(Product._);
-<<<<<<< HEAD
+    register(_toEJson, _fromEJson);
     return SchemaObject(ObjectType.realmObject, Product, 'Product', [
-=======
-    register(_toEJson, _fromEJson);
-    return const SchemaObject(ObjectType.realmObject, Product, 'Product', [
->>>>>>> 26e7b300
       SchemaProperty('id', RealmPropertyType.objectid,
           mapTo: '_id', primaryKey: true),
       SchemaProperty('name', RealmPropertyType.string,
           mapTo: 'stringQueryField'),
     ]);
-<<<<<<< HEAD
-  }
+  }();
 
   @override
   SchemaObject get objectSchema => RealmObjectBase.getSchema(this) ?? schema;
-=======
-  }();
->>>>>>> 26e7b300
 }
 
 class Schedule extends _Schedule
@@ -777,25 +707,17 @@
 
   static final schema = () {
     RealmObjectBase.registerFactory(Schedule._);
-<<<<<<< HEAD
+    register(_toEJson, _fromEJson);
     return SchemaObject(ObjectType.realmObject, Schedule, 'Schedule', [
-=======
-    register(_toEJson, _fromEJson);
-    return const SchemaObject(ObjectType.realmObject, Schedule, 'Schedule', [
->>>>>>> 26e7b300
       SchemaProperty('id', RealmPropertyType.objectid,
           mapTo: '_id', primaryKey: true),
       SchemaProperty('tasks', RealmPropertyType.object,
           linkTarget: 'Task', collectionType: RealmCollectionType.list),
     ]);
-<<<<<<< HEAD
-  }
+  }();
 
   @override
   SchemaObject get objectSchema => RealmObjectBase.getSchema(this) ?? schema;
-=======
-  }();
->>>>>>> 26e7b300
 }
 
 class Foo extends _Foo with RealmEntity, RealmObjectBase, RealmObject {
@@ -868,25 +790,17 @@
 
   static final schema = () {
     RealmObjectBase.registerFactory(Foo._);
-<<<<<<< HEAD
+    register(_toEJson, _fromEJson);
     return SchemaObject(ObjectType.realmObject, Foo, 'Foo', [
-=======
-    register(_toEJson, _fromEJson);
-    return const SchemaObject(ObjectType.realmObject, Foo, 'Foo', [
->>>>>>> 26e7b300
       SchemaProperty('requiredBinaryProp', RealmPropertyType.binary),
       SchemaProperty('defaultValueBinaryProp', RealmPropertyType.binary),
       SchemaProperty('nullableBinaryProp', RealmPropertyType.binary,
           optional: true),
     ]);
-<<<<<<< HEAD
-  }
+  }();
 
   @override
   SchemaObject get objectSchema => RealmObjectBase.getSchema(this) ?? schema;
-=======
-  }();
->>>>>>> 26e7b300
 }
 
 class AllTypes extends _AllTypes
@@ -1132,12 +1046,8 @@
 
   static final schema = () {
     RealmObjectBase.registerFactory(AllTypes._);
-<<<<<<< HEAD
+    register(_toEJson, _fromEJson);
     return SchemaObject(ObjectType.realmObject, AllTypes, 'AllTypes', [
-=======
-    register(_toEJson, _fromEJson);
-    return const SchemaObject(ObjectType.realmObject, AllTypes, 'AllTypes', [
->>>>>>> 26e7b300
       SchemaProperty('stringProp', RealmPropertyType.string),
       SchemaProperty('boolProp', RealmPropertyType.bool),
       SchemaProperty('dateProp', RealmPropertyType.timestamp),
@@ -1165,14 +1075,10 @@
       SchemaProperty('nullableBinaryProp', RealmPropertyType.binary,
           optional: true),
     ]);
-<<<<<<< HEAD
-  }
+  }();
 
   @override
   SchemaObject get objectSchema => RealmObjectBase.getSchema(this) ?? schema;
-=======
-  }();
->>>>>>> 26e7b300
 }
 
 class LinksClass extends _LinksClass
@@ -1266,13 +1172,8 @@
 
   static final schema = () {
     RealmObjectBase.registerFactory(LinksClass._);
-<<<<<<< HEAD
+    register(_toEJson, _fromEJson);
     return SchemaObject(ObjectType.realmObject, LinksClass, 'LinksClass', [
-=======
-    register(_toEJson, _fromEJson);
-    return const SchemaObject(
-        ObjectType.realmObject, LinksClass, 'LinksClass', [
->>>>>>> 26e7b300
       SchemaProperty('id', RealmPropertyType.uuid, primaryKey: true),
       SchemaProperty('link', RealmPropertyType.object,
           optional: true, linkTarget: 'LinksClass'),
@@ -1285,14 +1186,10 @@
           linkTarget: 'LinksClass',
           collectionType: RealmCollectionType.map),
     ]);
-<<<<<<< HEAD
-  }
+  }();
 
   @override
   SchemaObject get objectSchema => RealmObjectBase.getSchema(this) ?? schema;
-=======
-  }();
->>>>>>> 26e7b300
 }
 
 class AllCollections extends _AllCollections
@@ -1918,12 +1815,8 @@
 
   static final schema = () {
     RealmObjectBase.registerFactory(AllCollections._);
-<<<<<<< HEAD
+    register(_toEJson, _fromEJson);
     return SchemaObject(
-=======
-    register(_toEJson, _fromEJson);
-    return const SchemaObject(
->>>>>>> 26e7b300
         ObjectType.realmObject, AllCollections, 'AllCollections', [
       SchemaProperty('stringList', RealmPropertyType.string,
           collectionType: RealmCollectionType.list),
@@ -2022,14 +1915,10 @@
       SchemaProperty('nullableDecimalMap', RealmPropertyType.decimal128,
           optional: true, collectionType: RealmCollectionType.map),
     ]);
-<<<<<<< HEAD
-  }
+  }();
 
   @override
   SchemaObject get objectSchema => RealmObjectBase.getSchema(this) ?? schema;
-=======
-  }();
->>>>>>> 26e7b300
 }
 
 class NullableTypes extends _NullableTypes
@@ -2176,12 +2065,8 @@
 
   static final schema = () {
     RealmObjectBase.registerFactory(NullableTypes._);
-<<<<<<< HEAD
+    register(_toEJson, _fromEJson);
     return SchemaObject(
-=======
-    register(_toEJson, _fromEJson);
-    return const SchemaObject(
->>>>>>> 26e7b300
         ObjectType.realmObject, NullableTypes, 'NullableTypes', [
       SchemaProperty('id', RealmPropertyType.objectid,
           mapTo: '_id', primaryKey: true),
@@ -2197,14 +2082,10 @@
       SchemaProperty('decimalProp', RealmPropertyType.decimal128,
           optional: true),
     ]);
-<<<<<<< HEAD
-  }
+  }();
 
   @override
   SchemaObject get objectSchema => RealmObjectBase.getSchema(this) ?? schema;
-=======
-  }();
->>>>>>> 26e7b300
 }
 
 class Event extends _Event with RealmEntity, RealmObjectBase, RealmObject {
@@ -2297,12 +2178,8 @@
 
   static final schema = () {
     RealmObjectBase.registerFactory(Event._);
-<<<<<<< HEAD
+    register(_toEJson, _fromEJson);
     return SchemaObject(ObjectType.realmObject, Event, 'Event', [
-=======
-    register(_toEJson, _fromEJson);
-    return const SchemaObject(ObjectType.realmObject, Event, 'Event', [
->>>>>>> 26e7b300
       SchemaProperty('id', RealmPropertyType.objectid,
           mapTo: '_id', primaryKey: true),
       SchemaProperty('name', RealmPropertyType.string,
@@ -2313,14 +2190,10 @@
           mapTo: 'intQueryField', optional: true),
       SchemaProperty('assignedTo', RealmPropertyType.string, optional: true),
     ]);
-<<<<<<< HEAD
-  }
+  }();
 
   @override
   SchemaObject get objectSchema => RealmObjectBase.getSchema(this) ?? schema;
-=======
-  }();
->>>>>>> 26e7b300
 }
 
 class Party extends _Party with RealmEntity, RealmObjectBase, RealmObject {
@@ -2398,12 +2271,8 @@
 
   static final schema = () {
     RealmObjectBase.registerFactory(Party._);
-<<<<<<< HEAD
+    register(_toEJson, _fromEJson);
     return SchemaObject(ObjectType.realmObject, Party, 'Party', [
-=======
-    register(_toEJson, _fromEJson);
-    return const SchemaObject(ObjectType.realmObject, Party, 'Party', [
->>>>>>> 26e7b300
       SchemaProperty('host', RealmPropertyType.object,
           optional: true, linkTarget: 'Friend'),
       SchemaProperty('year', RealmPropertyType.int),
@@ -2412,14 +2281,10 @@
       SchemaProperty('previous', RealmPropertyType.object,
           optional: true, linkTarget: 'Party'),
     ]);
-<<<<<<< HEAD
-  }
+  }();
 
   @override
   SchemaObject get objectSchema => RealmObjectBase.getSchema(this) ?? schema;
-=======
-  }();
->>>>>>> 26e7b300
 }
 
 class Friend extends _Friend with RealmEntity, RealmObjectBase, RealmObject {
@@ -2505,12 +2370,8 @@
 
   static final schema = () {
     RealmObjectBase.registerFactory(Friend._);
-<<<<<<< HEAD
+    register(_toEJson, _fromEJson);
     return SchemaObject(ObjectType.realmObject, Friend, 'Friend', [
-=======
-    register(_toEJson, _fromEJson);
-    return const SchemaObject(ObjectType.realmObject, Friend, 'Friend', [
->>>>>>> 26e7b300
       SchemaProperty('name', RealmPropertyType.string, primaryKey: true),
       SchemaProperty('age', RealmPropertyType.int),
       SchemaProperty('bestFriend', RealmPropertyType.object,
@@ -2518,14 +2379,10 @@
       SchemaProperty('friends', RealmPropertyType.object,
           linkTarget: 'Friend', collectionType: RealmCollectionType.list),
     ]);
-<<<<<<< HEAD
-  }
+  }();
 
   @override
   SchemaObject get objectSchema => RealmObjectBase.getSchema(this) ?? schema;
-=======
-  }();
->>>>>>> 26e7b300
 }
 
 class When extends _When with RealmEntity, RealmObjectBase, RealmObject {
@@ -2584,23 +2441,15 @@
 
   static final schema = () {
     RealmObjectBase.registerFactory(When._);
-<<<<<<< HEAD
+    register(_toEJson, _fromEJson);
     return SchemaObject(ObjectType.realmObject, When, 'When', [
       SchemaProperty('dateTimeUtc', RealmPropertyType.timestamp),
       SchemaProperty('locationName', RealmPropertyType.string),
     ]);
-  }
+  }();
 
   @override
   SchemaObject get objectSchema => RealmObjectBase.getSchema(this) ?? schema;
-=======
-    register(_toEJson, _fromEJson);
-    return const SchemaObject(ObjectType.realmObject, When, 'When', [
-      SchemaProperty('dateTimeUtc', RealmPropertyType.timestamp),
-      SchemaProperty('locationName', RealmPropertyType.string),
-    ]);
-  }();
->>>>>>> 26e7b300
 }
 
 class Player extends _Player with RealmEntity, RealmObjectBase, RealmObject {
@@ -2667,26 +2516,18 @@
 
   static final schema = () {
     RealmObjectBase.registerFactory(Player._);
-<<<<<<< HEAD
+    register(_toEJson, _fromEJson);
     return SchemaObject(ObjectType.realmObject, Player, 'Player', [
-=======
-    register(_toEJson, _fromEJson);
-    return const SchemaObject(ObjectType.realmObject, Player, 'Player', [
->>>>>>> 26e7b300
       SchemaProperty('name', RealmPropertyType.string, primaryKey: true),
       SchemaProperty('game', RealmPropertyType.object,
           optional: true, linkTarget: 'Game'),
       SchemaProperty('scoresByRound', RealmPropertyType.int,
           optional: true, collectionType: RealmCollectionType.list),
     ]);
-<<<<<<< HEAD
-  }
+  }();
 
   @override
   SchemaObject get objectSchema => RealmObjectBase.getSchema(this) ?? schema;
-=======
-  }();
->>>>>>> 26e7b300
 }
 
 class Game extends _Game with RealmEntity, RealmObjectBase, RealmObject {
@@ -2732,23 +2573,15 @@
 
   static final schema = () {
     RealmObjectBase.registerFactory(Game._);
-<<<<<<< HEAD
+    register(_toEJson, _fromEJson);
     return SchemaObject(ObjectType.realmObject, Game, 'Game', [
       SchemaProperty('winnerByRound', RealmPropertyType.object,
           linkTarget: 'Player', collectionType: RealmCollectionType.list),
     ]);
-  }
+  }();
 
   @override
   SchemaObject get objectSchema => RealmObjectBase.getSchema(this) ?? schema;
-=======
-    register(_toEJson, _fromEJson);
-    return const SchemaObject(ObjectType.realmObject, Game, 'Game', [
-      SchemaProperty('winnerByRound', RealmPropertyType.object,
-          linkTarget: 'Player', collectionType: RealmCollectionType.list),
-    ]);
-  }();
->>>>>>> 26e7b300
 }
 
 class AllTypesEmbedded extends _AllTypesEmbedded
@@ -3064,12 +2897,8 @@
 
   static final schema = () {
     RealmObjectBase.registerFactory(AllTypesEmbedded._);
-<<<<<<< HEAD
+    register(_toEJson, _fromEJson);
     return SchemaObject(
-=======
-    register(_toEJson, _fromEJson);
-    return const SchemaObject(
->>>>>>> 26e7b300
         ObjectType.embeddedObject, AllTypesEmbedded, 'AllTypesEmbedded', [
       SchemaProperty('stringProp', RealmPropertyType.string),
       SchemaProperty('boolProp', RealmPropertyType.bool),
@@ -3111,14 +2940,10 @@
       SchemaProperty('decimals', RealmPropertyType.decimal128,
           collectionType: RealmCollectionType.list),
     ]);
-<<<<<<< HEAD
-  }
+  }();
 
   @override
   SchemaObject get objectSchema => RealmObjectBase.getSchema(this) ?? schema;
-=======
-  }();
->>>>>>> 26e7b300
 }
 
 class ObjectWithEmbedded extends _ObjectWithEmbedded
@@ -3229,12 +3054,8 @@
 
   static final schema = () {
     RealmObjectBase.registerFactory(ObjectWithEmbedded._);
-<<<<<<< HEAD
+    register(_toEJson, _fromEJson);
     return SchemaObject(
-=======
-    register(_toEJson, _fromEJson);
-    return const SchemaObject(
->>>>>>> 26e7b300
         ObjectType.realmObject, ObjectWithEmbedded, 'ObjectWithEmbedded', [
       SchemaProperty('id', RealmPropertyType.string,
           mapTo: '_id', primaryKey: true),
@@ -3250,14 +3071,10 @@
           linkTarget: 'RecursiveEmbedded1',
           collectionType: RealmCollectionType.list),
     ]);
-<<<<<<< HEAD
-  }
+  }();
 
   @override
   SchemaObject get objectSchema => RealmObjectBase.getSchema(this) ?? schema;
-=======
-  }();
->>>>>>> 26e7b300
 }
 
 class RecursiveEmbedded1 extends _RecursiveEmbedded1
@@ -3343,12 +3160,8 @@
 
   static final schema = () {
     RealmObjectBase.registerFactory(RecursiveEmbedded1._);
-<<<<<<< HEAD
+    register(_toEJson, _fromEJson);
     return SchemaObject(
-=======
-    register(_toEJson, _fromEJson);
-    return const SchemaObject(
->>>>>>> 26e7b300
         ObjectType.embeddedObject, RecursiveEmbedded1, 'RecursiveEmbedded1', [
       SchemaProperty('value', RealmPropertyType.string),
       SchemaProperty('child', RealmPropertyType.object,
@@ -3359,14 +3172,10 @@
       SchemaProperty('realmObject', RealmPropertyType.object,
           optional: true, linkTarget: 'ObjectWithEmbedded'),
     ]);
-<<<<<<< HEAD
-  }
+  }();
 
   @override
   SchemaObject get objectSchema => RealmObjectBase.getSchema(this) ?? schema;
-=======
-  }();
->>>>>>> 26e7b300
 }
 
 class RecursiveEmbedded2 extends _RecursiveEmbedded2
@@ -3452,12 +3261,8 @@
 
   static final schema = () {
     RealmObjectBase.registerFactory(RecursiveEmbedded2._);
-<<<<<<< HEAD
+    register(_toEJson, _fromEJson);
     return SchemaObject(
-=======
-    register(_toEJson, _fromEJson);
-    return const SchemaObject(
->>>>>>> 26e7b300
         ObjectType.embeddedObject, RecursiveEmbedded2, 'RecursiveEmbedded2', [
       SchemaProperty('value', RealmPropertyType.string),
       SchemaProperty('child', RealmPropertyType.object,
@@ -3468,14 +3273,10 @@
       SchemaProperty('realmObject', RealmPropertyType.object,
           optional: true, linkTarget: 'ObjectWithEmbedded'),
     ]);
-<<<<<<< HEAD
-  }
+  }();
 
   @override
   SchemaObject get objectSchema => RealmObjectBase.getSchema(this) ?? schema;
-=======
-  }();
->>>>>>> 26e7b300
 }
 
 class RecursiveEmbedded3 extends _RecursiveEmbedded3
@@ -3522,23 +3323,15 @@
 
   static final schema = () {
     RealmObjectBase.registerFactory(RecursiveEmbedded3._);
-<<<<<<< HEAD
+    register(_toEJson, _fromEJson);
     return SchemaObject(
         ObjectType.embeddedObject, RecursiveEmbedded3, 'RecursiveEmbedded3', [
       SchemaProperty('value', RealmPropertyType.string),
     ]);
-  }
+  }();
 
   @override
   SchemaObject get objectSchema => RealmObjectBase.getSchema(this) ?? schema;
-=======
-    register(_toEJson, _fromEJson);
-    return const SchemaObject(
-        ObjectType.embeddedObject, RecursiveEmbedded3, 'RecursiveEmbedded3', [
-      SchemaProperty('value', RealmPropertyType.string),
-    ]);
-  }();
->>>>>>> 26e7b300
 }
 
 class ObjectWithDecimal extends _ObjectWithDecimal
@@ -3598,25 +3391,17 @@
 
   static final schema = () {
     RealmObjectBase.registerFactory(ObjectWithDecimal._);
-<<<<<<< HEAD
+    register(_toEJson, _fromEJson);
     return SchemaObject(
-=======
-    register(_toEJson, _fromEJson);
-    return const SchemaObject(
->>>>>>> 26e7b300
         ObjectType.realmObject, ObjectWithDecimal, 'ObjectWithDecimal', [
       SchemaProperty('decimal', RealmPropertyType.decimal128),
       SchemaProperty('nullableDecimal', RealmPropertyType.decimal128,
           optional: true),
     ]);
-<<<<<<< HEAD
-  }
+  }();
 
   @override
   SchemaObject get objectSchema => RealmObjectBase.getSchema(this) ?? schema;
-=======
-  }();
->>>>>>> 26e7b300
 }
 
 class Asymmetric extends _Asymmetric
@@ -3687,13 +3472,8 @@
 
   static final schema = () {
     RealmObjectBase.registerFactory(Asymmetric._);
-<<<<<<< HEAD
+    register(_toEJson, _fromEJson);
     return SchemaObject(ObjectType.asymmetricObject, Asymmetric, 'Asymmetric', [
-=======
-    register(_toEJson, _fromEJson);
-    return const SchemaObject(
-        ObjectType.asymmetricObject, Asymmetric, 'Asymmetric', [
->>>>>>> 26e7b300
       SchemaProperty('id', RealmPropertyType.objectid,
           mapTo: '_id', primaryKey: true),
       SchemaProperty('symmetric', RealmPropertyType.object,
@@ -3701,14 +3481,10 @@
       SchemaProperty('embeddedObjects', RealmPropertyType.object,
           linkTarget: 'Embedded', collectionType: RealmCollectionType.list),
     ]);
-<<<<<<< HEAD
-  }
+  }();
 
   @override
   SchemaObject get objectSchema => RealmObjectBase.getSchema(this) ?? schema;
-=======
-  }();
->>>>>>> 26e7b300
 }
 
 class Embedded extends _Embedded
@@ -3777,25 +3553,17 @@
 
   static final schema = () {
     RealmObjectBase.registerFactory(Embedded._);
-<<<<<<< HEAD
+    register(_toEJson, _fromEJson);
     return SchemaObject(ObjectType.embeddedObject, Embedded, 'Embedded', [
-=======
-    register(_toEJson, _fromEJson);
-    return const SchemaObject(ObjectType.embeddedObject, Embedded, 'Embedded', [
->>>>>>> 26e7b300
       SchemaProperty('value', RealmPropertyType.int),
       SchemaProperty('any', RealmPropertyType.mixed, optional: true),
       SchemaProperty('symmetric', RealmPropertyType.object,
           optional: true, linkTarget: 'Symmetric'),
     ]);
-<<<<<<< HEAD
-  }
+  }();
 
   @override
   SchemaObject get objectSchema => RealmObjectBase.getSchema(this) ?? schema;
-=======
-  }();
->>>>>>> 26e7b300
 }
 
 class Symmetric extends _Symmetric
@@ -3841,21 +3609,13 @@
 
   static final schema = () {
     RealmObjectBase.registerFactory(Symmetric._);
-<<<<<<< HEAD
+    register(_toEJson, _fromEJson);
     return SchemaObject(ObjectType.realmObject, Symmetric, 'Symmetric', [
       SchemaProperty('id', RealmPropertyType.objectid,
           mapTo: '_id', primaryKey: true),
     ]);
-  }
+  }();
 
   @override
   SchemaObject get objectSchema => RealmObjectBase.getSchema(this) ?? schema;
-=======
-    register(_toEJson, _fromEJson);
-    return const SchemaObject(ObjectType.realmObject, Symmetric, 'Symmetric', [
-      SchemaProperty('id', RealmPropertyType.objectid,
-          mapTo: '_id', primaryKey: true),
-    ]);
-  }();
->>>>>>> 26e7b300
 }