// Copyright 2021 MongoDB, Inc.
// SPDX-License-Identifier: Apache-2.0

import 'dart:async';
import 'dart:convert';
import 'dart:io';
import 'dart:isolate';

import 'package:path/path.dart' as p;
import 'package:realm_dart/realm.dart';
import 'package:realm_dart/src/native/realm_core.dart';
import 'package:timezone/data/latest.dart' as tz;
import 'package:timezone/timezone.dart' as tz;

import 'test.dart';

void main() {
  setupTests();

  test('Realm can be created', () {
    var config = Configuration.local([Car.schema]);
    var realm = getRealm(config);
  });

  test('Realm can be closed', () {
    var config = Configuration.local([Car.schema]);
    var realm = getRealm(config);
    realm.close();

    config = Configuration.local([Car.schema]);
    realm = getRealm(config);
    realm.close();

    //Calling close() twice should not throw exceptions
    realm.close();
  });

  test('Realm can be closed and opened again', () {
    var config = Configuration.local([Car.schema]);
    var realm = getRealm(config);
    realm.close();

    config = Configuration.local([Car.schema]);
    //should not throw exception
    realm = getRealm(config);
  });

  test('Realm is closed', () {
    var config = Configuration.local([Car.schema]);
    var realm = getRealm(config);
    expect(realm.isClosed, false);

    realm.close();
    expect(realm.isClosed, true);
  });

  test('Realm open with schema subset', () {
    var config = Configuration.local([Car.schema, Person.schema]);
    var realm = getRealm(config);
    realm.close();

    config = Configuration.local([Car.schema]);
    realm = getRealm(config);
  });

  test('Realm open with schema superset', () {
    var config = Configuration.local([Person.schema]);
    var realm = getRealm(config);
    realm.close();

    var config1 = Configuration.local([Person.schema, Car.schema]);
    var realm1 = getRealm(config1);
  });

  test('Realm open twice with same schema', () async {
    var config = Configuration.local([Person.schema, Car.schema]);
    var realm = getRealm(config);

    var config1 = Configuration.local([Person.schema, Car.schema]);
    var realm1 = getRealm(config1);
  });

  test('Realm add throws when no write transaction', () {
    var config = Configuration.local([Car.schema]);
    var realm = getRealm(config);
    final car = Car('');
    expect(() => realm.add(car), throws<RealmException>("Trying to modify database while in read transaction"));
  });

  test('Realm existsSync', () {
    var config = Configuration.local([Dog.schema, Person.schema]);
    expect(Realm.existsSync(config.path), false);
    var realm = getRealm(config);
    expect(Realm.existsSync(config.path), true);
  });

  test('Realm exists', () async {
    var config = Configuration.local([Dog.schema, Person.schema]);
    expect(await Realm.exists(config.path), false);
    var realm = getRealm(config);
    expect(await Realm.exists(config.path), true);
  });

  test('Realm deleteRealm succeeds', () {
    var config = Configuration.local([Dog.schema, Person.schema]);
    var realm = getRealm(config);

    realm.close();
    Realm.deleteRealm(config.path);

    expect(File(config.path).existsSync(), false);
    expect(Directory("${config.path}.management").existsSync(), false);
  });

  test('Realm deleteRealm throws exception on an open realm', () {
    var config = Configuration.local([Dog.schema, Person.schema]);
    var realm = getRealm(config);

    expect(() => Realm.deleteRealm(config.path), throws<RealmException>());

    expect(File(config.path).existsSync(), true);
    expect(Directory("${config.path}.management").existsSync(), true);
  });

  test('Realm add object', () {
    var config = Configuration.local([Car.schema]);
    var realm = getRealm(config);

    realm.write(() {
      realm.add(Car(''));
    });
  });

  test('Realm add multiple objects', () {
    final config = Configuration.local([Car.schema]);
    final realm = getRealm(config);

    final cars = [
      Car('Mercedes'),
      Car('Volkswagen'),
      Car('Tesla'),
    ];

    realm.write(() {
      realm.addAll(cars);
    });

    final allCars = realm.all<Car>();
    expect(allCars, cars);
  });

  test('Realm add object twice does not throw', () {
    var config = Configuration.local([Car.schema]);
    var realm = getRealm(config);

    realm.write(() {
      final car = Car('');
      realm.add(car);

      //second add of the same object does not throw and return the same object
      final car1 = realm.add(car);
      expect(car1, equals(car));
    });
  });

  test('Realm add object with list properties', () {
    var config = Configuration.local([Team.schema, Person.schema]);
    var realm = getRealm(config);

    final team = Team("Ferrari")
      ..players.addAll([Person("Michael"), Person("Kimi")])
      ..scores.addAll([1, 2, 3]);

    realm.write(() => realm.add(team));

    final teams = realm.all<Team>();
    expect(teams.length, 1);
    expect(teams[0].name, "Ferrari");
    expect(teams[0].players, isNotNull);
    expect(teams[0].players.length, 2);
    expect(teams[0].players[0].name, "Michael");
    expect(teams[0].players[1].name, "Kimi");

    expect(teams[0].scores.length, 3);
    expect(teams[0].scores[0], 1);
    expect(teams[0].scores[1], 2);
    expect(teams[0].scores[2], 3);
  });

  test('Realm adding not configured object throws exception', () {
    var config = Configuration.local([Car.schema]);
    var realm = getRealm(config);

    expect(() => realm.write(() => realm.add(Person(''))), throws<RealmError>("not configured"));
  });

  test('Realm add returns the same object', () {
    var config = Configuration.local([Car.schema]);
    var realm = getRealm(config);

    final car = Car('');
    Car? addedCar;
    realm.write(() {
      addedCar = realm.add(car);
    });

    expect(addedCar == car, isTrue);
  });

  test('Realm add object transaction rollbacks on exception', () {
    var config = Configuration.local([Car.schema]);
    var realm = getRealm(config);

    expect(() {
      realm.write(() {
        realm.add(Car("Tesla"));
        throw Exception("some exception while adding objects");
      });
    }, throws<Exception>("some exception while adding objects"));

    final car = realm.find<Car>("Tesla");
    expect(car, isNull);
  });

  test('Realm adding objects with duplicate primary keys throws', () {
    var config = Configuration.local([Car.schema]);
    var realm = getRealm(config);

    final carOne = Car("Toyota");
    final carTwo = Car("Toyota");
    realm.write(() => realm.add(carOne));
    expect(() => realm.write(() => realm.add(carTwo)), throws<RealmException>());
  });

  test('Realm adding objects with duplicate primary with update flag', () {
    var config = Configuration.local([Car.schema]);
    var realm = getRealm(config);

    final carOne = Car("Toyota");
    final carTwo = Car("Toyota");
    realm.write(() => realm.add(carOne));
    expect(realm.write(() => realm.add(carTwo, update: true)), carOne);
  });

  test('Realm adding object graph with multiple existing objects with with update flag', () {
    var config = Configuration.local([Car.schema]);
    var realm = getRealm(config);

    final carOne = Car("Toyota");
    final carTwo = Car("Toyota");
    realm.write(() => realm.add(carOne));
    expect(realm.write(() => realm.add(carTwo, update: true)), carTwo);
  });

  test('Realm write after realm is closed', () async {
    var config = Configuration.local([Car.schema]);
    var realm = getRealm(config);

    final car = Car('Tesla');

    realm.close();
    _expectAllWritesToThrow<RealmClosedError>(realm, "Cannot access realm that has been closed");
    _expectAllAsyncWritesToThrow<RealmClosedError>(realm, "Cannot access realm that has been closed");
  });

  test('Realm write on read-only realms throws', () async {
    Configuration config = Configuration.local([Car.schema]);
    var realm = getRealm(config);
    realm.close();

    config = Configuration.local([Car.schema], isReadOnly: true);
    realm = getRealm(config);
    _expectAllWritesToThrow<RealmException>(realm, "Can't perform transactions on read-only Realms.");
    _expectAllAsyncWritesToThrow<RealmException>(realm, "Can't perform transactions on read-only Realms.");
  });

  test('Realm query', () {
    var config = Configuration.local([Car.schema]);
    var realm = getRealm(config);
    realm.write(() => realm
      ..add(Car("Audi"))
      ..add(Car("Tesla")));
    final cars = realm.query<Car>('make == "Tesla"');
    expect(cars.length, 1);
    expect(cars[0].make, "Tesla");
  });

  test('Realm query with parameter', () {
    var config = Configuration.local([Car.schema]);
    var realm = getRealm(config);
    realm.write(() => realm
      ..add(Car("Audi"))
      ..add(Car("Tesla")));
    final cars = realm.query<Car>(r'make == $0', ['Tesla']);
    expect(cars.length, 1);
    expect(cars[0].make, "Tesla");
  });

  test('Realm query with multiple parameters', () {
    var config = Configuration.local([Team.schema, Person.schema]);
    var realm = getRealm(config);

    final p1 = Person('p1');
    final p2 = Person('p2');
    final t1 = Team("A1", players: [p1]);
    final t2 = Team("A2", players: [p2]);
    final t3 = Team("B1", players: [p1, p2]);

    realm.write(() => realm
      ..add(t1)
      ..add(t2)
      ..add(t3));

    expect(t1.players, [p1]);
    expect(t2.players, [p2]);
    expect(t3.players, [p1, p2]);
    final filteredTeams = realm.query<Team>(r'$0 IN players AND name BEGINSWITH $1', [p1, 'A']);
    expect(filteredTeams.length, 1);
    expect(filteredTeams[0].name, "A1");
  });

  test('Realm find object by primary key', () {
    var config = Configuration.local([Car.schema]);
    var realm = getRealm(config);

    realm.write(() => realm.add(Car("Opel")));

    final car = realm.find<Car>("Opel");
    expect(car, isNotNull);
  });

  test('Realm find not configured object by primary key throws exception', () {
    var config = Configuration.local([Car.schema]);
    var realm = getRealm(config);

    expect(() => realm.find<Person>("Me"), throws<RealmError>("not configured"));
  });

  test('Realm find object by primary key default value', () {
    var config = Configuration.local([Car.schema]);
    var realm = getRealm(config);

    realm.write(() => realm.add(Car('Tesla')));

    final car = realm.find<Car>("Tesla");
    expect(car, isNotNull);
    expect(car?.make, equals("Tesla"));
  });

  test('Realm find non existing object by primary key returns null', () {
    var config = Configuration.local([Car.schema]);
    var realm = getRealm(config);

    realm.write(() => realm.add(Car("Opel")));

    final car = realm.find<Car>("NonExistingPrimaryKey");
    expect(car, isNull);
  });

  test('Realm delete object', () {
    var config = Configuration.local([Car.schema]);
    var realm = getRealm(config);

    final car = Car("SomeNewNonExistingValue");
    realm.write(() => realm.add(car));

    final car1 = realm.find<Car>("SomeNewNonExistingValue");
    expect(car1, isNotNull);

    realm.write(() => realm.delete(car1!));

    var car2 = realm.find<Car>("SomeNewNonExistingValue");
    expect(car2, isNull);
  });

  test('Realm deleteMany from realm list', () {
    var config = Configuration.local([Team.schema, Person.schema]);
    var realm = getRealm(config);

    //Create a team
    final team = Team("Ferrari");
    realm.write(() => realm.add(team));

    //Add players to the team
    final newPlayers = [
      Person("Michael Schumacher"),
      Person("Sebastian Vettel"),
      Person("Kimi Räikkönen"),
    ];
    realm.write(() => team.players.addAll(newPlayers));

    //Ensure the team exists in realm
    var teams = realm.all<Team>();
    expect(teams.length, 1);
    expect(teams[0].players, newPlayers);
    final allPersons = realm.all<Person>();
    expect(allPersons.length, 3);

    //Delete team players
    realm.write(() => realm.deleteMany(teams[0].players));

    //Ensure players are deleted from collection
    expect(teams[0].players.length, 0);

    //Reload all persons from realm and ensure they are deleted
    expect(allPersons.length, 0);
  });

  test('Realm deleteMany from list referenced by two objects', () {
    var config = Configuration.local([Team.schema, Person.schema]);
    var realm = getRealm(config);

    //Create two teams
    final teamOne = Team("Ferrari");
    final teamTwo = Team("Maserati");
    realm.write(() {
      realm.add(teamOne);
      realm.add(teamTwo);
    });

    //Create common players list for both teams
    final newPlayers = [
      Person("Michael Schumacher"),
      Person("Sebastian Vettel"),
      Person("Kimi Räikkönen"),
    ];
    realm.write(() {
      teamOne.players.addAll(newPlayers);
      teamTwo.players.addAll(newPlayers);
    });

    //Ensule teams exist in realm
    var teams = realm.all<Team>();
    expect(teams.length, 2);

    //Delete all players in a team from realm
    realm.write(() => realm.deleteMany(teams[0].players));

    //Ensure all players are deleted from collection
    expect(teams[0].players.length, 0);

    //Reload all persons from realm and ensure they are deleted
    final allPersons = realm.all<Person>();
    expect(allPersons.length, 0);
  });

  test('Realm deleteMany from iterable', () {
    var config = Configuration.local([Team.schema, Person.schema]);
    var realm = getRealm(config);

    //Create two teams
    final teamOne = Team("Team one");
    final teamTwo = Team("Team two");
    final teamThree = Team("Team three");
    realm.write(() {
      realm.add(teamOne);
      realm.add(teamTwo);
      realm.add(teamThree);
    });

    //Ensure the teams exist in realm
    var teams = realm.all<Team>();
    expect(teams.length, 3);

    //Delete teams one and three from realm
    realm.write(() => realm.deleteMany([teamOne, teamThree]));

    //Ensure both teams are deleted and only teamTwo has left
    expect(teams.length, 1);
    expect(teams[0].name, teamTwo.name);
  });

  test('Realm deleteAll', () {
    var config = Configuration.local([Team.schema, Person.schema]);
    var realm = getRealm(config);

    final denmark = Team('Denmark', players: ['Arnesen', 'Laudrup', 'Mølby'].map(Person.new));
    final argentina = Team('Argentina', players: [Person('Maradona')]);
    realm.write(() => realm.addAll([denmark, argentina]));

    expect(realm.all<Person>().length, 4);
    expect(realm.all<Team>().length, 2);

    realm.write(realm.deleteAll<Team>);

    expect(realm.all<Person>().length, 4); // no cascading deletes
    expect(realm.all<Team>().length, 0);
  });

  test('Realm adding objects graph', () {
    var studentMichele = Student(1)
      ..name = "Michele Ernesto"
      ..yearOfBirth = 2005;
    var studentLoreta = Student(2, name: "Loreta Salvator", yearOfBirth: 2006);
    var studentPeter = Student(3, name: "Peter Ivanov", yearOfBirth: 2007);

    var school131 = School("JHS 131", city: "NY");
    school131.students.addAll([studentMichele, studentLoreta, studentPeter]);

    var school131Branch1 = School("First branch 131A", city: "NY Bronx")
      ..branchOfSchool = school131
      ..students.addAll([studentMichele, studentLoreta]);

    studentMichele.school = school131Branch1;
    studentLoreta.school = school131Branch1;

    var school131Branch2 = School("Second branch 131B", city: "NY Bronx")
      ..branchOfSchool = school131
      ..students.add(studentPeter);

    studentPeter.school = school131Branch2;

    school131.branches.addAll([school131Branch1, school131Branch2]);

    var config = Configuration.local([School.schema, Student.schema]);
    var realm = getRealm(config);

    realm.write(() => realm.add(school131));

    //Check schools
    var schools = realm.all<School>();
    expect(schools.length, 3);

    //Check students
    var students = realm.all<Student>();
    expect(students.length, 3);

    //Check branches
    var branches = realm.all<School>().query('branchOfSchool != nil');
    expect(branches.length, 2);
    expect(branches[0].students.length + branches[1].students.length, 3);

    //Check main schools
    var mainSchools = realm.all<School>().query('branchOfSchool = nil');
    expect(mainSchools.length, 1);
    expect(mainSchools[0].branches.length, 2);
    expect(mainSchools[0].students.length, 3);
    expect(mainSchools[0].branches[0].students.length + mainSchools[0].branches[1].students.length, 3);
  });

  test('Opening Realm with same config does not throw', () async {
    final config = Configuration.local([Dog.schema, Person.schema]);

    final realm1 = getRealm(config);
    final realm2 = getRealm(config);
    realm1.write(() {
      realm1.add(Person("Peter"));
    });

    // Wait for realm2 to see the changes. This would not be necessary if we
    // cache native instances.
    await Future<void>.delayed(Duration(milliseconds: 10));

    expect(realm2.all<Person>().length, 1);
    expect(realm2.all<Person>().single.name, "Peter");
  });

  test('Realm.operator== different config', () {
    var config = Configuration.local([Dog.schema, Person.schema]);
    final realm1 = getRealm(config);
    config = Configuration.local([Dog.schema, Person.schema, Team.schema]);
    final realm2 = getRealm(config);
    expect(realm1, isNot(realm2));
  });

  test('Realm write returns result', () {
    var config = Configuration.local([Car.schema]);
    var realm = getRealm(config);
    var car = Car('Mustang');

    var returnedCar = realm.write(() {
      return realm.add(car);
    });
    expect(returnedCar, car);
  });

  test('Realm write inside another write throws', () {
    final config = Configuration.local([Car.schema]);
    final realm = getRealm(config);
    realm.write(() {
      // Second write inside the first one fails but the error is caught
      _expectAllWritesToThrow<RealmException>(realm, "The Realm is already in a write transaction");
    });
  });

  test('Realm isInTransaction returns true inside transaction', () {
    final config = Configuration.local([Car.schema]);
    final realm = getRealm(config);
    expect(realm.isInTransaction, false);
    realm.write(() {
      expect(realm.isInTransaction, true);
    });

    expect(realm.isInTransaction, false);
  });

  test('Realm write with error rolls back', () {
    final config = Configuration.local([Car.schema]);
    final realm = getRealm(config);
    expect(realm.isInTransaction, false);

    expect(() {
      realm.write(() {
        throw Exception('uh oh!');
      });
    }, throws<Exception>('uh oh!'));

    // We should not be in transaction here
    expect(realm.isInTransaction, false);
  });

  test('Transitive updates', () {
    final realm = getRealm(Configuration.local([Friend.schema, Party.schema]));

    // A group of friends (all 42)
    final alice = Friend('alice');
    final bob = Friend('bob', bestFriend: alice);
    final carol = Friend('carol', bestFriend: bob);
    final dan = Friend('dan', bestFriend: bob);
    alice.bestFriend = bob;
    final friends = [alice, bob, carol, dan];
    for (final f in friends) {
      f.friends.addAll(friends.except(f));
    }

    // In 92 everybody is invited
    final partyOf92 = Party(1992, host: alice, guests: friends.except(alice));

    // Store everything transitively by adding the party
    realm.write(() => realm.add(partyOf92));

    // As a prelude check that every object is added correctly
    for (final f in friends) {
      expect(f.isManaged, isTrue);
      final friend = realm.find<Friend>(f.name);
      expect(friend, isNotNull);
      expect(friend!.name, f.name);
      expect(friend.age, 42);
      expect(friend.friends, friends.except(f)); // all are friends
      if (f != bob) expect(friend.bestFriend, bob); // everybody loves bob
    }
    expect(realm.all<Party>(), [partyOf92]);

    // 7 years pass, dan falls out of favor, and carol and alice becomes BFF
    final aliceAgain = Friend('alice', age: 50);
    final bobAgain = Friend('bob', age: 50); // alice prefer carol
    final carolAgain = Friend('carol', bestFriend: aliceAgain, age: 50);
    final danAgain = Friend('dan', bestFriend: bobAgain, age: 50);
    aliceAgain.bestFriend = carolAgain;
    final everyOne = [aliceAgain, bobAgain, carolAgain, danAgain];
    for (final f in everyOne) {
      f.friends.addAll(everyOne.except(f).except(danAgain)); // nobody likes dan anymore
    }

    // In 99, dan is not invited
    final partyOf99 = Party(
      1999,
      host: bobAgain,
      guests: everyOne.except(bobAgain).except(danAgain),
      previous: partyOf92,
    );

    // Cannot just add the party of 99, as it transitively updates a lot of existing objects
    //expect(() => realm.write(() => realm.add(partyOf99)), throwsA(TypeMatcher<RealmException>()));

    // So let's use the update flag..
    expect(() => realm.write(() => realm.add(partyOf99, update: true)), returnsNormally);

    // Now let's test that the original added objects are all correctly updated,
    // except dan who is not in the graph
    for (final f in friends.except(dan)) {
      //friends) {
      expect(f.isManaged, isTrue);
      expect(f.age, 50);
      expect(f.friends, friends.except(f).except(dan));
      expect(f.friends, everyOne.except(realm.find(f.name)!).except(danAgain)); // same
    }
    expect(alice.bestFriend, carol);
    expect(carol.bestFriend, alice);
    expect(bob.bestFriend, isNull);
    expect(dan.bestFriend, bob);
    expect(dan.age, 42);
    expect(dan.friends, [alice, bob, carol]);
    expect(danAgain.isManaged, isFalse); // dan wasn't updated
  });

  test('Realm.freeze returns frozen Realm', () {
    final config = Configuration.local([Person.schema, Team.schema]);
    final realm = getRealm(config);

    realm.write(() {
      final person = Person('Peter');
      final team = Team('Man U', players: [person], scores: [1, 2, 3]);
      realm.add(team);
    });

    final frozenRealm = freezeRealm(realm);
    expect(frozenRealm.isFrozen, true);
    expect(realm.isFrozen, false);

    final frozenTeams = frozenRealm.all<Team>();
    expect(frozenTeams.isFrozen, true);

    final manU = frozenTeams.single;
    expect(manU.isFrozen, true);
    expect(manU.scores.isFrozen, true);
    expect(manU.players.isFrozen, true);
    expect(manU.players.single.isFrozen, true);

    expect(frozenRealm.all<Person>().length, 1);

    realm.write(() {
      realm.deleteAll<Person>();
    });

    expect(frozenRealm.all<Person>().length, 1);
    expect(realm.all<Person>().length, 0);
  });

  test('FrozenRealm cannot write', () async {
    final config = Configuration.local([Person.schema]);
    final realm = getRealm(config);

    final frozenRealm = freezeRealm(realm);
    _expectAllWritesToThrow<RealmException>(frozenRealm, "Can't perform transactions on a frozen Realm");
    _expectAllAsyncWritesToThrow<RealmException>(frozenRealm, "Can't perform transactions on a frozen Realm");
  });

  test('realm.freeze when frozen returns the same instance', () {
    final config = Configuration.local([Person.schema]);
    final realm = getRealm(config);

    final frozenRealm = freezeRealm(realm);
    final deepFrozenRealm = freezeRealm(frozenRealm);
    expect(identical(frozenRealm, deepFrozenRealm), true);

    final frozenAgain = freezeRealm(realm);
    expect(identical(frozenAgain, frozenRealm), false);
  });

  test("FrozenRealm.close doesn't close other instances", () {
    final config = Configuration.local([Person.schema]);
    final realm = getRealm(config);

    final frozen1 = freezeRealm(realm);
    final frozen2 = freezeRealm(realm);
    expect(identical(frozen2, frozen1), false);

    expect(frozen1.isClosed, false);
    expect(frozen2.isClosed, false);

    frozen1.close();

    expect(frozen1.isClosed, true);
    expect(frozen2.isClosed, false);
    expect(realm.isClosed, false);
  });

  test("Realm.close doesn't close frozen instances", () {
    final config = Configuration.local([Person.schema]);
    final realm = getRealm(config);

    final frozen = freezeRealm(realm);

    expect(realm.isClosed, false);
    expect(frozen.isClosed, false);

    realm.close();
    expect(realm.isClosed, true);
    expect(frozen.isClosed, false);

    frozen.close();
    expect(realm.isClosed, true);
    expect(frozen.isClosed, true);
  });

  test('Subtype of supported type (TZDateTime)', () {
    final realm = getRealm(Configuration.local([When.schema]));
    tz.initializeTimeZones();

    final cph = tz.getLocation('Europe/Copenhagen');
    final now = tz.TZDateTime.now(cph);
    final when = newWhen(now);

    realm.write(() => realm.add(when));

    final stored = realm.all<When>().first.dateTime;

    expect(stored, now);
    expect(stored.timeZone, now.timeZone);
    expect(stored.location, now.location);
    expect(stored.location.name, 'Europe/Copenhagen');
  });

  test('Realm.add with frozen object argument throws', () {
    final realm = getRealm(Configuration.local([Person.schema]));
    final frozenPeter = freezeObject(realm.write(() {
      return realm.add(Person('Peter'));
    }));

    realm.write(() {
      expect(() => realm.add(frozenPeter), throws<RealmError>('Cannot add object to Realm because the object is managed by a frozen Realm'));
    });
  });

  test('Realm.delete frozen object throws', () {
    final realm = getRealm(Configuration.local([Person.schema]));
    final frozenPeter = freezeObject(realm.write(() {
      return realm.add(Person('Peter'));
    }));

    realm.write(() {
      expect(() => realm.delete(frozenPeter), throws<RealmError>('Cannot delete object from Realm because the object is managed by a frozen Realm'));
    });
  });

  test('Realm.delete unmanaged object throws', () {
    final realm = getRealm(Configuration.local([Person.schema]));
    realm.write(() {
      expect(() => realm.delete(Person('Peter')), throws<RealmError>('Cannot delete an unmanaged object'));
    });
  });

  test('Realm.deleteMany frozen results throws', () {
    final realm = getRealm(Configuration.local([Person.schema]));
    realm.write(() {
      realm.add(Person('Peter'));
    });

    final frozenPeople = freezeResults(realm.all<Person>());

    realm.write(() {
      expect(() => realm.deleteMany(frozenPeople), throws<RealmError>('Cannot delete objects from Realm because the object is managed by a frozen Realm'));
    });
  });

  test('Realm.deleteMany frozen list throws', () {
    final realm = getRealm(Configuration.local([Person.schema, Team.schema]));
    final team = realm.write(() {
      return realm.add(Team('Team 1', players: [Person('Peter')]));
    });

    final frozenPlayers = freezeList(team.players);

    realm.write(() {
      expect(() => realm.deleteMany(frozenPlayers), throws<RealmError>('Cannot delete objects from Realm because the object is managed by a frozen Realm'));
    });
  });

  test('Realm.deleteMany regular list with frozen elements throws', () {
    final realm = getRealm(Configuration.local([Person.schema]));
    final peter = realm.write(() {
      return realm.add(Person('Peter'));
    });

    final frozenPeter = freezeObject(peter);

    realm.write(() {
      expect(
          () => realm.deleteMany([peter, frozenPeter]), throws<RealmError>('Cannot delete object from Realm because the object is managed by a frozen Realm'));
    });
  });

  test('Realm.add with object from another Realm throws', () {
    final realm = getRealm(Configuration.local([Person.schema]));
    final otherRealm = getRealm(Configuration.local([Person.schema]));

    final peter = realm.write(() {
      return realm.add(Person('Peter'));
    });

    otherRealm.write(() {
      expect(() => otherRealm.add(peter), throws<RealmError>('Cannot add object to Realm because the object is managed by another Realm instance'));
    });
  });

  test('Realm.delete object from another Realm throws', () {
    final realm = getRealm(Configuration.local([Person.schema]));
    final otherRealm = getRealm(Configuration.local([Person.schema]));

    final peter = realm.write(() {
      return realm.add(Person('Peter'));
    });

    otherRealm.write(() {
      expect(() => otherRealm.delete(peter), throws<RealmError>('Cannot delete object from Realm because the object is managed by another Realm instance'));
    });
  });

  test('Realm.deleteMany results from another Realm throws', () {
    final realm = getRealm(Configuration.local([Person.schema]));
    final otherRealm = getRealm(Configuration.local([Person.schema]));

    realm.write(() {
      realm.add(Person('Peter'));
    });

    final people = realm.all<Person>();

    otherRealm.write(() {
      expect(
          () => otherRealm.deleteMany(people), throws<RealmError>('Cannot delete objects from Realm because the object is managed by another Realm instance'));
    });
  });

  test('Realm.deleteMany list from another Realm throws', () {
    final realm = getRealm(Configuration.local([Person.schema, Team.schema]));
    final otherRealm = getRealm(Configuration.local([Person.schema]));

    final team = realm.write(() {
      return realm.add(Team('Team 1', players: [Person('Peter')]));
    });

    otherRealm.write(() {
      expect(() => otherRealm.deleteMany(team.players),
          throws<RealmError>('Cannot delete objects from Realm because the object is managed by another Realm instance'));
    });
  });

  test('Realm.deleteMany regular list with elements from another Realm throws', () {
    final realm = getRealm(Configuration.local([Person.schema]));
    final otherRealm = getRealm(Configuration.local([Person.schema]));

    final peter = realm.write(() {
      return realm.add(Person('Peter'));
    });

    otherRealm.write(() {
      expect(
          () => otherRealm.deleteMany([peter]), throws<RealmError>('Cannot delete object from Realm because the object is managed by another Realm instance'));
    });
  });

  test('Realm - encryption works', () {
    var config = Configuration.local([Friend.schema], path: p.join(Configuration.defaultStoragePath, "${generateRandomString(8)}.realm"));
    var realm = getRealm(config);
    readFile(String path) {
      final bytes = File(path).readAsBytesSync();
      return utf8.decode(bytes, allowMalformed: true);
    }

    var decoded = readFile(realm.config.path);
    expect(decoded, contains("bestFriend"));

    config = Configuration.local([Friend.schema],
        encryptionKey: generateEncryptionKey(), path: p.join(Configuration.defaultStoragePath, "${generateRandomString(8)}.realm"));
    realm = getRealm(config);
    decoded = readFile(realm.config.path);
    expect(decoded, isNot(contains("bestFriend")));
  });

  test('Realm - open local not encrypted realm with an encryption key', () {
    openEncryptedRealm(null, generateEncryptionKey());
  });

  test('Realm - open local encrypted realm with an empty encryption key', () {
    openEncryptedRealm(generateEncryptionKey(), null);
  });

  test('Realm  - open local encrypted realm with an invalid encryption key', () {
    openEncryptedRealm(generateEncryptionKey(), generateEncryptionKey());
  });

  test('Realm - open local encrypted realm with the correct encryption key', () {
    List<int> key = generateEncryptionKey();
    openEncryptedRealm(key, key);
  });

  test('Realm - open existing local encrypted realm with the correct encryption key', () {
    List<int> key = generateEncryptionKey();
    openEncryptedRealm(key, key, afterEncrypt: (realm) => realm.close());
  });

  test('Realm - open existing local encrypted realm with an invalid encryption key', () {
    openEncryptedRealm(generateEncryptionKey(), generateEncryptionKey(), afterEncrypt: (realm) => realm.close());
  });

  baasTest('Realm - open synced encrypted realm with encryption key', (appConfiguration) async {
    final app = App(appConfiguration);
    final credentials = Credentials.anonymous();
    final user = await app.logIn(credentials);
    List<int> key = List<int>.generate(encryptionKeySize, (i) => random.nextInt(256));
    final configuration = Configuration.flexibleSync(user, getSyncSchema(), encryptionKey: key);

    final realm = getRealm(configuration);
    expect(realm.isClosed, false);
    expect(
      () => getRealm(Configuration.flexibleSync(user, getSyncSchema())),
      throws<RealmException>("already opened with a different encryption key"),
    );
  });

  test('Realm.beginWriteAsync starts write transaction', () async {
    final realm = getRealm(Configuration.local([Person.schema]));
    final transaction = await realm.beginWriteAsync();
    expect(transaction.isOpen, true);
  });

  test('Realm.beginWriteAsync from inside an existing write transaction', () async {
    final realm = getRealm(Configuration.local([Person.schema]));
    final transaction = await realm.beginWriteAsync();
    Future<void>.delayed(Duration(milliseconds: 10), () => transaction.commit());

    final transaction1 = await realm.beginWriteAsync();

    await transaction1.commitAsync();

    expect(transaction.isOpen, false);
    expect(transaction1.isOpen, false);
  });

  test('Realm.beginWriteAsync with sync commit persists changes', () async {
    final realm = getRealm(Configuration.local([Person.schema]));
    final transaction = await realm.beginWriteAsync();
    realm.add(Person('John'));
    transaction.commit();
    expect(realm.all<Person>().length, 1);
  });

  test('Realm.beginWriteAsync with async commit persists changes', () async {
    final realm = getRealm(Configuration.local([Person.schema]));
    final transaction = await realm.beginWriteAsync();
    realm.add(Person('John'));
    await transaction.commitAsync();
    expect(realm.all<Person>().length, 1);
  });

  test('Realm.beginWrite with sync commit persists changes', () {
    final realm = getRealm(Configuration.local([Person.schema]));
    final transaction = realm.beginWrite();
    realm.add(Person('John'));
    transaction.commit();

    expect(realm.all<Person>().length, 1);
  });

  test('Realm.beginWrite with async commit persists changes', () async {
    final realm = getRealm(Configuration.local([Person.schema]));
    final transaction = realm.beginWrite();
    realm.add(Person('John'));
    await transaction.commitAsync();
    expect(realm.all<Person>().length, 1);
  });

  test('Realm.beginWriteAsync rollback undoes changes', () async {
    final realm = getRealm(Configuration.local([Person.schema]));
    final transaction = await realm.beginWriteAsync();
    realm.add(Person('John'));
    transaction.rollback();

    expect(realm.all<Person>().length, 0);
  });

  test('Realm.writeAsync allows persists changes', () async {
    final realm = getRealm(Configuration.local([Person.schema]));
    await realm.writeAsync(() {
      realm.add(Person('John'));
    });

    expect(realm.all<Person>().length, 1);
  });

  test('Realm.beginWriteAsync when realm is closed undoes changes', () async {
    final realm1 = getRealm(Configuration.local([Person.schema]));
    final realm2 = getRealm(Configuration.local([Person.schema]));

    await realm1.beginWriteAsync();
    realm1.add(Person('John'));
    realm1.close();

    expect(realm2.all<Person>().length, 0);
  });

  test("Realm.writeAsync with multiple transactions doesnt't deadlock", () async {
    final realm = getRealm(Configuration.local([Person.schema]));
    final t1 = await realm.beginWriteAsync();
    realm.add(Person('Marco'));

    final writeFuture = realm.writeAsync(() {
      realm.add(Person('Giovanni'));
    });

    await t1.commitAsync();
    await writeFuture;

    final people = realm.all<Person>();
    expect(people.length, 2);
    expect(people[0].name, 'Marco');
    expect(people[1].name, 'Giovanni');
  });

  test('Realm.writeAsync returns valid objects', () async {
    final realm = getRealm(Configuration.local([Person.schema]));
    final person = await realm.writeAsync(() {
      return realm.add(Person('John'));
    });

    expect(person.name, 'John');
  });

  test('Realm.writeAsync throws user exception', () async {
    final realm = getRealm(Configuration.local([Person.schema]));
    try {
      await realm.writeAsync(() {
        throw Exception('User exception');
      });
    } on Exception catch (e) {
      expect(e.toString(), 'Exception: User exception');
    }
  });

  test('Realm.writeAsync FIFO order ensured', () async {
    final acquisitionOrder = <int>[];
    final futures = <Future<void>>[];

    final realm = getRealm(Configuration.local([Person.schema]));

    for (var i = 0; i < 5; i++) {
      futures.add(realm.writeAsync(() {
        acquisitionOrder.add(i);
      }));
    }

    await Future.wait(futures);

    expect(acquisitionOrder, [0, 1, 2, 3, 4]);
  });

  test('Realm.beginWriteAsync with cancellation token', () async {
    final realm1 = getRealm(Configuration.local([Person.schema]));
    final realm2 = getRealm(Configuration.local([Person.schema]));
    final t1 = realm1.beginWrite();

    final token = TimeoutCancellationToken(const Duration(milliseconds: 1), timeoutException: CancelledException());

    await expectLater(realm2.beginWriteAsync(token), throwsA(isA<CancelledException>()));

    t1.rollback();
  });

  test('Realm.writeAsync with cancellation token', () async {
    final realm1 = getRealm(Configuration.local([Person.schema]));
    final realm2 = getRealm(Configuration.local([Person.schema]));
    final t1 = realm1.beginWrite();

    final token = CancellationToken();
    Future<void>.delayed(Duration(milliseconds: 1)).then((value) => token.cancel());

    await expectLater(realm2.writeAsync(() {}, token), throwsA(isA<CancelledException>()));

    t1.rollback();
  });

  test('Realm.beginWriteAsync when canceled after write lock obtained is a no-op', () async {
    final realm = getRealm(Configuration.local([Person.schema]));

    final token = CancellationToken();
    final transaction = await realm.beginWriteAsync(token);
    token.cancel();

    expect(transaction.isOpen, true);
    expect(realm.isInTransaction, true);

    transaction.rollback();
  });

  test('Realm.writeAsync when canceled after write lock obtained rolls it back', () async {
    final realm = getRealm(Configuration.local([Person.schema]));

    final token = CancellationToken();
    await expectLater(
        realm.writeAsync(() {
          realm.add(Person('A'));
          token.cancel();
          realm.add(Person('B'));
        }, token),
        throwsA(isA<CancelledException>()));

    expect(realm.all<Person>().length, 0);
    expect(realm.isInTransaction, false);
  });

  test('Realm.writeAsync with a canceled token throws', () async {
    final realm = getRealm(Configuration.local([Person.schema]));

    final token = CancellationToken();
    token.cancel();

    await expectLater(realm.writeAsync(() {}, token), throwsA(isA<CancelledException>()));
    expect(realm.isInTransaction, false);
  });

  test('Realm.beginWriteAsync with a canceled token throws', () async {
    final realm = getRealm(Configuration.local([Person.schema]));

    final token = CancellationToken();
    token.cancel();

    await expectLater(realm.beginWriteAsync(token), throwsA(isA<CancelledException>()));
    expect(realm.isInTransaction, false);
  });

  test('Transaction.commitAsync with a canceled token throws', () async {
    final realm = getRealm(Configuration.local([Person.schema]));

    final transaction = await realm.beginWriteAsync();

    final token = CancellationToken();
    token.cancel();

    await expectLater(transaction.commitAsync(token), throwsA(isA<CancelledException>()));
    expect(realm.isInTransaction, true);
  });

  baasTest('Realm.open (flexibleSync)', (appConfiguration) async {
    final app = App(appConfiguration);
    final credentials = Credentials.anonymous();
    final user = await app.logIn(credentials);
    final configuration = Configuration.flexibleSync(user, getSyncSchema());

    final realm = await getRealmAsync(configuration);
    expect(realm.isClosed, false);
  });

  test('Realm.open (local)', () async {
    final configuration = Configuration.local([Car.schema]);
    final realm = await getRealmAsync(configuration);
    expect(realm.isClosed, false);
  });

  test('Realm.open (local) - cancel before open', () async {
    final configuration = Configuration.local([Car.schema]);
    final cancellationToken = CancellationToken();
    cancellationToken.cancel();
    await expectLater(getRealmAsync(configuration, cancellationToken: cancellationToken), throwsA(isA<CancelledException>()));
  });

  baasTest('Realm.open (flexibleSync) - cancel before open', (appConfiguration) async {
    final app = App(appConfiguration);
    final credentials = Credentials.anonymous();
    final user = await app.logIn(credentials);
    final configuration = Configuration.flexibleSync(user, getSyncSchema());

    final cancellationToken = CancellationToken();
    cancellationToken.cancel();
    await expectLater(getRealmAsync(configuration, cancellationToken: cancellationToken), throwsA(isA<CancelledException>()));
  });

  baasTest('Realm.open (flexibleSync) - cancel right after open', (appConfiguration) async {
    final app = App(appConfiguration);
    final credentials = Credentials.anonymous();
    final user = await app.logIn(credentials);
    final configuration = Configuration.flexibleSync(user, getSyncSchema());

    final cancellationToken = CancellationToken();
    final isRealmCancelled = getRealmAsync(configuration, cancellationToken: cancellationToken).isCancelled();
    cancellationToken.cancel();
    expect(await isRealmCancelled, isTrue);
  });

  baasTest('Realm.open (flexibleSync) - open twice the same realm with the same CancelationToken cancels all', (appConfiguration) async {
    final app = App(appConfiguration);
    final credentials = Credentials.anonymous();
    final user = await app.logIn(credentials);
    final configuration = Configuration.flexibleSync(user, getSyncSchema());

    final cancellationToken = CancellationToken();

    Future<void>.delayed(const Duration(milliseconds: 10), () => cancellationToken.cancel());
    final isRealm1Cancelled = getRealmAsync(configuration, cancellationToken: cancellationToken).isCancelled();
    final isRealm2Cancelled = getRealmAsync(configuration, cancellationToken: cancellationToken).isCancelled();
    expect(await isRealm1Cancelled, isTrue);
    expect(await isRealm2Cancelled, isTrue);
  });

  baasTest('Realm.open (flexibleSync) - open the same realm twice and only cancel the first call', (appConfiguration) async {
    final app = App(appConfiguration);
    final credentials = Credentials.anonymous();
    final user = await app.logIn(credentials);
    final configuration = Configuration.flexibleSync(user, getSyncSchema());

    final cancellationToken1 = CancellationToken();
    final isRealm1Cancelled = getRealmAsync(configuration, cancellationToken: cancellationToken1).isCancelled();

    final cancellationToken2 = CancellationToken();
    final isRealm2Cancelled = getRealmAsync(configuration, cancellationToken: cancellationToken2).isCancelled();
    cancellationToken1.cancel();
    expect(await isRealm1Cancelled, isTrue);
    expect(await isRealm2Cancelled, isFalse);
  });

  baasTest('Realm.open (flexibleSync) - open two different Realms for two different users and cancel only the second call', (appConfiguration) async {
    final app = App(appConfiguration);

    final user1 = await app.logIn(Credentials.anonymous());
    final configuration1 = Configuration.flexibleSync(user1, getSyncSchema());
    final cancellationToken1 = CancellationToken();
    final isRealm1Cancelled = getRealmAsync(configuration1, cancellationToken: cancellationToken1).isCancelled();

    final user2 = await app.logIn(Credentials.anonymous(reuseCredentials: false));
    final configuration2 = Configuration.flexibleSync(user2, getSyncSchema());
    final cancellationToken2 = CancellationToken();
    final isRealm2Cancelled = getRealmAsync(configuration2, cancellationToken: cancellationToken2).isCancelled();

    cancellationToken2.cancel();
    expect(await isRealm2Cancelled, isTrue);
    expect(await isRealm1Cancelled, isFalse);
  });

  baasTest('Realm.open (flexibleSync) - cancel after realm is returned is no-op', (appConfiguration) async {
    final app = App(appConfiguration);
    final credentials = Credentials.anonymous();
    final user = await app.logIn(credentials);
    final configuration = Configuration.flexibleSync(user, getSyncSchema());

    final cancellationToken = CancellationToken();
    final realm = await getRealmAsync(configuration, cancellationToken: cancellationToken);

    expect(realm, isNotNull);
    expect(realm.isClosed, false);

    cancellationToken.cancel();
    expect(realm.isClosed, false);
  });

  baasTest('Realm.open (flexibleSync) - listen for download progress on an empty realm', (appConfiguration) async {
    final app = App(appConfiguration);
    final credentials = Credentials.anonymous();
    final user = await app.logIn(credentials);
    final configuration = Configuration.flexibleSync(user, getSyncSchema());

<<<<<<< HEAD
    double progressEstimate = -1;
    final completer = Completer<void>();
    var syncedRealm = await getRealmAsync(configuration, onProgressCallback: (syncProgress) {
      progressEstimate = syncProgress.progressEstimate;
      if (syncProgress.progressEstimate == 1.0) {
        completer.complete();
      }
    });
    await completer.future.timeout(Duration(milliseconds: 300), onTimeout: () => throw Exception("onProgressCallback did not happen."));
    expect(syncedRealm.isClosed, false);
    expect(progressEstimate, 1.0);
=======
    int count = 0;
    double progress = -1;

    var syncedRealm = await getRealmAsync(configuration, onProgressCallback: (syncProgress) {
      count++;
      progress = syncProgress.progressEstimate;
    });

    expect(syncedRealm.isClosed, false);
    // Semantics of onProgressCallback changed with https://github.com/realm/realm-core/issues/7452
    expect(count, 0);
    expect(progress, -1);
>>>>>>> 5e4e6a71
  });

  baasTest('Realm.open (flexibleSync) - download a populated realm', (appConfiguration) async {
    final app = App(appConfiguration);
    final queryDifferentiator = generateRandomString(10);
    const itemsCount = 200;
    final config = await _subscribeForAtlasAddedData(app, queryDifferentiator: queryDifferentiator, itemsCount: itemsCount);
    var syncedRealm = await getRealmAsync(config);
    expect(syncedRealm.isClosed, false);
    final data = syncedRealm.query<Product>(r'name BEGINSWITH $0', [queryDifferentiator]);
    expect(data.length, itemsCount);
  });

  baasTest('Realm.open (flexibleSync) - listen for download progress of a populated realm', (appConfiguration) async {
    final app = App(appConfiguration);
    final config = await _subscribeForAtlasAddedData(app);

    int printCount = 0;
    double progressEstimate = 0;

    final syncedRealm = await getRealmAsync(config, onProgressCallback: (syncProgress) {
      printCount++;
      progressEstimate = syncProgress.progressEstimate;
    });

    expect(syncedRealm.isClosed, false);
    expect(printCount, isNot(0));
    expect(progressEstimate, 1.0);
  });

  baasTest('Realm.open (flexibleSync) - listen and cancel download progress of a populated realm', (appConfiguration) async {
    final app = App(appConfiguration);
    final config = await _subscribeForAtlasAddedData(app);

    final cancellationToken = CancellationToken();
    bool progressReturned = false;
    final realmIsCancelled = getRealmAsync(config, cancellationToken: cancellationToken, onProgressCallback: (syncProgress) {
      progressReturned = true;
    }).isCancelled();
    cancellationToken.cancel();
    expect(await realmIsCancelled, isTrue);
    expect(progressReturned, isFalse);
  });

  void addDataForCompact(Realm realm, String compactTest) {
    realm.write(() {
      for (var i = 0; i < 2500; i++) {
        realm.add(Product(ObjectId(), compactTest));
      }
    });

    realm.write(() => realm.deleteMany(realm.query<Product>("name CONTAINS '$compactTest'")));

    realm.write(() {
      for (var i = 0; i < 10; i++) {
        realm.add(Product(ObjectId(), compactTest));
      }
    });
  }

  Future<int> createRealmForCompact(Configuration config) async {
    var realm = getRealm(config);
    final compactTest = generateRandomString(10);

    if (config is FlexibleSyncConfiguration) {
      realm.subscriptions.update((mutableSubscriptions) {
        mutableSubscriptions.add(realm.query<Product>("name CONTAINS '$compactTest'"));
      });
      await realm.subscriptions.waitForSynchronization();
    }

    addDataForCompact(realm, compactTest);

    if (config is FlexibleSyncConfiguration) {
      await realm.syncSession.waitForDownload();
      await realm.syncSession.waitForUpload();
    }

    final beforeSize = await File(config.path).stat().then((value) => value.size);

    realm.close();
    return beforeSize;
  }

  void validateCompact(bool compacted, String realmPath, int beforeCompactSizeSize) async {
    expect(compacted, true);
    final afterCompactSize = await File(realmPath).stat().then((value) => value.size);
    expect(beforeCompactSizeSize, greaterThan(afterCompactSize));
  }

  test('Realm - local realm can be compacted', () async {
    var config = Configuration.local([Product.schema], path: p.join(Configuration.defaultStoragePath, "${generateRandomString(8)}.realm"));
    final beforeCompactSizeSize = await createRealmForCompact(config);

    final compacted = Realm.compact(config);

    validateCompact(compacted, config.path, beforeCompactSizeSize);

    //test the realm can be opened.
    final realm = getRealm(config);
  });

  test('Realm - non existing realm can not be compacted', () async {
    var config = Configuration.local([Product.schema], path: p.join(Configuration.defaultStoragePath, "${generateRandomString(8)}.realm"));
    final compacted = Realm.compact(config);
    expect(compacted, false);
  });

  test('Realm - local realm can be compacted in worker isolate', () async {
    var config = Configuration.local([Product.schema], path: p.join(Configuration.defaultStoragePath, "${generateRandomString(8)}.realm"));
    final beforeCompactSizeSize = await createRealmForCompact(config);

    final receivePort = ReceivePort();
    await Isolate.spawn((List<Object> args) async {
      SendPort sendPort = args[0] as SendPort;
      final path = args[1] as String;
      var config = Configuration.local([Product.schema], path: path);
      final compacted = Realm.compact(config);
      Isolate.exit(sendPort, compacted);
    }, [receivePort.sendPort, config.path]);

    final compacted = await receivePort.first as bool;

    validateCompact(compacted, config.path, beforeCompactSizeSize);

    //test the realm can be opened.
    final realm = getRealm(config);
  });

  test('Realm - local encrypted realm can be compacted', () async {
    final config = Configuration.local([Product.schema],
        encryptionKey: generateEncryptionKey(), path: p.join(Configuration.defaultStoragePath, "${generateRandomString(8)}.realm"));

    final beforeCompactSizeSize = await createRealmForCompact(config);

    final compacted = Realm.compact(config);

    validateCompact(compacted, config.path, beforeCompactSizeSize);

    //test the realm can be opened.
    final realm = getRealm(config);
  });

  test('Realm - in-memory realm can not be compacted', () async {
    var config = Configuration.inMemory([Product.schema], path: p.join(Configuration.defaultStoragePath, "${generateRandomString(8)}.realm"));
    expect(() => Realm.compact(config), throws<RealmException>("Can't compact an in-memory Realm"));
  });

  test('Realm - readonly realm can not be compacted', () async {
    var path = p.join(Configuration.defaultStoragePath, "${generateRandomString(8)}.realm");
    var config = Configuration.local([Product.schema], path: path);
    final beforeCompactSize = await createRealmForCompact(config);

    config = Configuration.local([Product.schema], isReadOnly: true, path: path);
    expect(() => Realm.compact(config), throws<RealmException>("Can't compact a read-only Realm"));

    //test the realm can be opened.
    final realm = getRealm(config);
  });

  baasTest('Realm - disconnected sync realm can be compacted', (appConfiguration) async {
    var config = Configuration.disconnectedSync([Product.schema], path: p.join(Configuration.defaultStoragePath, "${generateRandomString(8)}.realm"));

    final beforeCompactSize = await createRealmForCompact(config);

    final compacted = Realm.compact(config);

    validateCompact(compacted, config.path, beforeCompactSize);

    // test the realm can be opened.
    expect(() => getRealm(config), returnsNormally);
  });

  baasTest('Realm - synced realm can be compacted', (appConfiguration) async {
    var user = await getIntegrationUser(appConfig: appConfiguration);
    final path = p.join(Configuration.defaultStoragePath, "${generateRandomString(8)}.realm");
    final config = Configuration.flexibleSync(user, getSyncSchema(), path: path);
    final beforeCompactSize = await createRealmForCompact(config);

    final compacted = await runWithRetries(() => Realm.compact(config));
    validateCompact(compacted, config.path, beforeCompactSize);

    // test the realm can be opened.
    expect(() => getRealm(config), returnsNormally);
  });

  baasTest('Realm - synced encrypted realm can be compacted', (appConfiguration) async {
    final app = App(appConfiguration);
    final credentials = Credentials.anonymous(reuseCredentials: false);
    var user = await app.logIn(credentials);
    List<int> key = List<int>.generate(encryptionKeySize, (i) => random.nextInt(256));
    final path = p.join(Configuration.defaultStoragePath, "${generateRandomString(8)}.realm");
    final config = Configuration.flexibleSync(user, getSyncSchema(), encryptionKey: key, path: path);
    final beforeCompactSize = await createRealmForCompact(config);

    final compacted = await runWithRetries(() => Realm.compact(config));
    validateCompact(compacted, config.path, beforeCompactSize);

    // test the realm can be opened.
    expect(() => getRealm(config), returnsNormally);
  });

  test('Realm writeCopy local to existing file', () {
    final config = Configuration.local([Car.schema]);
    final realm = getRealm(config);
    expect(() => realm.writeCopy(config),
        throws<RealmException>(Platform.isWindows ? "The file exists" : "Failed to open file at path '${config.path}': File exists"));
  });

  test('Realm writeCopy Local to not existing directory', () {
    final config = Configuration.local([Car.schema]);
    final realm = getRealm(config);
    final path = '';
    expect(
        () => realm.writeCopy(Configuration.local([Car.schema], path: path)),
        throws<RealmException>(
            Platform.isWindows ? "The system cannot find the path specified." : "Failed to open file at path '$path': parent directory does not exist"));
  });

  baasTest('Realm writeCopy Local->Sync is not supported', (appConfiguration) async {
    final originalConfig = Configuration.local([Product.schema]);
    final originalRealm = getRealm(originalConfig);

    final app = App(appConfiguration);
    final credentials = Credentials.anonymous(reuseCredentials: false);
    var user = await app.logIn(credentials);
    final configCopy = Configuration.flexibleSync(user, getSyncSchema());
    expect(() => originalRealm.writeCopy(configCopy),
        throws<RealmException>("Realm cannot be converted to a flexible sync realm unless flexible sync is already enabled"));
  });

  test('Realm writeCopy Local->Local inside a write block is not allowed.', () {
    final originalConfig = Configuration.local([Car.schema]);
    final originalRealm = getRealm(originalConfig);
    final pathCopy = originalConfig.path.replaceFirst(p.basenameWithoutExtension(originalConfig.path), generateRandomString(10));
    final configCopy = Configuration.local([Car.schema], path: pathCopy);
    originalRealm.write(() {
      expect(() => originalRealm.writeCopy(configCopy), throws<RealmError>("Copying a Realm is not allowed within a write transaction or during migration."));
    });
    originalRealm.close();
  });

  test('Realm writeCopy Local->Local during migration is not allowed', () {
    getRealm(Configuration.local([Car.schema], schemaVersion: 1)).close();

    final configWithMigrationCallback = Configuration.local([Car.schema], schemaVersion: 2, migrationCallback: (migration, oldVersion) {
      final pathCopy = migration.newRealm.config.path.replaceFirst(p.basenameWithoutExtension(migration.newRealm.config.path), generateRandomString(10));
      final configCopy = Configuration.local([Car.schema], path: pathCopy);
      expect(
          () => migration.newRealm.writeCopy(configCopy), throws<RealmError>("Copying a Realm is not allowed within a write transaction or during migration."));
    });
    getRealm(configWithMigrationCallback);
  });

  test('Realm writeCopy Local->Local read-only', () {
    final originalConfig = Configuration.local([Car.schema]);
    final originalRealm = getRealm(originalConfig);
    final pathCopy = originalConfig.path.replaceFirst(p.basenameWithoutExtension(originalConfig.path), generateRandomString(10));
    final configCopy = Configuration.local([Car.schema], path: pathCopy, isReadOnly: true);
    final itemsCount = 2;
    originalRealm.write(() {
      for (var i = 0; i < itemsCount; i++) {
        originalRealm.add(Car("make_${i + 1}"));
      }
    });
    originalRealm.writeCopy(configCopy);
    originalRealm.close();

    expect(File(pathCopy).existsSync(), isTrue);
    final copiedRealm = getRealm(configCopy);
    expect(copiedRealm.all<Car>().length, itemsCount);
    copiedRealm.close();
  });

  test('Realm writeCopy in-memory Local->Local', () {
    final originalConfig = Configuration.inMemory([Car.schema]);
    final originalRealm = getRealm(originalConfig);
    final pathCopy = originalConfig.path.replaceFirst(p.basenameWithoutExtension(originalConfig.path), generateRandomString(10));
    final configCopy = Configuration.local([Car.schema], path: pathCopy);
    final itemsCount = 2;
    originalRealm.write(() {
      for (var i = 0; i < itemsCount; i++) {
        originalRealm.add(Car("make_${i + 1}"));
      }
    });
    originalRealm.writeCopy(configCopy);
    originalRealm.close();

    final copiedRealm = getRealm(configCopy);
    expect(copiedRealm.all<Car>().length, itemsCount);
    copiedRealm.close();

    final realmSecondTimeOpened = getRealm(configCopy);
    expect(realmSecondTimeOpened.all<Car>().length, itemsCount);
    realmSecondTimeOpened.close();
  });

  // writeCopy Local to Local realm
  for (bool isEmpty in [true, false]) {
    for (List<int>? sourceEncryptedKey in [null, generateEncryptionKey()]) {
      for (List<int>? destinationEncryptedKey in [sourceEncryptedKey, generateEncryptionKey()]) {
        final dataState = isEmpty ? "empty" : "populated";
        final sourceEncryptedState = '${sourceEncryptedKey != null ? "encrypted " : ""}Local';
        final destinationEncryptedState =
            'to ${destinationEncryptedKey != null ? "encrypted with ${sourceEncryptedKey != null && sourceEncryptedKey == destinationEncryptedKey ? "the same" : "different"} key " : ""}Local';
        final testDescription = '$dataState $sourceEncryptedState $destinationEncryptedState can be opened';
        test('Realm writeCopy Local->Local - $testDescription', () {
          final originalConfig = Configuration.local([Car.schema], encryptionKey: sourceEncryptedKey, path: generateRandomRealmPath());
          final originalRealm = getRealm(originalConfig);
          var itemsCount = 0;
          if (!isEmpty) {
            itemsCount = 2;
            originalRealm.write(() {
              for (var i = 0; i < itemsCount; i++) {
                originalRealm.add(Car("make_${i + 1}"));
              }
            });
          }
          final pathCopy = originalConfig.path.replaceFirst(p.basenameWithoutExtension(originalConfig.path), generateRandomString(10));
          final configCopy = Configuration.local([Car.schema], path: pathCopy, encryptionKey: destinationEncryptedKey);
          originalRealm.writeCopy(configCopy);
          originalRealm.close();

          expect(File(pathCopy).existsSync(), isTrue);
          final copiedRealm = getRealm(configCopy);
          expect(copiedRealm.all<Car>().length, itemsCount);
          copiedRealm.close();
        });
      }
    }
  }

  // writeCopy Sync to Sync realm
  for (List<int>? sourceEncryptedKey in [null, generateEncryptionKey()]) {
    for (List<int>? destinationEncryptedKey in [sourceEncryptedKey, generateEncryptionKey()]) {
      final sourceEncryptedState = '${sourceEncryptedKey != null ? "encrypted " : ""}Sync';
      final destinationEncryptedState =
          'to ${destinationEncryptedKey != null ? "encrypted with ${sourceEncryptedKey != null && sourceEncryptedKey == destinationEncryptedKey ? "the same" : "different"} key " : ""}Sync';
      final testDescription = '$sourceEncryptedState $destinationEncryptedState';
      baasTest('Realm writeCopy Sync->Sync - $testDescription can be opened and synced', (appConfiguration) async {
        final app = App(appConfiguration);
        var user1 = await app.logIn(Credentials.anonymous(reuseCredentials: false));
        final originalConfig = Configuration.flexibleSync(user1, getSyncSchema(), encryptionKey: sourceEncryptedKey);
        final originalRealm = getRealm(originalConfig);
        var itemsCount = 2;
        final productNamePrefix = generateRandomString(10);
        await _addDataToAtlas(originalRealm, productNamePrefix, itemsCount: itemsCount);

        var user2 = await app.logIn(Credentials.anonymous(reuseCredentials: false));
        final configCopy = Configuration.flexibleSync(user2, getSyncSchema(), encryptionKey: destinationEncryptedKey);
        originalRealm.writeCopy(configCopy);
        originalRealm.close();

        expect(File(configCopy.path).existsSync(), isTrue);
        // Check data in copied realm before synchronization
        final disconnectedConfig = Configuration.disconnectedSync([Product.schema], path: configCopy.path, encryptionKey: destinationEncryptedKey);
        final disconnectedCopiedRealm = getRealm(disconnectedConfig);
        expect(disconnectedCopiedRealm.all<Product>().length, itemsCount);
        disconnectedCopiedRealm.close();

        // Sync copied realm to the server
        final copiedRealm = getRealm(configCopy);
        await _addSubscriptions(copiedRealm, productNamePrefix);
        await copiedRealm.syncSession.waitForUpload();
        await copiedRealm.syncSession.waitForDownload();
        expect(copiedRealm.all<Product>().length, itemsCount);
        copiedRealm.close();

        // Create another user's realm and download the data
        var anotherUser = await app.logIn(Credentials.anonymous(reuseCredentials: false));
        final anotherUserRealm = getRealm(Configuration.flexibleSync(anotherUser, getSyncSchema()));
        await _addSubscriptions(anotherUserRealm, productNamePrefix);
        await anotherUserRealm.syncSession.waitForUpload();
        await anotherUserRealm.syncSession.waitForDownload();
        expect(anotherUserRealm.all<Product>().length, itemsCount);
        anotherUserRealm.close();
      });
    }
  }

  // writeCopy Sync to Local realm
  for (List<int>? sourceEncryptedKey in [null, generateEncryptionKey()]) {
    for (List<int>? destinationEncryptedKey in [sourceEncryptedKey, generateEncryptionKey()]) {
      final sourceEncryptedState = '${sourceEncryptedKey != null ? "encrypted " : ""}Sync';
      final destinationEncryptedState =
          'to ${destinationEncryptedKey != null ? "encrypted with ${sourceEncryptedKey != null && sourceEncryptedKey == destinationEncryptedKey ? "the same" : "different"} key " : ""}Local';
      final testDescription = '$sourceEncryptedState $destinationEncryptedState';
      baasTest('Realm writeCopy Sync->Local - $testDescription can be opened and synced', (appConfiguration) async {
        final app = App(appConfiguration);
        var user = await app.logIn(Credentials.anonymous(reuseCredentials: false));
        final originalConfig = Configuration.flexibleSync(user, getSyncSchema(), encryptionKey: sourceEncryptedKey);
        final originalRealm = getRealm(originalConfig);
        var itemsCount = 2;
        final productNamePrefix = generateRandomString(10);
        await _addDataToAtlas(originalRealm, productNamePrefix, itemsCount: itemsCount);

        final pathCopy = originalConfig.path.replaceFirst(p.basenameWithoutExtension(originalConfig.path), generateRandomString(10));
        final configCopy = Configuration.local([Product.schema], path: pathCopy, encryptionKey: destinationEncryptedKey);
        originalRealm.writeCopy(configCopy);
        originalRealm.close();

        expect(File(pathCopy).existsSync(), isTrue);
        final copiedRealm = getRealm(configCopy);
        expect(copiedRealm.all<Product>().length, itemsCount);
        copiedRealm.close();
      });
    }
  }
  test('Realm.refresh no changes', () async {
    final realm = getRealm(Configuration.local([Person.schema]));
    final result = realm.refresh();
    expect(result, false);
  });

  test('Realm.refreshAsync() sync transaction', () async {
    final realm = getRealm(Configuration.local([Person.schema]));
    var called = false;
    bool isRefreshed = false;
    final transaction = realm.beginWrite();
    realm.refreshAsync().then((refreshed) {
      called = true;
      isRefreshed = refreshed;
    });
    realm.add(Person("name"));
    transaction.commit();

    await Future<void>.delayed(Duration(milliseconds: 1));
    expect(isRefreshed, false);
    expect(called, true);
    expect(realm.all<Person>().length, 1);
  });

  test('Realm.refreshAsync from within a write block', () async {
    final realm = getRealm(Configuration.local([Person.schema]));
    var called = false;
    bool isRefreshed = false;
    realm.write(() {
      realm.refreshAsync().then((refreshed) {
        called = true;
        isRefreshed = refreshed;
      });
      realm.add(Person("name"));
    });

    await Future<void>.delayed(Duration(milliseconds: 1));
    expect(isRefreshed, false);
    expect(called, true);
    expect(realm.all<Person>().length, 1);
  });

  test('Realm.refreshAsync from within an async transaction', () async {
    final realm = getRealm(Configuration.local([Person.schema]));
    bool called = false;
    bool isRefreshed = false;
    final transaction = await realm.beginWriteAsync();
    realm.refreshAsync().then((refreshed) {
      called = true;
      isRefreshed = refreshed;
    });
    realm.add(Person("name"));
    await transaction.commitAsync();
    expect(isRefreshed, false);
    expect(called, true);
    expect(realm.all<Person>().length, 1);
  });

  test('Realm.refresh on frozen realm should be no-op', () async {
    var realm = getRealm(Configuration.local([Person.schema]));
    bool called = false;
    realm = realm.freeze();
    expect(realm.refresh(), false);
  });

  test('Realm.refresh', () async {
    final realm = getRealm(Configuration.local([Person.schema]));
    String personName = generateRandomString(5);
    final path = realm.config.path;
    final results = realm.query<Person>(r"name == $0", [personName]);

    expect(realm.refresh(), false);
    realm.disableAutoRefreshForTesting();

    ReceivePort receivePort = ReceivePort();
    Isolate.spawn((SendPort sendPort) async {
      final externalRealm = Realm(Configuration.local([Person.schema], path: path));
      externalRealm.write(() => externalRealm.add(Person(personName)));
      externalRealm.close();
      sendPort.send(true);
    }, receivePort.sendPort);

    await receivePort.first;
    expect(results.length, 0);
    expect(realm.refresh(), true);
    expect(results.length, 1);
    receivePort.close();
  });

  test('Device info', () {
    late Matcher matcher;
    if (Platform.isAndroid || Platform.isIOS) {
      matcher = isNotEmpty;
    } else {
      matcher = isEmpty;
    }

    expect(realmCore.getDeviceName(), matcher);
    expect(realmCore.getDeviceVersion(), matcher);
  });

  test('Realm path with unicode symbols', () {
    var config = Configuration.local([Car.schema], path: "${generateRandomUnicodeString()}.realm");
    var realm = getRealm(config);
    expect(realm.isClosed, false);
  }, skip: Platform.isAndroid || Platform.isIOS); // TODO: Enable test after fixing https://github.com/realm/realm-dart/issues/1230

  test('Realm local add/query data with unicode symbols', () {
    final productName = generateRandomUnicodeString();
    final config = Configuration.local([Product.schema]);
    final realm = getRealm(config);
    realm.write(() => realm.add(Product(ObjectId(), productName)));
    final query = realm.query<Product>(r'name == $0', [productName]);
    expect(query.length, 1);
    expect(query[0].name, productName);
  });

  baasTest('Realm synced add/query/sync data with unicode symbols', (appConfiguration) async {
    final app = App(appConfiguration);
    final productName = generateRandomUnicodeString();
    final user = await app.logIn(Credentials.anonymous(reuseCredentials: false));
    final config = Configuration.flexibleSync(user, getSyncSchema());
    final realm = getRealm(config);
    await _addSubscriptions(realm, productName);
    realm.write(() => realm.add(Product(ObjectId(), productName)));
    final query = realm.query<Product>(r'name == $0', [productName]);
    expect(query.length, 1);
    expect(query[0].name, productName);
  });

  test('Realm case-insensitive query', () {
    final productName = generateRandomString(10).toUpperCase();
    final config = Configuration.local([Product.schema]);
    final realm = getRealm(config);
    realm.write(() => realm.add(Product(ObjectId(), productName)));
    final query = realm.query<Product>(r'name LIKE[c] $0', [productName.toLowerCase()]);
    expect(query.length, 1);
    expect(query[0].name, productName);
  });

  baasTest('Synchronized Realm can be opened on multiple isolates', (appConfiguration) async {
    clearCachedApps();

    final app = App(appConfiguration);
    final user = await getAnonymousUser(app);
    final config = Configuration.flexibleSync(user, getSyncSchema());
    final realm = getRealm(config);

    final receivePort = ReceivePort();

    final subscriptionId = ObjectId();

    await Isolate.spawn((List<Object> args) async {
      Realm? bgRealm;

      final sendPort = args[0] as SendPort;
      try {
        final appId = args[1] as String;
        final baseUrl = args[2] as Uri;
        final userId = args[3] as String;
        final realmPath = args[4] as String;
        final subscriptionId = args[5] as ObjectId;
        final bgApp = App.getById(appId, baseUrl: baseUrl)!;
        if (bgApp.id != appId) throw 'Expected App.id ${bgApp.id} == $appId';
        if (bgApp.currentUser?.id != userId) throw 'Expected User.id ${bgApp.currentUser?.id} == $userId';
        if (bgApp.users.length != 1) throw 'Expected users.length == 1';

        final bgUser = bgApp.users.singleWhere((element) => element.id == userId);
        final bgConfig = Configuration.flexibleSync(bgUser, getSyncSchema(), path: realmPath);
        bgRealm = Realm(bgConfig);
        await bgRealm.query<Product>('id == \$0', [subscriptionId]).subscribe();

        bgRealm.write(() {
          bgRealm!.add(Product(subscriptionId, 'abc'));
        });

        Isolate.exit(sendPort, null);
      } catch (e) {
        Isolate.exit(sendPort, e);
      } finally {
        bgRealm?.close();
      }
    }, [receivePort.sendPort, app.id, appConfiguration.baseUrl, user.id, realm.config.path, subscriptionId]);

    final exitInfo = await receivePort.first;
    expect(exitInfo, null);

    realm.refresh();

    final product = realm.all<Product>().single;
    expect(product.id, subscriptionId);
    expect(product.name, 'abc');
  });
}

List<int> generateEncryptionKey() {
  return List<int>.generate(encryptionKeySize, (i) => random.nextInt(256));
}

void openEncryptedRealm(List<int>? encryptionKey, List<int>? decryptionKey, {void Function(Realm)? afterEncrypt}) {
  final config1 = Configuration.local([Car.schema], encryptionKey: encryptionKey);
  final config2 = Configuration.local([Car.schema], encryptionKey: decryptionKey);
  final realm = getRealm(config1);
  if (afterEncrypt != null) {
    afterEncrypt(realm);
  }
  if (encryptionKey == decryptionKey) {
    final decriptedRealm = getRealm(config2);
    expect(decriptedRealm.isClosed, false);
  } else {
    expect(
      () => getRealm(config2),
      throws<RealmException>(realm.isClosed ? "Realm file decryption failed" : "already opened with a different encryption key"),
    );
  }
}

extension on Future<Realm> {
  Future<bool> isCancelled() async {
    try {
      final value = await this;
      expect(value, isNotNull);
      expect(value.isClosed, false);
      return false;
    } on CancelledException {
      return true;
    }
  }
}

Future<Configuration> _subscribeForAtlasAddedData(App app, {String? queryDifferentiator, int itemsCount = 100}) async {
  final productNamePrefix = queryDifferentiator ?? generateRandomString(10);
  final user1 = await app.logIn(Credentials.anonymous(reuseCredentials: false));
  final config1 = Configuration.flexibleSync(user1, getSyncSchema());
  final realm1 = getRealm(config1);
  await _addSubscriptions(realm1, productNamePrefix);
  realm1.close();

  final user2 = await app.logIn(Credentials.anonymous(reuseCredentials: false));
  final config2 = Configuration.flexibleSync(user2, getSyncSchema());
  final realm2 = getRealm(config2);
  await _addDataToAtlas(realm2, productNamePrefix, itemsCount: itemsCount);
  realm2.close();
  return config1;
}

Future<void> _addDataToAtlas(Realm realm, String productNamePrefix, {int itemsCount = 100}) async {
  await _addSubscriptions(realm, productNamePrefix);
  realm.write(() {
    for (var i = 0; i < itemsCount; i++) {
      realm.add(Product(ObjectId(), "${productNamePrefix}_${i + 1}"));
    }
  });
  await realm.syncSession.waitForUpload();
  await realm.syncSession.waitForDownload();
}

Future<void> _addSubscriptions(Realm realm, String searchByPrefix) async {
  final query = realm.query<Product>(r'name BEGINSWITH $0', [searchByPrefix]);
  if (realm.subscriptions.find(query) == null) {
    realm.subscriptions.update((mutableSubscriptions) => mutableSubscriptions.add(query));
  }
  await realm.subscriptions.waitForSynchronization();
}

extension on When {
  tz.TZDateTime get dateTime => tz.TZDateTime.from(dateTimeUtc, tz.getLocation(locationName));
}

When newWhen([tz.TZDateTime? time]) {
  time ??= tz.TZDateTime(tz.UTC, 0);
  return When(time.toUtc(), time.location.name);
}

extension _IterableEx<T> on Iterable<T> {
  Iterable<T> except(T exclude) => where((o) => o != exclude);
}

void _expectAllWritesToThrow<T>(Realm realm, String exceptionMessage) {
  expect(() => realm.write(() {}), throws<T>(exceptionMessage));
  expect(() => realm.beginWrite(), throws<T>(exceptionMessage));
}

void _expectAllAsyncWritesToThrow<T>(Realm realm, String exceptionMessage) {
  expect(() => realm.writeAsync(() {}), throws<T>(exceptionMessage));
  expect(() => realm.beginWriteAsync(), throws<T>(exceptionMessage));
}<|MERGE_RESOLUTION|>--- conflicted
+++ resolved
@@ -1329,7 +1329,6 @@
     final user = await app.logIn(credentials);
     final configuration = Configuration.flexibleSync(user, getSyncSchema());
 
-<<<<<<< HEAD
     double progressEstimate = -1;
     final completer = Completer<void>();
     var syncedRealm = await getRealmAsync(configuration, onProgressCallback: (syncProgress) {
@@ -1341,20 +1340,6 @@
     await completer.future.timeout(Duration(milliseconds: 300), onTimeout: () => throw Exception("onProgressCallback did not happen."));
     expect(syncedRealm.isClosed, false);
     expect(progressEstimate, 1.0);
-=======
-    int count = 0;
-    double progress = -1;
-
-    var syncedRealm = await getRealmAsync(configuration, onProgressCallback: (syncProgress) {
-      count++;
-      progress = syncProgress.progressEstimate;
-    });
-
-    expect(syncedRealm.isClosed, false);
-    // Semantics of onProgressCallback changed with https://github.com/realm/realm-core/issues/7452
-    expect(count, 0);
-    expect(progress, -1);
->>>>>>> 5e4e6a71
   });
 
   baasTest('Realm.open (flexibleSync) - download a populated realm', (appConfiguration) async {
