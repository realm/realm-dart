// GENERATED CODE - DO NOT MODIFY BY HAND

part of 'backlinks_test.dart';

// **************************************************************************
// RealmObjectGenerator
// **************************************************************************

// ignore_for_file: type=lint
class Source extends _Source with RealmEntity, RealmObjectBase, RealmObject {
  static var _defaultsSet = false;

  Source({
    String name = 'source',
    Target? oneTarget,
    Target? dynamicTarget,
    Iterable<Target> manyTargets = const [],
    Iterable<Target> dynamicManyTargets = const [],
  }) {
    if (!_defaultsSet) {
      _defaultsSet = RealmObjectBase.setDefaults<Source>({
        'name': 'source',
      });
    }
    RealmObjectBase.set(this, 'name', name);
    RealmObjectBase.set(this, 'et mål', oneTarget);
    RealmObjectBase.set(this, 'dynamisk mål', dynamicTarget);
    RealmObjectBase.set<RealmList<Target>>(
        this, 'manyTargets', RealmList<Target>(manyTargets));
    RealmObjectBase.set<RealmList<Target>>(
        this, 'dynamicManyTargets', RealmList<Target>(dynamicManyTargets));
  }

  Source._();

  @override
  String get name => RealmObjectBase.get<String>(this, 'name') as String;
  @override
  set name(String value) => RealmObjectBase.set(this, 'name', value);

  @override
  Target? get oneTarget =>
      RealmObjectBase.get<Target>(this, 'et mål') as Target?;
  @override
  set oneTarget(covariant Target? value) =>
      RealmObjectBase.set(this, 'et mål', value);

  @override
  RealmList<Target> get manyTargets =>
      RealmObjectBase.get<Target>(this, 'manyTargets') as RealmList<Target>;
  @override
  set manyTargets(covariant RealmList<Target> value) =>
      throw RealmUnsupportedSetError();

  @override
  Target? get dynamicTarget =>
      RealmObjectBase.get<Target>(this, 'dynamisk mål') as Target?;
  @override
  set dynamicTarget(covariant Target? value) =>
      RealmObjectBase.set(this, 'dynamisk mål', value);

  @override
  RealmList<Target> get dynamicManyTargets =>
      RealmObjectBase.get<Target>(this, 'dynamicManyTargets')
          as RealmList<Target>;
  @override
  set dynamicManyTargets(covariant RealmList<Target> value) =>
      throw RealmUnsupportedSetError();

  @override
  Stream<RealmObjectChanges<Source>> get changes =>
      RealmObjectBase.getChanges<Source>(this);

  @override
  Source freeze() => RealmObjectBase.freezeObject<Source>(this);

  EJsonValue toEJson() {
    return <String, dynamic>{
      'name': name.toEJson(),
      'et mål': oneTarget.toEJson(),
      'manyTargets': manyTargets.toEJson(),
      'dynamisk mål': dynamicTarget.toEJson(),
      'dynamicManyTargets': dynamicManyTargets.toEJson(),
    };
  }

  static EJsonValue _toEJson(Source value) => value.toEJson();
  static Source _fromEJson(EJsonValue ejson) {
    return switch (ejson) {
      {
        'name': EJsonValue name,
        'et mål': EJsonValue oneTarget,
        'manyTargets': EJsonValue manyTargets,
        'dynamisk mål': EJsonValue dynamicTarget,
        'dynamicManyTargets': EJsonValue dynamicManyTargets,
      } =>
        Source(
          name: fromEJson(name),
          oneTarget: fromEJson(oneTarget),
          dynamicTarget: fromEJson(dynamicTarget),
        ),
      _ => raiseInvalidEJson(ejson),
    };
  }

  static final schema = () {
    RealmObjectBase.registerFactory(Source._);
<<<<<<< HEAD
    return SchemaObject(ObjectType.realmObject, Source, 'Source', [
=======
    register(_toEJson, _fromEJson);
    return const SchemaObject(ObjectType.realmObject, Source, 'Source', [
>>>>>>> 26e7b300
      SchemaProperty('name', RealmPropertyType.string),
      SchemaProperty('oneTarget', RealmPropertyType.object,
          mapTo: 'et mål', optional: true, linkTarget: 'Target'),
      SchemaProperty('manyTargets', RealmPropertyType.object,
          linkTarget: 'Target', collectionType: RealmCollectionType.list),
      SchemaProperty('dynamicTarget', RealmPropertyType.object,
          mapTo: 'dynamisk mål', optional: true, linkTarget: 'Target'),
      SchemaProperty('dynamicManyTargets', RealmPropertyType.object,
          linkTarget: 'Target', collectionType: RealmCollectionType.list),
    ]);
<<<<<<< HEAD
  }

  @override
  SchemaObject get objectSchema => RealmObjectBase.getSchema(this) ?? schema;
=======
  }();
>>>>>>> 26e7b300
}

class Target extends _Target with RealmEntity, RealmObjectBase, RealmObject {
  static var _defaultsSet = false;

  Target({
    String name = 'target',
    Source? source,
  }) {
    if (!_defaultsSet) {
      _defaultsSet = RealmObjectBase.setDefaults<Target>({
        'name': 'target',
      });
    }
    RealmObjectBase.set(this, 'name', name);
    RealmObjectBase.set(this, 'source', source);
  }

  Target._();

  @override
  String get name => RealmObjectBase.get<String>(this, 'name') as String;
  @override
  set name(String value) => RealmObjectBase.set(this, 'name', value);

  @override
  Source? get source => RealmObjectBase.get<Source>(this, 'source') as Source?;
  @override
  set source(covariant Source? value) =>
      RealmObjectBase.set(this, 'source', value);

  @override
  RealmResults<Source> get oneToMany {
    if (!isManaged) {
      throw RealmError('Using backlinks is only possible for managed objects.');
    }
    return RealmObjectBase.get<Source>(this, 'oneToMany')
        as RealmResults<Source>;
  }

  @override
  set oneToMany(covariant RealmResults<Source> value) =>
      throw RealmUnsupportedSetError();

  @override
  RealmResults<Source> get manyToMany {
    if (!isManaged) {
      throw RealmError('Using backlinks is only possible for managed objects.');
    }
    return RealmObjectBase.get<Source>(this, 'manyToMany')
        as RealmResults<Source>;
  }

  @override
  set manyToMany(covariant RealmResults<Source> value) =>
      throw RealmUnsupportedSetError();

  @override
  Stream<RealmObjectChanges<Target>> get changes =>
      RealmObjectBase.getChanges<Target>(this);

  @override
  Target freeze() => RealmObjectBase.freezeObject<Target>(this);

  EJsonValue toEJson() {
    return <String, dynamic>{
      'name': name.toEJson(),
      'source': source.toEJson(),
      'oneToMany': oneToMany.toEJson(),
      'manyToMany': manyToMany.toEJson(),
    };
  }

  static EJsonValue _toEJson(Target value) => value.toEJson();
  static Target _fromEJson(EJsonValue ejson) {
    return switch (ejson) {
      {
        'name': EJsonValue name,
        'source': EJsonValue source,
        'oneToMany': EJsonValue oneToMany,
        'manyToMany': EJsonValue manyToMany,
      } =>
        Target(
          name: fromEJson(name),
          source: fromEJson(source),
        ),
      _ => raiseInvalidEJson(ejson),
    };
  }

  static final schema = () {
    RealmObjectBase.registerFactory(Target._);
<<<<<<< HEAD
    return SchemaObject(ObjectType.realmObject, Target, 'Target', [
=======
    register(_toEJson, _fromEJson);
    return const SchemaObject(ObjectType.realmObject, Target, 'Target', [
>>>>>>> 26e7b300
      SchemaProperty('name', RealmPropertyType.string),
      SchemaProperty('source', RealmPropertyType.object,
          optional: true, linkTarget: 'Source'),
      SchemaProperty('oneToMany', RealmPropertyType.linkingObjects,
          linkOriginProperty: 'et mål',
          collectionType: RealmCollectionType.list,
          linkTarget: 'Source'),
      SchemaProperty('manyToMany', RealmPropertyType.linkingObjects,
          linkOriginProperty: 'manyTargets',
          collectionType: RealmCollectionType.list,
          linkTarget: 'Source'),
    ]);
<<<<<<< HEAD
  }

  @override
  SchemaObject get objectSchema => RealmObjectBase.getSchema(this) ?? schema;
=======
  }();
>>>>>>> 26e7b300
}<|MERGE_RESOLUTION|>--- conflicted
+++ resolved
@@ -105,12 +105,8 @@
 
   static final schema = () {
     RealmObjectBase.registerFactory(Source._);
-<<<<<<< HEAD
+    register(_toEJson, _fromEJson);
     return SchemaObject(ObjectType.realmObject, Source, 'Source', [
-=======
-    register(_toEJson, _fromEJson);
-    return const SchemaObject(ObjectType.realmObject, Source, 'Source', [
->>>>>>> 26e7b300
       SchemaProperty('name', RealmPropertyType.string),
       SchemaProperty('oneTarget', RealmPropertyType.object,
           mapTo: 'et mål', optional: true, linkTarget: 'Target'),
@@ -121,14 +117,10 @@
       SchemaProperty('dynamicManyTargets', RealmPropertyType.object,
           linkTarget: 'Target', collectionType: RealmCollectionType.list),
     ]);
-<<<<<<< HEAD
-  }
+  }();
 
   @override
   SchemaObject get objectSchema => RealmObjectBase.getSchema(this) ?? schema;
-=======
-  }();
->>>>>>> 26e7b300
 }
 
 class Target extends _Target with RealmEntity, RealmObjectBase, RealmObject {
@@ -221,12 +213,8 @@
 
   static final schema = () {
     RealmObjectBase.registerFactory(Target._);
-<<<<<<< HEAD
+    register(_toEJson, _fromEJson);
     return SchemaObject(ObjectType.realmObject, Target, 'Target', [
-=======
-    register(_toEJson, _fromEJson);
-    return const SchemaObject(ObjectType.realmObject, Target, 'Target', [
->>>>>>> 26e7b300
       SchemaProperty('name', RealmPropertyType.string),
       SchemaProperty('source', RealmPropertyType.object,
           optional: true, linkTarget: 'Source'),
@@ -239,12 +227,8 @@
           collectionType: RealmCollectionType.list,
           linkTarget: 'Source'),
     ]);
-<<<<<<< HEAD
-  }
+  }();
 
   @override
   SchemaObject get objectSchema => RealmObjectBase.getSchema(this) ?? schema;
-=======
-  }();
->>>>>>> 26e7b300
 }