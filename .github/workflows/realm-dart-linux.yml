name: Realm Dart for Linux

on:
  push:
    branches:
      - master
<<<<<<< HEAD
      - refactor-scheduler
    paths-ignore:
      - 'flutter/**'
      - 'generator/**'
      - '.github/**'
      - '!.github/workflows/realm-dart-linux.yml' # except this one
=======
>>>>>>> d93dd63c
    tags:
      - '[0-9]+.[0-9]+.[0-9]+**' # matches tags like number(s).number(s).number(s)(any) for ex: 1.0.0 and also 1.0.0+beta
  pull_request:

jobs:
  CI:
    runs-on: ubuntu-latest
    env:
      REALM_CI: true

    steps:
      - name: Checkout
        uses: actions/checkout@v2
        with:
          submodules: 'recursive'

      - name: Setup Ninja
        uses: seanmiddleditch/gha-setup-ninja@master

      - name: Build Realm Dart for Linux
        run: ./scripts/build-linux.sh

      - name : Setup Dart SDK
        uses: dart-lang/setup-dart@main
        with:
          sdk: stable

      - name: Install dependencies
        run: dart pub get

      - name: Run tests
        run: |
          dart test -r expanded --test-randomize-ordering-seed random
<<<<<<< HEAD
          dart test -r expanded --test-randomize-ordering-seed random
          dart test -r expanded --test-randomize-ordering-seed random
          dart test -r expanded --test-randomize-ordering-seed random
          dart test -r expanded --test-randomize-ordering-seed random
          dart test -r expanded --test-randomize-ordering-seed random
          dart test -r expanded --test-randomize-ordering-seed random
          dart test -r expanded --test-randomize-ordering-seed random
          dart test -r expanded --test-randomize-ordering-seed random
          dart test -r expanded --test-randomize-ordering-seed random
          dart test -r expanded --test-randomize-ordering-seed random
          dart test -r expanded --test-randomize-ordering-seed random
          dart test -r expanded --test-randomize-ordering-seed random
          dart test -r expanded --test-randomize-ordering-seed random
          dart test -r expanded --test-randomize-ordering-seed random
          dart test -r expanded --test-randomize-ordering-seed random
          dart test -r expanded --test-randomize-ordering-seed random
          dart test -r expanded --test-randomize-ordering-seed random
          dart test -r expanded --test-randomize-ordering-seed random
          dart test -r expanded --test-randomize-ordering-seed random
          dart test -r expanded --test-randomize-ordering-seed random
          dart test -r expanded --test-randomize-ordering-seed random
          dart test -r expanded --test-randomize-ordering-seed random
          dart test -r expanded --test-randomize-ordering-seed random
          dart test -r expanded --test-randomize-ordering-seed random
          dart test -r expanded --test-randomize-ordering-seed random
          dart test -r expanded --test-randomize-ordering-seed random
          dart test -r expanded --test-randomize-ordering-seed random
          dart test -r expanded --test-randomize-ordering-seed random
          dart test -r expanded --test-randomize-ordering-seed random
          dart test -r expanded --test-randomize-ordering-seed random
          dart test -r expanded --test-randomize-ordering-seed random
          dart test -r expanded --test-randomize-ordering-seed random
          dart test -r expanded --test-randomize-ordering-seed random
          dart test -r expanded --test-randomize-ordering-seed random
          dart test -r expanded --test-randomize-ordering-seed random
          dart test -r expanded --test-randomize-ordering-seed random
          dart test -r expanded --test-randomize-ordering-seed random
          dart test -r expanded --test-randomize-ordering-seed random
          dart test -r expanded --test-randomize-ordering-seed random
          dart test -r expanded --test-randomize-ordering-seed random
          dart test -r expanded --test-randomize-ordering-seed random
          dart test -r expanded --test-randomize-ordering-seed random
          dart test -r expanded --test-randomize-ordering-seed random
          dart test -r expanded --test-randomize-ordering-seed random
          dart test -r expanded --test-randomize-ordering-seed random
          dart test -r expanded --test-randomize-ordering-seed random
          dart test -r expanded --test-randomize-ordering-seed random
          dart test -r expanded --test-randomize-ordering-seed random
          dart test -r expanded --test-randomize-ordering-seed random
          dart test -r expanded --test-randomize-ordering-seed random
          dart test -r expanded --test-randomize-ordering-seed random
          dart test -r expanded --test-randomize-ordering-seed random
          dart test -r expanded --test-randomize-ordering-seed random
          dart test -r expanded --test-randomize-ordering-seed random
          dart test -r expanded --test-randomize-ordering-seed random
          dart test -r expanded --test-randomize-ordering-seed random
          dart test -r expanded --test-randomize-ordering-seed random
          dart test -r expanded --test-randomize-ordering-seed random
          dart test -r expanded --test-randomize-ordering-seed random
          dart test -r expanded --test-randomize-ordering-seed random
          dart test -r expanded --test-randomize-ordering-seed random
          dart test -r expanded --test-randomize-ordering-seed random
          dart test -r expanded --test-randomize-ordering-seed random
          dart test -r expanded --test-randomize-ordering-seed random
          dart test -r expanded --test-randomize-ordering-seed random
          dart test -r expanded --test-randomize-ordering-seed random
          dart test -r expanded --test-randomize-ordering-seed random
          dart test -r expanded --test-randomize-ordering-seed random
          dart test -r expanded --test-randomize-ordering-seed random
          dart test -r expanded --test-randomize-ordering-seed random
          dart test -r expanded --test-randomize-ordering-seed random
          dart test -r expanded --test-randomize-ordering-seed random
          dart test -r expanded --test-randomize-ordering-seed random
          dart test -r expanded --test-randomize-ordering-seed random
          dart test -r expanded --test-randomize-ordering-seed random
          dart test -r expanded --test-randomize-ordering-seed random
          dart test -r expanded --test-randomize-ordering-seed random
          dart test -r expanded --test-randomize-ordering-seed random
          dart test -r expanded --test-randomize-ordering-seed random
          dart test -r expanded --test-randomize-ordering-seed random
          dart test -r expanded --test-randomize-ordering-seed random
          dart test -r expanded --test-randomize-ordering-seed random
          dart test -r expanded --test-randomize-ordering-seed random
          dart test -r expanded --test-randomize-ordering-seed random
          dart test -r expanded --test-randomize-ordering-seed random
          dart test -r expanded --test-randomize-ordering-seed random
          dart test -r expanded --test-randomize-ordering-seed random
          dart test -r expanded --test-randomize-ordering-seed random
          dart test -r expanded --test-randomize-ordering-seed random
          dart test -r expanded --test-randomize-ordering-seed random
          dart test -r expanded --test-randomize-ordering-seed random
          dart test -r expanded --test-randomize-ordering-seed random
          dart test -r expanded --test-randomize-ordering-seed random
          dart test -r expanded --test-randomize-ordering-seed random
          dart test -r expanded --test-randomize-ordering-seed random
          dart test -r expanded --test-randomize-ordering-seed random
          dart test -r expanded --test-randomize-ordering-seed random
          dart test -r expanded --test-randomize-ordering-seed random
          dart test -r expanded --test-randomize-ordering-seed random
          dart test -r expanded --test-randomize-ordering-seed random
          dart test -r expanded --test-randomize-ordering-seed random
          dart test -r expanded --test-randomize-ordering-seed random
          dart test -r expanded --test-randomize-ordering-seed random
          dart test -r expanded --test-randomize-ordering-seed random
          dart test -r expanded --test-randomize-ordering-seed random
          dart test -r expanded --test-randomize-ordering-seed random
          dart test -r expanded --test-randomize-ordering-seed random
          dart test -r expanded --test-randomize-ordering-seed random
          dart test -r expanded --test-randomize-ordering-seed random
          dart test -r expanded --test-randomize-ordering-seed random
          dart test -r expanded --test-randomize-ordering-seed random
          dart test -r expanded --test-randomize-ordering-seed random
          dart test -r expanded --test-randomize-ordering-seed random
          dart test -r expanded --test-randomize-ordering-seed random
          dart test -r expanded --test-randomize-ordering-seed random
          dart test -r expanded --test-randomize-ordering-seed random
          dart test -r expanded --test-randomize-ordering-seed random
          dart test -r expanded --test-randomize-ordering-seed random
          dart test -r expanded --test-randomize-ordering-seed random
          dart test -r expanded --test-randomize-ordering-seed random
          dart test -r expanded --test-randomize-ordering-seed random
          dart test -r expanded --test-randomize-ordering-seed random
          dart test -r expanded --test-randomize-ordering-seed random
          dart test -r expanded --test-randomize-ordering-seed random
          dart test -r expanded --test-randomize-ordering-seed random
          dart test -r expanded --test-randomize-ordering-seed random
          dart test -r expanded --test-randomize-ordering-seed random
          dart test -r expanded --test-randomize-ordering-seed random
          dart test -r expanded --test-randomize-ordering-seed random
          dart test -r expanded --test-randomize-ordering-seed random
          dart test -r expanded --test-randomize-ordering-seed random
          dart test -r expanded --test-randomize-ordering-seed random
          dart test -r expanded --test-randomize-ordering-seed random
          dart test -r expanded --test-randomize-ordering-seed random
          dart test -r expanded --test-randomize-ordering-seed random
          dart test -r expanded --test-randomize-ordering-seed random
          dart test -r expanded --test-randomize-ordering-seed random
          dart test -r expanded --test-randomize-ordering-seed random
          dart test -r expanded --test-randomize-ordering-seed random
          dart test -r expanded --test-randomize-ordering-seed random
          dart test -r expanded --test-randomize-ordering-seed random
          dart test -r expanded --test-randomize-ordering-seed random
          dart test -r expanded --test-randomize-ordering-seed random
          dart test -r expanded --test-randomize-ordering-seed random
          dart test -r expanded --test-randomize-ordering-seed random
          dart test -r expanded --test-randomize-ordering-seed random
          dart test -r expanded --test-randomize-ordering-seed random
          dart test -r expanded --test-randomize-ordering-seed random
          dart test -r expanded --test-randomize-ordering-seed random
          dart test -r expanded --test-randomize-ordering-seed random
          dart test -r expanded --test-randomize-ordering-seed random
          dart test -r expanded --test-randomize-ordering-seed random
          dart test -r expanded --test-randomize-ordering-seed random
          dart test -r expanded --test-randomize-ordering-seed random
          dart test -r expanded --test-randomize-ordering-seed random
          dart test -r expanded --test-randomize-ordering-seed random
          dart test -r expanded --test-randomize-ordering-seed random
          dart test -r expanded --test-randomize-ordering-seed random
          dart test -r expanded --test-randomize-ordering-seed random
          dart test -r expanded --test-randomize-ordering-seed random
          dart test -r expanded --test-randomize-ordering-seed random
          dart test -r expanded --test-randomize-ordering-seed random
          dart test -r expanded --test-randomize-ordering-seed random
          dart test -r expanded --test-randomize-ordering-seed random
          dart test -r expanded --test-randomize-ordering-seed random
          dart test -r expanded --test-randomize-ordering-seed random
          dart test -r expanded --test-randomize-ordering-seed random
          dart test -r expanded --test-randomize-ordering-seed random
          dart test -r expanded --test-randomize-ordering-seed random
          dart test -r expanded --test-randomize-ordering-seed random
          dart test -r expanded --test-randomize-ordering-seed random
          dart test -r expanded --test-randomize-ordering-seed random
          dart test -r expanded --test-randomize-ordering-seed random
          dart test -r expanded --test-randomize-ordering-seed random
          dart test -r expanded --test-randomize-ordering-seed random
          dart test -r expanded --test-randomize-ordering-seed random
          dart test -r expanded --test-randomize-ordering-seed random
          dart test -r expanded --test-randomize-ordering-seed random
          dart test -r expanded --test-randomize-ordering-seed random
          dart test -r expanded --test-randomize-ordering-seed random
          dart test -r expanded --test-randomize-ordering-seed random
          dart test -r expanded --test-randomize-ordering-seed random
          dart test -r expanded --test-randomize-ordering-seed random
          dart test -r expanded --test-randomize-ordering-seed random
          dart test -r expanded --test-randomize-ordering-seed random
          dart test -r expanded --test-randomize-ordering-seed random
          dart test -r expanded --test-randomize-ordering-seed random
          dart test -r expanded --test-randomize-ordering-seed random
          dart test -r expanded --test-randomize-ordering-seed random
          dart test -r expanded --test-randomize-ordering-seed random
          dart test -r expanded --test-randomize-ordering-seed random
          dart test -r expanded --test-randomize-ordering-seed random
          dart test -r expanded --test-randomize-ordering-seed random
          dart test -r expanded --test-randomize-ordering-seed random
          dart test -r expanded --test-randomize-ordering-seed random
          dart test -r expanded --test-randomize-ordering-seed random
          dart test -r expanded --test-randomize-ordering-seed random
          dart test -r expanded --test-randomize-ordering-seed random
          dart test -r expanded --test-randomize-ordering-seed random
          dart test -r expanded --test-randomize-ordering-seed random
          dart test -r expanded --test-randomize-ordering-seed random
          dart test -r expanded --test-randomize-ordering-seed random
          dart test -r expanded --test-randomize-ordering-seed random
          dart test -r expanded --test-randomize-ordering-seed random
          dart test -r expanded --test-randomize-ordering-seed random
          dart test -r expanded --test-randomize-ordering-seed random
          dart test -r expanded --test-randomize-ordering-seed random
          dart test -r expanded --test-randomize-ordering-seed random
          dart test -r expanded --test-randomize-ordering-seed random
          dart test -r expanded --test-randomize-ordering-seed random
          dart test -r expanded --test-randomize-ordering-seed random
          dart test -r expanded --test-randomize-ordering-seed random
          dart test -r expanded --test-randomize-ordering-seed random
          dart test -r expanded --test-randomize-ordering-seed random
          dart test -r expanded --test-randomize-ordering-seed random
          dart test -r expanded --test-randomize-ordering-seed random
          dart test -r expanded --test-randomize-ordering-seed random
          dart test -r expanded --test-randomize-ordering-seed random
          dart test -r expanded --test-randomize-ordering-seed random
          dart test -r expanded --test-randomize-ordering-seed random
          dart test -r expanded --test-randomize-ordering-seed random
          dart test -r expanded --test-randomize-ordering-seed random
          dart test -r expanded --test-randomize-ordering-seed random
          dart test -r expanded --test-randomize-ordering-seed random
          dart test -r expanded --test-randomize-ordering-seed random
          dart test -r expanded --test-randomize-ordering-seed random
          dart test -r expanded --test-randomize-ordering-seed random
          dart test -r expanded --test-randomize-ordering-seed random
          dart test -r expanded --test-randomize-ordering-seed random
          dart test -r expanded --test-randomize-ordering-seed random
          dart test -r expanded --test-randomize-ordering-seed random
          dart test -r expanded --test-randomize-ordering-seed random
          dart test -r expanded --test-randomize-ordering-seed random
          dart test -r expanded --test-randomize-ordering-seed random
          dart test -r expanded --test-randomize-ordering-seed random
          dart test -r expanded --test-randomize-ordering-seed random
          dart test -r expanded --test-randomize-ordering-seed random
          dart test -r expanded --test-randomize-ordering-seed random
          dart test -r expanded --test-randomize-ordering-seed random
          dart test -r expanded --test-randomize-ordering-seed random
          dart test -r expanded --test-randomize-ordering-seed random
          dart test -r expanded --test-randomize-ordering-seed random
          dart test -r expanded --test-randomize-ordering-seed random
          dart test -r expanded --test-randomize-ordering-seed random
          dart test -r expanded --test-randomize-ordering-seed random
          dart test -r expanded --test-randomize-ordering-seed random
          dart test -r expanded --test-randomize-ordering-seed random
          dart test -r expanded --test-randomize-ordering-seed random
          dart test -r expanded --test-randomize-ordering-seed random
          dart test -r expanded --test-randomize-ordering-seed random
          dart test -r expanded --test-randomize-ordering-seed random
          dart test -r expanded --test-randomize-ordering-seed random
          dart test -r expanded --test-randomize-ordering-seed random
          dart test -r expanded --test-randomize-ordering-seed random
          dart test -r expanded --test-randomize-ordering-seed random
          dart test -r expanded --test-randomize-ordering-seed random
          dart test -r expanded --test-randomize-ordering-seed random
          dart test -r expanded --test-randomize-ordering-seed random
          dart test -r expanded --test-randomize-ordering-seed random
          dart test -r expanded --test-randomize-ordering-seed random
          dart test -r expanded --test-randomize-ordering-seed random
          dart test -r expanded --test-randomize-ordering-seed random
          dart test -r expanded --test-randomize-ordering-seed random
          dart test -r expanded --test-randomize-ordering-seed random
          dart test -r expanded --test-randomize-ordering-seed random
          dart test -r expanded --test-randomize-ordering-seed random
          dart test -r expanded --test-randomize-ordering-seed random
          dart test -r expanded --test-randomize-ordering-seed random
          dart test -r expanded --test-randomize-ordering-seed random
          dart test -r expanded --test-randomize-ordering-seed random
          dart test -r expanded --test-randomize-ordering-seed random
          dart test -r expanded --test-randomize-ordering-seed random
          dart test -r expanded --test-randomize-ordering-seed random
          dart test -r expanded --test-randomize-ordering-seed random
          dart test -r expanded --test-randomize-ordering-seed random
          dart test -r expanded --test-randomize-ordering-seed random
          dart test -r expanded --test-randomize-ordering-seed random
          dart test -r expanded --test-randomize-ordering-seed random
          dart test -r expanded --test-randomize-ordering-seed random
          dart test -r expanded --test-randomize-ordering-seed random
          dart test -r expanded --test-randomize-ordering-seed random
          dart test -r expanded --test-randomize-ordering-seed random
          dart test -r expanded --test-randomize-ordering-seed random
          dart test -r expanded --test-randomize-ordering-seed random
          dart test -r expanded --test-randomize-ordering-seed random
          dart test -r expanded --test-randomize-ordering-seed random
          dart test -r expanded --test-randomize-ordering-seed random
          dart test -r expanded --test-randomize-ordering-seed random
          dart test -r expanded --test-randomize-ordering-seed random
          dart test -r expanded --test-randomize-ordering-seed random
          dart test -r expanded --test-randomize-ordering-seed random
          dart test -r expanded --test-randomize-ordering-seed random
          dart test -r expanded --test-randomize-ordering-seed random
          dart test -r expanded --test-randomize-ordering-seed random
          dart test -r expanded --test-randomize-ordering-seed random
          dart test -r expanded --test-randomize-ordering-seed random
          dart test -r expanded --test-randomize-ordering-seed random
          dart test -r expanded --test-randomize-ordering-seed random
          dart test -r expanded --test-randomize-ordering-seed random
          dart test -r expanded --test-randomize-ordering-seed random
          dart test -r expanded --test-randomize-ordering-seed random
          dart test -r expanded --test-randomize-ordering-seed random
          dart test -r expanded --test-randomize-ordering-seed random
          dart test -r expanded --test-randomize-ordering-seed random
          dart test -r expanded --test-randomize-ordering-seed random
          dart test -r expanded --test-randomize-ordering-seed random
          dart test -r expanded --test-randomize-ordering-seed random
          dart test -r expanded --test-randomize-ordering-seed random
          dart test -r expanded --test-randomize-ordering-seed random
          dart test -r expanded --test-randomize-ordering-seed random
          dart test -r expanded --test-randomize-ordering-seed random
          dart test -r expanded --test-randomize-ordering-seed random
          dart test -r expanded --test-randomize-ordering-seed random
          dart test -r expanded --test-randomize-ordering-seed random
          dart test -r expanded --test-randomize-ordering-seed random
          dart test -r expanded --test-randomize-ordering-seed random
          dart test -r expanded --test-randomize-ordering-seed random
          dart test -r expanded --test-randomize-ordering-seed random
          dart test -r expanded --test-randomize-ordering-seed random
          dart test -r expanded --test-randomize-ordering-seed random
          dart test -r expanded --test-randomize-ordering-seed random
          dart test -r expanded --test-randomize-ordering-seed random
          dart test -r expanded --test-randomize-ordering-seed random
          dart test -r expanded --test-randomize-ordering-seed random
          dart test -r expanded --test-randomize-ordering-seed random
          dart test -r expanded --test-randomize-ordering-seed random
          dart test -r expanded --test-randomize-ordering-seed random
          dart test -r expanded --test-randomize-ordering-seed random
          dart test -r expanded --test-randomize-ordering-seed random
          dart test -r expanded --test-randomize-ordering-seed random
          dart test -r expanded --test-randomize-ordering-seed random
          dart test -r expanded --test-randomize-ordering-seed random
          dart test -r expanded --test-randomize-ordering-seed random
          dart test -r expanded --test-randomize-ordering-seed random
          dart test -r expanded --test-randomize-ordering-seed random
          dart test -r expanded --test-randomize-ordering-seed random
          dart test -r expanded --test-randomize-ordering-seed random
          dart test -r expanded --test-randomize-ordering-seed random
          dart test -r expanded --test-randomize-ordering-seed random
          dart test -r expanded --test-randomize-ordering-seed random
          dart test -r expanded --test-randomize-ordering-seed random
          dart test -r expanded --test-randomize-ordering-seed random
          dart test -r expanded --test-randomize-ordering-seed random
          dart test -r expanded --test-randomize-ordering-seed random
          dart test -r expanded --test-randomize-ordering-seed random
          dart test -r expanded --test-randomize-ordering-seed random
          dart test -r expanded --test-randomize-ordering-seed random
          dart test -r expanded --test-randomize-ordering-seed random
          dart test -r expanded --test-randomize-ordering-seed random
          dart test -r expanded --test-randomize-ordering-seed random
          dart test -r expanded --test-randomize-ordering-seed random
          dart test -r expanded --test-randomize-ordering-seed random
          dart test -r expanded --test-randomize-ordering-seed random
          dart test -r expanded --test-randomize-ordering-seed random
          dart test -r expanded --test-randomize-ordering-seed random
          dart test -r expanded --test-randomize-ordering-seed random
          dart test -r expanded --test-randomize-ordering-seed random
          dart test -r expanded --test-randomize-ordering-seed random
          dart test -r expanded --test-randomize-ordering-seed random
          dart test -r expanded --test-randomize-ordering-seed random
          dart test -r expanded --test-randomize-ordering-seed random
          dart test -r expanded --test-randomize-ordering-seed random
          dart test -r expanded --test-randomize-ordering-seed random
          dart test -r expanded --test-randomize-ordering-seed random
          dart test -r expanded --test-randomize-ordering-seed random
          dart test -r expanded --test-randomize-ordering-seed random
          dart test -r expanded --test-randomize-ordering-seed random
          dart test -r expanded --test-randomize-ordering-seed random
          dart test -r expanded --test-randomize-ordering-seed random
          dart test -r expanded --test-randomize-ordering-seed random
          dart test -r expanded --test-randomize-ordering-seed random
          dart test -r expanded --test-randomize-ordering-seed random
          dart test -r expanded --test-randomize-ordering-seed random
          dart test -r expanded --test-randomize-ordering-seed random
          dart test -r expanded --test-randomize-ordering-seed random
          dart test -r expanded --test-randomize-ordering-seed random
          dart test -r expanded --test-randomize-ordering-seed random
=======
>>>>>>> d93dd63c
          echo "ARCHIVE_PATH=$(pwd)/binary/linux.tar.gz" >> $GITHUB_ENV
  
      - name: Archive binary
        if: ${{ success() && github.event_name == 'push' && github.ref_type == 'tag' }}
        run: |
          dart run realm_dart archive --source-dir $(pwd)/binary/linux --output-file $ARCHIVE_PATH

      - name: Release artifacts
        if: ${{ success() && github.event_name == 'push' && github.ref_type == 'tag' }}
        uses: ncipollo/release-action@v1
        with:
          allowUpdates:  true
          artifactErrorsFailBuild: true
          draft: true
          omitNameDuringUpdate: true
          prerelease: false
          omitPrereleaseDuringUpdate: true
          artifacts: ${{ env.ARCHIVE_PATH }}
          body: "ADD RELEASE NOTES"
          omitBodyDuringUpdate: true
          token: ${{ secrets.GITHUB_TOKEN }}<|MERGE_RESOLUTION|>--- conflicted
+++ resolved
@@ -4,15 +4,6 @@
   push:
     branches:
       - master
-<<<<<<< HEAD
-      - refactor-scheduler
-    paths-ignore:
-      - 'flutter/**'
-      - 'generator/**'
-      - '.github/**'
-      - '!.github/workflows/realm-dart-linux.yml' # except this one
-=======
->>>>>>> d93dd63c
     tags:
       - '[0-9]+.[0-9]+.[0-9]+**' # matches tags like number(s).number(s).number(s)(any) for ex: 1.0.0 and also 1.0.0+beta
   pull_request:
@@ -46,386 +37,383 @@
       - name: Run tests
         run: |
           dart test -r expanded --test-randomize-ordering-seed random
-<<<<<<< HEAD
-          dart test -r expanded --test-randomize-ordering-seed random
-          dart test -r expanded --test-randomize-ordering-seed random
-          dart test -r expanded --test-randomize-ordering-seed random
-          dart test -r expanded --test-randomize-ordering-seed random
-          dart test -r expanded --test-randomize-ordering-seed random
-          dart test -r expanded --test-randomize-ordering-seed random
-          dart test -r expanded --test-randomize-ordering-seed random
-          dart test -r expanded --test-randomize-ordering-seed random
-          dart test -r expanded --test-randomize-ordering-seed random
-          dart test -r expanded --test-randomize-ordering-seed random
-          dart test -r expanded --test-randomize-ordering-seed random
-          dart test -r expanded --test-randomize-ordering-seed random
-          dart test -r expanded --test-randomize-ordering-seed random
-          dart test -r expanded --test-randomize-ordering-seed random
-          dart test -r expanded --test-randomize-ordering-seed random
-          dart test -r expanded --test-randomize-ordering-seed random
-          dart test -r expanded --test-randomize-ordering-seed random
-          dart test -r expanded --test-randomize-ordering-seed random
-          dart test -r expanded --test-randomize-ordering-seed random
-          dart test -r expanded --test-randomize-ordering-seed random
-          dart test -r expanded --test-randomize-ordering-seed random
-          dart test -r expanded --test-randomize-ordering-seed random
-          dart test -r expanded --test-randomize-ordering-seed random
-          dart test -r expanded --test-randomize-ordering-seed random
-          dart test -r expanded --test-randomize-ordering-seed random
-          dart test -r expanded --test-randomize-ordering-seed random
-          dart test -r expanded --test-randomize-ordering-seed random
-          dart test -r expanded --test-randomize-ordering-seed random
-          dart test -r expanded --test-randomize-ordering-seed random
-          dart test -r expanded --test-randomize-ordering-seed random
-          dart test -r expanded --test-randomize-ordering-seed random
-          dart test -r expanded --test-randomize-ordering-seed random
-          dart test -r expanded --test-randomize-ordering-seed random
-          dart test -r expanded --test-randomize-ordering-seed random
-          dart test -r expanded --test-randomize-ordering-seed random
-          dart test -r expanded --test-randomize-ordering-seed random
-          dart test -r expanded --test-randomize-ordering-seed random
-          dart test -r expanded --test-randomize-ordering-seed random
-          dart test -r expanded --test-randomize-ordering-seed random
-          dart test -r expanded --test-randomize-ordering-seed random
-          dart test -r expanded --test-randomize-ordering-seed random
-          dart test -r expanded --test-randomize-ordering-seed random
-          dart test -r expanded --test-randomize-ordering-seed random
-          dart test -r expanded --test-randomize-ordering-seed random
-          dart test -r expanded --test-randomize-ordering-seed random
-          dart test -r expanded --test-randomize-ordering-seed random
-          dart test -r expanded --test-randomize-ordering-seed random
-          dart test -r expanded --test-randomize-ordering-seed random
-          dart test -r expanded --test-randomize-ordering-seed random
-          dart test -r expanded --test-randomize-ordering-seed random
-          dart test -r expanded --test-randomize-ordering-seed random
-          dart test -r expanded --test-randomize-ordering-seed random
-          dart test -r expanded --test-randomize-ordering-seed random
-          dart test -r expanded --test-randomize-ordering-seed random
-          dart test -r expanded --test-randomize-ordering-seed random
-          dart test -r expanded --test-randomize-ordering-seed random
-          dart test -r expanded --test-randomize-ordering-seed random
-          dart test -r expanded --test-randomize-ordering-seed random
-          dart test -r expanded --test-randomize-ordering-seed random
-          dart test -r expanded --test-randomize-ordering-seed random
-          dart test -r expanded --test-randomize-ordering-seed random
-          dart test -r expanded --test-randomize-ordering-seed random
-          dart test -r expanded --test-randomize-ordering-seed random
-          dart test -r expanded --test-randomize-ordering-seed random
-          dart test -r expanded --test-randomize-ordering-seed random
-          dart test -r expanded --test-randomize-ordering-seed random
-          dart test -r expanded --test-randomize-ordering-seed random
-          dart test -r expanded --test-randomize-ordering-seed random
-          dart test -r expanded --test-randomize-ordering-seed random
-          dart test -r expanded --test-randomize-ordering-seed random
-          dart test -r expanded --test-randomize-ordering-seed random
-          dart test -r expanded --test-randomize-ordering-seed random
-          dart test -r expanded --test-randomize-ordering-seed random
-          dart test -r expanded --test-randomize-ordering-seed random
-          dart test -r expanded --test-randomize-ordering-seed random
-          dart test -r expanded --test-randomize-ordering-seed random
-          dart test -r expanded --test-randomize-ordering-seed random
-          dart test -r expanded --test-randomize-ordering-seed random
-          dart test -r expanded --test-randomize-ordering-seed random
-          dart test -r expanded --test-randomize-ordering-seed random
-          dart test -r expanded --test-randomize-ordering-seed random
-          dart test -r expanded --test-randomize-ordering-seed random
-          dart test -r expanded --test-randomize-ordering-seed random
-          dart test -r expanded --test-randomize-ordering-seed random
-          dart test -r expanded --test-randomize-ordering-seed random
-          dart test -r expanded --test-randomize-ordering-seed random
-          dart test -r expanded --test-randomize-ordering-seed random
-          dart test -r expanded --test-randomize-ordering-seed random
-          dart test -r expanded --test-randomize-ordering-seed random
-          dart test -r expanded --test-randomize-ordering-seed random
-          dart test -r expanded --test-randomize-ordering-seed random
-          dart test -r expanded --test-randomize-ordering-seed random
-          dart test -r expanded --test-randomize-ordering-seed random
-          dart test -r expanded --test-randomize-ordering-seed random
-          dart test -r expanded --test-randomize-ordering-seed random
-          dart test -r expanded --test-randomize-ordering-seed random
-          dart test -r expanded --test-randomize-ordering-seed random
-          dart test -r expanded --test-randomize-ordering-seed random
-          dart test -r expanded --test-randomize-ordering-seed random
-          dart test -r expanded --test-randomize-ordering-seed random
-          dart test -r expanded --test-randomize-ordering-seed random
-          dart test -r expanded --test-randomize-ordering-seed random
-          dart test -r expanded --test-randomize-ordering-seed random
-          dart test -r expanded --test-randomize-ordering-seed random
-          dart test -r expanded --test-randomize-ordering-seed random
-          dart test -r expanded --test-randomize-ordering-seed random
-          dart test -r expanded --test-randomize-ordering-seed random
-          dart test -r expanded --test-randomize-ordering-seed random
-          dart test -r expanded --test-randomize-ordering-seed random
-          dart test -r expanded --test-randomize-ordering-seed random
-          dart test -r expanded --test-randomize-ordering-seed random
-          dart test -r expanded --test-randomize-ordering-seed random
-          dart test -r expanded --test-randomize-ordering-seed random
-          dart test -r expanded --test-randomize-ordering-seed random
-          dart test -r expanded --test-randomize-ordering-seed random
-          dart test -r expanded --test-randomize-ordering-seed random
-          dart test -r expanded --test-randomize-ordering-seed random
-          dart test -r expanded --test-randomize-ordering-seed random
-          dart test -r expanded --test-randomize-ordering-seed random
-          dart test -r expanded --test-randomize-ordering-seed random
-          dart test -r expanded --test-randomize-ordering-seed random
-          dart test -r expanded --test-randomize-ordering-seed random
-          dart test -r expanded --test-randomize-ordering-seed random
-          dart test -r expanded --test-randomize-ordering-seed random
-          dart test -r expanded --test-randomize-ordering-seed random
-          dart test -r expanded --test-randomize-ordering-seed random
-          dart test -r expanded --test-randomize-ordering-seed random
-          dart test -r expanded --test-randomize-ordering-seed random
-          dart test -r expanded --test-randomize-ordering-seed random
-          dart test -r expanded --test-randomize-ordering-seed random
-          dart test -r expanded --test-randomize-ordering-seed random
-          dart test -r expanded --test-randomize-ordering-seed random
-          dart test -r expanded --test-randomize-ordering-seed random
-          dart test -r expanded --test-randomize-ordering-seed random
-          dart test -r expanded --test-randomize-ordering-seed random
-          dart test -r expanded --test-randomize-ordering-seed random
-          dart test -r expanded --test-randomize-ordering-seed random
-          dart test -r expanded --test-randomize-ordering-seed random
-          dart test -r expanded --test-randomize-ordering-seed random
-          dart test -r expanded --test-randomize-ordering-seed random
-          dart test -r expanded --test-randomize-ordering-seed random
-          dart test -r expanded --test-randomize-ordering-seed random
-          dart test -r expanded --test-randomize-ordering-seed random
-          dart test -r expanded --test-randomize-ordering-seed random
-          dart test -r expanded --test-randomize-ordering-seed random
-          dart test -r expanded --test-randomize-ordering-seed random
-          dart test -r expanded --test-randomize-ordering-seed random
-          dart test -r expanded --test-randomize-ordering-seed random
-          dart test -r expanded --test-randomize-ordering-seed random
-          dart test -r expanded --test-randomize-ordering-seed random
-          dart test -r expanded --test-randomize-ordering-seed random
-          dart test -r expanded --test-randomize-ordering-seed random
-          dart test -r expanded --test-randomize-ordering-seed random
-          dart test -r expanded --test-randomize-ordering-seed random
-          dart test -r expanded --test-randomize-ordering-seed random
-          dart test -r expanded --test-randomize-ordering-seed random
-          dart test -r expanded --test-randomize-ordering-seed random
-          dart test -r expanded --test-randomize-ordering-seed random
-          dart test -r expanded --test-randomize-ordering-seed random
-          dart test -r expanded --test-randomize-ordering-seed random
-          dart test -r expanded --test-randomize-ordering-seed random
-          dart test -r expanded --test-randomize-ordering-seed random
-          dart test -r expanded --test-randomize-ordering-seed random
-          dart test -r expanded --test-randomize-ordering-seed random
-          dart test -r expanded --test-randomize-ordering-seed random
-          dart test -r expanded --test-randomize-ordering-seed random
-          dart test -r expanded --test-randomize-ordering-seed random
-          dart test -r expanded --test-randomize-ordering-seed random
-          dart test -r expanded --test-randomize-ordering-seed random
-          dart test -r expanded --test-randomize-ordering-seed random
-          dart test -r expanded --test-randomize-ordering-seed random
-          dart test -r expanded --test-randomize-ordering-seed random
-          dart test -r expanded --test-randomize-ordering-seed random
-          dart test -r expanded --test-randomize-ordering-seed random
-          dart test -r expanded --test-randomize-ordering-seed random
-          dart test -r expanded --test-randomize-ordering-seed random
-          dart test -r expanded --test-randomize-ordering-seed random
-          dart test -r expanded --test-randomize-ordering-seed random
-          dart test -r expanded --test-randomize-ordering-seed random
-          dart test -r expanded --test-randomize-ordering-seed random
-          dart test -r expanded --test-randomize-ordering-seed random
-          dart test -r expanded --test-randomize-ordering-seed random
-          dart test -r expanded --test-randomize-ordering-seed random
-          dart test -r expanded --test-randomize-ordering-seed random
-          dart test -r expanded --test-randomize-ordering-seed random
-          dart test -r expanded --test-randomize-ordering-seed random
-          dart test -r expanded --test-randomize-ordering-seed random
-          dart test -r expanded --test-randomize-ordering-seed random
-          dart test -r expanded --test-randomize-ordering-seed random
-          dart test -r expanded --test-randomize-ordering-seed random
-          dart test -r expanded --test-randomize-ordering-seed random
-          dart test -r expanded --test-randomize-ordering-seed random
-          dart test -r expanded --test-randomize-ordering-seed random
-          dart test -r expanded --test-randomize-ordering-seed random
-          dart test -r expanded --test-randomize-ordering-seed random
-          dart test -r expanded --test-randomize-ordering-seed random
-          dart test -r expanded --test-randomize-ordering-seed random
-          dart test -r expanded --test-randomize-ordering-seed random
-          dart test -r expanded --test-randomize-ordering-seed random
-          dart test -r expanded --test-randomize-ordering-seed random
-          dart test -r expanded --test-randomize-ordering-seed random
-          dart test -r expanded --test-randomize-ordering-seed random
-          dart test -r expanded --test-randomize-ordering-seed random
-          dart test -r expanded --test-randomize-ordering-seed random
-          dart test -r expanded --test-randomize-ordering-seed random
-          dart test -r expanded --test-randomize-ordering-seed random
-          dart test -r expanded --test-randomize-ordering-seed random
-          dart test -r expanded --test-randomize-ordering-seed random
-          dart test -r expanded --test-randomize-ordering-seed random
-          dart test -r expanded --test-randomize-ordering-seed random
-          dart test -r expanded --test-randomize-ordering-seed random
-          dart test -r expanded --test-randomize-ordering-seed random
-          dart test -r expanded --test-randomize-ordering-seed random
-          dart test -r expanded --test-randomize-ordering-seed random
-          dart test -r expanded --test-randomize-ordering-seed random
-          dart test -r expanded --test-randomize-ordering-seed random
-          dart test -r expanded --test-randomize-ordering-seed random
-          dart test -r expanded --test-randomize-ordering-seed random
-          dart test -r expanded --test-randomize-ordering-seed random
-          dart test -r expanded --test-randomize-ordering-seed random
-          dart test -r expanded --test-randomize-ordering-seed random
-          dart test -r expanded --test-randomize-ordering-seed random
-          dart test -r expanded --test-randomize-ordering-seed random
-          dart test -r expanded --test-randomize-ordering-seed random
-          dart test -r expanded --test-randomize-ordering-seed random
-          dart test -r expanded --test-randomize-ordering-seed random
-          dart test -r expanded --test-randomize-ordering-seed random
-          dart test -r expanded --test-randomize-ordering-seed random
-          dart test -r expanded --test-randomize-ordering-seed random
-          dart test -r expanded --test-randomize-ordering-seed random
-          dart test -r expanded --test-randomize-ordering-seed random
-          dart test -r expanded --test-randomize-ordering-seed random
-          dart test -r expanded --test-randomize-ordering-seed random
-          dart test -r expanded --test-randomize-ordering-seed random
-          dart test -r expanded --test-randomize-ordering-seed random
-          dart test -r expanded --test-randomize-ordering-seed random
-          dart test -r expanded --test-randomize-ordering-seed random
-          dart test -r expanded --test-randomize-ordering-seed random
-          dart test -r expanded --test-randomize-ordering-seed random
-          dart test -r expanded --test-randomize-ordering-seed random
-          dart test -r expanded --test-randomize-ordering-seed random
-          dart test -r expanded --test-randomize-ordering-seed random
-          dart test -r expanded --test-randomize-ordering-seed random
-          dart test -r expanded --test-randomize-ordering-seed random
-          dart test -r expanded --test-randomize-ordering-seed random
-          dart test -r expanded --test-randomize-ordering-seed random
-          dart test -r expanded --test-randomize-ordering-seed random
-          dart test -r expanded --test-randomize-ordering-seed random
-          dart test -r expanded --test-randomize-ordering-seed random
-          dart test -r expanded --test-randomize-ordering-seed random
-          dart test -r expanded --test-randomize-ordering-seed random
-          dart test -r expanded --test-randomize-ordering-seed random
-          dart test -r expanded --test-randomize-ordering-seed random
-          dart test -r expanded --test-randomize-ordering-seed random
-          dart test -r expanded --test-randomize-ordering-seed random
-          dart test -r expanded --test-randomize-ordering-seed random
-          dart test -r expanded --test-randomize-ordering-seed random
-          dart test -r expanded --test-randomize-ordering-seed random
-          dart test -r expanded --test-randomize-ordering-seed random
-          dart test -r expanded --test-randomize-ordering-seed random
-          dart test -r expanded --test-randomize-ordering-seed random
-          dart test -r expanded --test-randomize-ordering-seed random
-          dart test -r expanded --test-randomize-ordering-seed random
-          dart test -r expanded --test-randomize-ordering-seed random
-          dart test -r expanded --test-randomize-ordering-seed random
-          dart test -r expanded --test-randomize-ordering-seed random
-          dart test -r expanded --test-randomize-ordering-seed random
-          dart test -r expanded --test-randomize-ordering-seed random
-          dart test -r expanded --test-randomize-ordering-seed random
-          dart test -r expanded --test-randomize-ordering-seed random
-          dart test -r expanded --test-randomize-ordering-seed random
-          dart test -r expanded --test-randomize-ordering-seed random
-          dart test -r expanded --test-randomize-ordering-seed random
-          dart test -r expanded --test-randomize-ordering-seed random
-          dart test -r expanded --test-randomize-ordering-seed random
-          dart test -r expanded --test-randomize-ordering-seed random
-          dart test -r expanded --test-randomize-ordering-seed random
-          dart test -r expanded --test-randomize-ordering-seed random
-          dart test -r expanded --test-randomize-ordering-seed random
-          dart test -r expanded --test-randomize-ordering-seed random
-          dart test -r expanded --test-randomize-ordering-seed random
-          dart test -r expanded --test-randomize-ordering-seed random
-          dart test -r expanded --test-randomize-ordering-seed random
-          dart test -r expanded --test-randomize-ordering-seed random
-          dart test -r expanded --test-randomize-ordering-seed random
-          dart test -r expanded --test-randomize-ordering-seed random
-          dart test -r expanded --test-randomize-ordering-seed random
-          dart test -r expanded --test-randomize-ordering-seed random
-          dart test -r expanded --test-randomize-ordering-seed random
-          dart test -r expanded --test-randomize-ordering-seed random
-          dart test -r expanded --test-randomize-ordering-seed random
-          dart test -r expanded --test-randomize-ordering-seed random
-          dart test -r expanded --test-randomize-ordering-seed random
-          dart test -r expanded --test-randomize-ordering-seed random
-          dart test -r expanded --test-randomize-ordering-seed random
-          dart test -r expanded --test-randomize-ordering-seed random
-          dart test -r expanded --test-randomize-ordering-seed random
-          dart test -r expanded --test-randomize-ordering-seed random
-          dart test -r expanded --test-randomize-ordering-seed random
-          dart test -r expanded --test-randomize-ordering-seed random
-          dart test -r expanded --test-randomize-ordering-seed random
-          dart test -r expanded --test-randomize-ordering-seed random
-          dart test -r expanded --test-randomize-ordering-seed random
-          dart test -r expanded --test-randomize-ordering-seed random
-          dart test -r expanded --test-randomize-ordering-seed random
-          dart test -r expanded --test-randomize-ordering-seed random
-          dart test -r expanded --test-randomize-ordering-seed random
-          dart test -r expanded --test-randomize-ordering-seed random
-          dart test -r expanded --test-randomize-ordering-seed random
-          dart test -r expanded --test-randomize-ordering-seed random
-          dart test -r expanded --test-randomize-ordering-seed random
-          dart test -r expanded --test-randomize-ordering-seed random
-          dart test -r expanded --test-randomize-ordering-seed random
-          dart test -r expanded --test-randomize-ordering-seed random
-          dart test -r expanded --test-randomize-ordering-seed random
-          dart test -r expanded --test-randomize-ordering-seed random
-          dart test -r expanded --test-randomize-ordering-seed random
-          dart test -r expanded --test-randomize-ordering-seed random
-          dart test -r expanded --test-randomize-ordering-seed random
-          dart test -r expanded --test-randomize-ordering-seed random
-          dart test -r expanded --test-randomize-ordering-seed random
-          dart test -r expanded --test-randomize-ordering-seed random
-          dart test -r expanded --test-randomize-ordering-seed random
-          dart test -r expanded --test-randomize-ordering-seed random
-          dart test -r expanded --test-randomize-ordering-seed random
-          dart test -r expanded --test-randomize-ordering-seed random
-          dart test -r expanded --test-randomize-ordering-seed random
-          dart test -r expanded --test-randomize-ordering-seed random
-          dart test -r expanded --test-randomize-ordering-seed random
-          dart test -r expanded --test-randomize-ordering-seed random
-          dart test -r expanded --test-randomize-ordering-seed random
-          dart test -r expanded --test-randomize-ordering-seed random
-          dart test -r expanded --test-randomize-ordering-seed random
-          dart test -r expanded --test-randomize-ordering-seed random
-          dart test -r expanded --test-randomize-ordering-seed random
-          dart test -r expanded --test-randomize-ordering-seed random
-          dart test -r expanded --test-randomize-ordering-seed random
-          dart test -r expanded --test-randomize-ordering-seed random
-          dart test -r expanded --test-randomize-ordering-seed random
-          dart test -r expanded --test-randomize-ordering-seed random
-          dart test -r expanded --test-randomize-ordering-seed random
-          dart test -r expanded --test-randomize-ordering-seed random
-          dart test -r expanded --test-randomize-ordering-seed random
-          dart test -r expanded --test-randomize-ordering-seed random
-          dart test -r expanded --test-randomize-ordering-seed random
-          dart test -r expanded --test-randomize-ordering-seed random
-          dart test -r expanded --test-randomize-ordering-seed random
-          dart test -r expanded --test-randomize-ordering-seed random
-          dart test -r expanded --test-randomize-ordering-seed random
-          dart test -r expanded --test-randomize-ordering-seed random
-          dart test -r expanded --test-randomize-ordering-seed random
-          dart test -r expanded --test-randomize-ordering-seed random
-          dart test -r expanded --test-randomize-ordering-seed random
-          dart test -r expanded --test-randomize-ordering-seed random
-          dart test -r expanded --test-randomize-ordering-seed random
-          dart test -r expanded --test-randomize-ordering-seed random
-          dart test -r expanded --test-randomize-ordering-seed random
-          dart test -r expanded --test-randomize-ordering-seed random
-          dart test -r expanded --test-randomize-ordering-seed random
-          dart test -r expanded --test-randomize-ordering-seed random
-          dart test -r expanded --test-randomize-ordering-seed random
-          dart test -r expanded --test-randomize-ordering-seed random
-          dart test -r expanded --test-randomize-ordering-seed random
-          dart test -r expanded --test-randomize-ordering-seed random
-          dart test -r expanded --test-randomize-ordering-seed random
-          dart test -r expanded --test-randomize-ordering-seed random
-          dart test -r expanded --test-randomize-ordering-seed random
-          dart test -r expanded --test-randomize-ordering-seed random
-          dart test -r expanded --test-randomize-ordering-seed random
-          dart test -r expanded --test-randomize-ordering-seed random
-          dart test -r expanded --test-randomize-ordering-seed random
-          dart test -r expanded --test-randomize-ordering-seed random
-          dart test -r expanded --test-randomize-ordering-seed random
-          dart test -r expanded --test-randomize-ordering-seed random
-          dart test -r expanded --test-randomize-ordering-seed random
-          dart test -r expanded --test-randomize-ordering-seed random
-          dart test -r expanded --test-randomize-ordering-seed random
-=======
->>>>>>> d93dd63c
+          dart test -r expanded --test-randomize-ordering-seed random
+          dart test -r expanded --test-randomize-ordering-seed random
+          dart test -r expanded --test-randomize-ordering-seed random
+          dart test -r expanded --test-randomize-ordering-seed random
+          dart test -r expanded --test-randomize-ordering-seed random
+          dart test -r expanded --test-randomize-ordering-seed random
+          dart test -r expanded --test-randomize-ordering-seed random
+          dart test -r expanded --test-randomize-ordering-seed random
+          dart test -r expanded --test-randomize-ordering-seed random
+          dart test -r expanded --test-randomize-ordering-seed random
+          dart test -r expanded --test-randomize-ordering-seed random
+          dart test -r expanded --test-randomize-ordering-seed random
+          dart test -r expanded --test-randomize-ordering-seed random
+          dart test -r expanded --test-randomize-ordering-seed random
+          dart test -r expanded --test-randomize-ordering-seed random
+          dart test -r expanded --test-randomize-ordering-seed random
+          dart test -r expanded --test-randomize-ordering-seed random
+          dart test -r expanded --test-randomize-ordering-seed random
+          dart test -r expanded --test-randomize-ordering-seed random
+          dart test -r expanded --test-randomize-ordering-seed random
+          dart test -r expanded --test-randomize-ordering-seed random
+          dart test -r expanded --test-randomize-ordering-seed random
+          dart test -r expanded --test-randomize-ordering-seed random
+          dart test -r expanded --test-randomize-ordering-seed random
+          dart test -r expanded --test-randomize-ordering-seed random
+          dart test -r expanded --test-randomize-ordering-seed random
+          dart test -r expanded --test-randomize-ordering-seed random
+          dart test -r expanded --test-randomize-ordering-seed random
+          dart test -r expanded --test-randomize-ordering-seed random
+          dart test -r expanded --test-randomize-ordering-seed random
+          dart test -r expanded --test-randomize-ordering-seed random
+          dart test -r expanded --test-randomize-ordering-seed random
+          dart test -r expanded --test-randomize-ordering-seed random
+          dart test -r expanded --test-randomize-ordering-seed random
+          dart test -r expanded --test-randomize-ordering-seed random
+          dart test -r expanded --test-randomize-ordering-seed random
+          dart test -r expanded --test-randomize-ordering-seed random
+          dart test -r expanded --test-randomize-ordering-seed random
+          dart test -r expanded --test-randomize-ordering-seed random
+          dart test -r expanded --test-randomize-ordering-seed random
+          dart test -r expanded --test-randomize-ordering-seed random
+          dart test -r expanded --test-randomize-ordering-seed random
+          dart test -r expanded --test-randomize-ordering-seed random
+          dart test -r expanded --test-randomize-ordering-seed random
+          dart test -r expanded --test-randomize-ordering-seed random
+          dart test -r expanded --test-randomize-ordering-seed random
+          dart test -r expanded --test-randomize-ordering-seed random
+          dart test -r expanded --test-randomize-ordering-seed random
+          dart test -r expanded --test-randomize-ordering-seed random
+          dart test -r expanded --test-randomize-ordering-seed random
+          dart test -r expanded --test-randomize-ordering-seed random
+          dart test -r expanded --test-randomize-ordering-seed random
+          dart test -r expanded --test-randomize-ordering-seed random
+          dart test -r expanded --test-randomize-ordering-seed random
+          dart test -r expanded --test-randomize-ordering-seed random
+          dart test -r expanded --test-randomize-ordering-seed random
+          dart test -r expanded --test-randomize-ordering-seed random
+          dart test -r expanded --test-randomize-ordering-seed random
+          dart test -r expanded --test-randomize-ordering-seed random
+          dart test -r expanded --test-randomize-ordering-seed random
+          dart test -r expanded --test-randomize-ordering-seed random
+          dart test -r expanded --test-randomize-ordering-seed random
+          dart test -r expanded --test-randomize-ordering-seed random
+          dart test -r expanded --test-randomize-ordering-seed random
+          dart test -r expanded --test-randomize-ordering-seed random
+          dart test -r expanded --test-randomize-ordering-seed random
+          dart test -r expanded --test-randomize-ordering-seed random
+          dart test -r expanded --test-randomize-ordering-seed random
+          dart test -r expanded --test-randomize-ordering-seed random
+          dart test -r expanded --test-randomize-ordering-seed random
+          dart test -r expanded --test-randomize-ordering-seed random
+          dart test -r expanded --test-randomize-ordering-seed random
+          dart test -r expanded --test-randomize-ordering-seed random
+          dart test -r expanded --test-randomize-ordering-seed random
+          dart test -r expanded --test-randomize-ordering-seed random
+          dart test -r expanded --test-randomize-ordering-seed random
+          dart test -r expanded --test-randomize-ordering-seed random
+          dart test -r expanded --test-randomize-ordering-seed random
+          dart test -r expanded --test-randomize-ordering-seed random
+          dart test -r expanded --test-randomize-ordering-seed random
+          dart test -r expanded --test-randomize-ordering-seed random
+          dart test -r expanded --test-randomize-ordering-seed random
+          dart test -r expanded --test-randomize-ordering-seed random
+          dart test -r expanded --test-randomize-ordering-seed random
+          dart test -r expanded --test-randomize-ordering-seed random
+          dart test -r expanded --test-randomize-ordering-seed random
+          dart test -r expanded --test-randomize-ordering-seed random
+          dart test -r expanded --test-randomize-ordering-seed random
+          dart test -r expanded --test-randomize-ordering-seed random
+          dart test -r expanded --test-randomize-ordering-seed random
+          dart test -r expanded --test-randomize-ordering-seed random
+          dart test -r expanded --test-randomize-ordering-seed random
+          dart test -r expanded --test-randomize-ordering-seed random
+          dart test -r expanded --test-randomize-ordering-seed random
+          dart test -r expanded --test-randomize-ordering-seed random
+          dart test -r expanded --test-randomize-ordering-seed random
+          dart test -r expanded --test-randomize-ordering-seed random
+          dart test -r expanded --test-randomize-ordering-seed random
+          dart test -r expanded --test-randomize-ordering-seed random
+          dart test -r expanded --test-randomize-ordering-seed random
+          dart test -r expanded --test-randomize-ordering-seed random
+          dart test -r expanded --test-randomize-ordering-seed random
+          dart test -r expanded --test-randomize-ordering-seed random
+          dart test -r expanded --test-randomize-ordering-seed random
+          dart test -r expanded --test-randomize-ordering-seed random
+          dart test -r expanded --test-randomize-ordering-seed random
+          dart test -r expanded --test-randomize-ordering-seed random
+          dart test -r expanded --test-randomize-ordering-seed random
+          dart test -r expanded --test-randomize-ordering-seed random
+          dart test -r expanded --test-randomize-ordering-seed random
+          dart test -r expanded --test-randomize-ordering-seed random
+          dart test -r expanded --test-randomize-ordering-seed random
+          dart test -r expanded --test-randomize-ordering-seed random
+          dart test -r expanded --test-randomize-ordering-seed random
+          dart test -r expanded --test-randomize-ordering-seed random
+          dart test -r expanded --test-randomize-ordering-seed random
+          dart test -r expanded --test-randomize-ordering-seed random
+          dart test -r expanded --test-randomize-ordering-seed random
+          dart test -r expanded --test-randomize-ordering-seed random
+          dart test -r expanded --test-randomize-ordering-seed random
+          dart test -r expanded --test-randomize-ordering-seed random
+          dart test -r expanded --test-randomize-ordering-seed random
+          dart test -r expanded --test-randomize-ordering-seed random
+          dart test -r expanded --test-randomize-ordering-seed random
+          dart test -r expanded --test-randomize-ordering-seed random
+          dart test -r expanded --test-randomize-ordering-seed random
+          dart test -r expanded --test-randomize-ordering-seed random
+          dart test -r expanded --test-randomize-ordering-seed random
+          dart test -r expanded --test-randomize-ordering-seed random
+          dart test -r expanded --test-randomize-ordering-seed random
+          dart test -r expanded --test-randomize-ordering-seed random
+          dart test -r expanded --test-randomize-ordering-seed random
+          dart test -r expanded --test-randomize-ordering-seed random
+          dart test -r expanded --test-randomize-ordering-seed random
+          dart test -r expanded --test-randomize-ordering-seed random
+          dart test -r expanded --test-randomize-ordering-seed random
+          dart test -r expanded --test-randomize-ordering-seed random
+          dart test -r expanded --test-randomize-ordering-seed random
+          dart test -r expanded --test-randomize-ordering-seed random
+          dart test -r expanded --test-randomize-ordering-seed random
+          dart test -r expanded --test-randomize-ordering-seed random
+          dart test -r expanded --test-randomize-ordering-seed random
+          dart test -r expanded --test-randomize-ordering-seed random
+          dart test -r expanded --test-randomize-ordering-seed random
+          dart test -r expanded --test-randomize-ordering-seed random
+          dart test -r expanded --test-randomize-ordering-seed random
+          dart test -r expanded --test-randomize-ordering-seed random
+          dart test -r expanded --test-randomize-ordering-seed random
+          dart test -r expanded --test-randomize-ordering-seed random
+          dart test -r expanded --test-randomize-ordering-seed random
+          dart test -r expanded --test-randomize-ordering-seed random
+          dart test -r expanded --test-randomize-ordering-seed random
+          dart test -r expanded --test-randomize-ordering-seed random
+          dart test -r expanded --test-randomize-ordering-seed random
+          dart test -r expanded --test-randomize-ordering-seed random
+          dart test -r expanded --test-randomize-ordering-seed random
+          dart test -r expanded --test-randomize-ordering-seed random
+          dart test -r expanded --test-randomize-ordering-seed random
+          dart test -r expanded --test-randomize-ordering-seed random
+          dart test -r expanded --test-randomize-ordering-seed random
+          dart test -r expanded --test-randomize-ordering-seed random
+          dart test -r expanded --test-randomize-ordering-seed random
+          dart test -r expanded --test-randomize-ordering-seed random
+          dart test -r expanded --test-randomize-ordering-seed random
+          dart test -r expanded --test-randomize-ordering-seed random
+          dart test -r expanded --test-randomize-ordering-seed random
+          dart test -r expanded --test-randomize-ordering-seed random
+          dart test -r expanded --test-randomize-ordering-seed random
+          dart test -r expanded --test-randomize-ordering-seed random
+          dart test -r expanded --test-randomize-ordering-seed random
+          dart test -r expanded --test-randomize-ordering-seed random
+          dart test -r expanded --test-randomize-ordering-seed random
+          dart test -r expanded --test-randomize-ordering-seed random
+          dart test -r expanded --test-randomize-ordering-seed random
+          dart test -r expanded --test-randomize-ordering-seed random
+          dart test -r expanded --test-randomize-ordering-seed random
+          dart test -r expanded --test-randomize-ordering-seed random
+          dart test -r expanded --test-randomize-ordering-seed random
+          dart test -r expanded --test-randomize-ordering-seed random
+          dart test -r expanded --test-randomize-ordering-seed random
+          dart test -r expanded --test-randomize-ordering-seed random
+          dart test -r expanded --test-randomize-ordering-seed random
+          dart test -r expanded --test-randomize-ordering-seed random
+          dart test -r expanded --test-randomize-ordering-seed random
+          dart test -r expanded --test-randomize-ordering-seed random
+          dart test -r expanded --test-randomize-ordering-seed random
+          dart test -r expanded --test-randomize-ordering-seed random
+          dart test -r expanded --test-randomize-ordering-seed random
+          dart test -r expanded --test-randomize-ordering-seed random
+          dart test -r expanded --test-randomize-ordering-seed random
+          dart test -r expanded --test-randomize-ordering-seed random
+          dart test -r expanded --test-randomize-ordering-seed random
+          dart test -r expanded --test-randomize-ordering-seed random
+          dart test -r expanded --test-randomize-ordering-seed random
+          dart test -r expanded --test-randomize-ordering-seed random
+          dart test -r expanded --test-randomize-ordering-seed random
+          dart test -r expanded --test-randomize-ordering-seed random
+          dart test -r expanded --test-randomize-ordering-seed random
+          dart test -r expanded --test-randomize-ordering-seed random
+          dart test -r expanded --test-randomize-ordering-seed random
+          dart test -r expanded --test-randomize-ordering-seed random
+          dart test -r expanded --test-randomize-ordering-seed random
+          dart test -r expanded --test-randomize-ordering-seed random
+          dart test -r expanded --test-randomize-ordering-seed random
+          dart test -r expanded --test-randomize-ordering-seed random
+          dart test -r expanded --test-randomize-ordering-seed random
+          dart test -r expanded --test-randomize-ordering-seed random
+          dart test -r expanded --test-randomize-ordering-seed random
+          dart test -r expanded --test-randomize-ordering-seed random
+          dart test -r expanded --test-randomize-ordering-seed random
+          dart test -r expanded --test-randomize-ordering-seed random
+          dart test -r expanded --test-randomize-ordering-seed random
+          dart test -r expanded --test-randomize-ordering-seed random
+          dart test -r expanded --test-randomize-ordering-seed random
+          dart test -r expanded --test-randomize-ordering-seed random
+          dart test -r expanded --test-randomize-ordering-seed random
+          dart test -r expanded --test-randomize-ordering-seed random
+          dart test -r expanded --test-randomize-ordering-seed random
+          dart test -r expanded --test-randomize-ordering-seed random
+          dart test -r expanded --test-randomize-ordering-seed random
+          dart test -r expanded --test-randomize-ordering-seed random
+          dart test -r expanded --test-randomize-ordering-seed random
+          dart test -r expanded --test-randomize-ordering-seed random
+          dart test -r expanded --test-randomize-ordering-seed random
+          dart test -r expanded --test-randomize-ordering-seed random
+          dart test -r expanded --test-randomize-ordering-seed random
+          dart test -r expanded --test-randomize-ordering-seed random
+          dart test -r expanded --test-randomize-ordering-seed random
+          dart test -r expanded --test-randomize-ordering-seed random
+          dart test -r expanded --test-randomize-ordering-seed random
+          dart test -r expanded --test-randomize-ordering-seed random
+          dart test -r expanded --test-randomize-ordering-seed random
+          dart test -r expanded --test-randomize-ordering-seed random
+          dart test -r expanded --test-randomize-ordering-seed random
+          dart test -r expanded --test-randomize-ordering-seed random
+          dart test -r expanded --test-randomize-ordering-seed random
+          dart test -r expanded --test-randomize-ordering-seed random
+          dart test -r expanded --test-randomize-ordering-seed random
+          dart test -r expanded --test-randomize-ordering-seed random
+          dart test -r expanded --test-randomize-ordering-seed random
+          dart test -r expanded --test-randomize-ordering-seed random
+          dart test -r expanded --test-randomize-ordering-seed random
+          dart test -r expanded --test-randomize-ordering-seed random
+          dart test -r expanded --test-randomize-ordering-seed random
+          dart test -r expanded --test-randomize-ordering-seed random
+          dart test -r expanded --test-randomize-ordering-seed random
+          dart test -r expanded --test-randomize-ordering-seed random
+          dart test -r expanded --test-randomize-ordering-seed random
+          dart test -r expanded --test-randomize-ordering-seed random
+          dart test -r expanded --test-randomize-ordering-seed random
+          dart test -r expanded --test-randomize-ordering-seed random
+          dart test -r expanded --test-randomize-ordering-seed random
+          dart test -r expanded --test-randomize-ordering-seed random
+          dart test -r expanded --test-randomize-ordering-seed random
+          dart test -r expanded --test-randomize-ordering-seed random
+          dart test -r expanded --test-randomize-ordering-seed random
+          dart test -r expanded --test-randomize-ordering-seed random
+          dart test -r expanded --test-randomize-ordering-seed random
+          dart test -r expanded --test-randomize-ordering-seed random
+          dart test -r expanded --test-randomize-ordering-seed random
+          dart test -r expanded --test-randomize-ordering-seed random
+          dart test -r expanded --test-randomize-ordering-seed random
+          dart test -r expanded --test-randomize-ordering-seed random
+          dart test -r expanded --test-randomize-ordering-seed random
+          dart test -r expanded --test-randomize-ordering-seed random
+          dart test -r expanded --test-randomize-ordering-seed random
+          dart test -r expanded --test-randomize-ordering-seed random
+          dart test -r expanded --test-randomize-ordering-seed random
+          dart test -r expanded --test-randomize-ordering-seed random
+          dart test -r expanded --test-randomize-ordering-seed random
+          dart test -r expanded --test-randomize-ordering-seed random
+          dart test -r expanded --test-randomize-ordering-seed random
+          dart test -r expanded --test-randomize-ordering-seed random
+          dart test -r expanded --test-randomize-ordering-seed random
+          dart test -r expanded --test-randomize-ordering-seed random
+          dart test -r expanded --test-randomize-ordering-seed random
+          dart test -r expanded --test-randomize-ordering-seed random
+          dart test -r expanded --test-randomize-ordering-seed random
+          dart test -r expanded --test-randomize-ordering-seed random
+          dart test -r expanded --test-randomize-ordering-seed random
+          dart test -r expanded --test-randomize-ordering-seed random
+          dart test -r expanded --test-randomize-ordering-seed random
+          dart test -r expanded --test-randomize-ordering-seed random
+          dart test -r expanded --test-randomize-ordering-seed random
+          dart test -r expanded --test-randomize-ordering-seed random
+          dart test -r expanded --test-randomize-ordering-seed random
+          dart test -r expanded --test-randomize-ordering-seed random
+          dart test -r expanded --test-randomize-ordering-seed random
+          dart test -r expanded --test-randomize-ordering-seed random
+          dart test -r expanded --test-randomize-ordering-seed random
+          dart test -r expanded --test-randomize-ordering-seed random
+          dart test -r expanded --test-randomize-ordering-seed random
+          dart test -r expanded --test-randomize-ordering-seed random
+          dart test -r expanded --test-randomize-ordering-seed random
+          dart test -r expanded --test-randomize-ordering-seed random
+          dart test -r expanded --test-randomize-ordering-seed random
+          dart test -r expanded --test-randomize-ordering-seed random
+          dart test -r expanded --test-randomize-ordering-seed random
+          dart test -r expanded --test-randomize-ordering-seed random
+          dart test -r expanded --test-randomize-ordering-seed random
+          dart test -r expanded --test-randomize-ordering-seed random
+          dart test -r expanded --test-randomize-ordering-seed random
+          dart test -r expanded --test-randomize-ordering-seed random
+          dart test -r expanded --test-randomize-ordering-seed random
+          dart test -r expanded --test-randomize-ordering-seed random
+          dart test -r expanded --test-randomize-ordering-seed random
+          dart test -r expanded --test-randomize-ordering-seed random
+          dart test -r expanded --test-randomize-ordering-seed random
+          dart test -r expanded --test-randomize-ordering-seed random
+          dart test -r expanded --test-randomize-ordering-seed random
+          dart test -r expanded --test-randomize-ordering-seed random
+          dart test -r expanded --test-randomize-ordering-seed random
+          dart test -r expanded --test-randomize-ordering-seed random
+          dart test -r expanded --test-randomize-ordering-seed random
+          dart test -r expanded --test-randomize-ordering-seed random
+          dart test -r expanded --test-randomize-ordering-seed random
+          dart test -r expanded --test-randomize-ordering-seed random
+          dart test -r expanded --test-randomize-ordering-seed random
+          dart test -r expanded --test-randomize-ordering-seed random
+          dart test -r expanded --test-randomize-ordering-seed random
+          dart test -r expanded --test-randomize-ordering-seed random
+          dart test -r expanded --test-randomize-ordering-seed random
+          dart test -r expanded --test-randomize-ordering-seed random
+          dart test -r expanded --test-randomize-ordering-seed random
+          dart test -r expanded --test-randomize-ordering-seed random
+          dart test -r expanded --test-randomize-ordering-seed random
+          dart test -r expanded --test-randomize-ordering-seed random
+          dart test -r expanded --test-randomize-ordering-seed random
+          dart test -r expanded --test-randomize-ordering-seed random
+          dart test -r expanded --test-randomize-ordering-seed random
+          dart test -r expanded --test-randomize-ordering-seed random
+          dart test -r expanded --test-randomize-ordering-seed random
+          dart test -r expanded --test-randomize-ordering-seed random
+          dart test -r expanded --test-randomize-ordering-seed random
+          dart test -r expanded --test-randomize-ordering-seed random
+          dart test -r expanded --test-randomize-ordering-seed random
+          dart test -r expanded --test-randomize-ordering-seed random
+          dart test -r expanded --test-randomize-ordering-seed random
+          dart test -r expanded --test-randomize-ordering-seed random
+          dart test -r expanded --test-randomize-ordering-seed random
+          dart test -r expanded --test-randomize-ordering-seed random
+          dart test -r expanded --test-randomize-ordering-seed random
+          dart test -r expanded --test-randomize-ordering-seed random
+          dart test -r expanded --test-randomize-ordering-seed random
+          dart test -r expanded --test-randomize-ordering-seed random
+          dart test -r expanded --test-randomize-ordering-seed random
+          dart test -r expanded --test-randomize-ordering-seed random
+          dart test -r expanded --test-randomize-ordering-seed random
+          dart test -r expanded --test-randomize-ordering-seed random
+          dart test -r expanded --test-randomize-ordering-seed random
+          dart test -r expanded --test-randomize-ordering-seed random
+          dart test -r expanded --test-randomize-ordering-seed random
+          dart test -r expanded --test-randomize-ordering-seed random
+          dart test -r expanded --test-randomize-ordering-seed random
+          dart test -r expanded --test-randomize-ordering-seed random
+          dart test -r expanded --test-randomize-ordering-seed random
+          dart test -r expanded --test-randomize-ordering-seed random
+          dart test -r expanded --test-randomize-ordering-seed random
+          dart test -r expanded --test-randomize-ordering-seed random
+          dart test -r expanded --test-randomize-ordering-seed random
+          dart test -r expanded --test-randomize-ordering-seed random
+          dart test -r expanded --test-randomize-ordering-seed random
+          dart test -r expanded --test-randomize-ordering-seed random
+          dart test -r expanded --test-randomize-ordering-seed random
+          dart test -r expanded --test-randomize-ordering-seed random
+          dart test -r expanded --test-randomize-ordering-seed random
+          dart test -r expanded --test-randomize-ordering-seed random
+          dart test -r expanded --test-randomize-ordering-seed random
+          dart test -r expanded --test-randomize-ordering-seed random
+          dart test -r expanded --test-randomize-ordering-seed random
+          dart test -r expanded --test-randomize-ordering-seed random
+          dart test -r expanded --test-randomize-ordering-seed random
+          dart test -r expanded --test-randomize-ordering-seed random
+          dart test -r expanded --test-randomize-ordering-seed random
+          dart test -r expanded --test-randomize-ordering-seed random
+          dart test -r expanded --test-randomize-ordering-seed random
+          dart test -r expanded --test-randomize-ordering-seed random
           echo "ARCHIVE_PATH=$(pwd)/binary/linux.tar.gz" >> $GITHUB_ENV
   
       - name: Archive binary
