name: Realm Dart CI

on:
  workflow_dispatch:
  push:
    branches:
      - main
  pull_request:

env:
  REALM_CI: true

concurrency:
  group: ${{ github.head_ref || github.run_id }}
  cancel-in-progress: true

jobs:
  build-windows:
    name: Build Windows
    uses: ./.github/workflows/build-native.yml
    with:
      runner: windows-latest
      binary: windows
      build: '["windows"]'

  build-macos:
    name: Build MacOS
    uses: ./.github/workflows/build-native.yml
    with:
      runner: macos-latest
      binary: macos
      build: '["macos"]'

  build-linux:
    name: Build Linux
    uses: ./.github/workflows/build-native.yml
    with:
      runner: ubuntu-20.04 # Building on the lowest possible Linux (Ubuntu) version for compatibility
      binary: linux
      build: '["linux"]'

  build-android:
    name: Build Android
    uses: ./.github/workflows/build-native.yml
    with:
      runner: ubuntu-20.04
      binary: android
      build: '["android-x86_64", "android-armeabi-v7a", "android-arm64-v8a"]'

  build-ios:
    name: Build IOS
    uses: ./.github/workflows/build-native.yml
    with:
      runner: macos-14
      binary: ios
      build: '["ios-device", "ios-simulator"]'

  build-android-combined:
    name: Build combine Android
    needs: build-android
    uses: ./.github/workflows/binary-combine-android.yml

  build-ios-xcframework:
    name: Build combine iOS
    needs: build-ios
    uses: ./.github/workflows/binary-combine-ios.yml

  # Dart jobs

  dart-tests-windows:
    name: Dart Tests Windows
    uses: ./.github/workflows/dart-desktop-tests.yml
    needs:
      - build-windows
    secrets: inherit
    with:
      runner: windows-latest

  dart-tests-macos:
    name: Dart Tests MacOS
    uses: ./.github/workflows/dart-desktop-tests.yml
    needs:
      - build-macos
    secrets: inherit
    with:
      runner: macos-13

  dart-tests-macos-arm:
    name: Dart Tests MacOS Arm
    uses: ./.github/workflows/dart-desktop-tests.yml
    needs:
      - build-macos
    secrets: inherit
    with:
      runner: macos-14
      arch: arm64

  dart-tests-linux:
    name: Dart Tests Linux
    uses: ./.github/workflows/dart-desktop-tests.yml
    needs:
      - build-linux
    secrets: inherit
    with:
      runner: ubuntu-latest

  # Flutter jobs
  flutter-tests-windows:
    name: Flutter Tests Windows
    uses: ./.github/workflows/flutter-desktop-tests.yml
    needs:
      - build-windows
    secrets: inherit
    with:
      runner: windows-latest

  flutter-tests-macos:
    name: Flutter Tests MacOS
    uses: ./.github/workflows/flutter-desktop-tests.yml
    needs:
      - build-macos
    secrets: inherit
    with:
      runner: macos-13

  flutter-tests-macos-arm:
    name: Flutter Tests MacOS Arm
    uses: ./.github/workflows/flutter-desktop-tests.yml
    needs:
      - build-macos
    secrets: inherit
    with:
      runner: macos-14
      arch: arm64

  flutter-tests-linux:
    name: Flutter Tests Linux
    uses: ./.github/workflows/flutter-desktop-tests.yml
    needs:
      - build-linux
    secrets: inherit
    with:
      runner: ubuntu-latest

  flutter-tests-ios:
    runs-on: macos-14
    name: Flutter Tests iOS
    timeout-minutes: 45
    needs:
      - build-ios-xcframework
    defaults:
      run:
        working-directory: packages/realm/tests

    steps:
      - name: Checkout
        uses: actions/checkout@v4
        with:
          submodules: "recursive"

      - name: Setup runner
        uses: ./.github/actions/setup-runner

      - name: Bump ulimit
        run: |
          ulimit -n
          ulimit -n 10240

      - name: Enable ccache
        run: echo "/usr/lib/ccache:/usr/local/opt/ccache/libexec" >> $GITHUB_PATH

      - name: Fetch artifacts
        uses: actions/download-artifact@v4
        with:
          name: librealm-ios
          path: packages/realm_dart/binary/ios

      - name: Launch Simulator
        uses: futureware-tech/simulator-action@v3
        with:
          model: "iPhone SE (3rd generation)"
          os: "iOS"
          os_version: ">= 14.0"

      - name: Run tests on iOS Simulator
        run: |
          flutter test integration_test/all_tests.dart \
            --file-reporter=json:test-results.json \
            --suppress-analytics

      - name: Publish Test Report
        uses: dorny/test-reporter@v1.8.0
        if: success() || failure()
        with:
          name: Test Results Flutter iOS
          path: test-results.json
          reporter: dart-json
          only-summary: true
          working-directory: packages/realm/tests

  flutter-tests-android:
    runs-on: ubuntu-latest
    name: Flutter Tests Android
    timeout-minutes: 45
    needs:
      - build-android-combined
    defaults:
      run:
        working-directory: packages/realm/tests

    steps:
      - name: Checkout
        uses: actions/checkout@v4
        with:
          submodules: "recursive"

      - name: Enable KVM
        run: |
          echo 'KERNEL=="kvm", GROUP="kvm", MODE="0666", OPTIONS+="static_node=kvm"' | sudo tee /etc/udev/rules.d/99-kvm4all.rules
          sudo udevadm control --reload-rules
          sudo udevadm trigger --name-match=kvm

      - name: Setup Java
        uses: actions/setup-java@v4
        with:
          distribution: "temurin"
          java-version: 21

      - name: Setup Gradle
        uses: gradle/actions/setup-gradle@v4

      - name: Fetch artifacts
        uses: actions/download-artifact@v4
        with:
          name: librealm-android
          path: packages/realm_dart/binary/android

      - name: Setup Runner
        uses: ./.github/actions/setup-runner

      # Hack to free up space on the runner to ensure we have enough diskspace to run the emulator
      - name: Remove unnecessary files (dotnet, etc.)
        run: |
          sudo rm -rf /usr/share/dotnet

      # TODO: Move CI run tests on Android Emulator into device farm https://github.com/realm/realm-dart/issues/691
      - name: Setup Android Emulator cache
        uses: actions/cache@v4
        id: avd-cache
        with:
          path: |
            ~/.android/avd/*
            ~/.android/adb*
          key: avd-31-x86_64_2

      - name: Create Android Emulator and generate snapshot for caching
        if: ${{ steps.avd-cache.outputs.cache-hit != 'true' }}
        uses: reactivecircus/android-emulator-runner@v2
        with:
          force-avd-creation: false
          disable-animations: true
          emulator-options: -no-window -gpu swiftshader_indirect -noaudio -no-boot-anim -camera-back none
          api-level: 31
          arch: x86_64
          script: echo "Generated Emulator snapshot for caching."
          ndk: 27.0.12077973

      - name: Run tests on Android Emulator
        uses: reactivecircus/android-emulator-runner@v2
        with:
          force-avd-creation: false
          disable-animations: true
          emulator-options: -no-snapshot-save -no-window -gpu swiftshader_indirect -noaudio -no-boot-anim -camera-back none
          api-level: 31
          arch: x86_64
<<<<<<< HEAD
          ndk: 25.2.9519653
          cmake: 3.10.2.4988404
          script: cd packages/realm/tests && flutter test integration_test/all_tests.dart --file-reporter=json:test-results.json --suppress-analytics
=======
          script: cd packages/realm/tests && flutter test integration_test/all_tests.dart --dart-define=BAAS_BAASAAS_API_KEY=$BAAS_BAASAAS_API_KEY --dart-define=BAAS_DIFFERENTIATOR=$BAAS_DIFFERENTIATOR --file-reporter=json:test-results.json --suppress-analytics
          ndk: 27.0.12077973
>>>>>>> 5baa62fc

      - name: Publish Test Report
        uses: dorny/test-reporter@v1.8.0
        if: success() || failure()
        with:
          name: Test Results Flutter Android
          path: test-results.json
          reporter: dart-json
          only-summary: true
          working-directory: packages/realm/tests

  # Generator jobs

  generator:
    strategy:
      fail-fast: false
      matrix:
        os: [ubuntu, macos, windows]
    defaults:
      run:
        shell: bash
        working-directory: packages/realm_generator

    runs-on: ${{ matrix.os }}-latest
    name: Generator Tests

    timeout-minutes: 30
    steps:
      - name: Checkout
        uses: actions/checkout@v4
        with:
          submodules: "recursive"

      - name: Setup Runner
        uses: ./.github/actions/setup-runner

      - name: Delete generated files in realm_dart
        run: |
          find . -name "*.g.dart" -delete
          find . -name "*.realm.dart" -delete
        working-directory: packages/realm_dart

      - name: Run generator in realm_dart
        run: |
          dart pub get
          dart run build_runner build --delete-conflicting-outputs
        working-directory: packages/realm_dart

      - name: Run generator in realm_dart/example
        run: |
          dart pub get
          dart run build_runner build --delete-conflicting-outputs
        working-directory: packages/realm_dart/example

      - name: Run generator in realm/example
        run: |
          dart pub get
          dart run build_runner build --delete-conflicting-outputs
        working-directory: packages/realm/example

      - name: Install LLVM
        run: sudo apt update && sudo apt-get install -y libclang-dev
        if: ${{ matrix.os == 'ubuntu' }}

      - name: Run ffigen
        run: >-
          dart pub global activate ffigen "<14.0.0" &&
          dart pub global run ffigen --config ffigen.yaml
        working-directory: packages/realm_dart/

      - name: Validate there are no uncommitted changes
        run: |
          changedFiles=$(git --no-pager diff -w)
          if [ "$changedFiles" ]; then
            git --no-pager diff -w
            exit 1
          fi

  coverage-finished:
    needs:
      - dart-tests-linux
    runs-on: ubuntu-latest
    steps:
      - name: Coveralls Finished
        id: publish-coverage
        uses: coverallsapp/github-action@f350da2c033043742f89e8c0b7b5145a1616da6d
        with:
          github-token: ${{ secrets.GITHUB_TOKEN }}
          parallel-finished: true

  slack-on-failure:
    name: Report failure in main branch
    needs:
      - dart-tests-linux
      - dart-tests-macos
      - dart-tests-macos-arm
      - dart-tests-windows
      - flutter-tests-linux
      - flutter-tests-macos
      - flutter-tests-windows
      - flutter-tests-ios
      - flutter-tests-android
    runs-on: ubuntu-latest
    if: always() && github.ref == 'refs/heads/main'
    steps:
      # Run this action to set env.WORKFLOW_CONCLUSION
      - uses: technote-space/workflow-conclusion-action@45ce8e0eb155657ab8ccf346ade734257fd196a5

      - uses: act10ns/slack@ed1309ab9862e57e9e583e51c7889486b9a00b0f
        if: ${{ github.ref == 'refs/heads/main' && env.WORKFLOW_CONCLUSION == 'FAILURE' }}
        # Statuses: neutral, success, skipped, cancelled, timed_out, action_required, failure
        with:
          status: ${{ env.WORKFLOW_CONCLUSION }}
          webhook-url: ${{ secrets.SLACK_DART_WEBHOOK }}
          channel: "#realm-github-dart"
          message: |
            *<https://github.com/realm/realm-dart/actions/runs/${{ github.run_id }}/attempts/${{ github.run_attempt }}|_{{workflow}}_ run id: ${{ github.run_id }} has status _{{jobStatus}}_ >*
            <{{refUrl}}|`{{ref}}` - {{description}}>
            {{#if description}}<{{diffUrl}}|branch: `{{diffRef}}`>{{/if}}

  web-compile:
    name: Compile for web
    runs-on: ubuntu-latest
    steps:
      - name: Checkout
        uses: actions/checkout@v4
        with:
          submodules: "recursive"

      - name: Setup Runner
        uses: ./.github/actions/setup-runner

      - name: Compile to wasm
        run: flutter build web --wasm -t integration_test/all_tests.dart
        working-directory: packages/realm/tests/

      - name: Compile to js
        run: flutter build web -t integration_test/all_tests.dart
        working-directory: packages/realm/tests/<|MERGE_RESOLUTION|>--- conflicted
+++ resolved
@@ -273,14 +273,8 @@
           emulator-options: -no-snapshot-save -no-window -gpu swiftshader_indirect -noaudio -no-boot-anim -camera-back none
           api-level: 31
           arch: x86_64
-<<<<<<< HEAD
-          ndk: 25.2.9519653
-          cmake: 3.10.2.4988404
           script: cd packages/realm/tests && flutter test integration_test/all_tests.dart --file-reporter=json:test-results.json --suppress-analytics
-=======
-          script: cd packages/realm/tests && flutter test integration_test/all_tests.dart --dart-define=BAAS_BAASAAS_API_KEY=$BAAS_BAASAAS_API_KEY --dart-define=BAAS_DIFFERENTIATOR=$BAAS_DIFFERENTIATOR --file-reporter=json:test-results.json --suppress-analytics
           ndk: 27.0.12077973
->>>>>>> 5baa62fc
 
       - name: Publish Test Report
         uses: dorny/test-reporter@v1.8.0
