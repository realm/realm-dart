name: Realm Dart CI

on:
  push:
    branches:
      - main
  pull_request:
env:
  BAAS_URL: ${{ secrets.REALM_QA_URL }}
  BAAS_API_KEY: ${{ secrets.ATLAS_QA_PUBLIC_API_KEY }}
  BAAS_PRIVATE_API_KEY: ${{ secrets.ATLAS_QA_PRIVATE_API_KEY }}
  BAAS_PROJECT_ID: ${{ secrets.ATLAS_QA_PROJECT_ID}}
  REALM_CI: true

concurrency:
  group: ${{ github.head_ref || github.run_id }}
  cancel-in-progress: true

jobs:
  deploy-cluster:
    runs-on: ubuntu-latest
    name: Deploy Cluster
    timeout-minutes: 15
    outputs:
      clusterName: ${{ steps.cluster-name.outputs.clusterName }}
    steps:
      - name: Get cluster suffix
        id: cluster-name
        run: |
          triggerName=${{ github.ref_name}}
          cluster=${triggerName/'/merge'/''}
          echo "clusterName=$(cut -c 1-8 <<< ${cluster}$RANDOM)" >> $GITHUB_OUTPUT

      - uses: realm/ci-actions/mdb-realm/deploy@043cc5a8446748b823957c6ea4d08e6e495ea996
        with:
          realmUrl: ${{ env.BAAS_URL }}
          atlasUrl: ${{ secrets.ATLAS_QA_URL }}
          projectId: ${{ env.BAAS_PROJECT_ID }}
          apiKey: ${{ env.BAAS_API_KEY }}
          privateApiKey: ${{ env.BAAS_PRIVATE_API_KEY }}
          clusterName: ${{ steps.cluster-name.outputs.clusterName }}

<<<<<<< HEAD
  # delete-cluster:
  #   runs-on: ubuntu-latest
  #   name: Delete Cluster
  #   timeout-minutes: 5
  #   continue-on-error: true
  #   needs:
  #     - deploy-cluster
  #     - dart-tests-windows
  #     - dart-tests-macos
  #     - dart-tests-macos-arm
  #     - dart-tests-linux
  #     - dart-tests-linux-ubuntu-20
  #     - flutter-desktop-tests-windows
  #     - flutter-desktop-tests-macos
  #     - flutter-desktop-tests-linux
  #     - flutter-desktop-tests-linux-ubuntu-20
  #     - flutter-ios
  #     - flutter-android
  #   steps:
  #     - uses: realm/ci-actions/mdb-realm/cleanup@96023a542b1a3aa5083ebb3ef9f57a02fd697bb8
  #       with:
  #         realmUrl: ${{ env.BAAS_URL }}
  #         atlasUrl: ${{ secrets.ATLAS_QA_URL }}
  #         projectId: ${{ env.BAAS_PROJECT_ID }}
  #         apiKey: ${{ env.BAAS_API_KEY }}
  #         privateApiKey: ${{ env.BAAS_PRIVATE_API_KEY }}
  #         clusterName: ${{ needs.deploy-cluster.outputs.clusterName }}

  # cleanup-matrix:
  #   needs:
  #     - deploy-cluster
  #     - dart-tests-windows
  #     - dart-tests-macos
  #     - dart-tests-macos-arm
  #     - dart-tests-linux
  #     - dart-tests-linux-ubuntu-20
  #     - flutter-desktop-tests-windows
  #     - flutter-desktop-tests-macos
  #     - flutter-desktop-tests-linux
  #     - flutter-desktop-tests-linux-ubuntu-20
  #     - flutter-ios
  #     - flutter-android
  #   strategy:
  #     fail-fast: false
  #     matrix:
  #       include:
  #         - app: dm
  #           description: dart macos
  #         - app: dma
  #           description: dart macos-arm
  #         - app: dl
  #           description: dart linux
  #         - app: dl2
  #           description: dart linux (ubuntu 20)
  #         - app: dw
  #           description: dart windows
  #         - app: fm
  #           description: flutter macos
  #         - app: fl
  #           description: flutter linux
  #         - app: fl2
  #           description: flutter linux (ubuntu 20)
  #         - app: fw
  #           description: flutter windows
  #         - app: fa
  #           description: flutter android
  #         - app: fi
  #           description: flutter iOS
  #   runs-on: ubuntu-latest
  #   name: Cleanup apps for ${{ matrix.description }}
  #   timeout-minutes: 20
  #   if: always()
  #   env:
  #     BAAS_CLUSTER: ${{ needs.deploy-cluster.outputs.clusterName }}
  #     BAAS_DIFFERENTIATOR: ${{ matrix.app }}${{ github.run_id }}${{ github.run_attempt }}
  #   steps:
  #     - name: Checkout
  #       uses: actions/checkout@93ea575cb5d8a053eaa0ac8fa3b40d7e05a33cc8
  #       with:
  #         submodules: false

  #     - name : Setup Dart SDK
  #       uses: dart-lang/setup-dart@main
  #       with:
  #         sdk: stable

  #     - name: Cleanup apps
  #       run: |
  #         dart run realm_dart delete-apps \
  #           --baas-url ${{ env.BAAS_URL }} \
  #           --atlas-cluster ${{ env.BAAS_CLUSTER }} \
  #           --api-key ${{ env.BAAS_API_KEY }} \
  #           --private-api-key ${{ env.BAAS_PRIVATE_API_KEY }} \
  #           --project-id ${{ env.BAAS_PROJECT_ID }} \
  #           --differentiator '${{ env.BAAS_DIFFERENTIATOR }}'
=======
  delete-cluster:
    runs-on: ubuntu-latest
    name: Delete Cluster
    timeout-minutes: 5
    continue-on-error: true
    needs:
      - deploy-cluster
      - dart-tests-windows
      - dart-tests-macos
      - dart-tests-macos-arm
      - dart-tests-linux
      - dart-tests-linux-ubuntu-20
      - flutter-desktop-tests-windows
      - flutter-desktop-tests-macos
      - flutter-desktop-tests-linux
      - flutter-desktop-tests-linux-ubuntu-20
      - flutter-ios
      - flutter-android
    steps:
      - uses: realm/ci-actions/mdb-realm/cleanup@043cc5a8446748b823957c6ea4d08e6e495ea996
        with:
          realmUrl: ${{ env.BAAS_URL }}
          atlasUrl: ${{ secrets.ATLAS_QA_URL }}
          projectId: ${{ env.BAAS_PROJECT_ID }}
          apiKey: ${{ env.BAAS_API_KEY }}
          privateApiKey: ${{ env.BAAS_PRIVATE_API_KEY }}
          clusterName: ${{ needs.deploy-cluster.outputs.clusterName }}

  cleanup-matrix:
    needs:
      - deploy-cluster
      - dart-tests-windows
      - dart-tests-macos
      - dart-tests-macos-arm
      - dart-tests-linux
      - dart-tests-linux-ubuntu-20
      - flutter-desktop-tests-windows
      - flutter-desktop-tests-macos
      - flutter-desktop-tests-linux
      - flutter-desktop-tests-linux-ubuntu-20
      - flutter-ios
      - flutter-android
    strategy:
      fail-fast: false
      matrix:
        include:
          - app: dm
            description: dart macos
          - app: dma
            description: dart macos-arm
          - app: dl
            description: dart linux
          - app: dl2
            description: dart linux (ubuntu 20)
          - app: dw
            description: dart windows
          - app: fm
            description: flutter macos
          - app: fl
            description: flutter linux
          - app: fl2
            description: flutter linux (ubuntu 20)
          - app: fw
            description: flutter windows
          - app: fa
            description: flutter android
          - app: fi
            description: flutter iOS
    runs-on: ubuntu-latest
    name: Cleanup apps for ${{ matrix.description }}
    timeout-minutes: 20
    if: always()
    env:
      BAAS_CLUSTER: ${{ needs.deploy-cluster.outputs.clusterName }}
      BAAS_DIFFERENTIATOR: ${{ matrix.app }}${{ github.run_id }}${{ github.run_attempt }}
    steps:
      - name: Checkout
        uses: actions/checkout@93ea575cb5d8a053eaa0ac8fa3b40d7e05a33cc8
        with:
          submodules: false

      - name : Setup Dart SDK
        uses: dart-lang/setup-dart@main
        with:
          sdk: stable

      - name: Cleanup apps
        run: |
          dart run realm_dart delete-apps \
            --baas-url ${{ env.BAAS_URL }} \
            --atlas-cluster ${{ env.BAAS_CLUSTER }} \
            --api-key ${{ env.BAAS_API_KEY }} \
            --private-api-key ${{ env.BAAS_PRIVATE_API_KEY }} \
            --project-id ${{ env.BAAS_PROJECT_ID }} \
            --differentiator '${{ env.BAAS_DIFFERENTIATOR }}'
>>>>>>> 1cd090cf

  build-windows:
    name: Build Windows
    uses: ./.github/workflows/build-native.yml
    with:
     runner: windows-latest
     binary: windows
     build: '["windows"]'

  build-macos:
    name: Build MacOS
    uses: ./.github/workflows/build-native.yml
    with:
     runner: macos-latest
     binary: macos
     build: '["macos"]'

  build-linux:
    name: Build Linux
    uses: ./.github/workflows/build-native.yml
    with:
     runner: ubuntu-20.04 # Building on the lowest possible Linux (Ubuntu) version for compatibility
     binary: linux
     build: '["linux"]'

  build-android:
    name: Build Android
    uses: ./.github/workflows/build-native.yml
    with:
     runner: ubuntu-20.04
     binary: android
     build: '["android-x86", "android-x86_64", "android-armeabi-v7a", "android-arm64-v8a"]'

  build-ios:
    name: Build IOS
    uses: ./.github/workflows/build-native.yml
    with:
      runner: macos-latest
      binary: ios
      build: '["ios-device", "ios-simulator", "ios-catalyst"]'

  build-android-combined:
    name: Android binaries combine
    needs: build-android
    uses: ./.github/workflows/binary-combine-android.yml

  build-ios-xcframework:
    name: IOS binaries combine
    needs: build-ios
    uses: ./.github/workflows/binary-combine-ios.yml

# Dart jobs

  dart-tests-windows:
    name: Windows Dart Tests
    uses: ./.github/workflows/dart-desktop-tests.yml
    needs:
      - build-windows
      - deploy-cluster
    secrets: inherit
    with:
     os: windows
     runner: windows-latest
     app: dw
     cluster: ${{ needs.deploy-cluster.outputs.clusterName }}

  dart-tests-macos:
    name: MacOS Dart Tests
    uses: ./.github/workflows/dart-desktop-tests.yml
    needs:
      - build-macos
      - deploy-cluster
    secrets: inherit
    with:
     os: macos
     runner: macos-latest
     app: dm
     cluster: ${{ needs.deploy-cluster.outputs.clusterName }}

  dart-tests-macos-arm:
    name: MacOS Arm Dart Tests
    uses: ./.github/workflows/dart-desktop-tests.yml
    needs:
      - build-macos
      - deploy-cluster
    secrets: inherit
    with:
     os: macos
     runner: macos-arm
     architecture: arm
     app: dma
     cluster: ${{ needs.deploy-cluster.outputs.clusterName }}

  dart-tests-linux:
    name: Linux Dart Tests
    uses: ./.github/workflows/dart-desktop-tests.yml
    needs:
      - build-linux
      - deploy-cluster
    secrets: inherit
    with:
     os: linux
     runner: ubuntu-latest
     app: dl
     cluster: ${{ needs.deploy-cluster.outputs.clusterName }}

  dart-tests-linux-ubuntu-20:
    name: Linux Dart Tests (ubuntu 20)
    uses: ./.github/workflows/dart-desktop-tests.yml
    needs:
      - build-linux
      - deploy-cluster
    secrets: inherit
    with:
     os: linux
     runner: ubuntu-20.04
     app: dl2
     cluster: ${{ needs.deploy-cluster.outputs.clusterName }}

# Flutter jobs

  flutter-desktop-tests-windows:
    name: Windows Flutter Tests
    uses: ./.github/workflows/flutter-desktop-tests.yml
    needs:
      - build-windows
      - deploy-cluster
    secrets: inherit
    with:
     os: windows
     runner: windows-latest
     app: fw
     cluster: ${{ needs.deploy-cluster.outputs.clusterName }}

  flutter-desktop-tests-macos:
    name: MacOS Flutter Tests
    uses: ./.github/workflows/flutter-desktop-tests.yml
    needs:
      - build-macos
      - deploy-cluster
    secrets: inherit
    with:
     os: macos
     runner: macos-latest
     app: fm
     cluster: ${{ needs.deploy-cluster.outputs.clusterName }}

  flutter-desktop-tests-linux:
    name: Linux Flutter Tests
    uses: ./.github/workflows/flutter-desktop-tests.yml
    needs:
      - build-linux
      - deploy-cluster
    secrets: inherit
    with:
     os: linux
     runner: ubuntu-latest
     app: fl
     cluster: ${{ needs.deploy-cluster.outputs.clusterName }}

  flutter-desktop-tests-linux-ubuntu-20:
    name: Linux Flutter Tests (ubuntu 20)
    uses: ./.github/workflows/flutter-desktop-tests.yml
    needs:
      - build-linux
      - deploy-cluster
    secrets: inherit
    with:
     os: linux
     runner: ubuntu-20.04
     app: fl2
     cluster: ${{ needs.deploy-cluster.outputs.clusterName }}

  flutter-ios:
    runs-on: macos-latest
    name: IOS Flutter Tests
    timeout-minutes: 45
    env:
      BAAS_CLUSTER: ${{ needs.deploy-cluster.outputs.clusterName }}
      BAAS_DIFFERENTIATOR: fi${{ github.run_id }}${{ github.run_attempt }}
    needs:
      - deploy-cluster
      - build-ios-xcframework
    steps:

      - name: Checkout
        uses: actions/checkout@93ea575cb5d8a053eaa0ac8fa3b40d7e05a33cc8
        with:
          submodules: 'recursive'

      - name: Enable ccache
        run: echo "PATH=/usr/lib/ccache:/usr/local/opt/ccache/libexec:$PATH" >> $GITHUB_ENV

      - name: Fetch artifacts
        uses: actions/download-artifact@9782bd6a9848b53b110e712e20e42d89988822b7
        with:
          name: librealm-ios
          path: binary/ios

      - name: Setup Flutter
        uses: subosito/flutter-action@v2
        with:
          channel: 'stable'

      - name: Install dependencies
        run: flutter pub get

      - name: Launch Simulator
        uses: futureware-tech/simulator-action@v2
        with:
          model: 'iPhone 8'
          os: 'iOS'
          os_version: '>= 14.0'

      # This will be a no-op under normal circumstances since the cluster would have been deployed
      # in deploy-cluster. It is needed in case we want to re-run the job after the cluster has been reaped.
      - name: Create cluster
        uses: realm/ci-actions/mdb-realm/deploy@043cc5a8446748b823957c6ea4d08e6e495ea996
        with:
          realmUrl: ${{ env.BAAS_URL }}
          atlasUrl: ${{ secrets.ATLAS_QA_URL }}
          projectId: ${{ env.BAAS_PROJECT_ID }}
          apiKey: ${{ env.BAAS_API_KEY }}
          privateApiKey: ${{ env.BAAS_PRIVATE_API_KEY }}
          clusterName: ${{ env.BAAS_CLUSTER }}

      - name: Create apps
        run: |
          dart run realm_dart deploy-apps \
            --baas-url ${{ env.BAAS_URL }} \
            --atlas-cluster ${{ env.BAAS_CLUSTER }} \
            --api-key ${{ env.BAAS_API_KEY }} \
            --private-api-key ${{ env.BAAS_PRIVATE_API_KEY }} \
            --project-id ${{ env.BAAS_PROJECT_ID }} \
            --differentiator '${{ env.BAAS_DIFFERENTIATOR }}'

      # - name: Run tests on iOS Simulator
      #   run: |
      #     flutter drive --target=test_driver/app.dart --dart-define=testName="" --suppress-analytics --debug
      #   working-directory: ./flutter/realm_flutter/tests

  flutter-android:
    runs-on: macos-latest
    name: Android Flutter Tests
    timeout-minutes: 45
    env:
      BAAS_CLUSTER: ${{ needs.deploy-cluster.outputs.clusterName }}
      BAAS_DIFFERENTIATOR: fa${{ github.run_id }}${{ github.run_attempt }}
    needs:
      - deploy-cluster
      - build-android-combined
    steps:

      - name: Checkout
        uses: actions/checkout@93ea575cb5d8a053eaa0ac8fa3b40d7e05a33cc8
        with:
          submodules: 'recursive'

      - name: Fetch artifacts
        uses: actions/download-artifact@9782bd6a9848b53b110e712e20e42d89988822b7
        with:
          name: librealm-android
          path: binary/android

      - name: Setup Flutter
        uses: subosito/flutter-action@v2
        with:
          channel: 'stable'

      - name: Install dependencies
        run: flutter pub get

      # TODO: Move CI run tests on Android Emulator into device farm https://github.com/realm/realm-dart/issues/691
      - name: Setup Android Emulator cache
        uses: actions/cache@v3.0.4
        id: avd-cache
        with:
          path: |
            ~/.android/avd/*
            ~/.android/adb*
          key: avd-29

      - name: Create Android Emulator and generate snapshot for caching
        if: ${{ steps.avd-cache.outputs.cache-hit != 'true' }}
        uses: reactivecircus/android-emulator-runner@v2
        with:
          api-level: 29
          force-avd-creation: false
          emulator-options: -no-window -gpu swiftshader_indirect -noaudio -no-boot-anim -camera-back none
          disable-animations: true
          arch: x86
          ndk: 21.0.6113669
          cmake: 3.10.2.4988404
          script: echo "Generated Emulator snapshot for caching."

      # This will be a no-op under normal circumstances since the cluster would have been deployed
      # in deploy-cluster. It is needed in case we want to re-run the job after the cluster has been reaped.
      - name: Create cluster
        uses: realm/ci-actions/mdb-realm/deploy@043cc5a8446748b823957c6ea4d08e6e495ea996
        with:
          realmUrl: ${{ env.BAAS_URL }}
          atlasUrl: ${{ secrets.ATLAS_QA_URL }}
          projectId: ${{ env.BAAS_PROJECT_ID }}
          apiKey: ${{ env.BAAS_API_KEY }}
          privateApiKey: ${{ env.BAAS_PRIVATE_API_KEY }}
          clusterName: ${{ env.BAAS_CLUSTER }}

      - name: Create apps
        run: |
          dart run realm_dart deploy-apps \
            --baas-url ${{ env.BAAS_URL }} \
            --atlas-cluster ${{ env.BAAS_CLUSTER }} \
            --api-key ${{ env.BAAS_API_KEY }} \
            --private-api-key ${{ env.BAAS_PRIVATE_API_KEY }} \
            --project-id ${{ env.BAAS_PROJECT_ID }} \
            --differentiator '${{ env.BAAS_DIFFERENTIATOR }}'

      # - name: Run tests on Android Emulator
      #   uses: reactivecircus/android-emulator-runner@v2
      #   with:
      #     force-avd-creation: false
      #     disable-animations: true
      #     emulator-options: -no-snapshot-save -no-window -gpu swiftshader_indirect -noaudio -no-boot-anim -camera-back none
      #     api-level: 29
      #     ndk: 21.0.6113669
      #     arch: x86
      #     cmake: 3.10.2.4988404
      #     script: flutter build apk --debug --target=test_driver/app.dart && flutter install --debug && flutter drive --target=test_driver/app.dart --dart-define=testName="" --suppress-analytics --debug
      #     working-directory: ./flutter/realm_flutter/tests

# Generator jobs

  generator:
    strategy:
      fail-fast: false
      matrix:
        os: [ubuntu, macos, windows]

    runs-on: ${{ matrix.os }}-latest
    name: Generator Tests
    timeout-minutes: 30
    steps:
      - name: Checkout
        uses: actions/checkout@93ea575cb5d8a053eaa0ac8fa3b40d7e05a33cc8
        with:
          submodules: 'recursive'

      - name: Setup Flutter
        uses: subosito/flutter-action@v2
        with:
          channel: 'stable'

      - name: Delete generated files
        run: find . -name "*.g.dart" -not -path "./generator/*" -delete
        shell: bash

      - name: Run generator in realm-dart repo
        run: |
          dart pub get
          dart run build_runner build --delete-conflicting-outputs

      - name: Run generator in realm-dart/example
        run: |
          dart pub get
          dart run build_runner build --delete-conflicting-outputs
        working-directory: ./example/

      - name: Run generator in realm_flutter/example
        run: |
          dart pub get
          dart run build_runner build --delete-conflicting-outputs
        working-directory: ./flutter/realm_flutter/example/

      - name: Install LLVM
        run: sudo apt update && sudo apt-get install -y libclang-dev
        if: ${{ matrix.os == 'ubuntu' }}

      - name: Run ffigen
        run: dart run ffigen --config config.yaml
        working-directory: ./ffigen

      - name: Validate there are no uncommitted changes
        run: |
          changedFiles=$(git --no-pager diff -w)
          if [ "$changedFiles" ]; then
            git --no-pager diff -w
            exit 1
          fi
        shell: bash

      - name: Run generator tests
        run: |
          dart pub get
          dart test -r expanded --coverage ./coverage/ --test-randomize-ordering-seed random
        working-directory: ./generator/

      - name: Generate generator coverage report
        if: matrix.os == 'ubuntu'
        run: |
          dart run coverage:format_coverage \
            --in coverage/ \
            --out ./coverage/lcov.info \
            --check-ignore \
            --lcov \
            --packages .dart_tool/package_config.json \
            --report-on lib
        working-directory: ./generator/

      - name: Publish Generator Coverage
        if: matrix.os == 'ubuntu'
        id: publish-coverage
        uses: coverallsapp/github-action@a1a1a8a300a7e89df3630639df8fb23de5cc6368
        with:
          github-token: ${{ secrets.GITHUB_TOKEN }}
          flag-name: generator
          path-to-lcov: ./generator/coverage/lcov.info
          parallel: true

      - name: Output Coveralls response
        if: matrix.os == 'ubuntu'
        run: echo ${{ steps.publish-coverage.outputs.coveralls-api-result }}

  coverage-finished:
    needs:
      - generator
      - dart-tests-linux
    runs-on: ubuntu-latest
    steps:

      - name: Coveralls Finished
        id: publish-coverage
        uses: coverallsapp/github-action@a1a1a8a300a7e89df3630639df8fb23de5cc6368
        with:
          github-token: ${{ secrets.GITHUB_TOKEN }}
          parallel-finished: true

      - name: Output Coveralls response
        run: echo ${{ steps.publish-coverage.outputs.coveralls-api-result }}<|MERGE_RESOLUTION|>--- conflicted
+++ resolved
@@ -40,7 +40,6 @@
           privateApiKey: ${{ env.BAAS_PRIVATE_API_KEY }}
           clusterName: ${{ steps.cluster-name.outputs.clusterName }}
 
-<<<<<<< HEAD
   # delete-cluster:
   #   runs-on: ubuntu-latest
   #   name: Delete Cluster
@@ -60,7 +59,7 @@
   #     - flutter-ios
   #     - flutter-android
   #   steps:
-  #     - uses: realm/ci-actions/mdb-realm/cleanup@96023a542b1a3aa5083ebb3ef9f57a02fd697bb8
+  #   - uses: realm/ci-actions/mdb-realm/cleanup@043cc5a8446748b823957c6ea4d08e6e495ea996
   #       with:
   #         realmUrl: ${{ env.BAAS_URL }}
   #         atlasUrl: ${{ secrets.ATLAS_QA_URL }}
@@ -136,103 +135,6 @@
   #           --private-api-key ${{ env.BAAS_PRIVATE_API_KEY }} \
   #           --project-id ${{ env.BAAS_PROJECT_ID }} \
   #           --differentiator '${{ env.BAAS_DIFFERENTIATOR }}'
-=======
-  delete-cluster:
-    runs-on: ubuntu-latest
-    name: Delete Cluster
-    timeout-minutes: 5
-    continue-on-error: true
-    needs:
-      - deploy-cluster
-      - dart-tests-windows
-      - dart-tests-macos
-      - dart-tests-macos-arm
-      - dart-tests-linux
-      - dart-tests-linux-ubuntu-20
-      - flutter-desktop-tests-windows
-      - flutter-desktop-tests-macos
-      - flutter-desktop-tests-linux
-      - flutter-desktop-tests-linux-ubuntu-20
-      - flutter-ios
-      - flutter-android
-    steps:
-      - uses: realm/ci-actions/mdb-realm/cleanup@043cc5a8446748b823957c6ea4d08e6e495ea996
-        with:
-          realmUrl: ${{ env.BAAS_URL }}
-          atlasUrl: ${{ secrets.ATLAS_QA_URL }}
-          projectId: ${{ env.BAAS_PROJECT_ID }}
-          apiKey: ${{ env.BAAS_API_KEY }}
-          privateApiKey: ${{ env.BAAS_PRIVATE_API_KEY }}
-          clusterName: ${{ needs.deploy-cluster.outputs.clusterName }}
-
-  cleanup-matrix:
-    needs:
-      - deploy-cluster
-      - dart-tests-windows
-      - dart-tests-macos
-      - dart-tests-macos-arm
-      - dart-tests-linux
-      - dart-tests-linux-ubuntu-20
-      - flutter-desktop-tests-windows
-      - flutter-desktop-tests-macos
-      - flutter-desktop-tests-linux
-      - flutter-desktop-tests-linux-ubuntu-20
-      - flutter-ios
-      - flutter-android
-    strategy:
-      fail-fast: false
-      matrix:
-        include:
-          - app: dm
-            description: dart macos
-          - app: dma
-            description: dart macos-arm
-          - app: dl
-            description: dart linux
-          - app: dl2
-            description: dart linux (ubuntu 20)
-          - app: dw
-            description: dart windows
-          - app: fm
-            description: flutter macos
-          - app: fl
-            description: flutter linux
-          - app: fl2
-            description: flutter linux (ubuntu 20)
-          - app: fw
-            description: flutter windows
-          - app: fa
-            description: flutter android
-          - app: fi
-            description: flutter iOS
-    runs-on: ubuntu-latest
-    name: Cleanup apps for ${{ matrix.description }}
-    timeout-minutes: 20
-    if: always()
-    env:
-      BAAS_CLUSTER: ${{ needs.deploy-cluster.outputs.clusterName }}
-      BAAS_DIFFERENTIATOR: ${{ matrix.app }}${{ github.run_id }}${{ github.run_attempt }}
-    steps:
-      - name: Checkout
-        uses: actions/checkout@93ea575cb5d8a053eaa0ac8fa3b40d7e05a33cc8
-        with:
-          submodules: false
-
-      - name : Setup Dart SDK
-        uses: dart-lang/setup-dart@main
-        with:
-          sdk: stable
-
-      - name: Cleanup apps
-        run: |
-          dart run realm_dart delete-apps \
-            --baas-url ${{ env.BAAS_URL }} \
-            --atlas-cluster ${{ env.BAAS_CLUSTER }} \
-            --api-key ${{ env.BAAS_API_KEY }} \
-            --private-api-key ${{ env.BAAS_PRIVATE_API_KEY }} \
-            --project-id ${{ env.BAAS_PROJECT_ID }} \
-            --differentiator '${{ env.BAAS_DIFFERENTIATOR }}'
->>>>>>> 1cd090cf
 
   build-windows:
     name: Build Windows
@@ -469,10 +371,11 @@
             --project-id ${{ env.BAAS_PROJECT_ID }} \
             --differentiator '${{ env.BAAS_DIFFERENTIATOR }}'
 
-      # - name: Run tests on iOS Simulator
-      #   run: |
-      #     flutter drive --target=test_driver/app.dart --dart-define=testName="" --suppress-analytics --debug
-      #   working-directory: ./flutter/realm_flutter/tests
+       #- name: Run tests on iOS Simulator
+       # run: |
+       #   flutter drive --target=test_driver/app.dart --dart-define=testName="" --suppress-analytics --debug
+       # working-directory: ./flutter/realm_flutter/tests
+
 
   flutter-android:
     runs-on: macos-latest
@@ -550,19 +453,19 @@
             --project-id ${{ env.BAAS_PROJECT_ID }} \
             --differentiator '${{ env.BAAS_DIFFERENTIATOR }}'
 
-      # - name: Run tests on Android Emulator
-      #   uses: reactivecircus/android-emulator-runner@v2
-      #   with:
-      #     force-avd-creation: false
-      #     disable-animations: true
-      #     emulator-options: -no-snapshot-save -no-window -gpu swiftshader_indirect -noaudio -no-boot-anim -camera-back none
-      #     api-level: 29
-      #     ndk: 21.0.6113669
-      #     arch: x86
-      #     cmake: 3.10.2.4988404
-      #     script: flutter build apk --debug --target=test_driver/app.dart && flutter install --debug && flutter drive --target=test_driver/app.dart --dart-define=testName="" --suppress-analytics --debug
-      #     working-directory: ./flutter/realm_flutter/tests
-
+      #- name: Run tests on Android Emulator
+      #  uses: reactivecircus/android-emulator-runner@v2
+      #  with:
+      #    force-avd-creation: false
+      #    disable-animations: true
+      #    emulator-options: -no-snapshot-save -no-window -gpu swiftshader_indirect -noaudio -no-boot-anim -camera-back none
+      #    api-level: 29
+      #    ndk: 21.0.6113669
+      #    arch: x86
+      #    cmake: 3.10.2.4988404
+      #    script: flutter build apk --debug --target=test_driver/app.dart && flutter install --debug && flutter drive --target=test_driver/app.dart --dart-define=testName="" --suppress-analytics --debug
+      #    working-directory: ./flutter/realm_flutter/tests
+      
 # Generator jobs
 
   generator:
