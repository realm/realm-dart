name: Realm Dart CI

on:
  push:
    branches:
      - main
  pull_request:
env:
  BAAS_URL: ${{ secrets.REALM_QA_URL }}
  BAAS_API_KEY: ${{ secrets.ATLAS_QA_PUBLIC_API_KEY }}
  BAAS_PRIVATE_API_KEY: ${{ secrets.ATLAS_QA_PRIVATE_API_KEY }}
  BAAS_PROJECT_ID: ${{ secrets.ATLAS_QA_PROJECT_ID}}
  REALM_CI: true

jobs:

  deploy-cluster:
    runs-on: ubuntu-latest
    name: Deploy Cluster
    timeout-minutes: 15
    outputs:
      clusterName: ${{ steps.cluster-name.outputs.clusterName }}
    steps:
      - name: Get cluster suffix
        id: cluster-name
        run: |
          triggerName=${{ github.ref_name}}
          cluster=${triggerName/'/merge'/''}
          echo "clusterName=$(cut -c 1-8 <<< ${cluster}$RANDOM)" >> $GITHUB_OUTPUT

      - uses: realm/ci-actions/mdb-realm/deploy@96023a542b1a3aa5083ebb3ef9f57a02fd697bb8
        with:
          realmUrl: ${{ env.BAAS_URL }}
          atlasUrl: ${{ secrets.ATLAS_QA_URL }}
          projectId: ${{ env.BAAS_PROJECT_ID }}
          apiKey: ${{ env.BAAS_API_KEY }}
          privateApiKey: ${{ env.BAAS_PRIVATE_API_KEY }}
          clusterName: ${{ steps.cluster-name.outputs.clusterName }}

  delete-cluster:
    runs-on: ubuntu-latest
    name: Delete Cluster
    timeout-minutes: 5
    continue-on-error: true
    needs:
      - deploy-cluster
      - dart-tests-windows
      - dart-tests-macos
      - dart-tests-macos-arm
      - dart-tests-linux
      - dart-tests-linux-ubuntu-20
      - flutter-desktop-tests-windows
      - flutter-desktop-tests-macos
      - flutter-desktop-tests-linux
      - flutter-desktop-tests-linux-ubuntu-20
      - flutter-ios
      - flutter-android
    steps:
      - uses: realm/ci-actions/mdb-realm/cleanup@96023a542b1a3aa5083ebb3ef9f57a02fd697bb8
        with:
          realmUrl: ${{ env.BAAS_URL }}
          atlasUrl: ${{ secrets.ATLAS_QA_URL }}
          projectId: ${{ env.BAAS_PROJECT_ID }}
          apiKey: ${{ env.BAAS_API_KEY }}
          privateApiKey: ${{ env.BAAS_PRIVATE_API_KEY }}
          clusterName: ${{ needs.deploy-cluster.outputs.clusterName }}

  cleanup-matrix:
    needs:
      - deploy-cluster
      - dart-tests-windows
      - dart-tests-macos
      - dart-tests-macos-arm
      - dart-tests-linux
      - dart-tests-linux-ubuntu-20
      - flutter-desktop-tests-windows
      - flutter-desktop-tests-macos
      - flutter-desktop-tests-linux
      - flutter-desktop-tests-linux-ubuntu-20
      - flutter-ios
      - flutter-android
    strategy:
      fail-fast: false
      matrix:
        include:
          - app: dm
            description: dart macos
          - app: dma
            description: dart macos-arm
          - app: dl
            description: dart linux
          - app: dl2
            description: dart linux 20
          - app: dw
            description: dart windows
          - app: fm
            description: flutter macos
          - app: fl
            description: flutter linux
          - app: fl2
            description: flutter linux 20
          - app: fw
            description: flutter windows
          - app: fa
            description: flutter android
          - app: fi
            description: flutter iOS
    runs-on: ubuntu-latest
    name: Cleanup apps for ${{ matrix.description }}
    timeout-minutes: 20
    if: always()
    env:
      BAAS_CLUSTER: ${{ needs.deploy-cluster.outputs.clusterName }}
      BAAS_DIFFERENTIATOR: ${{ matrix.app }}${{ github.run_id }}${{ github.run_attempt }}
    steps:
      - name: Checkout
        uses: actions/checkout@93ea575cb5d8a053eaa0ac8fa3b40d7e05a33cc8
        with:
          submodules: false

      - name : Setup Dart SDK
        uses: dart-lang/setup-dart@main
        with:
          sdk: stable

      - name: Cleanup apps
        run: |
          dart run realm_dart delete-apps \
            --baas-url ${{ env.BAAS_URL }} \
            --atlas-cluster ${{ env.BAAS_CLUSTER }} \
            --api-key ${{ env.BAAS_API_KEY }} \
            --private-api-key ${{ env.BAAS_PRIVATE_API_KEY }} \
            --project-id ${{ env.BAAS_PROJECT_ID }} \
            --differentiator '${{ env.BAAS_DIFFERENTIATOR }}'

  build-windows:
    name: Build Windows
    uses: ./.github/workflows/build-native.yml
    with:
     runner: windows-latest
     binary: windows
     build: '["windows"]'

  build-macos:
    name: Build MacOS
    uses: ./.github/workflows/build-native.yml
    with:
     runner: macos-latest
     binary: macos
     build: '["macos"]'

  build-linux:
    name: Build Linux
    uses: ./.github/workflows/build-native.yml
    with:
<<<<<<< HEAD
     runner: ubuntu-latest
=======
     runner: ubuntu-20.04 # Building on the lowest possible Linux (Ubuntu) version for compatibility
>>>>>>> 74cf9bdb
     binary: linux
     build: '["linux"]'

  build-android:
    name: Build Android
    uses: ./.github/workflows/build-native.yml
    with:
     runner: ubuntu-latest
     binary: android
     build: '["android-x86", "android-x86_64", "android-armeabi-v7a", "android-arm64-v8a"]'

  build-ios:
    name: Build IOS
    uses: ./.github/workflows/build-native.yml
    with:
      runner: macos-latest
      binary: ios
      build: '["ios-device", "ios-simulator", "ios-catalyst"]'

  build-android-combined:
    name: Android binaries combine
    needs: build-android
    uses: ./.github/workflows/binary-combine-android.yml

  build-ios-xcframework:
    name: IOS binaries combine
    needs: build-ios
    uses: ./.github/workflows/binary-combine-ios.yml

# Dart jobs

  dart-tests-windows:
    name: Windows Dart Tests
    uses: ./.github/workflows/dart-desktop-tests.yml
    needs:
      - build-windows
      - deploy-cluster
    secrets: inherit
    with:
     os: windows
<<<<<<< HEAD
     runner: windows-2022
=======
     runner: windows-latest
>>>>>>> 74cf9bdb
     app: dw
     cluster: ${{ needs.deploy-cluster.outputs.clusterName }}

  dart-tests-macos:
    name: MacOS Dart Tests
    uses: ./.github/workflows/dart-desktop-tests.yml
    needs:
      - build-macos
      - deploy-cluster
    secrets: inherit
    with:
     os: macos
<<<<<<< HEAD
     runner: macos-11
=======
     runner: macos-latest
>>>>>>> 74cf9bdb
     app: dm
     cluster: ${{ needs.deploy-cluster.outputs.clusterName }}

  dart-tests-macos-arm:
    name: MacOS Arm Dart Tests
    uses: ./.github/workflows/dart-desktop-tests.yml
    needs:
      - build-macos
      - deploy-cluster
    secrets: inherit
    with:
     os: macos
     runner: macos-arm
     architecture: arm
     app: dma
     cluster: ${{ needs.deploy-cluster.outputs.clusterName }}

  dart-tests-linux:
    name: Linux Dart Tests
    uses: ./.github/workflows/dart-desktop-tests.yml
    needs:
      - build-linux
      - deploy-cluster
    secrets: inherit
    with:
     os: linux
<<<<<<< HEAD
     runner: ubuntu-20.04
=======
     runner: ubuntu-latest
>>>>>>> 74cf9bdb
     app: dl
     cluster: ${{ needs.deploy-cluster.outputs.clusterName }}

  dart-tests-linux-ubuntu-20:
    name: Linux Dart Tests (ubuntu 20)
    uses: ./.github/workflows/dart-desktop-tests.yml
    needs:
      - build-linux
      - deploy-cluster
    secrets: inherit
    with:
     os: linux
     runner: ubuntu-20.04
     app: dl2
     cluster: ${{ needs.deploy-cluster.outputs.clusterName }}

# Flutter jobs

  flutter-desktop-tests-windows:
    name: Windows Flutter Tests
    uses: ./.github/workflows/flutter-desktop-tests.yml
    needs:
      - build-windows
      - deploy-cluster
    secrets: inherit
    with:
     os: windows
<<<<<<< HEAD
     runner: windows-2022
=======
     runner: windows-latest
>>>>>>> 74cf9bdb
     app: fw
     cluster: ${{ needs.deploy-cluster.outputs.clusterName }}

  flutter-desktop-tests-macos:
    name: MacOS Flutter Tests
    uses: ./.github/workflows/flutter-desktop-tests.yml
    needs:
      - build-macos
      - deploy-cluster
    secrets: inherit
    with:
     os: macos
<<<<<<< HEAD
     runner: macos-11
=======
     runner: macos-latest
>>>>>>> 74cf9bdb
     app: fm
     cluster: ${{ needs.deploy-cluster.outputs.clusterName }}

  flutter-desktop-tests-linux:
    name: Linux Flutter Tests
    uses: ./.github/workflows/flutter-desktop-tests.yml
    needs:
      - build-linux
      - deploy-cluster
    secrets: inherit
    with:
     os: linux
<<<<<<< HEAD
     runner: ubuntu-20.04
=======
     runner: ubuntu-latest
>>>>>>> 74cf9bdb
     app: fl
     cluster: ${{ needs.deploy-cluster.outputs.clusterName }}

  flutter-desktop-tests-linux-ubuntu-20:
    name: Linux Flutter Tests (ubuntu 20)
    uses: ./.github/workflows/flutter-desktop-tests.yml
    needs:
      - build-linux
      - deploy-cluster
    secrets: inherit
    with:
     os: linux
     runner: ubuntu-20.04
     app: fl2
     cluster: ${{ needs.deploy-cluster.outputs.clusterName }}


  flutter-ios:
    runs-on: macos-11
    name: IOS Flutter Tests
    timeout-minutes: 45
    env:
      BAAS_CLUSTER: ${{ needs.deploy-cluster.outputs.clusterName }}
      BAAS_DIFFERENTIATOR: fi${{ github.run_id }}${{ github.run_attempt }}
    needs:
      - deploy-cluster
      - build-ios-xcframework
    steps:

      - name: Checkout
        uses: actions/checkout@93ea575cb5d8a053eaa0ac8fa3b40d7e05a33cc8
        with:
          submodules: 'recursive'

      - name: Enable ccache
        run: echo "PATH=/usr/lib/ccache:/usr/local/opt/ccache/libexec:$PATH" >> $GITHUB_ENV

      - name: Fetch artifacts
        uses: actions/download-artifact@9782bd6a9848b53b110e712e20e42d89988822b7
        with:
          name: librealm-ios
          path: binary/ios

      - name: Setup Flutter
        uses: subosito/flutter-action@v2
        with:
          channel: 'stable'

      - name: Install dependencies
        run: flutter pub get

      - name: Launch Simulator
        uses: futureware-tech/simulator-action@v2
        with:
          model: 'iPhone 8'
          os: 'iOS'
          os_version: '>= 14.0'

      # This will be a no-op under normal circumstances since the cluster would have been deployed
      # in deploy-cluster. It is needed in case we want to re-run the job after the cluster has been reaped.
      - name: Create cluster
        uses: realm/ci-actions/mdb-realm/deploy@96023a542b1a3aa5083ebb3ef9f57a02fd697bb8
        with:
          realmUrl: ${{ env.BAAS_URL }}
          atlasUrl: ${{ secrets.ATLAS_QA_URL }}
          projectId: ${{ env.BAAS_PROJECT_ID }}
          apiKey: ${{ env.BAAS_API_KEY }}
          privateApiKey: ${{ env.BAAS_PRIVATE_API_KEY }}
          clusterName: ${{ env.BAAS_CLUSTER }}

      - name: Run tests on iOS Simulator
        run: |
          flutter drive --target=test_driver/app.dart --dart-define=testName="" --suppress-analytics --debug
        working-directory: ./flutter/realm_flutter/tests

  flutter-android:
    runs-on: macos-11
    name: Android Flutter Tests
    timeout-minutes: 45
    env:
      BAAS_CLUSTER: ${{ needs.deploy-cluster.outputs.clusterName }}
      BAAS_DIFFERENTIATOR: fa${{ github.run_id }}${{ github.run_attempt }}
    needs:
      - deploy-cluster
      - build-android-combined
    steps:

      - name: Checkout
        uses: actions/checkout@93ea575cb5d8a053eaa0ac8fa3b40d7e05a33cc8
        with:
          submodules: 'recursive'

      - name: Fetch artifacts
        uses: actions/download-artifact@9782bd6a9848b53b110e712e20e42d89988822b7
        with:
          name: librealm-android
          path: binary/android

      - name: Setup Flutter
        uses: subosito/flutter-action@v2
        with:
          channel: 'stable'

      - name: Install dependencies
        run: flutter pub get

      # TODO: Move CI run tests on Android Emulator into device farm https://github.com/realm/realm-dart/issues/691
      - name: Setup Android Emulator cache
        uses: actions/cache@v3.0.4
        id: avd-cache
        with:
          path: |
            ~/.android/avd/*
            ~/.android/adb*
          key: avd-29

      - name: Create Android Emulator and generate snapshot for caching
        if: ${{ steps.avd-cache.outputs.cache-hit != 'true' }}
        uses: reactivecircus/android-emulator-runner@v2
        with:
          api-level: 29
          force-avd-creation: false
          emulator-options: -no-window -gpu swiftshader_indirect -noaudio -no-boot-anim -camera-back none
          disable-animations: true
          arch: x86
          ndk: 21.0.6113669
          cmake: 3.10.2.4988404
          script: echo "Generated Emulator snapshot for caching."

      # This will be a no-op under normal circumstances since the cluster would have been deployed
      # in deploy-cluster. It is needed in case we want to re-run the job after the cluster has been reaped.
      - name: Create cluster
        uses: realm/ci-actions/mdb-realm/deploy@96023a542b1a3aa5083ebb3ef9f57a02fd697bb8
        with:
          realmUrl: ${{ env.BAAS_URL }}
          atlasUrl: ${{ secrets.ATLAS_QA_URL }}
          projectId: ${{ env.BAAS_PROJECT_ID }}
          apiKey: ${{ env.BAAS_API_KEY }}
          privateApiKey: ${{ env.BAAS_PRIVATE_API_KEY }}
          clusterName: ${{ env.BAAS_CLUSTER }}

      - name: Run tests on Android Emulator
        uses: reactivecircus/android-emulator-runner@v2
        with:
          force-avd-creation: false
          disable-animations: true
          emulator-options: -no-snapshot-save -no-window -gpu swiftshader_indirect -noaudio -no-boot-anim -camera-back none
          api-level: 29
          ndk: 21.0.6113669
          arch: x86
          cmake: 3.10.2.4988404
          script: flutter build apk --debug --target=test_driver/app.dart && flutter install --debug && flutter drive --target=test_driver/app.dart --dart-define=testName="" --suppress-analytics --debug
          working-directory: ./flutter/realm_flutter/tests

# Generator jobs

  generator:
    strategy:
      fail-fast: false
      matrix:
        os: [ubuntu, macos, windows]

    runs-on: ${{ matrix.os }}-latest
    name: Generator Tests
    timeout-minutes: 30
    steps:
      - name: Checkout
        uses: actions/checkout@93ea575cb5d8a053eaa0ac8fa3b40d7e05a33cc8
        with:
          submodules: 'recursive'

      - name: Setup Flutter
        uses: subosito/flutter-action@v2
        with:
          channel: 'stable'

      - name: Delete generated files
        run: find . -name "*.g.dart" -not -path "./generator/*" -delete
        shell: bash

      - name: Run generator in realm-dart repo
        run: |
          dart pub get
          dart run build_runner build --delete-conflicting-outputs

      - name: Run generator in realm-dart/example
        run: |
          dart pub get
          dart run build_runner build --delete-conflicting-outputs
        working-directory: ./example/

      - name: Run generator in realm_flutter/example
        run: |
          dart pub get
          dart run build_runner build --delete-conflicting-outputs
        working-directory: ./flutter/realm_flutter/example/

      - name: Install LLVM
        run: sudo apt update && sudo apt-get install -y libclang-dev
        if: ${{ matrix.os == 'ubuntu' }}

      - name: Run ffigen
        run: dart run ffigen --config config.yaml
        working-directory: ./ffigen

      - name: Validate there are no uncommitted changes
        run: |
          changedFiles=$(git --no-pager diff -w)
          if [ "$changedFiles" ]; then
            git --no-pager diff -w
            exit 1
          fi
        shell: bash

      - name: Run generator tests
        run: |
          dart pub get
          dart test -r expanded --coverage ./coverage/ --test-randomize-ordering-seed random
        working-directory: ./generator/

      - name: Generate generator coverage report
        if: matrix.os == 'ubuntu'
        run: |
          dart run coverage:format_coverage \
            --in coverage/ \
            --out ./coverage/lcov.info \
            --check-ignore \
            --lcov \
            --packages .dart_tool/package_config.json \
            --report-on lib
        working-directory: ./generator/

      - name: Publish Generator Coverage
        if: matrix.os == 'ubuntu'
        id: publish-coverage
        uses: coverallsapp/github-action@a1a1a8a300a7e89df3630639df8fb23de5cc6368
        with:
          github-token: ${{ secrets.GITHUB_TOKEN }}
          flag-name: generator
          path-to-lcov: ./generator/coverage/lcov.info
          parallel: true

      - name: Output Coveralls response
        if: matrix.os == 'ubuntu'
        run: echo ${{ steps.publish-coverage.outputs.coveralls-api-result }}

  coverage-finished:
    needs:
      - generator
      - dart-tests-linux
    runs-on: ubuntu-latest
    steps:

      - name: Coveralls Finished
        id: publish-coverage
        uses: coverallsapp/github-action@a1a1a8a300a7e89df3630639df8fb23de5cc6368
        with:
          github-token: ${{ secrets.GITHUB_TOKEN }}
          parallel-finished: true

      - name: Output Coveralls response
        run: echo ${{ steps.publish-coverage.outputs.coveralls-api-result }}<|MERGE_RESOLUTION|>--- conflicted
+++ resolved
@@ -153,11 +153,7 @@
     name: Build Linux
     uses: ./.github/workflows/build-native.yml
     with:
-<<<<<<< HEAD
      runner: ubuntu-latest
-=======
-     runner: ubuntu-20.04 # Building on the lowest possible Linux (Ubuntu) version for compatibility
->>>>>>> 74cf9bdb
      binary: linux
      build: '["linux"]'
 
@@ -198,11 +194,7 @@
     secrets: inherit
     with:
      os: windows
-<<<<<<< HEAD
-     runner: windows-2022
-=======
      runner: windows-latest
->>>>>>> 74cf9bdb
      app: dw
      cluster: ${{ needs.deploy-cluster.outputs.clusterName }}
 
@@ -215,11 +207,7 @@
     secrets: inherit
     with:
      os: macos
-<<<<<<< HEAD
-     runner: macos-11
-=======
      runner: macos-latest
->>>>>>> 74cf9bdb
      app: dm
      cluster: ${{ needs.deploy-cluster.outputs.clusterName }}
 
@@ -246,11 +234,7 @@
     secrets: inherit
     with:
      os: linux
-<<<<<<< HEAD
-     runner: ubuntu-20.04
-=======
      runner: ubuntu-latest
->>>>>>> 74cf9bdb
      app: dl
      cluster: ${{ needs.deploy-cluster.outputs.clusterName }}
 
@@ -278,11 +262,7 @@
     secrets: inherit
     with:
      os: windows
-<<<<<<< HEAD
-     runner: windows-2022
-=======
      runner: windows-latest
->>>>>>> 74cf9bdb
      app: fw
      cluster: ${{ needs.deploy-cluster.outputs.clusterName }}
 
@@ -295,11 +275,7 @@
     secrets: inherit
     with:
      os: macos
-<<<<<<< HEAD
-     runner: macos-11
-=======
      runner: macos-latest
->>>>>>> 74cf9bdb
      app: fm
      cluster: ${{ needs.deploy-cluster.outputs.clusterName }}
 
@@ -312,11 +288,7 @@
     secrets: inherit
     with:
      os: linux
-<<<<<<< HEAD
-     runner: ubuntu-20.04
-=======
      runner: ubuntu-latest
->>>>>>> 74cf9bdb
      app: fl
      cluster: ${{ needs.deploy-cluster.outputs.clusterName }}
 
@@ -335,7 +307,7 @@
 
 
   flutter-ios:
-    runs-on: macos-11
+    runs-on: macos-latest
     name: IOS Flutter Tests
     timeout-minutes: 45
     env:
@@ -393,7 +365,7 @@
         working-directory: ./flutter/realm_flutter/tests
 
   flutter-android:
-    runs-on: macos-11
+    runs-on: macos-latest
     name: Android Flutter Tests
     timeout-minutes: 45
     env:
