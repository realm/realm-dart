--- conflicted
+++ resolved
@@ -75,12 +75,8 @@
         run: echo "::set-output name=commit::$(git rev-parse HEAD)"
 
       - name: Setup Vcpkg
-<<<<<<< HEAD
-        if: ${{ false }} #contains(github.head_ref, 'release/') || steps.check-cache.outputs.cache-hit != 'true'
-=======
-        continue-on-error: true
         if: contains(github.head_ref, 'release/') || steps.check-cache.outputs.cache-hit != 'true'
->>>>>>> 0e5dbc41
+	continue-on-error: true
         uses: friendlyanon/setup-vcpkg@v1
         with:
           path: src/realm-core/tools/vcpkg/ports
