name: Realm Dart CI

on:
  push:
    branches:
      - master
  pull_request:
env:
  REALM_CI: true

jobs:

# Linux jobs

  baas-linux:
    runs-on: ubuntu-latest
    name: BaaS Linux
    outputs:
      clusterName: ${{ steps.deploy-mdb-apps.outputs.clusterName }}
    timeout-minutes: 20
    steps:
      - name: Checkout
        uses: actions/checkout@v2
        with:
          submodules: false

      - uses: realm/ci-actions/mdb-realm/deployApps@fac1d6958f03d71de743305ce3ab27594efbe7b7
        id: deploy-mdb-apps
        with:
          realmUrl: ${{ secrets.REALM_QA_URL }}
          atlasUrl: ${{ secrets.ATLAS_QA_URL }}
          projectId: ${{ secrets.ATLAS_QA_PROJECT_ID }}
          apiKey: ${{ secrets.ATLAS_QA_PUBLIC_API_KEY }}
          privateApiKey: ${{ secrets.ATLAS_QA_PRIVATE_API_KEY }}
          differentiator: dart-linux

      - name : Setup Dart SDK
        uses: dart-lang/setup-dart@main
        with:
          sdk: stable

      - name: Deploy Apps
        run: |
          dart run realm_dart deploy-apps \
            --baas-url ${{ secrets.REALM_QA_URL }} \
            --atlas-cluster ${{ steps.deploy-mdb-apps.outputs.clusterName }} \
            --api-key ${{ secrets.ATLAS_QA_PUBLIC_API_KEY }} \
            --private-api-key ${{ secrets.ATLAS_QA_PRIVATE_API_KEY }} \
            --project-id ${{ secrets.ATLAS_QA_PROJECT_ID }}

  build-linux:
    runs-on: ubuntu-latest
    name: Build Linux
    steps:
      - name: Checkout
        uses: actions/checkout@v2
        with:
          submodules: 'recursive'

      - name: Check cache
        id: check-cache
        if: "!contains(github.head_ref, 'release/')"
        uses: actions/cache@v3
        with:
          path: ./binary/linux/**
          key: binaries-linux-${{hashFiles('./src/**')}}

      - name: Setup Ninja
        if: contains(github.head_ref, 'release/') || steps.check-cache.outputs.cache-hit != 'true'
        uses: seanmiddleditch/gha-setup-ninja@master

      - name: Build Realm for Linux
        if: contains(github.head_ref, 'release/') || steps.check-cache.outputs.cache-hit != 'true'
        run: ./scripts/build-linux.sh

      - name: Store artifacts
        uses: actions/upload-artifact@v2
        with:
          name: librealm-linux
          path: binary/linux/**
          retention-days: 1

  tests-linux:
    runs-on: ubuntu-latest
    name: Tests Linux
    env:
      BAAS_URL: ${{ secrets.REALM_QA_URL }}
      BAAS_CLUSTER: ${{ needs.baas-linux.outputs.clusterName }}
      BAAS_API_KEY: ${{ secrets.ATLAS_QA_PUBLIC_API_KEY }}
      BAAS_PRIVATE_API_KEY: ${{ secrets.ATLAS_QA_PRIVATE_API_KEY }}
      BAAS_PROJECT_ID: ${{ secrets.ATLAS_QA_PROJECT_ID}}
    needs:
      - baas-linux
      - build-linux
    steps:
      - name: Checkout
        uses: actions/checkout@v2
        with:
          submodules: false

      - name: Fetch artifacts
        uses: actions/download-artifact@v2
        with:
          name: librealm-linux
          path: binary/linux

      - name : Setup Dart SDK
        uses: dart-lang/setup-dart@main
        with:
          sdk: stable

      - name: Install dependencies
        run: dart pub get

      - name: Run tests
        run: dart test -r expanded -j 1 --test-randomize-ordering-seed random

  flutter-linux:
    runs-on: ubuntu-latest
    name: Flutter Tests Linux
    needs:
      - build-linux
    steps:
      - name: Checkout
        uses: actions/checkout@v2
        with:
          submodules: false

      - name: Setup GTK
        run: |
          sudo apt-get update -y
          sudo apt-get install -y libgtk-3-dev xvfb

      - name: Setup Ninja
        uses: seanmiddleditch/gha-setup-ninja@master

      - name: Fetch artifacts
        uses: actions/download-artifact@v2
        with:
          name: librealm-linux
          path: binary/linux

      - name: Setup Flutter
        uses: subosito/flutter-action@v2
        with:
          channel: 'stable'

      - name: Enable Flutter Desktop support
        run: flutter config --enable-linux-desktop

      - name: Install dependencies
        run: flutter pub get

      - name: Run tests
        run: xvfb-run flutter drive -d linux --target=test_driver/app.dart --suppress-analytics --dart-entrypoint-args="" #--verbose #-a="Some test name"
        working-directory: ./flutter/realm_flutter/tests

  cleanup-linux:
    runs-on: ubuntu-latest
    name: Cleanup Linux
    needs:
      - tests-linux
    if: always()
    timeout-minutes: 5
    steps:
      - uses: realm/ci-actions/mdb-realm/cleanup@fac1d6958f03d71de743305ce3ab27594efbe7b7
        with:
          realmUrl: ${{ secrets.REALM_QA_URL }}
          atlasUrl: ${{ secrets.ATLAS_QA_URL }}
          projectId: ${{ secrets.ATLAS_QA_PROJECT_ID}}
          apiKey: ${{ secrets.ATLAS_QA_PUBLIC_API_KEY}}
          privateApiKey: ${{ secrets.ATLAS_QA_PRIVATE_API_KEY }}
          differentiator: dart-linux

# macOS jobs

  build-macos:
    runs-on: macos-latest
    name: Build macOS
    env:
      REALM_USE_CCACHE: "TRUE"
    steps:
      - name: Checkout
        uses: actions/checkout@v2
        with:
          submodules: 'recursive'

      - name: Check cache
        id: check-cache
        if: "!contains(github.head_ref, 'release/')"
        uses: actions/cache@v3
        with:
          path: ./binary/macos/**
          key: binaries-macos-${{hashFiles('./src/**')}}

      - name: Install ccache
        if: contains(github.head_ref, 'release/') || steps.check-cache.outputs.cache-hit != 'true'
        uses: hendrikmuhs/ccache-action@v1
        with:
          key: ccache-macos

      - name: Enable ccache
        if: contains(github.head_ref, 'release/') || steps.check-cache.outputs.cache-hit != 'true'
        run: |
          echo "/usr/lib/ccache" >> $GITHUB_PATH
          echo "/usr/local/opt/ccache/libexec" >> $GITHUB_PATH

      - name: Build Realm for macOS
        if: contains(github.head_ref, 'release/') || steps.check-cache.outputs.cache-hit != 'true'
        run: ./scripts/build-macos.sh

      - name: Store artifacts
        uses: actions/upload-artifact@v2
        with:
          name: librealm-macos
          path: binary/macos/**
          retention-days: 1

  tests-macos:
    runs-on: macos-latest
    name: Tests macOS
    needs:
      - build-macos
    steps:
      - name: Checkout
        uses: actions/checkout@v2
        with:
          submodules: false

      - name: Fetch artifacts
        uses: actions/download-artifact@v2
        with:
          name: librealm-macos
          path: binary/macos

      - name : Setup Dart SDK
        uses: dart-lang/setup-dart@main
        with:
          sdk: stable

      - name: Install dependencies
        run: dart pub get

      - name: Run tests
        run: dart test -r expanded -j 1 --test-randomize-ordering-seed random

  flutter-macos:
    runs-on: macos-latest
    name: Flutter Tests macOS
    needs:
      - build-macos
    steps:
      - name: Checkout
        uses: actions/checkout@v2
        with:
          submodules: false

      - name: Fetch artifacts
        uses: actions/download-artifact@v2
        with:
          name: librealm-macos
          path: binary/macos

      - name: Setup Flutter
        uses: subosito/flutter-action@v2
        with:
          channel: 'stable'

      - name: Enable Flutter Desktop support
        run: flutter config --enable-macos-desktop

      - name: Install dependencies
        run: flutter pub get

      - name: Run tests
        run: flutter drive -d macos --target=test_driver/app.dart --suppress-analytics --dart-entrypoint-args="" #--verbose #-a="Some test name"
        working-directory: ./flutter/realm_flutter/tests

# Windows jobs
  baas-windows:
    runs-on: ubuntu-latest
    name: BaaS Windows
    outputs:
      clusterName: ${{ steps.deploy-mdb-apps.outputs.clusterName }}
    timeout-minutes: 20
    steps:
      - name: Checkout
        uses: actions/checkout@v2
        with:
          submodules: false
      
      - uses: realm/ci-actions/mdb-realm/deployApps@fac1d6958f03d71de743305ce3ab27594efbe7b7
        id: deploy-mdb-apps
        with:
          realmUrl: ${{ secrets.REALM_QA_URL }}
          atlasUrl: ${{ secrets.ATLAS_QA_URL }}
          projectId: ${{ secrets.ATLAS_QA_PROJECT_ID }}
          apiKey: ${{ secrets.ATLAS_QA_PUBLIC_API_KEY }}
          privateApiKey: ${{ secrets.ATLAS_QA_PRIVATE_API_KEY }}
          differentiator: dart-windows
      
      - name : Setup Dart SDK
        uses: dart-lang/setup-dart@main
        with:
          sdk: stable
      
      - name: Deploy Apps
        run: |
          dart run realm_dart deploy-apps \
            --baas-url ${{ secrets.REALM_QA_URL }} \
            --atlas-cluster ${{ steps.deploy-mdb-apps.outputs.clusterName }} \
            --api-key ${{ secrets.ATLAS_QA_PUBLIC_API_KEY }} \
            --private-api-key ${{ secrets.ATLAS_QA_PRIVATE_API_KEY }} \
            --project-id ${{ secrets.ATLAS_QA_PROJECT_ID }}

  build-windows:
    # TODO: build on windows-latest
    runs-on: windows-2022
    name: Build Windows
    steps:
      - name: Checkout
        uses: actions/checkout@v2
        with:
          submodules: 'recursive'

      - name: Check cache
        id: check-cache
        if: "!contains(github.head_ref, 'release/')"
        uses: actions/cache@v3
        with:
          path: ./binary/windows/**
          key: binaries-windows-${{hashFiles('./src/**')}}

      - name: Build Realm for Windows
        if: contains(github.head_ref, 'release/') || steps.check-cache.outputs.cache-hit != 'true'
        run: scripts\build.bat

      - name: Store artifacts
        uses: actions/upload-artifact@v2
        with:
          name: librealm-windows
          path: binary/windows/**
          retention-days: 1
<<<<<<< HEAD
  
  cleanup-windows:
    runs-on: ubuntu-latest
    name: Cleanup Windows
    needs:
      - tests-windows
    if: always()
    timeout-minutes: 5
    steps:
      - uses: realm/ci-actions/mdb-realm/cleanup@fac1d6958f03d71de743305ce3ab27594efbe7b7
        with:
          realmUrl: ${{ secrets.REALM_QA_URL }}
          atlasUrl: ${{ secrets.ATLAS_QA_URL }}
          projectId: ${{ secrets.ATLAS_QA_PROJECT_ID}}
          apiKey: ${{ secrets.ATLAS_QA_PUBLIC_API_KEY}}
          privateApiKey: ${{ secrets.ATLAS_QA_PRIVATE_API_KEY }}
          differentiator: dart-windows
=======
>>>>>>> dbe733aa

  tests-windows:
    runs-on: windows-latest
    name: Tests Windows
    env:
      BAAS_URL: ${{ secrets.REALM_QA_URL }}
      BAAS_CLUSTER: ${{ needs.baas-windows.outputs.clusterName }}
      BAAS_API_KEY: ${{ secrets.ATLAS_QA_PUBLIC_API_KEY }}
      BAAS_PRIVATE_API_KEY: ${{ secrets.ATLAS_QA_PRIVATE_API_KEY }}
      BAAS_PROJECT_ID: ${{ secrets.ATLAS_QA_PROJECT_ID}}
    needs:
      - baas-windows
      - build-windows
    steps:
      - name: Checkout
        uses: actions/checkout@v2
        with:
          submodules: false

      - name: Fetch artifacts
        uses: actions/download-artifact@v2
        with:
          name: librealm-windows
          path: binary/windows

      - name : Setup Dart SDK
        uses: dart-lang/setup-dart@main
        with:
          sdk: stable

      - name: Install dependencies
        run: dart pub get

      - name: Run tests
        run: |
          dart test -r expanded -j 1 --test-randomize-ordering-seed random

  flutter-windows:
    # TODO: build on windows-latest
    runs-on: windows-2019
    name: Flutter Tests Windows
    needs:
      - build-windows
    steps:
      - name: Checkout
        uses: actions/checkout@v2
        with:
          submodules: false

      - name: Fetch artifacts
        uses: actions/download-artifact@v2
        with:
          name: librealm-windows
          path: binary/windows

      - name: Setup Flutter
        uses: subosito/flutter-action@v2
        with:
          channel: 'stable'

      - name: Enable Flutter Desktop support
        run: flutter config --enable-windows-desktop

      - name: Install dependencies
        run: flutter pub get

      - name: Run tests
        run: flutter drive -d windows --target=test_driver/app.dart --suppress-analytics --dart-entrypoint-args="" #--verbose #-a="Some test name"
        working-directory: ./flutter/realm_flutter/tests

# iOS jobs

  build-ios:
    runs-on: macos-latest
    name: Build iOS
    env:
      REALM_USE_CCACHE: "TRUE"
    steps:
      - name: Checkout
        uses: actions/checkout@v2
        with:
          submodules: 'recursive'

      - name: Check cache
        id: check-cache
        if: "!contains(github.head_ref, 'release/')"
        uses: actions/cache@v3
        with:
          path: ./binary/ios/**
          key: binaries-ios-${{hashFiles('./src/**')}}

      - name: Install ccache
        if: contains(github.head_ref, 'release/') || steps.check-cache.outputs.cache-hit != 'true'
        uses: hendrikmuhs/ccache-action@v1
        with:
          key: ccache-ios

      - name: Enable ccache
        if: contains(github.head_ref, 'release/') || steps.check-cache.outputs.cache-hit != 'true'
        run: |
          echo "/usr/lib/ccache" >> $GITHUB_PATH
          echo "/usr/local/opt/ccache/libexec" >> $GITHUB_PATH

      - name: Build Realm for iOS
        if: contains(github.head_ref, 'release/') || steps.check-cache.outputs.cache-hit != 'true'
        # TODO: paralellize build to build for all architectures
        run: ./scripts/build-ios.sh simulator

      - name: Store artifacts
        uses: actions/upload-artifact@v2
        with:
          name: librealm-ios
          path: binary/ios/**
          retention-days: 1

  flutter-ios:
    runs-on: macos-latest
    name: Flutter Tests iOS
    env:
      REALM_USE_CCACHE: "TRUE"
    needs:
      - build-ios
    steps:
      - name: Checkout
        uses: actions/checkout@v2
        with:
          submodules: 'recursive'

      - name: Enable ccache
        run: echo "PATH=/usr/lib/ccache:/usr/local/opt/ccache/libexec:$PATH" >> $GITHUB_ENV

      - name: Fetch artifacts
        uses: actions/download-artifact@v2
        with:
          name: librealm-ios
          path: binary/ios

      - name: Setup Flutter
        uses: subosito/flutter-action@v2
        with:
          channel: 'stable'

      - name: Install dependencies
        run: flutter pub get

      - name: Launch Simulator
        uses: futureware-tech/simulator-action@v1
        with:
          model: 'iPhone 8'
          os: 'iOS'
          os_version: '>= 14.0'

      - name: Run tests on iOS Simulator
        run: |
          flutter drive --target=test_driver/app.dart --dart-define=testName="" --suppress-analytics
        working-directory: ./flutter/realm_flutter/tests

# Android jobs

  build-android:
    runs-on: ubuntu-latest
    name: Build Android
    steps:
      - name: Checkout
        uses: actions/checkout@v2
        with:
          submodules: 'recursive'

      - name: Check cache
        id: check-cache
        if: "!contains(github.head_ref, 'release/')"
        uses: actions/cache@v3
        with:
          path: ./binary/android/**
          key: binaries-android-${{hashFiles('./src/**')}}

      - name: Build Realm for Android
        if: contains(github.head_ref, 'release/') || steps.check-cache.outputs.cache-hit != 'true'
        # TODO: parallelize build for all architectures
        run: |
          export ANDROID_NDK=$ANDROID_NDK_HOME
          ./scripts/build-android.sh

      - name: Store artifacts
        uses: actions/upload-artifact@v2
        with:
          name: librealm-android
          path: binary/android/**
          retention-days: 1

  flutter-android:
    runs-on: macos-latest
    name: Flutter Tests Android
    needs:
      - build-android
    steps:
      - name: Checkout
        uses: actions/checkout@v2
        with:
          submodules: 'recursive'

      - name: Fetch artifacts
        uses: actions/download-artifact@v2
        with:
          name: librealm-android
          path: binary/android

      - name: Setup Flutter
        uses: subosito/flutter-action@v2
        with:
          channel: 'stable'

      - name: Install dependencies
        run: flutter pub get

      # TODO: move this to device farm
      - name: Setup Android Emulator cache
        uses: actions/cache@v2
        id: avd-cache
        with:
          path: |
            ~/.android/avd/*
            ~/.android/adb*
          key: avd-29

      - name: Create Android Emulator and generate snapshot for caching
        if: steps.avd-cache.outputs.cache-hit != 'true'
        uses: reactivecircus/android-emulator-runner@v2
        with:
          api-level: 29
          force-avd-creation: false
          emulator-options: -no-window -gpu swiftshader_indirect -noaudio -no-boot-anim -camera-back none
          disable-animations: true
          arch: x86
          ndk: 21.0.6113669
          cmake: 3.10.2.4988404
          script: echo "Generated Emulator snapshot for caching."

      - name: Run tests on Android Emulator
        uses: reactivecircus/android-emulator-runner@v2
        with:
          force-avd-creation: false
          disable-animations: true
          emulator-options: -no-snapshot-save -no-window -gpu swiftshader_indirect -noaudio -no-boot-anim -camera-back none
          api-level: 29
          ndk: 21.0.6113669
          arch: x86
          cmake: 3.10.2.4988404
          script: flutter drive --target=test_driver/app.dart --dart-define=testName="" --suppress-analytics
          working-directory: ./flutter/realm_flutter/tests

# Generator jobs

  generator:
    runs-on: ubuntu-latest
    name: Generator Tests
    steps:
      - name: Checkout
        uses: actions/checkout@v2
        with:
          submodules: false

      - name: Setup Flutter
        uses: subosito/flutter-action@v2
        with:
          channel: 'stable'

      - name: Run generator tests
        run: |
          dart pub get
          dart test --reporter expanded --coverage ./coverage/ --test-randomize-ordering-seed random
        working-directory: ./generator/

      - name: Delete generated files
        run: find . -name "*.g.dart" -not -path "./generator/*" -delete

      - name: Run generator in realm-dart repo
        run: |
          dart pub get
          dart run build_runner build --delete-conflicting-outputs

      - name: Run generator in realm_flutter/example
        run: |
          dart pub get
          dart run build_runner build --delete-conflicting-outputs
        working-directory: ./flutter/realm_flutter/example/

      - name: Validate there are no uncommitted changes
        run: |
          status=$(git status --porcelain)
          if [ -n "$status" ]; then
            echo "$status"
            exit 1
          fi

      - name: Generate generator coverage report
        run: |
          dart run coverage:format_coverage \
            --in coverage/ \
            --out ./coverage/lcov.info \
            --check-ignore \
            --lcov \
            --packages .packages \
            --report-on lib
        working-directory: ./generator/

      - name: Publish Generator Coverage
        id: publish-generator-coverage
        uses: coverallsapp/github-action@1.1.3
        with:
          github-token: ${{ secrets.GITHUB_TOKEN }}
          flag-name: realm_generator
          path-to-lcov: ./generator/coverage/lcov.info
        continue-on-error: true

      - name: Output Coveralls response
        run: echo ${{ steps.publish-generator-coverage.outputs.coveralls-api-result }}<|MERGE_RESOLUTION|>--- conflicted
+++ resolved
@@ -341,7 +341,6 @@
           name: librealm-windows
           path: binary/windows/**
           retention-days: 1
-<<<<<<< HEAD
   
   cleanup-windows:
     runs-on: ubuntu-latest
@@ -359,8 +358,6 @@
           apiKey: ${{ secrets.ATLAS_QA_PUBLIC_API_KEY}}
           privateApiKey: ${{ secrets.ATLAS_QA_PRIVATE_API_KEY }}
           differentiator: dart-windows
-=======
->>>>>>> dbe733aa
 
   tests-windows:
     runs-on: windows-latest
