--- conflicted
+++ resolved
@@ -22,16 +22,9 @@
     steps:
       - name: Get cluster suffix
         id: cluster-name
-<<<<<<< HEAD
-        #Set first 8 symbols from pr/branch name as cluster name to have one cluster per PR(AM/PM) or different cluster per each run in master branch.
-        #if [[ '${{github.ref_name }}' == 'master' ]]; then triggerName=$("m$RANDOM"); else triggerName=${{ github.ref_name}}$(date +"%p%d"); fi
         run: |
           randomNum=$("$RANDOM")
-          triggerName=${{ github.ref_name}}${randomNum}
-=======
-        run: |
-          triggerName=${{ github.ref_name}}$("$RANDOM")
->>>>>>> 9a7963c5
+          triggerName=${{ github.ref_name}}_${randomNum}
           cluster=${triggerName/'/merge'/''}
           echo "::set-output name=clusterName::$(cut -c 1-8 <<< ${cluster})"
 
