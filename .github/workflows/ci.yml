--- conflicted
+++ resolved
@@ -341,44 +341,6 @@
         working-directory: ./flutter/realm_flutter/tests
 
 # Windows jobs
-<<<<<<< HEAD
-=======
-  baas-windows:
-    runs-on: ubuntu-latest
-    name: BaaS Windows
-    outputs:
-      clusterName: ${{ steps.deploy-mdb-apps.outputs.clusterName }}
-    timeout-minutes: 20
-    steps:
-      - name: Checkout
-        uses: actions/checkout@v2
-        with:
-          submodules: false
-
-      - uses: realm/ci-actions/mdb-realm/deployApps@fac1d6958f03d71de743305ce3ab27594efbe7b7
-        id: deploy-mdb-apps
-        with:
-          realmUrl: ${{ secrets.REALM_QA_URL }}
-          atlasUrl: ${{ secrets.ATLAS_QA_URL }}
-          projectId: ${{ secrets.ATLAS_QA_PROJECT_ID }}
-          apiKey: ${{ secrets.ATLAS_QA_PUBLIC_API_KEY }}
-          privateApiKey: ${{ secrets.ATLAS_QA_PRIVATE_API_KEY }}
-          differentiator: dart-windows
-
-      - name : Setup Dart SDK
-        uses: dart-lang/setup-dart@main
-        with:
-          sdk: stable
-
-      - name: Deploy Apps
-        run: |
-          dart run realm_dart deploy-apps \
-            --baas-url ${{ secrets.REALM_QA_URL }} \
-            --atlas-cluster ${{ steps.deploy-mdb-apps.outputs.clusterName }} \
-            --api-key ${{ secrets.ATLAS_QA_PUBLIC_API_KEY }} \
-            --private-api-key ${{ secrets.ATLAS_QA_PRIVATE_API_KEY }} \
-            --project-id ${{ secrets.ATLAS_QA_PROJECT_ID }}
->>>>>>> adee0809
 
   build-windows:
     # TODO: build on windows-latest
@@ -421,27 +383,6 @@
           name: librealm-windows
           path: binary/windows/**
           retention-days: 1
-<<<<<<< HEAD
-=======
-
-  cleanup-windows:
-    runs-on: ubuntu-latest
-    name: Cleanup Windows
-    needs:
-      - tests-windows
-      - flutter-windows
-    if: always()
-    timeout-minutes: 5
-    steps:
-      - uses: realm/ci-actions/mdb-realm/cleanup@fac1d6958f03d71de743305ce3ab27594efbe7b7
-        with:
-          realmUrl: ${{ secrets.REALM_QA_URL }}
-          atlasUrl: ${{ secrets.ATLAS_QA_URL }}
-          projectId: ${{ secrets.ATLAS_QA_PROJECT_ID}}
-          apiKey: ${{ secrets.ATLAS_QA_PUBLIC_API_KEY}}
-          privateApiKey: ${{ secrets.ATLAS_QA_PRIVATE_API_KEY }}
-          differentiator: dart-windows
->>>>>>> adee0809
 
   tests-windows:
     runs-on: windows-latest
