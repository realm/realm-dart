--- conflicted
+++ resolved
@@ -288,14 +288,6 @@
         with:
           submodules: 'recursive'
 
-<<<<<<< HEAD
-      - name: Setup Vcpkg
-        uses: friendlyanon/setup-vcpkg@v1
-        with:
-          path: src/realm-core/tools/vcpkg/ports
-          cache-key: vcpkg-windows-x64
-          cache-restore-keys: vcpkg-windows-x64
-=======
       - name: Check cache
         id: check-cache
         if: "!contains(github.head_ref, 'release/')"
@@ -303,7 +295,14 @@
         with:
           path: ./binary/windows/**
           key: binaries-windows-${{hashFiles('./src/**')}}
->>>>>>> 3a3bfefc
+
+      - name: Setup Vcpkg
+        if: contains(github.head_ref, 'release/') || steps.check-cache.outputs.cache-hit != 'true'
+        uses: friendlyanon/setup-vcpkg@v1
+        with:
+          path: src/realm-core/tools/vcpkg/ports
+          cache-key: vcpkg-windows-x64
+          cache-restore-keys: vcpkg-windows-x64
 
       - name: Build Realm for Windows
         if: contains(github.head_ref, 'release/') || steps.check-cache.outputs.cache-hit != 'true'
@@ -476,10 +475,6 @@
         with:
           submodules: 'recursive'
 
-<<<<<<< HEAD
-      - name: Setup Ninja
-        uses: seanmiddleditch/gha-setup-ninja@master
-=======
       - name: Check cache
         id: check-cache
         if: "!contains(github.head_ref, 'release/')"
@@ -487,7 +482,10 @@
         with:
           path: ./binary/android/**
           key: binaries-android-${{hashFiles('./src/**')}}
->>>>>>> 3a3bfefc
+
+      - name: Setup Ninja
+        if: contains(github.head_ref, 'release/') || steps.check-cache.outputs.cache-hit != 'true'
+        uses: seanmiddleditch/gha-setup-ninja@master
 
       - name: Build Realm for Android
         if: contains(github.head_ref, 'release/') || steps.check-cache.outputs.cache-hit != 'true'
