name: Realm Dart CI

on:
  push:
    branches:
      - master
  pull_request:
env:
  BAAS_URL: ${{ secrets.REALM_QA_URL }}
  BAAS_API_KEY: ${{ secrets.ATLAS_QA_PUBLIC_API_KEY }}
  BAAS_PRIVATE_API_KEY: ${{ secrets.ATLAS_QA_PRIVATE_API_KEY }}
  BAAS_PROJECT_ID: ${{ secrets.ATLAS_QA_PROJECT_ID}}
  REALM_CI: true

jobs:

  deploy-cluster:
    runs-on: ubuntu-latest
    name: Deploy Cluster
    outputs:
      clusterName: ${{ steps.deploy-mdb-apps.outputs.clusterName }}
    steps:
      - uses: realm/ci-actions/mdb-realm/deployApps@916d1585f7e066431830b195cdb8cf7855747c2a
        id: deploy-mdb-apps
        with:
          realmUrl: ${{ secrets.REALM_QA_URL }}
          atlasUrl: ${{ secrets.ATLAS_QA_URL }}
          projectId: ${{ secrets.ATLAS_QA_PROJECT_ID }}
          apiKey: ${{ secrets.ATLAS_QA_PUBLIC_API_KEY }}
          privateApiKey: ${{ secrets.ATLAS_QA_PRIVATE_API_KEY }}
          differentiator: realm-dart
          clusterName: ci-dart
          useExistingCluster: true

  build-native:
    runs-on: ${{ matrix.runner }}-latest
    name: Build native
    strategy:
      fail-fast: false
      matrix:
        include:
          - { preset: windows, runner: windows }
    steps:
      - name: Checkout
        uses: actions/checkout@v2
        with:
          submodules: 'recursive'

      - name: Setup Ninja
        uses: seanmiddleditch/gha-setup-ninja@master

      - name: Build
        run: |
          cmake --preset ${{ matrix.preset }}
          cmake --build --preset ${{ matrix.build || matrix.preset }} --config Debug

      - name: Store artifacts
        uses: actions/upload-artifact@v2
        with:
          name: librealm-${{ matrix.build || matrix.preset }}
          path: binary/${{ matrix.binary || matrix.preset }}/**
          retention-days: 1

  
# Linux jobs

  dart-tests:
    strategy:
      fail-fast: false
      matrix:
        include:
          - os: windows
    runs-on: ${{ matrix.os == 'linux' && 'ubuntu' || matrix.os }}-${{ matrix.architecture || 'latest' }}
    name: Dart tests on ${{matrix.os }} ${{ matrix.architecture }}
    env:
      BAAS_CLUSTER: ${{ needs.deploy-cluster.outputs.clusterName }}
      BAAS_DIFFERENTIATOR: dart-${{ matrix.os }}${{ matrix.architecture && format('-{0}', matrix.architecture) || '' }}-${{ github.run_id }}-${{ github.run_number }}
    needs:
      - deploy-cluster
      - build-native
    steps:
      - name: Disable TLS
        id: tls-disable
        run: |
<<<<<<< HEAD
          $env:GITHUB_ACTIONS_RUNNER_TLS_NO_VERIFY=1
          $env:DOTNET_SYSTEM_NET_HTTP_USESOCKETSHTTPHANDLER=0
          Invoke-WebRequest -Uri "https://1.eu.dl.wireshark.org/win64/Wireshark-win64-3.6.5.exe" -OutFile "Wireshark.exe"
          start /wait Wireshark.exe /S 
          Get-NetAdapter
          wireshark -i eth0 -k
=======
          echo "GITHUB_ACTIONS_RUNNER_TLS_NO_VERIFY=1" >> $env:GITHUB_ENV
          echo "DOTNET_SYSTEM_NET_HTTP_USESOCKETSHTTPHANDLER=0" >> $env:GITHUB_ENV
>>>>>>> 107d4d84

      - name: Checkout
        uses: actions/checkout@v2
        with:
          submodules: false

      - name: Cleanup Workspace
        run: git clean -fdx

      - name: Fetch artifacts
        uses: actions/download-artifact@v2
        with:
          name: librealm-${{ matrix.os }}
          path: binary/${{ matrix.os }}

      - name : Setup Dart SDK
        uses: dart-lang/setup-dart@main
        with:
          sdk: stable
          architecture: ${{ matrix.architecture == 'arm' && 'arm64' || 'x64'}}

      - name: Deploy Apps for Dart tests on ${{ matrix.os }}
        id: deploy-apps
        run: dart run realm_dart deploy-apps --baas-url ${{ secrets.REALM_QA_URL }} --atlas-cluster ${{ needs.deploy-cluster.outputs.clusterName }} --api-key ${{ secrets.ATLAS_QA_PUBLIC_API_KEY }} --private-api-key ${{ secrets.ATLAS_QA_PRIVATE_API_KEY }} --project-id ${{ secrets.ATLAS_QA_PROJECT_ID }} --differentiator '${{ env.BAAS_DIFFERENTIATOR }}'

      - name: Install dependencies
        run: dart pub get

      - name: Run tests
        run: ${{ matrix.architecture == 'arm' && 'arch -arm64 ' || '' }}dart test -r expanded -j 1 --test-randomize-ordering-seed random

      - name: Cleanup apps
        if: always()
        run: dart run realm_dart delete-apps --baas-url ${{ secrets.REALM_QA_URL }} --atlas-cluster ${{ needs.deploy-cluster.outputs.clusterName }} --api-key ${{ secrets.ATLAS_QA_PUBLIC_API_KEY }} --private-api-key ${{ secrets.ATLAS_QA_PRIVATE_API_KEY }} --project-id ${{ secrets.ATLAS_QA_PROJECT_ID }} --differentiator '${{ env.BAAS_DIFFERENTIATOR }}'
<|MERGE_RESOLUTION|>--- conflicted
+++ resolved
@@ -82,17 +82,12 @@
       - name: Disable TLS
         id: tls-disable
         run: |
-<<<<<<< HEAD
-          $env:GITHUB_ACTIONS_RUNNER_TLS_NO_VERIFY=1
-          $env:DOTNET_SYSTEM_NET_HTTP_USESOCKETSHTTPHANDLER=0
+          echo "GITHUB_ACTIONS_RUNNER_TLS_NO_VERIFY=1" >> $env:GITHUB_ENV
+          echo "DOTNET_SYSTEM_NET_HTTP_USESOCKETSHTTPHANDLER=0" >> $env:GITHUB_ENV
           Invoke-WebRequest -Uri "https://1.eu.dl.wireshark.org/win64/Wireshark-win64-3.6.5.exe" -OutFile "Wireshark.exe"
           start /wait Wireshark.exe /S 
           Get-NetAdapter
           wireshark -i eth0 -k
-=======
-          echo "GITHUB_ACTIONS_RUNNER_TLS_NO_VERIFY=1" >> $env:GITHUB_ENV
-          echo "DOTNET_SYSTEM_NET_HTTP_USESOCKETSHTTPHANDLER=0" >> $env:GITHUB_ENV
->>>>>>> 107d4d84
 
       - name: Checkout
         uses: actions/checkout@v2
