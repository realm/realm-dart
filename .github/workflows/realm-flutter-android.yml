--- conflicted
+++ resolved
@@ -71,12 +71,7 @@
           ndk: 21.0.6113669
           arch: x86
           cmake: 3.10.2.4988404
-<<<<<<< HEAD
           script: flutter drive --target=test_driver/app.dart --dart-define=testName=""
           working-directory: ./flutter/realm_flutter/tests
-=======
-          script: flutter drive --target=test_driver/app.dart --dart-define=testName="Realm version"
-          working-directory: ./flutter/realm_flutter/tests
         env:
-          REALM_CI: true
->>>>>>> fcdc90b7
+          REALM_CI: true