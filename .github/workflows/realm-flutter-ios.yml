--- conflicted
+++ resolved
@@ -56,12 +56,7 @@
           os_version: '>= 14.0'
 
       - name: Run tests on iOS Simulator
-<<<<<<< HEAD
         run: flutter drive --target=test_driver/app.dart --dart-define=testName=""
         working-directory: ./flutter/realm_flutter/tests
-=======
-        run: flutter drive --target=test_driver/app.dart --dart-define=testName="Realm version"
-        working-directory: ./flutter/realm_flutter/tests
         env:
-          REALM_CI: true
->>>>>>> fcdc90b7
+          REALM_CI: true