name: Prepare Release

on:
  workflow_dispatch:
env:
  REALM_CI: true

jobs:
  main:
    runs-on: ubuntu-latest
    steps:
      - name: Checkout Code
        uses: actions/checkout@v2
        with:
          submodules: false

      - name: Update Changelog
        id: update-changelog
        uses: realm/ci-actions/update-changelog@92b1c91f266809c4374947b8846c09c9049b6f3d
        with:
          changelog: ${{ github.workspace }}/CHANGELOG.md
          version-suffix: '+beta'

      - name: Update pubspec.yaml
        uses: jacobtomlinson/gha-find-replace@b76729678e8d52dadb12e0e16454a93e301a919d #! 2.0.0
        with:
          find: 'version: .*'
          replace: 'version: ${{ steps.update-changelog.outputs.new-version }}'
          include: '**pubspec.yaml'

      - name: Update realm.podspec
        uses: jacobtomlinson/gha-find-replace@b76729678e8d52dadb12e0e16454a93e301a919d #! 2.0.0
        with:
          find: "  s.version(\\s+)= '[^']*'"
          replace: "  s.version$1= '${{ steps.update-changelog.outputs.new-version }}'"
          include: '**realm.podspec'

      - name: Update realm_core.libraryVersion
        id: update-library-version
        uses: jacobtomlinson/gha-find-replace@b76729678e8d52dadb12e0e16454a93e301a919d #! 2.0.0
        with:
          find: "  String get libraryVersion => '[^']*';"
          replace: "  String get libraryVersion => '${{ steps.update-changelog.outputs.new-version }}';"
          include: '**realm_core.dart'

      - name: Make sure we updated libraryVersion
        run: |
          if [ ${{ steps.update-library-version.outputs.modifiedFiles }} -ne 1 ]; then
            echo 'Expected exactly one modified file, got ${{ steps.update-library-version.outputs.modifiedFiles }}'
            exit 1
          fi

      - name: Create Release PR
        uses: peter-evans/create-pull-request@7380612b49221684fefa025244f2ef4008ae50ad #! 3.10.1
        with:
          branch: release/${{ steps.update-changelog.outputs.new-version }}
          base: master
<<<<<<< HEAD
          title: [Release ${{ steps.update-changelog.outputs.new-version }}]
=======
          title: '[Release ${{ steps.update-changelog.outputs.new-version }}]'
>>>>>>> 8eb3b655
          draft: false
          body: An automated PR for next release.
          commit-message: Prepare for ${{ steps.update-changelog.outputs.new-version }}
          token: ${{ secrets.REALM_CI_PAT }}<|MERGE_RESOLUTION|>--- conflicted
+++ resolved
@@ -55,11 +55,7 @@
         with:
           branch: release/${{ steps.update-changelog.outputs.new-version }}
           base: master
-<<<<<<< HEAD
-          title: [Release ${{ steps.update-changelog.outputs.new-version }}]
-=======
           title: '[Release ${{ steps.update-changelog.outputs.new-version }}]'
->>>>>>> 8eb3b655
           draft: false
           body: An automated PR for next release.
           commit-message: Prepare for ${{ steps.update-changelog.outputs.new-version }}
