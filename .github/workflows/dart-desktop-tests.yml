name: Dart desktop tests

on:
  workflow_call:
    inputs:
      os:
        description: OS to execute on.
        required: true
        type: string
      runner:
        description: GitHub runner image to execute on.
        required: true
        type: string
      architecture:
        description: Architecture to execute on.
        required: false
        type: string
      app:
        description: App name prefix.
        required: true
        type: string
      cluster:
        description: Cluster name to deploy.
        required: true
        type: string

env:
  BAAS_URL: ${{ secrets.REALM_QA_URL }}
  BAAS_API_KEY: ${{ secrets.ATLAS_QA_PUBLIC_API_KEY }}
  BAAS_PRIVATE_API_KEY: ${{ secrets.ATLAS_QA_PRIVATE_API_KEY }}
  BAAS_PROJECT_ID: ${{ secrets.ATLAS_QA_PROJECT_ID}}
  REALM_CI: true

jobs:
  dart-tests:
    runs-on: ${{ inputs.runner }}
    name: Dart tests on ${{inputs.os }} ${{ inputs.architecture }}
    timeout-minutes: 45
    env:
      BAAS_CLUSTER: ${{ inputs.cluster }}
      BAAS_DIFFERENTIATOR: ${{ inputs.app }}${{ github.run_id }}${{ github.run_attempt }}

    steps:
      - name: Checkout
        uses: actions/checkout@93ea575cb5d8a053eaa0ac8fa3b40d7e05a33cc8
        with:
          submodules: false

      - name: Cleanup Workspace
        run: git clean -fdx

      - name: Fetch artifacts
        uses: actions/download-artifact@9782bd6a9848b53b110e712e20e42d89988822b7
        with:
          name: librealm-${{ inputs.os }}
          path: binary/${{ inputs.os }}

      - name : Setup Dart SDK
        uses: dart-lang/setup-dart@main
        with:
<<<<<<< HEAD
          sdk: stable
=======
          sdk: 'stable'
>>>>>>> e699ed04
          architecture: ${{ inputs.architecture == 'arm' && 'arm64' || 'x64'}}

      - name: Install dependencies
        run: dart pub get

      - name: Bump ulimit
        run: ulimit -n 10240
        if: ${{ contains(inputs.os, 'macos') }}

      # This will be a no-op under normal circumstances since the cluster would have been deployed
      # in deploy-cluster. It is needed in case we want to re-run the job after the cluster has been reaped.
      - name: Create cluster
        uses: realm/ci-actions/mdb-realm/deploy@338bf3e7575015a28faec8b67614385d122aece7
        with:
          realmUrl: ${{ env.BAAS_URL }}
          atlasUrl: ${{ secrets.ATLAS_QA_URL }}
          projectId: ${{ env.BAAS_PROJECT_ID }}
          apiKey: ${{ env.BAAS_API_KEY }}
          privateApiKey: ${{ env.BAAS_PRIVATE_API_KEY }}
          clusterName: ${{ env.BAAS_CLUSTER }}

      - name: Run tests
        run: ${{ inputs.architecture == 'arm' && 'arch -arm64 ' || '' }}dart test -r expanded --coverage ./coverage/ -j 1 --test-randomize-ordering-seed random

      # we're pruning generated files, the cli folder, as well as realm_bindings.dart from our coverage reports
      - name: Generate realm_dart coverage report
        if: inputs.runner == 'ubuntu-latest'
        run: |
          sudo apt-get install -y lcov
          dart run coverage:format_coverage \
            --in coverage/ \
            --out ./coverage/lcov.info \
            --check-ignore \
            --lcov \
            --packages .dart_tool/package_config.json \
            --report-on lib,common
          lcov --remove ./coverage/lcov.info '*.g.dart' '*/lib/src/cli/*' '*/lib/src/native/realm_bindings.dart' -o coverage/pruned-lcov.info

      - name: Publish realm_dart coverage
        if: inputs.runner == 'ubuntu-latest'
        id: publish-coverage
        uses: coverallsapp/github-action@f350da2c033043742f89e8c0b7b5145a1616da6d
        with:
          github-token: ${{ secrets.GITHUB_TOKEN }}
          flag-name: realm_dart
          path-to-lcov: ./coverage/pruned-lcov.info
          parallel: true

      - name: Output Coveralls response
        if: inputs.runner == 'ubuntu-latest'
        run: echo ${{ steps.publish-coverage.outputs.coveralls-api-result }}<|MERGE_RESOLUTION|>--- conflicted
+++ resolved
@@ -58,11 +58,7 @@
       - name : Setup Dart SDK
         uses: dart-lang/setup-dart@main
         with:
-<<<<<<< HEAD
           sdk: stable
-=======
-          sdk: 'stable'
->>>>>>> e699ed04
           architecture: ${{ inputs.architecture == 'arm' && 'arm64' || 'x64'}}
 
       - name: Install dependencies
