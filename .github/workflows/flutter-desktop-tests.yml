--- conflicted
+++ resolved
@@ -8,11 +8,7 @@
         required: true
         type: string
       runner:
-<<<<<<< HEAD
-        description: GitHub runnar image to execute on.
-=======
         description: GitHub runner image to execute on.
->>>>>>> 74cf9bdb
         required: true
         type: string
       architecture:
