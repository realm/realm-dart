--- conflicted
+++ resolved
@@ -1,10 +1,6 @@
 name: realm
 description: The official Realm SDK for Flutter. Realm is a mobile database - an alternative to SQLite and key-value stores.
-<<<<<<< HEAD
-version: 0.11.0+rc
-=======
 version: 1.0.0
->>>>>>> 41c47a96
 
 homepage: https://www.realm.io
 repository: https://github.com/realm/realm-dart
