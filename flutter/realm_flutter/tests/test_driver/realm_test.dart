--- conflicted
+++ resolved
@@ -31,11 +31,7 @@
   await user_tests.main(args);
   await subscription_test.main(args);
   await session_test.main(args);
-<<<<<<< HEAD
-  
-=======
 
->>>>>>> 4acefe54
   tearDown(() {
     if (Invoker.current?.liveTest.state.result == test_api.Result.error || Invoker.current?.liveTest.state.result == test_api.Result.failure) {
       failedTests.add(Invoker.current!.liveTest.individualName);
