#
# To learn more about a Podspec see http:/guides.cocoapods.org/syntax/podspec.html.
# Run `pod lib lint realm.podspec' to validate before publishing.
#

# //TODO read the version from pubspec.yaml

Pod::Spec.new do |s|
  s.name                      = 'realm'
  s.version                   = '0.2.0-alpha'
  s.summary                   = 'The official Realm SDK for Flutter'
  s.description               = <<-DESC
                                    Realm is a mobile database - an alternative to SQLite and key-value stores.
                                DESC
  s.homepage                  = 'https://realm.io'
  s.license                   = { :file => '../LICENSE' }
  s.author                    = { 'Realm' => 'help@realm.io' }
  s.source                    = { :git => 'https://github.com/realm/realm-dart.git',
                                  :tag => "v#{s.version}"
                                }
  s.source_files              = 'Classes/**/*', 
                                'src/realm_dart.cpp'
<<<<<<< HEAD
                                'src/realm_dart_scheduler.cpp'
  s.public_header_files        = 'Classes/**/*.h',
=======
  s.public_header_files       = 'Classes/**/*.h',
>>>>>>> fcdc90b7
  s.vendored_frameworks       = 'realm_flutter_ios.xcframework'
  s.dependency                  'Flutter'
  s.platform                  = :ios, '8.0'
  s.library                   = 'c++', 'z'
    
  # Flutter.framework does not contain a i386 slice. Only x86_64 simulators are supported. Using EXCLUDED_ARCHS to exclude i386 arch.
  s.swift_version             = '5.0'
  s.pod_target_xcconfig       = { 'DEFINES_MODULE' => 'YES',
                                  'CURRENT_PROJECT_VERSION' => s.version,
                                  'VERSIONING_SYSTEM' => 'apple-generic',
                                  'CLANG_CXX_LANGUAGE_STANDARD' => 'c++17',
                                  'CLANG_CXX_LIBRARY' => 'libc++',
                                  'EXCLUDED_ARCHS[sdk=iphonesimulator*]' => 'i386',
                                  'HEADER_SEARCH_PATHS' => [
                                    '"$(PODS_TARGET_SRCROOT)/Classes"',
                                    '"$(PODS_TARGET_SRCROOT)/src"',
                                    '"$(PODS_TARGET_SRCROOT)/src/dart-include"',
                                    '"$(PODS_TARGET_SRCROOT)/src/realm-core/src"',
                                  ],
                                  'FRAMEWORK_SEARCH_PATHS' => '"$(PODS_TARGET_SRCROOT)/**"'
                                }
  s.script_phase              = { :name => 'Report Metrics', 
                                  :script => 'source "$PROJECT_DIR/../Flutter/flutter_export_environment.sh" && cd "$FLUTTER_APPLICATION_PATH" && "$FLUTTER_ROOT/bin/dart" run realm metrics --verbose --flutter-root "$FLUTTER_ROOT" --target-os-type ios --target-os-version "$IPHONEOS_DEPLOYMENT_TARGET"', 
                                  :execution_position => :before_compile,
                                }
end

<|MERGE_RESOLUTION|>--- conflicted
+++ resolved
@@ -4,28 +4,21 @@
 #
 
 # //TODO read the version from pubspec.yaml
-
 Pod::Spec.new do |s|
   s.name                      = 'realm'
   s.version                   = '0.2.0-alpha'
   s.summary                   = 'The official Realm SDK for Flutter'
   s.description               = <<-DESC
                                     Realm is a mobile database - an alternative to SQLite and key-value stores.
-                                DESC
+                                 DESC
   s.homepage                  = 'https://realm.io'
   s.license                   = { :file => '../LICENSE' }
   s.author                    = { 'Realm' => 'help@realm.io' }
-  s.source                    = { :git => 'https://github.com/realm/realm-dart.git',
-                                  :tag => "v#{s.version}"
-                                }
-  s.source_files              = 'Classes/**/*', 
+  s.source                    = { :path => '.' }
+  s.source_files               = 'Classes/**/*', 
                                 'src/realm_dart.cpp'
-<<<<<<< HEAD
                                 'src/realm_dart_scheduler.cpp'
   s.public_header_files        = 'Classes/**/*.h',
-=======
-  s.public_header_files       = 'Classes/**/*.h',
->>>>>>> fcdc90b7
   s.vendored_frameworks       = 'realm_flutter_ios.xcframework'
   s.dependency                  'Flutter'
   s.platform                  = :ios, '8.0'
@@ -51,5 +44,4 @@
                                   :script => 'source "$PROJECT_DIR/../Flutter/flutter_export_environment.sh" && cd "$FLUTTER_APPLICATION_PATH" && "$FLUTTER_ROOT/bin/dart" run realm metrics --verbose --flutter-root "$FLUTTER_ROOT" --target-os-type ios --target-os-version "$IPHONEOS_DEPLOYMENT_TARGET"', 
                                   :execution_position => :before_compile,
                                 }
-end
-
+end