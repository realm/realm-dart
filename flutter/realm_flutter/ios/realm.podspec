#
# To learn more about a Podspec see http:/guides.cocoapods.org/syntax/podspec.html.
# Run `pod lib lint realm.podspec' to validate before publishing.
#

#On iOS we need the xcframework available early so we download on prepare as well.
realmPackageDir = File.expand_path(__dir__)
# This works cause realm plugin is always accessed through the .symlinks directory.
# For example the tests app refers to the realm plugin using this path .../realm-dart/flutter/realm_flutter/tests/ios/.symlinks/plugins/realm/ios
project_dir = File.expand_path("../../../../", realmPackageDir)

# //TODO read the version from pubspec.yaml
Pod::Spec.new do |s|
  s.name                      = 'realm'
  s.version                   = '0.2.0-alpha'
  s.summary                   = 'The official Realm SDK for Flutter'
  s.description               = <<-DESC
                                    Realm is a mobile database - an alternative to SQLite and key-value stores.
                                 DESC
  s.homepage                  = 'https://realm.io'
  s.license                   = { :file => '../LICENSE' }
  s.author                    = { 'Realm' => 'help@realm.io' }
  s.source                    = { :path => '.' }
  s.source_files               = 'Classes/**/*', 
                                'src/realm_dart.cpp'
                                'src/realm_dart_scheduler.cpp'
  s.public_header_files       = 'Classes/**/*.h',
  s.vendored_frameworks       = 'realm_flutter_ios.xcframework'
  s.dependency                  'Flutter'
  s.platform                  = :ios, '8.0'
  s.library                   = 'c++', 'z'
    
  s.swift_version             = '5.0'
  s.pod_target_xcconfig        = { 'DEFINES_MODULE' => 'YES',
                                  'CURRENT_PROJECT_VERSION' => s.version,
                                  'VERSIONING_SYSTEM' => 'apple-generic',
                                  'CLANG_CXX_LANGUAGE_STANDARD' => 'c++17',
                                  'CLANG_CXX_LIBRARY' => 'libc++',
                                  # Flutter.framework does not contain a i386 slice. 
                                  # Only x86_64 simulators are supported. Using EXCLUDED_ARCHS to exclude i386 arch.
                                  'EXCLUDED_ARCHS[sdk=iphonesimulator*]' => 'i386',
                                  'HEADER_SEARCH_PATHS' => [
                                    '"$(PODS_TARGET_SRCROOT)/Classes"',
                                    '"$(PODS_TARGET_SRCROOT)/src"',
                                    '"$(PODS_TARGET_SRCROOT)/src/ios"',
                                    '"$(PODS_TARGET_SRCROOT)/src/dart-include"',
                                    '"$(PODS_TARGET_SRCROOT)/src/realm-core/src"',
                                  ],
                                  'FRAMEWORK_SEARCH_PATHS' => '"$(PODS_TARGET_SRCROOT)/**"'
                                }
                                #Use --debug to debug the install command on both prepare_command and script_phase below
  s.prepare_command           = "source \"#{project_dir}/Flutter/flutter_export_environment.sh\" && cd \"$FLUTTER_APPLICATION_PATH\" && \"$FLUTTER_ROOT/bin/dart\" run realm install --target-os-type ios --package-name realm"
  s.script_phases             = [ 
                                  { :name => 'Download Realm Flutter iOS Binaries', 
                                  #Use --debug to debug the install command  
                                  :script => 'source "$PROJECT_DIR/../Flutter/flutter_export_environment.sh" && cd "$FLUTTER_APPLICATION_PATH" && "$FLUTTER_ROOT/bin/dart" run realm install --target-os-type ios --package-name realm', 
                                    :execution_position => :before_headers
                                  },                                
                                  { :name => 'Report Metrics', 
<<<<<<< HEAD
                                    :script => 'source "$PROJECT_DIR/../Flutter/flutter_export_environment.sh" && cd "$FLUTTER_APPLICATION_PATH" && "$FLUTTER_ROOT/bin/dart" run realm metrics --verbose --flutter-root "$FLUTTER_ROOT" --target-os-type ios --target-os-version "$IPHONEOS_DEPLOYMENT_TARGET"', 
=======
                                    :script => 'source "$PROJECT_DIR/../Flutter/flutter_export_environment.sh" && cd "$FLUTTER_APPLICATION_PATH" && "$FLUTTER_ROOT/bin/dart" run realm metrics --flutter-root "$FLUTTER_ROOT" --target-os-type ios --target-os-version "$IPHONEOS_DEPLOYMENT_TARGET"', 
>>>>>>> a5e9a9cc
                                    :execution_position => :before_compile
                                  },
                                ]
end<|MERGE_RESOLUTION|>--- conflicted
+++ resolved
@@ -57,12 +57,7 @@
                                     :execution_position => :before_headers
                                   },                                
                                   { :name => 'Report Metrics', 
-<<<<<<< HEAD
-                                    :script => 'source "$PROJECT_DIR/../Flutter/flutter_export_environment.sh" && cd "$FLUTTER_APPLICATION_PATH" && "$FLUTTER_ROOT/bin/dart" run realm metrics --verbose --flutter-root "$FLUTTER_ROOT" --target-os-type ios --target-os-version "$IPHONEOS_DEPLOYMENT_TARGET"', 
-=======
                                     :script => 'source "$PROJECT_DIR/../Flutter/flutter_export_environment.sh" && cd "$FLUTTER_APPLICATION_PATH" && "$FLUTTER_ROOT/bin/dart" run realm metrics --flutter-root "$FLUTTER_ROOT" --target-os-type ios --target-os-version "$IPHONEOS_DEPLOYMENT_TARGET"', 
->>>>>>> a5e9a9cc
                                     :execution_position => :before_compile
                                   },
-                                ]
-end+                                ]