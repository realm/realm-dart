////////////////////////////////////////////////////////////////////////////////
//
// Copyright 2021 Realm Inc.
//
// Licensed under the Apache License, Version 2.0 (the "License");
// you may not use this file except in compliance with the License.
// You may obtain a copy of the License at
//
// http://www.apache.org/licenses/LICENSE-2.0
//
// Unless required by applicable law or agreed to in writing, software
// distributed under the License is distributed on an "AS IS" BASIS,
// WITHOUT WARRANTIES OR CONDITIONS OF ANY KIND, either express or implied.
// See the License for the specific language governing permissions and
// limitations under the License.
//
////////////////////////////////////////////////////////////////////////////////

#import "RealmPlugin.h"
#if __has_include(<realm/realm-Swift.h>)
#import <realm/realm-Swift.h>
#else
// Support project import fallback if the generated compatibility header
// is not copied when this plugin is created as a library.
// https://forums.swift.org/t/swift-static-libraries-dont-copy-generated-objective-c-header/19816
#import "realm-Swift.h"
#endif
#import "realm_dart.h"
#import "realm_dart_scheduler.h"
#import "platform.h"
@implementation RealmPlugin
+ (void)registerWithRegistrar:(NSObject<FlutterPluginRegistrar>*)registrar {
  [SwiftRealmPlugin registerWithRegistrar:registrar];
}

void dummy(void) {
  realm_get_library_version();
  realm_initializeDartApiDL(NULL);
  realm_dart_create_scheduler(0,0);
  realm_object_create(NULL, 0);
  realm_dart_get_files_path();
  realm_results_get_object(NULL, 0);
  realm_list_size(NULL, 0);
  realm_results_snapshot(NULL);
  realm_app_config_new(NULL, NULL);
  realm_sync_client_config_new();
  realm_app_credentials_new_anonymous();
<<<<<<< HEAD
  realm_http_transport_new(NULL, NULL, NULL);
=======
  realm_app_config_new(NULL, NULL);
>>>>>>> ceb4ed55
}

@end<|MERGE_RESOLUTION|>--- conflicted
+++ resolved
@@ -42,14 +42,11 @@
   realm_results_get_object(NULL, 0);
   realm_list_size(NULL, 0);
   realm_results_snapshot(NULL);
+  realm_http_transport_new(NULL, NULL, NULL);
+  realm_app_credentials_new_anonymous();
+  realm_app_config_new(NULL, NULL);
   realm_app_config_new(NULL, NULL);
   realm_sync_client_config_new();
-  realm_app_credentials_new_anonymous();
-<<<<<<< HEAD
-  realm_http_transport_new(NULL, NULL, NULL);
-=======
-  realm_app_config_new(NULL, NULL);
->>>>>>> ceb4ed55
 }
 
 @end